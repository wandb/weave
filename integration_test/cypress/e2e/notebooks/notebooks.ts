import {exec, checkAllPanelsRendered} from '../testlib';

interface Notebook {
  cells: Array<{
    id: string;
    cell_type: 'code' | 'markdown';
    execution_count: number;
    outputs: Array<{
      output_type: 'execute_result' | 'display_data' | 'error';
      data: {
        'text/html'?: string;
      };
    }>;
    source: string[];
  }>;
}

function parseNotebook(s: string): Notebook {
  return JSON.parse(s);
}

function forEachWeaveOutputCellInNotebook(
  notebookPath: string,
  cellTest: (cellId: string) => void
) {
  cy.readFile(notebookPath).then(notebookContents => {
    const notebook = parseNotebook(notebookContents);
    let executionCount = 0;
    for (let i = 0; i < notebook.cells.length; i++) {
      const cell = notebook.cells[i];
      if (cell.cell_type !== 'code') {
        continue;
      }
      if (cell.source[0]?.includes('# weave-test-skip')) {
        continue;
      }
      executionCount++;
      if (cell.execution_count !== executionCount) {
        throw new Error(
          `Execution count mismatch for cell ${i}. Notebooks must be cleared and then re-run with pytest -nbmake before running cypress tests.`
        );
      }
      for (const output of cell.outputs) {
        if (output.output_type === 'error') {
          throw new Error(`Encountered python error in cell ${i}`);
        }
        if (output.output_type !== 'display_data') {
          continue;
        }
        const html = output.data['text/html'];
        if (html == null) {
          // Not a cell that output html
          continue;
        }
        const el = document.createElement('html');
        el.innerHTML = html;
        const iframe = el.getElementsByTagName('iframe')[0];
        const src = iframe.src;
        if (!src.includes('weave_jupyter')) {
          throw new Error(
            'Encountered an iframe output cell that is not a weave output'
          );
        }
        const url = new URL(src);

        // TODO: This switches depending on if in devmode
        cy.visit('/__frontend/weave_frontend' + url.search);

        // Cypress is erroring on ResizeObserver loop limit exceeded, but
        // we are not seeing anything like this locally. I think it might
        // have to do with cypress itself. Similar issues have been noted
        // here: https://github.com/cypress-io/cypress/issues/8418, with similar
        // patches resolving the issue. I'm not sure if this is the best way
        // to handle this, but it seems to work.
        cy.on('uncaught:exception', err => {
<<<<<<< HEAD
          if (err.name?.includes('ResizeObserver') || err.message?.includes('ResizeObserver')) {
            return false
=======
          if (
            err.name.includes('ResizeObserver') ||
            err.message.includes('ResizeObserver')
          ) {
            return false;
>>>>>>> 39c6b14e
          }
        });

        // cy.visit('http://localhost:3000/' + url.search);

        cellTest(cell.id);
      }
    }
  });
}

function executeNotebook(notebookPath: string) {
  exec(
    'pytest --nbmake --nbmake-timeout=3000 --overwrite "' + notebookPath + '"',
    160000
  );
}

export function checkWeaveNotebookOutputs(notebookPath: string) {
  cy.readFile(notebookPath).then(notebookContents => {
    const notebook = parseNotebook(notebookContents);
    if (notebook.cells[0].source[0]?.includes('# weave-test-skip-all')) {
      cy.log(
        'Skipping notebook due to weave-test-skip-all directive ' + notebookPath
      );
      return;
    }
    executeNotebook(notebookPath);
    forEachWeaveOutputCellInNotebook(notebookPath, cellId => {
      // assert that there is at least 1 element with an attribute 'data-test-weave-id'
      checkAllPanelsRendered();
      cy.wait(1000);
      checkAllPanelsRendered();
    });
  });
}<|MERGE_RESOLUTION|>--- conflicted
+++ resolved
@@ -73,16 +73,13 @@
         // patches resolving the issue. I'm not sure if this is the best way
         // to handle this, but it seems to work.
         cy.on('uncaught:exception', err => {
-<<<<<<< HEAD
-          if (err.name?.includes('ResizeObserver') || err.message?.includes('ResizeObserver')) {
-            return false
-=======
+
           if (
-            err.name.includes('ResizeObserver') ||
-            err.message.includes('ResizeObserver')
+            err.name?.includes('ResizeObserver') ||
+            err.message?.includes('ResizeObserver')
           ) {
             return false;
->>>>>>> 39c6b14e
+
           }
         });
 
