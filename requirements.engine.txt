--- conflicted
+++ resolved
@@ -14,8 +14,4 @@
 objgraph>=3.6.0
 tabulate
 # Weaveflow Additions
-<<<<<<< HEAD
-faiss-cpu
-=======
-faiss-cpu
->>>>>>> 12d0376f
+faiss-cpu