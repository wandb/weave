--- conflicted
+++ resolved
@@ -169,14 +169,10 @@
 
     async def local_path_and_download_url(
         self,
-<<<<<<< HEAD
-        art_uri: typing.Union[
-            artifact_wandb.WeaveWBArtifactURI, artifact_wandb.WeaveWBArtifactByIDURI
-        ],
-=======
-        art_uri: artifact_wandb.WeaveWBArtifactURI,
+        art_uri: typing.Union[
+            artifact_wandb.WeaveWBArtifactURI, artifact_wandb.WeaveWBArtifactByIDURI
+        ],
         base_url: typing.Optional[str] = None,
->>>>>>> 71bf9bbf
     ) -> typing.Optional[typing.Tuple[str, str]]:
         path = art_uri.path
         if path is None:
@@ -369,14 +365,10 @@
 
     def local_path_and_download_url(
         self,
-<<<<<<< HEAD
-        art_uri: typing.Union[
-            artifact_wandb.WeaveWBArtifactURI, artifact_wandb.WeaveWBArtifactByIDURI
-        ],
-=======
-        art_uri: artifact_wandb.WeaveWBArtifactURI,
+        art_uri: typing.Union[
+            artifact_wandb.WeaveWBArtifactURI, artifact_wandb.WeaveWBArtifactByIDURI
+        ],
         base_url: typing.Optional[str] = None,
->>>>>>> 71bf9bbf
     ) -> typing.Optional[typing.Tuple[str, str]]:
         path = art_uri.path
         if path is None:
