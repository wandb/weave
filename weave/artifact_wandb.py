--- conflicted
+++ resolved
@@ -98,18 +98,14 @@
 # is still used in a couple places.
 @memo.memo  # Per-request memo reduces duplicate calls to the API
 def get_wandb_read_artifact(path: str):
-<<<<<<< HEAD
-    try:
-        return wandb_client_api.wandb_public_api().artifact(path)
-    except wandb_client_api.WandbCommError:
-        raise errors.WeaveArtifactVersionNotFound(
-            f"Could not find artifact with path {path} in W&B"
-        )
-=======
     tracer = engine_trace.tracer()
     with tracer.trace("get_wandb_read_artifact"):
-        return wandb_client_api.wandb_public_api().artifact(path)
->>>>>>> 61ff3908
+        try:
+            return wandb_client_api.wandb_public_api().artifact(path)
+        except wandb_client_api.WandbCommError:
+            raise errors.WeaveArtifactVersionNotFound(
+                f"Could not find artifact with path {path} in W&B"
+            )
 
 
 def is_valid_version_index(version_index: str) -> bool:
