--- conflicted
+++ resolved
@@ -339,11 +339,7 @@
             pass
         # If the ref exists elsewhere, just return its uri.
         # TODO: This doesn't deal with MemArtifactRef!
-<<<<<<< HEAD
         gc = client_context.weave_client.get_weave_client()
-=======
-        gc = client_context.graph_client.get_graph_client()
->>>>>>> a92e5322
 
         existing_ref = storage._get_ref(obj)
         if isinstance(existing_ref, artifact_fs.FilesystemArtifactRef):
