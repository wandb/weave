--- conflicted
+++ resolved
@@ -176,7 +176,7 @@
         inited_client.reset()
 
 
-<<<<<<< HEAD
+
 def init_sql_client() -> _graph_client.GraphClient:
     return _weave_init.init_sql().client
 
@@ -190,8 +190,6 @@
         inited_client.reset()
 
 
-=======
->>>>>>> c8f7131e
 def publish(obj: typing.Any, name: Optional[str] = None) -> _ref_base.Ref:
     """Save and version a python object.
 
