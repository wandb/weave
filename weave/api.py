"""These are the top-level functions in the `import weave` namespace.
"""

import time
import typing
from typing import Optional
import os
import contextlib
import dataclasses
from typing import Any
import threading

from . import urls

from weave.legacy import graph as _graph
from weave.legacy.graph import Node

# If this is not imported, serialization of Weave Nodes is incorrect!
from weave.legacy import graph_mapper as _graph_mapper

from . import storage as _storage
from . import ref_base as _ref_base
from weave.legacy import artifact_wandb as _artifact_wandb
from weave.legacy import wandb_api as _wandb_api

from . import weave_internal as _weave_internal
from . import errors as _errors

from . import util as _util

from weave.legacy import context as _context
from weave.legacy import context_state as _context_state
from weave.legacy import run as _run
from . import weave_init as _weave_init
from . import weave_client as _weave_client
from weave import client_context
from weave.trace import context as trace_context
from .trace.constants import TRACE_OBJECT_EMOJI
from weave.trace.refs import ObjectRef

# exposed as part of api
from . import weave_types as types

# needed to enable automatic numpy serialization
from . import types_numpy as _types_numpy

from . import errors
from weave.legacy.decorators import weave_class, mutation, type
from weave.trace.op import op

from weave.trace.op import Op
from . import usage_analytics
from weave.legacy.context import (
    use_fixed_server_port,
    use_frontend_devmode,
    # eager_execution,
    use_lazy_execution,
)

from weave.legacy.panel import Panel

from weave.legacy.arrow.list_ import ArrowWeaveList as WeaveList
from .table import Table


def save(node_or_obj, name=None):
    from weave.legacy.ops_primitives.weave_api import save, get

    if isinstance(node_or_obj, _graph.Node):
        return save(node_or_obj, name=name)
    else:
        # If the user does not provide a branch, then we explicitly set it to
        # the default branch, "latest".
        branch = None
        name_contains_branch = name is not None and ":" in name
        if not name_contains_branch:
            branch = "latest"
        ref = _storage.save(node_or_obj, name=name, branch=branch)
        if name is None:
            # if the user didn't provide a name, the returned reference
            # will be to the specific version
            uri = ref.uri
        else:
            # otherwise the reference will be to whatever branch was provided
            # or the "latest" branch if only a name was provided.
            uri = ref.branch_uri
        return get(str(uri))


def get(ref_str):
    obj = _storage.get(ref_str)
    ref = typing.cast(_ref_base.Ref, _storage._get_ref(obj))
    return _weave_internal.make_const_node(ref.type, obj)


def use(nodes, client=None):
    usage_analytics.use_called()
    if client is None:
        client = _context.get_client()
    return _weave_internal.use(nodes, client)


def _get_ref(obj):
    if isinstance(obj, _storage.Ref):
        return obj
    ref = _storage.get_ref(obj)
    if ref is None:
        raise _errors.WeaveApiError("obj is not a weave object: %s" % obj)
    return ref


def versions(obj):
    if isinstance(obj, _graph.ConstNode):
        obj = obj.val
    elif isinstance(obj, _graph.OutputNode):
        obj = use(obj)
    ref = _get_ref(obj)
    return ref.versions()  # type: ignore


def expr(obj):
    ref = _get_ref(obj)
    return _trace.get_obj_expr(ref)


def type_of(obj: typing.Any) -> types.Type:
    return types.TypeRegistry.type_of(obj)


# def weave(obj: typing.Any) -> RuntimeConstNode:
#     return _weave_internal.make_const_node(type_of(obj), obj)  # type: ignore


def from_pandas(df):
    return _ops.pandas_to_awl(df)


#### Newer API below


def init(project_name: str) -> _weave_client.WeaveClient:
    """Initialize weave tracking, logging to a wandb project.

    Logging is initialized globally, so you do not need to keep a reference
    to the return value of init.

    Following init, calls of weave.op() decorated functions will be logged
    to the specified project.

    Args:
        project_name: The name of the Weights & Biases project to log to.

    Returns:
        A Weave client.
    """
    # This is the stream-table backend. Disabling it in favor of the new
    # trace-server backend.
    # return _weave_init.init_wandb(project_name).client
    # return _weave_init.init_trace_remote(project_name).client
    return _weave_init.init_weave(project_name).client


@contextlib.contextmanager
def remote_client(
    project_name,
) -> typing.Iterator[_weave_init.weave_client.WeaveClient]:
    inited_client = _weave_init.init_weave(project_name)
    try:
        yield inited_client.client
    finally:
        inited_client.reset()


# This is currently an internal interface. We'll expose something like it though ("offline" mode)
def init_local_client() -> _weave_client.WeaveClient:
    return _weave_init.init_local().client


@contextlib.contextmanager
def local_client() -> typing.Iterator[_weave_client.WeaveClient]:
    inited_client = _weave_init.init_local()
    try:
        yield inited_client.client
    finally:
        inited_client.reset()


def publish(obj: typing.Any, name: Optional[str] = None) -> _weave_client.ObjectRef:
    """Save and version a python object.

    If an object with name already exists, and the content hash of obj does
    not match the latest version of that object, a new version will be created.

    TODO: Need to document how name works with this change.

    Args:
        obj: The object to save and version.
        name: The name to save the object under.

    Returns:
        A weave Ref to the saved object.
    """
<<<<<<< HEAD
    client = client_context.weave_client.require_weave_client()
=======
    client = client_context.graph_client.require_graph_client()
>>>>>>> a92e5322

    save_name: str
    if name:
        save_name = name
    elif hasattr(obj, "name"):
        save_name = obj.name
    else:
        save_name = obj.__class__.__name__

    ref = client._save_object(obj, save_name, "latest")

    if isinstance(ref, _weave_client.ObjectRef):
        url = urls.object_version_path(
            ref.entity,
            ref.project,
            ref.name,
            ref.digest,
        )
        print(f"{TRACE_OBJECT_EMOJI} Published to {url}")

    return ref


def ref(location: str) -> _weave_client.ObjectRef:
    """Construct a Ref to a Weave object.

    TODO: what happens if obj does not exist

    Args:
        location: A fully-qualified weave ref URI, or if weave.init() has been called, "name:version" or just "name" ("latest" will be used for version in this case).


    Returns:
        A weave Ref to the object.
    """
    if not "://" in location:
<<<<<<< HEAD
        client = client_context.weave_client.get_weave_client()
=======
        client = client_context.graph_client.get_graph_client()
>>>>>>> a92e5322
        if not client:
            raise ValueError("Call weave.init() first, or pass a fully qualified uri")
        if "/" in location:
            raise ValueError("'/' not currently supported in short-form URI")
        if ":" not in location:
            name = location
            version = "latest"
        else:
            name, version = location.split(":")
        location = str(client._ref_uri(name, version, "obj"))

    uri = _weave_client.parse_uri(location)
    if not isinstance(uri, _weave_client.ObjectRef):
        raise ValueError("Expected an object ref")
    return uri


def obj_ref(obj: typing.Any) -> typing.Optional[_weave_client.ObjectRef]:
    return _weave_client.get_ref(obj)


def output_of(obj: typing.Any) -> typing.Optional[_weave_client.Call]:
<<<<<<< HEAD
    client = client_context.weave_client.require_weave_client()
=======
    client = client_context.graph_client.require_graph_client()
>>>>>>> a92e5322

    ref = obj_ref(obj)
    if ref is None:
        return ref

    return client._ref_output_of(ref)


def as_op(fn: typing.Callable) -> Op:
    """Given a @weave.op() decorated function, return its Op.

    @weave.op() decorated functions are instances of Op already, so this
    function should be a no-op at runtime. But you can use it to satisfy type checkers
    if you need to access OpDef attributes in a typesafe way.

    Args:
        fn: A weave.op() decorated function.

    Returns:
        The Op of the function.
    """
    if not isinstance(fn, Op):
        raise ValueError("fn must be a weave.op() decorated function")
    return fn


import contextlib


@contextlib.contextmanager
def attributes(attributes: typing.Dict[str, typing.Any]) -> typing.Iterator:
    cur_attributes = {**trace_context.call_attributes.get()}
    cur_attributes.update(attributes)

    token = trace_context.call_attributes.set(cur_attributes)
    try:
        yield
    finally:
        trace_context.call_attributes.reset(token)


def serve(
    model_ref: ObjectRef,
    method_name: typing.Optional[str] = None,
    auth_entity: typing.Optional[str] = None,
    port: int = 9996,
    thread: bool = False,
) -> str:
    import uvicorn
    from .serve_fastapi import object_method_app

<<<<<<< HEAD
    client = client_context.weave_client.require_weave_client()
=======
    client = client_context.graph_client.require_graph_client()
>>>>>>> a92e5322
    # if not isinstance(
    #     client, _graph_client_wandb_art_st.GraphClientWandbArtStreamTable
    # ):
    #     raise ValueError("serve currently only supports wandb client")

    print(f"Serving {model_ref}")
    print(f"🥐 Server docs and playground at http://localhost:{port}/docs")
    print()
    os.environ["PROJECT_NAME"] = f"{client.entity}/{client.project}"
    os.environ["MODEL_REF"] = str(model_ref)

    wandb_api_ctx = _wandb_api.get_wandb_api_context()
    app = object_method_app(model_ref, method_name=method_name, auth_entity=auth_entity)
    trace_attrs = trace_context.call_attributes.get()

    def run():
        # This function doesn't return, because uvicorn.run does not
        # return.
        with _wandb_api.wandb_api_context(wandb_api_ctx):
            with attributes(trace_attrs):
                uvicorn.run(app, host="0.0.0.0", port=port)

    if _util.is_notebook():
        thread = True
    if thread:

        t = threading.Thread(target=run, daemon=True)
        t.start()
        time.sleep(1)
        return "http://localhost:%d" % port
    else:
        # Run should never return
        run()
    raise ValueError("Should not reach here")


def finish() -> None:
    """Stops logging to weave.

    Following finish, calls of weave.op() decorated functions will no longer be logged. You will need to run weave.init() again to resume logging.

    """
    _weave_init.finish()


__docspec__ = [init, publish, ref]<|MERGE_RESOLUTION|>--- conflicted
+++ resolved
@@ -200,11 +200,7 @@
     Returns:
         A weave Ref to the saved object.
     """
-<<<<<<< HEAD
     client = client_context.weave_client.require_weave_client()
-=======
-    client = client_context.graph_client.require_graph_client()
->>>>>>> a92e5322
 
     save_name: str
     if name:
@@ -241,11 +237,7 @@
         A weave Ref to the object.
     """
     if not "://" in location:
-<<<<<<< HEAD
         client = client_context.weave_client.get_weave_client()
-=======
-        client = client_context.graph_client.get_graph_client()
->>>>>>> a92e5322
         if not client:
             raise ValueError("Call weave.init() first, or pass a fully qualified uri")
         if "/" in location:
@@ -268,11 +260,7 @@
 
 
 def output_of(obj: typing.Any) -> typing.Optional[_weave_client.Call]:
-<<<<<<< HEAD
     client = client_context.weave_client.require_weave_client()
-=======
-    client = client_context.graph_client.require_graph_client()
->>>>>>> a92e5322
 
     ref = obj_ref(obj)
     if ref is None:
@@ -324,11 +312,7 @@
     import uvicorn
     from .serve_fastapi import object_method_app
 
-<<<<<<< HEAD
     client = client_context.weave_client.require_weave_client()
-=======
-    client = client_context.graph_client.require_graph_client()
->>>>>>> a92e5322
     # if not isinstance(
     #     client, _graph_client_wandb_art_st.GraphClientWandbArtStreamTable
     # ):
