--- conflicted
+++ resolved
@@ -1,13 +1,8 @@
 from . import panel_llm_monitor
+from . import panel_trace_monitor
 from . import panel_autoboard
 from . import panel_seedboard
 from . import generator_templates
 
 # This is just an example, uncomment to enable
-<<<<<<< HEAD
-# from . import panel_example_custom_board
-from . import panel_llm_monitor
-from . import panel_trace_monitor
-=======
-# from . import panel_example_custom_board
->>>>>>> c63b7600
+# from . import panel_example_custom_board