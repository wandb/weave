## OpenAI Monitoring Quickstart

To record history, monitor performance, & analyze cost/latency of OpenAI calls:

1. Set the OpenAI API Base to `https://api.wandb.ai/proxy/openai/v1`.
2. Set the OpenAI API Key to the concatenation of your [W&B API key](https://wandb.ai/authorize) and [OpenAI API key](https://platform.openai.com/account/api-keys).

Setup can be achieved 3 different ways: via environment variables, the python library, or direct http requests. After setup, simply use OpenAI as normal and navigate to `monitoring/openai` via the browser on the left to create a board and visualize your usage.

### Via environment variables

```shell
OPENAI_API_BASE="https://api.wandb.ai/proxy/openai/v1"
OPENAI_API_KEY="$WANDB_API_KEY:$OPENAI_API_KEY"
python prompt.py # Run your existing scripts
```

### Via Python Library

```python
import openai
openai.api_base = "https://api.wandb.ai/proxy/openai/v1"
openai.api_key = f"{WANDB_API_KEY}:{OPENAI_API_KEY}"
```

### Via HTTP Request

```shell
curl "https://api.wandb.ai/proxy/openai/v1/chat/completions" \
-H "Authorization: Bearer $WANDB_API_KEY:$OPENAI_API_KEY" \
-H "Content-Type: application/json" \
-d '{
     "model": "gpt-3.5-turbo",
     "messages": [{"role": "user", "content": "Tell me a joke about loss functions!"}]
   }'
```

## In-depth Tutorials

For more ways to configure monitoring and understand LLM usage, follow along with one of our tutorials:

<<<<<<< HEAD
| Method         | Full tutorial                                                                                                                                                                           | Scenario                                                                     |
| -------------- | --------------------------------------------------------------------------------------------------------------------------------------------------------------------------------------- | ---------------------------------------------------------------------------- |
| Python Client  | [![Open In Colab](https://colab.research.google.com/assets/colab-badge.svg)](https://github.com/wandb/weave/blob/master/examples/prompts/llm_monitoring/openai_client_quickstart.ipynb) | For devs, visualize, understand, and customize analysis of your LLMs         |
| OpenAI Proxy   | [![Open In Colab](https://colab.research.google.com/assets/colab-badge.svg)](https://github.com/wandb/weave/blob/master/examples/prompts/llm_monitoring/openai_proxy_quickstart.ipynb)  | For teams, track LLM usage and key metrics like cost/latency across projects |
| Monitoring API | [![Open In Colab](https://colab.research.google.com/assets/colab-badge.svg)](https://github.com/wandb/weave/blob/master/examples/prompts/llm_monitoring/weave_monitor_api.ipynb)        | Monitor any generic functions or app over time                               |
=======
| Method        | Full tutorial                                                                                                                                                                                     | Scenario                                                                                                                                                                            |
| ------------- | ------------------------------------------------------------------------------------------------------------------------------------------------------------------------------------------------- | ----------------------------------------------------------------------------------------------------------------------------------------------------------------------------------- |
| OpenAI Proxy  | [![Open In Colab](https://colab.research.google.com/assets/colab-badge.svg)](https://colab.research.google.com/github/wandb/weave/blob/master/examples/monitoring/openai_proxy_quickstart.ipynb)  | For those looking to use existing OpenAI library calls, W&B can serve as a proxy, automatically logging all necessary data. This is great for developers, teams, and organizations. |
| Python Client | [![Open In Colab](https://colab.research.google.com/assets/colab-badge.svg)](https://colab.research.google.com/github/wandb/weave/blob/master/examples/monitoring/openai_client_quickstart.ipynb) | For those looking to customize metrics and programmatically add more data to requests, developers should use the Weave python client directly.                                      |
>>>>>>> 53482007

For full details and features, see the [Weave Monitoring README](https://github.com/wandb/weave/tree/master/examples/prompts/llm_monitoring).<|MERGE_RESOLUTION|>--- conflicted
+++ resolved
@@ -39,17 +39,9 @@
 
 For more ways to configure monitoring and understand LLM usage, follow along with one of our tutorials:
 
-<<<<<<< HEAD
-| Method         | Full tutorial                                                                                                                                                                           | Scenario                                                                     |
-| -------------- | --------------------------------------------------------------------------------------------------------------------------------------------------------------------------------------- | ---------------------------------------------------------------------------- |
-| Python Client  | [![Open In Colab](https://colab.research.google.com/assets/colab-badge.svg)](https://github.com/wandb/weave/blob/master/examples/prompts/llm_monitoring/openai_client_quickstart.ipynb) | For devs, visualize, understand, and customize analysis of your LLMs         |
-| OpenAI Proxy   | [![Open In Colab](https://colab.research.google.com/assets/colab-badge.svg)](https://github.com/wandb/weave/blob/master/examples/prompts/llm_monitoring/openai_proxy_quickstart.ipynb)  | For teams, track LLM usage and key metrics like cost/latency across projects |
-| Monitoring API | [![Open In Colab](https://colab.research.google.com/assets/colab-badge.svg)](https://github.com/wandb/weave/blob/master/examples/prompts/llm_monitoring/weave_monitor_api.ipynb)        | Monitor any generic functions or app over time                               |
-=======
 | Method        | Full tutorial                                                                                                                                                                                     | Scenario                                                                                                                                                                            |
 | ------------- | ------------------------------------------------------------------------------------------------------------------------------------------------------------------------------------------------- | ----------------------------------------------------------------------------------------------------------------------------------------------------------------------------------- |
 | OpenAI Proxy  | [![Open In Colab](https://colab.research.google.com/assets/colab-badge.svg)](https://colab.research.google.com/github/wandb/weave/blob/master/examples/monitoring/openai_proxy_quickstart.ipynb)  | For those looking to use existing OpenAI library calls, W&B can serve as a proxy, automatically logging all necessary data. This is great for developers, teams, and organizations. |
 | Python Client | [![Open In Colab](https://colab.research.google.com/assets/colab-badge.svg)](https://colab.research.google.com/github/wandb/weave/blob/master/examples/monitoring/openai_client_quickstart.ipynb) | For those looking to customize metrics and programmatically add more data to requests, developers should use the Weave python client directly.                                      |
->>>>>>> 53482007
 
 For full details and features, see the [Weave Monitoring README](https://github.com/wandb/weave/tree/master/examples/prompts/llm_monitoring).