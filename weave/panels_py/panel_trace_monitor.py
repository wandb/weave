--- conflicted
+++ resolved
@@ -46,17 +46,10 @@
     )
     traces_table.add_column(lambda row: row["inputs"], "Inputs", panel_def="object")
     traces_table.add_column(lambda row: row["output"], "Output", panel_def="object")
-<<<<<<< HEAD
     # traces_table.add_column(lambda row: row["attributes"]["model"]["id"], "Model ID", panel_def="string")
     traces_table.add_column(
         lambda row: row["start_time_s"].toTimestamp(), "Timestamp", sort_dir="desc"
     )
-=======
-    # traces_table.add_column(
-    #     lambda row: row["attributes.model.id"], "Model ID", panel_def="object"
-    # )
-    traces_table.add_column(lambda row: row["timestamp"], "Timestamp", sort_dir="desc")
->>>>>>> 5cab59f5
 
     return traces_table
 
