--- conflicted
+++ resolved
@@ -1,13 +1,7 @@
 import logging
 import os
-<<<<<<< HEAD
-import random
-import shutil
-import tempfile
 from contextlib import _GeneratorContextManager
 from typing import Callable, Iterator
-=======
->>>>>>> 4c02b0f2
 
 import pytest
 from fastapi import FastAPI
