import os
import random
import shutil
import tempfile

import numpy as np
import pytest
from fastapi import FastAPI
from fastapi.testclient import TestClient

import weave
from weave import context_state
from weave.trace import weave_init
<<<<<<< HEAD
from weave.trace.concurrent.futures import raise_on_future_exceptions
=======
from weave.trace.context import raise_on_captured_errors
>>>>>>> a1e81202
from weave.trace_server import (
    clickhouse_trace_server_batched,
    sqlite_trace_server,
)
from weave.trace_server import trace_server_interface as tsi
from weave.trace_server_bindings import remote_http_trace_server

from .tests import fixture_fakewandb
from .tests.trace.trace_server_clickhouse_conftest import *
from .tests.wandb_system_tests_conftest import *
from .trace import autopatch

# Force testing to never report wandb sentry events
os.environ["WANDB_ERROR_REPORTING"] = "false"


class FakeTracer:
    def trace(*args, **kwargs):
        pass


def make_fake_tracer():
    return FakeTracer()


### End disable datadog engine tracing
### disable internet access


def guard(*args, **kwargs):
    raise Exception("I told you not to use the Internet!")


### End disable internet access

# Uncomment these two lines to disable internet access entirely.
# engine_trace.tracer = make_fake_tracer
# socket.socket = guard


@pytest.fixture()
def test_artifact_dir():
    return "/tmp/weave/pytest/%s" % os.environ.get("PYTEST_CURRENT_TEST")


def pytest_sessionfinish(session, exitstatus):
    if exitstatus == pytest.ExitCode.NO_TESTS_COLLECTED:
        print("No tests were selected. Exiting gracefully.")
        session.exitstatus = 0


def pytest_collection_modifyitems(config, items):
    # Add the weave_client marker to all tests that have a client fixture
    for item in items:
        if "client" in item.fixturenames:
            item.add_marker(pytest.mark.weave_client)

    # Get the job number from environment variable (0 for even tests, 1 for odd tests)
    job_num = config.getoption("--job-num", default=None)
    if job_num is None:
        return

    job_num = int(job_num)

    selected_items = []
    for index, item in enumerate(items):
        if index % 2 == job_num:
            selected_items.append(item)

    items[:] = selected_items


@pytest.fixture(autouse=True)
def always_raise_on_captured_errors():
    with raise_on_captured_errors():
        yield


@pytest.fixture(autouse=True)
def throw_on_error():
    os.environ["WEAVE_VALUE_OR_ERROR_DEBUG"] = "true"
    yield
    del os.environ["WEAVE_VALUE_OR_ERROR_DEBUG"]


@pytest.fixture()
def cache_mode_minimal():
    os.environ["WEAVE_NO_CACHE"] = "true"
    yield
    del os.environ["WEAVE_NO_CACHE"]


@pytest.fixture()
def cereal_csv():
    with tempfile.TemporaryDirectory() as d:
        cereal_path = os.path.join(d, "cereal.csv")
        shutil.copy("testdata/cereal.csv", cereal_path)
        yield cereal_path


@pytest.fixture()
def fake_wandb():
    setup_response = fixture_fakewandb.setup()
    yield setup_response
    fixture_fakewandb.teardown(setup_response)


@pytest.fixture()
def fixed_random_seed():
    random.seed(8675309)
    np.random.seed(8675309)
    yield
    random.seed(None)
    np.random.seed(None)


@pytest.fixture()
def app():
    from . import weave_server

    app = weave_server.make_app()
    app.config.update(
        {
            "TESTING": True,
        }
    )

    yield app


@pytest.fixture()
def enable_touch_on_read():
    os.environ["WEAVE_ENABLE_TOUCH_ON_READ"] = "1"
    yield
    del os.environ["WEAVE_ENABLE_TOUCH_ON_READ"]


@pytest.fixture()
def consistent_table_col_ids():
    from weave.legacy.weave.panels import table_state

    with table_state.use_consistent_col_ids():
        yield


@pytest.fixture()
def strict_op_saving():
    with context_state.strict_op_saving(True):
        yield


class TestOnlyFlushingWeaveClient(weave_client.WeaveClient):
    """
    A WeaveClient that automatically flushes after every method call.

    This subclass overrides the behavior of the standard WeaveClient to ensure
    that all write operations are immediately flushed to the underlying storage
    before any subsequent read operation is performed. This is particularly
    useful in testing scenarios where data is written and then immediately read
    back, as it eliminates potential race conditions or inconsistencies that
    might arise from delayed writes.

    The flush operation is applied to all public methods (those not starting with
    an underscore) except for the 'flush' method itself, to avoid infinite recursion.
    This aggressive flushing strategy may impact performance and should primarily
    be used in testing environments rather than production scenarios.

    Note: Due to this, the test suite essentially "blocks" on every operation. So
    if we are to test timing, this might not be the best choice. As an alternative,
    we could explicitly call flush() in every single test that reads data, before the
    read operation(s) are performed.
    """

    def set_autoflush(self, value: bool):
        self._autoflush = value

    def __getattribute__(self, name):
        self_super = super()
        attr = self_super.__getattribute__(name)

        if callable(attr) and name != "flush":

            def wrapper(*args, **kwargs):
                res = attr(*args, **kwargs)
                if self.__dict__.get("_autoflush", True):
                    self_super._flush()
                return res

            return wrapper

        return attr


def make_server_recorder(server: tsi.TraceServerInterface):  # type: ignore
    """A wrapper around a trace server that records all attribute access.

    This is extremely helpful for tests to assert that a certain series of
    attribute accesses happen (or don't happen), and in order. We will
    probably want to make this a bit more sophisticated in the future, but
    this is a pretty good start.

    For example, you can do something like the followng to assert that various
    read operations do not happen!

    ```pyth
    access_log = client.server.attribute_access_log
    assert "table_query" not in access_log
    assert "obj_read" not in access_log
    assert "file_content_read" not in access_log
    ```
    """

    class ServerRecorder(type(server)):  # type: ignore
        attribute_access_log: list[str]

        def __init__(self, server: tsi.TraceServerInterface):  # type: ignore
            self.server = server
            self.attribute_access_log = []

        def __getattribute__(self, name):
            self_server = super().__getattribute__("server")
            access_log = super().__getattribute__("attribute_access_log")
            if name == "server":
                return self_server
            if name == "attribute_access_log":
                return access_log
            attr = self_server.__getattribute__(name)
            if name != "attribute_access_log":
                access_log.append(name)
            return attr

    return ServerRecorder(server)


@pytest.fixture()
def client(request) -> Generator[weave_client.WeaveClient, None, None]:
    inited_client = None
    weave_server_flag = request.config.getoption("--weave-server")
    server: tsi.TraceServerInterface
    entity = "shawn"
    project = "test-project"
    if weave_server_flag == "sqlite":
        sqlite_server = sqlite_trace_server.SqliteTraceServer(
            "file::memory:?cache=shared"
        )
        sqlite_server.drop_tables()
        sqlite_server.setup_tables()
        server = TestOnlyUserInjectingExternalTraceServer(
            sqlite_server, DummyIdConverter(), entity
        )
    elif weave_server_flag == "clickhouse":
        ch_server = clickhouse_trace_server_batched.ClickHouseTraceServer.from_env()
        ch_server.ch_client.command("DROP DATABASE IF EXISTS db_management")
        ch_server.ch_client.command("DROP DATABASE IF EXISTS default")
        ch_server._run_migrations()
        server = TestOnlyUserInjectingExternalTraceServer(
            ch_server, DummyIdConverter(), entity
        )
    elif weave_server_flag.startswith("http"):
        remote_server = remote_http_trace_server.RemoteHTTPTraceServer(
            weave_server_flag
        )
        server = remote_server
    elif weave_server_flag == ("prod"):
        inited_client = weave_init.init_weave("dev_testing")

    if inited_client is None:
        client = TestOnlyFlushingWeaveClient(
            entity, project, make_server_recorder(server)
        )
        inited_client = weave_init.InitializedClient(client)
        autopatch.autopatch()
    try:
        with raise_on_future_exceptions():
            yield inited_client.client
    finally:
        inited_client.reset()


@pytest.fixture
def network_proxy_client(client):
    """
    This fixture is used to test the `RemoteHTTPTraceServer` class. There is
    almost no logic in this class, other than a little batching, so we typically
    skip it for simplicity. However, we can use this fixture to test such logic.
    It initializes a mini FastAPI app that proxies requests from the
    `RemoteHTTPTraceServer` to the underlying `client.server` object.

    We probably will want to flesh this out more in the future, but this is a
    starting point.
    """
    app = FastAPI()

    records = []

    @app.post("/table/create")
    def table_create(req: tsi.TableCreateReq) -> tsi.TableCreateRes:
        records.append(
            (
                "table_create",
                req,
            )
        )
        return client.server.table_create(req)

    @app.post("/table/update")
    def table_update(req: tsi.TableUpdateReq) -> tsi.TableUpdateRes:
        records.append(
            (
                "table_update",
                req,
            )
        )
        return client.server.table_update(req)

    with TestClient(app) as c:

        def post(url, data=None, json=None, **kwargs):
            kwargs.pop("stream", None)
            return c.post(url, data=data, json=json, **kwargs)

        orig_post = weave.trace_server.requests.post
        weave.trace_server.requests.post = post

        remote_client = remote_http_trace_server.RemoteHTTPTraceServer(
            trace_server_url=""
        )
        yield (client, remote_client, records)

        weave.trace_server.requests.post = orig_post<|MERGE_RESOLUTION|>--- conflicted
+++ resolved
@@ -11,11 +11,7 @@
 import weave
 from weave import context_state
 from weave.trace import weave_init
-<<<<<<< HEAD
-from weave.trace.concurrent.futures import raise_on_future_exceptions
-=======
 from weave.trace.context import raise_on_captured_errors
->>>>>>> a1e81202
 from weave.trace_server import (
     clickhouse_trace_server_batched,
     sqlite_trace_server,
@@ -289,8 +285,7 @@
         inited_client = weave_init.InitializedClient(client)
         autopatch.autopatch()
     try:
-        with raise_on_future_exceptions():
-            yield inited_client.client
+        yield inited_client.client
     finally:
         inited_client.reset()
 
