from __future__ import annotations

import atexit
import datetime
import json
import keyword
import logging
import re
from collections.abc import Callable, Iterator
from contextlib import contextmanager
from contextvars import ContextVar
from threading import Lock
from types import MethodType
from typing import Annotated, Any, TypeVar, Union, cast

from pydantic import (
    BaseModel,
    BeforeValidator,
    ConfigDict,
    Field,
    PrivateAttr,
)

from weave.dataset.dataset import Dataset
from weave.evaluation.eval import Evaluation, default_evaluation_display_name
from weave.flow.model import MissingInferenceMethodError, Model
from weave.flow.scorer import Scorer
from weave.flow.scorer import auto_summarize as auto_summarize_fn
from weave.flow.util import make_memorable_name
from weave.object.obj import Object
from weave.trace.api import attributes
from weave.trace.call import Call
from weave.trace.context import call_context
from weave.trace.context.weave_client_context import require_weave_client
from weave.trace.op import op
from weave.trace.op_protocol import Op
from weave.trace.table import Table

T = TypeVar("T")
ID = str
ScoreType = Union[float, bool, dict]

logger = logging.getLogger(__name__)

# Class names should start with a letter or underscore and contain only alphanumeric characters and underscores
VALID_CLASS_NAME_REGEX = re.compile(r"^[a-zA-Z_][a-zA-Z0-9_]*$")

# Registry to track active EvaluationLogger instances
_active_evaluation_loggers: list[EvaluationLogger] = []


# Register cleanup handler for program exit
def _cleanup_all_evaluations() -> None:
    for eval_logger in _active_evaluation_loggers:
        _cleanup_evaluation(eval_logger)


def _cleanup_evaluation(eval_logger: EvaluationLogger) -> None:
    try:
        if not eval_logger._is_finalized:
            eval_logger.finish()
    except Exception:
        logger.error("Error during cleanup of EvaluationLogger", exc_info=True)


atexit.register(_cleanup_all_evaluations)

# Context variable to store the current output safely between threads.  This also
# ensures that only 1 version of the predict method is saved because the code
# contents are always the same.
current_output: ContextVar[Any] = ContextVar("current_output", default=None)
current_score: ContextVar[ScoreType | None] = ContextVar("current_score", default=None)
current_summary: ContextVar[dict | None] = ContextVar("current_summary", default=None)
current_predict_call: ContextVar[Call | None] = ContextVar(
    "current_predict_call", default=None
)

IMPERATIVE_EVAL_MARKER = {"_weave_eval_meta": {"imperative": True}}
IMPERATIVE_SCORE_MARKER = {"_weave_eval_meta": {"imperative": True, "score": True}}


@contextmanager
def _set_current_output(output: Any) -> Iterator[None]:
    """Set the current output in a thread-safe way using context variables."""
    token = current_output.set(output)
    try:
        yield
    finally:
        current_output.reset(token)


@contextmanager
def _set_current_score(score: ScoreType) -> Iterator[None]:
    token = current_score.set(score)
    try:
        yield
    finally:
        current_score.reset(token)


@contextmanager
def _set_current_summary(summary: dict) -> Iterator[None]:
    token = current_summary.set(summary)
    try:
        yield
    finally:
        current_summary.reset(token)


def _sanitize_class_name(name: str) -> str:
    """Return a valid Python class name based on a string."""
    # Remove characters that are not alphanumeric or underscore
    class_name = re.sub(r"\W", "", name)
    if class_name == "":
        return "GeneratedClass"

    # Ensure it starts with a letter or underscore (prepend "C" if not)
    first_char = class_name[0]
    if not first_char.isalpha() and first_char != "_":
        class_name = "C" + class_name

    # Avoid Python keywords
    if keyword.iskeyword(class_name):
        class_name += "Class"

    return class_name


def _cast_to_cls(type_: type[T]) -> Callable[[str | dict | T], T]:
    def _convert_to_cls_inner(value: str | dict | T) -> T:
        if isinstance(value, str):
            # Dynamically create the class if the user only provides a name
            cls_name = _sanitize_class_name(value)

            # Sanitization should have ensured a valid class name, but double check for safety
            cls_name = _validate_class_name(cls_name, type_.__name__)

            pydantic_config_dict = {
                "__annotations__": {"name": str},
                "name": cls_name,
            }

            cls = type(cls_name, (type_,), pydantic_config_dict)
            return cast(T, cls())

        elif isinstance(value, dict):
            attributes = value

            if "name" not in attributes:
                raise ValueError("Your dict must contain a `name` key.")

            pydantic_config_dict = {
                "__annotations__": dict.fromkeys(attributes, Any),
                **attributes,
            }
            cls = type(attributes["name"], (type_,), pydantic_config_dict)
            return cast(T, cls())

        elif isinstance(value, type_):
            instance = value
            if isinstance(instance, Object) and not instance.name:
                instance.name = instance.__class__.__name__
            return instance

        raise TypeError("Unsupported type for casting")

    return _convert_to_cls_inner


def _cast_to_imperative_dataset(value: Dataset | list[dict] | str) -> Dataset:
    if isinstance(value, str):
        return Dataset(name=value, rows=Table([{"dataset_id": value}]))
    elif isinstance(value, list):
        return Dataset(rows=Table(value))
    elif isinstance(value, Dataset):
        return value
    else:
        raise TypeError("Unsupported type for casting")


def _default_dataset_name() -> str:
    date = datetime.datetime.now().strftime("%Y-%m-%d")
    unique_name = make_memorable_name()
    return f"{date}-{unique_name}-dataset"


def _validate_class_name(name: str, base_class_name: str = "Class") -> str:
    """Validate the class name to be a valid Python class name."""
    # Check if name is not empty
    if not name:
        raise ValueError(f"{base_class_name} name cannot be empty")

    if not VALID_CLASS_NAME_REGEX.match(name):
        raise ValueError(
            f"Invalid `{base_class_name}` name: '{name}'. `{base_class_name}` names must start with a letter or underscore "
            "and contain only alphanumeric characters and underscores."
        )

    # Check if name is not a Python keyword
    if keyword.iskeyword(name):
        raise ValueError(
            f"`{base_class_name}` name '{name}' cannot be a Python keyword"
        )

    return name


class ScorerCache:
    _cached_scorers: dict[str, Scorer]
    _cached_scorers_lock: Any
    _max_size: int

    def __init__(self, max_size: int = 1000) -> None:
        self._cached_scorers = {}
        self._cached_scorers_lock = Lock()
        self._max_size = max_size

    def get_scorer(
        self, scorer_id: str, default_factory: Callable[[], Scorer]
    ) -> Scorer:
        with self._cached_scorers_lock:
            if scorer_id not in self._cached_scorers:
                if len(self._cached_scorers) >= self._max_size:
                    self._cached_scorers.popitem()
                self._cached_scorers[scorer_id] = default_factory()
        return self._cached_scorers[scorer_id]


global_scorer_cache = ScorerCache()


class ScoreLogger(BaseModel):
    """This class provides an imperative interface for logging scores."""

    # model_id: ID
    predict_and_score_call: Call
    evaluate_call: Call
    predict_call: Call

    _captured_scores: dict[str, ScoreType] = PrivateAttr(default_factory=dict)
    _has_finished: bool = PrivateAttr(False)

    model_config = ConfigDict(arbitrary_types_allowed=True)

    def finish(self) -> None:
        if self._has_finished:
            logger.warning("(NO-OP): Already called finish, returning.")
            return

        scores = self._captured_scores

        wc = require_weave_client()
        wc.finish_call(
            self.predict_and_score_call,
            output={
                "output": self.predict_call.output,
                "scores": scores,
                "model_latency": None,
            },
        )

        self._has_finished = True

    def log_score(self, scorer: Scorer | dict | str, score: ScoreType) -> None:
        """Log a score synchronously."""
        import asyncio

        # When in an active asyncio test environment (like pytest.mark.asyncio),
        # we need special handling to avoid "already running" errors
        try:
            loop = asyncio.get_running_loop()
            if asyncio.current_task() is not None:
                # We're in an async context, just run the coroutine synchronously
                import nest_asyncio

                nest_asyncio.apply()
                return loop.run_until_complete(self.alog_score(scorer, score))
            else:
                # We're not in an async context, but a loop exists
                return loop.run_until_complete(self.alog_score(scorer, score))
        except RuntimeError:
            # No event loop exists, create one with asyncio.run
            return asyncio.run(self.alog_score(scorer, score))

    async def alog_score(
        self,
        scorer: Annotated[
            Scorer | dict | str,
            Field(
                description="A metadata-only scorer used for comparisons."
                "Alternatively, you can pass a dict of attributes or just a string"
                "representing the ID of your scorer."
            ),
        ],
        score: ScoreType,
    ) -> None:
        if not isinstance(scorer, Scorer):
            scorer_id = json.dumps(scorer)
            scorer = global_scorer_cache.get_scorer(
                scorer_id, lambda: _cast_to_cls(Scorer)(scorer)
            )
        if self._has_finished:
            raise ValueError("Cannot log score after finish has been called")

        # this is safe; pydantic casting is done in validator above
        scorer = cast(Scorer, scorer)

        @op(name=scorer.name, enable_code_capture=False)
        def score_method(self: Scorer, *, output: Any, inputs: Any) -> ScoreType:
            # TODO: can't use score here because it will cause version mismatch
            # return score
            return cast(ScoreType, current_score.get())

        scorer.__dict__["score"] = MethodType(score_method, scorer)

        # attach the score feedback to the predict call
        with call_context.set_call_stack(
            [self.evaluate_call, self.predict_and_score_call]
        ):
            with _set_current_score(score):
                with attributes(IMPERATIVE_SCORE_MARKER):
                    await self.predict_call.apply_scorer(scorer)

        # this is always true because of how the scorer is created in the validator
        scorer_name = cast(str, scorer.name)
        self._captured_scores[scorer_name] = score


class EvaluationLogger(BaseModel):
    """This class provides an imperative interface for logging evaluations.

    An evaluation is started automatically when the first prediction is logged
    using the `log_prediction` method, and finished when the `log_summary` method
    is called.

    Each time you log a prediction, you will get back a `ScoreLogger` object.
    You can use this object to log scores and metadata for that specific
    prediction. For more information, see the `ScoreLogger` class.

    Example:
        ```python
        ev = EvaluationLogger()
        pred = ev.log_prediction(inputs, output)
        pred.log_score(scorer_name, score)
        ev.log_summary(summary)
        ```
    """

    name: Annotated[
        str | None,
        Field(
            default=None,
            description="(Optional): A name for the evaluation call."
            "If not provided, a default name will be generated.",
        ),
    ]
    model: Annotated[
        Model | dict | str,
        BeforeValidator(_cast_to_cls(Model)),
        Field(
            default_factory=Model,
            description="(Optional): A metadata-only Model used for comparisons."
            "Alternatively, you can pass a dict of attributes or just a string"
            "representing the ID of your model.",
        ),
    ]
    dataset: Annotated[
        Dataset | list[dict] | str,
        BeforeValidator(_cast_to_imperative_dataset),
        Field(
            default_factory=lambda: Dataset(
                rows=Table([{"dataset_id": _default_dataset_name()}]),
            ),
            description="(Optional): A metadata-only Dataset used for comparisons."
            "If you already know your rows ahead of time, you can pass either"
            "a Dataset or list[dict]."
            "If you don't, you can just pass any string as a unique identifier",
        ),
    ]

    eval_attributes: Annotated[
        dict[str, Any],
        Field(
            default_factory=dict,
            description="(Optional): A dictionary of attributes to add to the evaluation call."
            "These attributes can be used to add additional metadata columns to the Evaluation.",
        ),
    ]

    _eval_started: bool = PrivateAttr(False)
    _logged_summary: bool = PrivateAttr(False)
    _is_finalized: bool = PrivateAttr(False)
    _evaluate_call: Call | None = PrivateAttr(None)
    _pseudo_evaluation: Evaluation = PrivateAttr()

    @property
    def ui_url(self) -> str | None:
        # In normal usage, _evaluate_call will never be None because it's set
        # at init time.
        if self._evaluate_call is None:
            return None
        return self._evaluate_call.ui_url

    @property
    def attributes(self) -> dict[str, Any]:
        return self.eval_attributes | IMPERATIVE_EVAL_MARKER

    # This private attr is used to keep track of predictions so we can finish
    # them if the user forgot to.
    _accumulated_predictions: list[ScoreLogger] = PrivateAttr(default_factory=list)

    def model_post_init(self, __context: Any) -> None:
        """Initialize the pseudo evaluation with the dataset from the model."""
        # Register this instance in the global registry for atexit cleanup
        _active_evaluation_loggers.append(self)

        # At this point dataset has already been processed by the validator
        # and converted to a Dataset object
        self._pseudo_evaluation = Evaluation(
            dataset=cast(Dataset, self.dataset),
            scorers=[],
        )

        # The following section is a "hacky" way to create Model and Evaluation
        # objects that "look right" to our object saving system.

        # --- Setup the model object ---
        # Store the original predict method if it exists
        self._original_predict_method = None
        try:
            assert isinstance(self.model, Model)
            self._original_predict_method = self.model.get_infer_method()
        except MissingInferenceMethodError:
<<<<<<< HEAD
            # If the model has no inference method, set up the context-aware one
            @weave.op(name="Model.predict", enable_code_capture=False)
=======

            @op(name="Model.predict", enable_code_capture=False)
>>>>>>> 45621aba
            def predict(self: Model, inputs: dict) -> Any:
                # Get the output from the context variable
                return current_output.get()
            
            self.model.__dict__["predict"] = MethodType(predict, self.model)
        
        # Always create a context-aware predict method for use during log_prediction
        @weave.op(name="Model.predict", enable_code_capture=False)
        def predict(self: Model, inputs: dict) -> Any:
            # Get the output from the context variable
            return current_output.get()
        
        self._context_predict_method = MethodType(predict, self.model)

        # --- Setup the evaluation object ---
        @op(name="Evaluation.evaluate", enable_code_capture=False)
        def evaluate(self: Evaluation, model: Model) -> None: ...

        @op(name="Evaluation.predict_and_score", enable_code_capture=False)
        def predict_and_score(self: Evaluation, model: Model, example: dict) -> dict:
            predict_method = cast(Op, model.get_infer_method())
            with attributes(IMPERATIVE_EVAL_MARKER):
                output, predict_call = predict_method.call(model, example)
                current_predict_call.set(predict_call)

            # This data is just a placeholder to give a sense of the data shape.
            # The actual output is explicitly replaced in ScoreLogger.finish.
            return {
                "output": output,
                "scores": {},
                "model_latency": None,
            }

        @op(name="Evaluation.summarize", enable_code_capture=False)
        def summarize(self: Evaluation) -> dict:
            return cast(dict, current_summary.get())

        self._pseudo_evaluation.__dict__.update(
            {
                "evaluate": MethodType(evaluate, self._pseudo_evaluation),
                "predict_and_score": MethodType(
                    predict_and_score, self._pseudo_evaluation
                ),
                "summarize": MethodType(summarize, self._pseudo_evaluation),
            }
        )

        # Create the evaluation call
        wc = require_weave_client()
        self._evaluate_call = wc.create_call(
            display_name=self.name or default_evaluation_display_name,
            op=self._pseudo_evaluation.evaluate,
            inputs={
                "self": self._pseudo_evaluation,
                "model": self.model,
            },
            attributes=self.attributes,
            use_stack=False,  # Don't push to global stack to prevent nesting
        )
        if self._evaluate_call is None:
            raise RuntimeError("Evaluation call does not exist, something went wrong!")

    def _cleanup_predictions(self) -> None:
        if self._is_finalized:
            return

        for pred in self._accumulated_predictions:
            if pred._has_finished:
                continue
            try:
                pred.finish()
            except Exception:
                # This is best effort.  If we fail, just swallow the error.
                pass

    def _finalize_evaluation(
        self, output: Any = None, exception: BaseException | None = None
    ) -> None:
        """Handles the final steps of the evaluation: cleaning up predictions and finishing the main call."""
        if self._is_finalized:
            return

        self._cleanup_predictions()

        if self._evaluate_call is None:
            raise RuntimeError(
                "Evaluation call should exist for finalization, something went wrong!"
            )

        # Finish the evaluation call
        wc = require_weave_client()
        # Ensure the call is finished even if there was an error during summarize or elsewhere
        try:
            wc.finish_call(self._evaluate_call, output=output, exception=exception)
        except Exception:
            # Log error but continue cleanup
            logger.error(
                "Failed to finish evaluation call during finalization.", exc_info=True
            )

        self._is_finalized = True

    def log_prediction(self, inputs: dict, output: Any) -> ScoreLogger:
        """Log a prediction to the Evaluation, and return a reference.

        The reference can be used to log scores which are attached to the specific
        prediction instance."""
        # Use set_call_stack to temporarily set the evaluation as the parent
        assert self._evaluate_call is not None

<<<<<<< HEAD
        # Temporarily swap the predict method to use our context-aware version
        # This ensures we use the passed output instead of calling the model
        original_method = self.model.__dict__.get("predict")
        self.model.__dict__["predict"] = self._context_predict_method
        
        try:
            with call_context.set_call_stack([self._evaluate_call]):
                # Make the prediction call
                with _set_current_output(output):
                    with weave.attributes(IMPERATIVE_EVAL_MARKER):
                        _, predict_and_score_call = (
                            self._pseudo_evaluation.predict_and_score.call(
                                self._pseudo_evaluation,
                                self.model,
                                inputs,
                                __require_explicit_finish=True,
                            )
=======
        with call_context.set_call_stack([self._evaluate_call]):
            # Make the prediction call
            with _set_current_output(output):
                with attributes(IMPERATIVE_EVAL_MARKER):
                    _, predict_and_score_call = (
                        self._pseudo_evaluation.predict_and_score.call(
                            self._pseudo_evaluation,
                            self.model,
                            inputs,
                            __require_explicit_finish=True,
>>>>>>> 45621aba
                        )
        finally:
            # Restore the original predict method
            if original_method is not None:
                self.model.__dict__["predict"] = original_method
            else:
                self.model.__dict__.pop("predict", None)

        # Get the predict_call from the context variable
        predict_call = current_predict_call.get()
        if predict_call is None:
            raise ValueError("predict_call should not be None")

        pred = ScoreLogger(
            predict_and_score_call=predict_and_score_call,
            evaluate_call=self._evaluate_call,
            predict_call=predict_call,
        )
        self._accumulated_predictions.append(pred)
        return pred

    def log_summary(
        self,
        summary: dict | None = None,
        auto_summarize: bool = True,
    ) -> None:
        """Log a summary dict to the Evaluation.

        This will calculate the summary, call the summarize op, and then finalize
        the evaluation, meaning no more predictions or scores can be logged.
        """
        if self._is_finalized:
            logger.warning("(NO-OP): Evaluation already finalized, cannot log summary.")
            return

        if summary is None:
            summary = {}

        # Calculate summary
        if auto_summarize:
            data_to_summarize = [
                pred._captured_scores for pred in self._accumulated_predictions
            ]
            summary_data = auto_summarize_fn(data_to_summarize)
        else:
            summary_data = summary

        final_summary = {}
        if summary_data:
            final_summary = summary_data
        if summary is not None:
            final_summary = {**final_summary, "output": summary}

        # Call the summarize op
        assert self._evaluate_call is not None, (
            "Evaluation call should exist for summary"
        )

        # Use set_call_stack to temporarily set the evaluation as the parent
        with call_context.set_call_stack([self._evaluate_call]):
            try:
                with _set_current_summary(final_summary):
                    with attributes(IMPERATIVE_EVAL_MARKER):
                        self._pseudo_evaluation.summarize()
            except Exception:
                logger.error("Error during execution of summarize op.", exc_info=True)
                # Even if summarize fails, try to finalize with the calculated summary

        self._finalize_evaluation(output=final_summary)

    def finish(self, exception: BaseException | None = None) -> None:
        """Clean up the evaluation resources explicitly without logging a summary.

        Ensures all prediction calls and the main evaluation call are finalized.
        This is automatically called if the logger is used as a context manager.
        """
        if self._is_finalized:
            return

        # Finalize with None output, indicating closure without summary
        self._finalize_evaluation(output=None, exception=exception)

        # Remove from global registry since we've manually finalized
        if self in _active_evaluation_loggers:
            _active_evaluation_loggers.remove(self)

    def fail(self, exception: BaseException) -> None:
        """Convenience method to fail the evaluation with an exception."""
        self.finish(exception=exception)

    def __del__(self) -> None:
        """Ensure cleanup happens during garbage collection."""
        _cleanup_evaluation(self)


class ImperativeEvaluationLogger(EvaluationLogger):
    """Legacy class name for EvaluationLogger.

    This class is maintained for backward compatibility.
    Please use EvaluationLogger instead.
    """

    def __init__(self, *args: Any, **kwargs: Any) -> None:
        logger.warning(
            "ImperativeEvaluationLogger was renamed to EvaluationLogger in 0.51.44"
            "Please use EvaluationLogger instead.  ImperativeEvaluationLogger will"
            "be removed in a future version."
        )
        super().__init__(*args, **kwargs)<|MERGE_RESOLUTION|>--- conflicted
+++ resolved
@@ -431,13 +431,7 @@
             assert isinstance(self.model, Model)
             self._original_predict_method = self.model.get_infer_method()
         except MissingInferenceMethodError:
-<<<<<<< HEAD
-            # If the model has no inference method, set up the context-aware one
-            @weave.op(name="Model.predict", enable_code_capture=False)
-=======
-
             @op(name="Model.predict", enable_code_capture=False)
->>>>>>> 45621aba
             def predict(self: Model, inputs: dict) -> Any:
                 # Get the output from the context variable
                 return current_output.get()
@@ -548,7 +542,6 @@
         # Use set_call_stack to temporarily set the evaluation as the parent
         assert self._evaluate_call is not None
 
-<<<<<<< HEAD
         # Temporarily swap the predict method to use our context-aware version
         # This ensures we use the passed output instead of calling the model
         original_method = self.model.__dict__.get("predict")
@@ -566,18 +559,6 @@
                                 inputs,
                                 __require_explicit_finish=True,
                             )
-=======
-        with call_context.set_call_stack([self._evaluate_call]):
-            # Make the prediction call
-            with _set_current_output(output):
-                with attributes(IMPERATIVE_EVAL_MARKER):
-                    _, predict_and_score_call = (
-                        self._pseudo_evaluation.predict_and_score.call(
-                            self._pseudo_evaluation,
-                            self.model,
-                            inputs,
-                            __require_explicit_finish=True,
->>>>>>> 45621aba
                         )
         finally:
             # Restore the original predict method
