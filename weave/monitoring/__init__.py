--- conflicted
+++ resolved
@@ -3,11 +3,6 @@
 # TODO: Notebook Walkthrough
 
 from ..wandb_interface.wandb_stream_table import StreamTable
-<<<<<<< HEAD
 from .monitor import init_monitor, deinit_monitor, default_monitor
-=======
-from . import openai
-from .monitor import init_monitor
->>>>>>> b8d7654a
 
 __all__ = ["StreamTable", "monitor", "openai"]