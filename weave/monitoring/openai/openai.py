--- conflicted
+++ resolved
@@ -1,16 +1,15 @@
 __all__ = ["patch", "unpatch"]
 
 import functools
+import typing
 from contextlib import contextmanager
 from functools import partialmethod
-from typing import Callable, Type, Union, AsyncIterator
-import typing
+from typing import AsyncIterator, Callable, Type, Union
 
 import openai
 from openai import AsyncStream, Stream
 from openai.types.chat import ChatCompletion, ChatCompletionMessageParam
 from packaging import version
-
 from weave import graph_client_context, run_context
 from weave.trace.op import Op
 
@@ -113,26 +112,18 @@
         self._openai_stream = OpenAIStream(self._iterator)
 
     def __next__(self) -> ChatCompletionChunk:
-<<<<<<< HEAD
-        return self._openai_stream.__next__()
-=======
         try:
             return self._openai_stream.__next__()
         except StopIteration:
             self._on_finish()
             raise
->>>>>>> 17febaa0
 
     def __iter__(self) -> Iterator[ChatCompletionChunk]:
         for chunk in self._openai_stream:
             yield chunk
-<<<<<<< HEAD
-
-=======
         self._on_finish()
 
     def _on_finish(self) -> None:
->>>>>>> 17febaa0
         result = self._openai_stream.final_response()
         result_with_usage = ChatCompletion(
             **result.model_dump(exclude_unset=True),
@@ -208,7 +199,6 @@
             raise ValueError("messages must be a list")
 
         with log_run(create_op, named_args) as finish_run:
-
             base_stream = self._base_create(*args, **kwargs)
             stream = WeaveStream(
                 base_stream=base_stream,
