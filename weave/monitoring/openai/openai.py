__all__ = ["patch", "unpatch"]

import functools
from contextlib import contextmanager
from functools import partialmethod
from typing import Callable, Type, Union
import typing

import openai
from openai import AsyncStream, Stream
from openai.types.chat import ChatCompletion, ChatCompletionMessageParam
from packaging import version

from weave import graph_client_context, run_context
from weave.trace.op import Op

from ..monitor import _get_global_monitor
from .models import *
from .util import *

old_create = openai.resources.chat.completions.Completions.create
old_async_create = openai.resources.chat.completions.AsyncCompletions.create

create_op_name = "openai.chat.completions.create"
create_op: typing.Union[str, Op] = create_op_name
try:
    create_op = Op(old_create)
    create_op.name = create_op_name
except Exception as e:
    pass


def to_python(obj: Any) -> Any:
    if isinstance(obj, dict):
        return {k: to_python(v) for k, v in obj.items()}
    if isinstance(obj, list):
        return [to_python(v) for v in obj]
    if isinstance(obj, BaseModel):
        return obj.model_dump()
    return obj


class partialmethod_with_self(partialmethod):
    def __get__(self, obj: Any, cls: Optional[Type[Any]] = None) -> Callable:
        return self._make_unbound_method().__get__(obj, cls)  # type: ignore


class AsyncChatCompletions:
    def __init__(self, base_create: Callable) -> None:
        self._base_create = base_create

    async def create(
        self, *args: Any, **kwargs: Any
    ) -> Union[ChatCompletion, AsyncStream[ChatCompletionChunk]]:
        if kwargs.get("stream", False):
            return self._streaming_create(*args, **kwargs)
        return await self._create(*args, **kwargs)

    async def _create(self, *args: Any, **kwargs: Any) -> ChatCompletion:
        named_args = bind_params(old_create, *args, **kwargs)
        inputs = ChatCompletionRequest.parse_obj(named_args).dict()
        with log_run(create_op, inputs) as finish_run:
            result = await self._base_create(*args, **kwargs)
            finish_run(result.model_dump(exclude_unset=True))
        return result

    async def _streaming_create(
        self, *args: Any, **kwargs: Any
    ) -> AsyncStream[ChatCompletionChunk]:
        named_args = bind_params(old_create, *args, **kwargs)
<<<<<<< HEAD
        messages = to_python(named_args["messages"])
        if not isinstance(messages, list):
            raise ValueError("messages must be a list")
        with log_run("openai.chat.completions.create", named_args) as finish_run:
=======
        inputs = ChatCompletionRequest.parse_obj(named_args)
        with log_run(create_op, inputs.model_dump()) as finish_run:
>>>>>>> f1bc28e2
            # Need to put in a function so the outer function is not a
            # generator. Generators don't execute any of their body's
            # code until next() is called. But we want to create the run
            # as a child of whatever the parent is, at function call time,
            # not generator start time.
            # TODO: need to fix this to use OpenAIStream instead of reconstruct_completion
            # like the sync _stream_create below
            async def _stream_create_gen():  # type: ignore
                chunks = []
                stream = await self._base_create(*args, **kwargs)
                async for chunk in stream:
                    chunks.append(chunk)
                    yield chunk
                result = reconstruct_completion(messages, chunks)  # type: ignore
                finish_run(result.model_dump(exclude_unset=True))

        return _stream_create_gen()  # type: ignore


class ChatCompletions:
    def __init__(self, base_create: Callable) -> None:
        self._base_create = base_create

    def create(
        self, *args: Any, **kwargs: Any
    ) -> Union[ChatCompletion, Stream[ChatCompletionChunk]]:
        if kwargs.get("stream", False):
            result = self._streaming_create(*args, **kwargs)
            return result
        return self._create(*args, **kwargs)

    def _create(self, *args: Any, **kwargs: Any) -> ChatCompletion:
        named_args = bind_params(old_create, *args, **kwargs)
<<<<<<< HEAD
        with log_run("openai.chat.completions.create", named_args) as finish_run:
=======
        inputs = ChatCompletionRequest.parse_obj(named_args).dict()
        with log_run(create_op, inputs) as finish_run:
>>>>>>> f1bc28e2
            result = self._base_create(*args, **kwargs)
            finish_run(result.model_dump(exclude_unset=True))
        return result

    def _streaming_create(
        self, *args: Any, **kwargs: Any
    ) -> Stream[ChatCompletionChunk]:
        named_args = bind_params(old_create, *args, **kwargs)
<<<<<<< HEAD
        messages = to_python(named_args["messages"])
        if not isinstance(messages, list):
            raise ValueError("messages must be a list")

        with log_run("openai.chat.completions.create", named_args) as finish_run:
=======
        inputs = ChatCompletionRequest.parse_obj(named_args)
        with log_run(create_op, inputs.model_dump()) as finish_run:
>>>>>>> f1bc28e2

            def _stream_create_gen():  # type: ignore
                stream = self._base_create(*args, **kwargs)
                from weave.flow.chat_util import OpenAIStream

                wrapped_stream = OpenAIStream(stream)
                for chunk in wrapped_stream:
                    yield chunk
                result = wrapped_stream.final_response()
                result_with_usage = ChatCompletion(
                    **result.model_dump(exclude_unset=True),
                    usage=token_usage(messages, result.choices),
                )
                finish_run(result_with_usage.model_dump(exclude_unset=True))

        return _stream_create_gen()  # type: ignore


def patch() -> None:
    def _patch() -> None:
        unpatch_fqn = f"{unpatch.__module__}.{unpatch.__qualname__}()"

        gc = graph_client_context.require_graph_client()
        if gc:
            # info(f"Patching OpenAI completions.  To unpatch, call {unpatch_fqn}")

            hooks = ChatCompletions(old_create)
            async_hooks = AsyncChatCompletions(old_async_create)
            openai.resources.chat.completions.Completions.create = (
                partialmethod_with_self(hooks.create)
            )
            openai.resources.chat.completions.AsyncCompletions.create = (
                partialmethod_with_self(async_hooks.create)
            )
        else:
            error("No graph client found, not patching OpenAI completions")

    if version.parse(openai.__version__) < version.parse("1.0.0"):
        error(
            f"this integration requires openai>=1.0.0 (got {openai.__version__}).  Please upgrade and try again"
        )
        return

    try:
        _patch()
    except Exception as e:
        error(f"problem patching: {e}, auto-unpatching")
        unpatch()
        raise Exception from e


def unpatch() -> None:
    # if _get_global_monitor() is not None:
    info("Unpatching OpenAI completions")
    openai.resources.chat.completions.Completions.create = old_create
    openai.resources.chat.completions.AsyncCompletions.create = old_async_create


# TODO: centralize
@contextmanager
def log_run(
    call_name: typing.Union[str, Op], inputs: dict[str, Any]
) -> Iterator[Callable]:
    client = graph_client_context.require_graph_client()
    parent_run = run_context.get_current_run()
    # TODO: client should not need refs passed in.
    run = client.create_run(call_name, parent_run, inputs, [])

    def finish_run(output: Any) -> None:
        # TODO: client should not need refs passed in.
        client.finish_run(run, output, [])

    try:
        with run_context.current_run(run):
            yield finish_run
    except Exception as e:
        client.fail_run(run, e)
        raise<|MERGE_RESOLUTION|>--- conflicted
+++ resolved
@@ -68,15 +68,10 @@
         self, *args: Any, **kwargs: Any
     ) -> AsyncStream[ChatCompletionChunk]:
         named_args = bind_params(old_create, *args, **kwargs)
-<<<<<<< HEAD
         messages = to_python(named_args["messages"])
         if not isinstance(messages, list):
             raise ValueError("messages must be a list")
-        with log_run("openai.chat.completions.create", named_args) as finish_run:
-=======
-        inputs = ChatCompletionRequest.parse_obj(named_args)
-        with log_run(create_op, inputs.model_dump()) as finish_run:
->>>>>>> f1bc28e2
+        with log_run(create_op, named_args) as finish_run:
             # Need to put in a function so the outer function is not a
             # generator. Generators don't execute any of their body's
             # code until next() is called. But we want to create the run
@@ -110,12 +105,7 @@
 
     def _create(self, *args: Any, **kwargs: Any) -> ChatCompletion:
         named_args = bind_params(old_create, *args, **kwargs)
-<<<<<<< HEAD
-        with log_run("openai.chat.completions.create", named_args) as finish_run:
-=======
-        inputs = ChatCompletionRequest.parse_obj(named_args).dict()
-        with log_run(create_op, inputs) as finish_run:
->>>>>>> f1bc28e2
+        with log_run(create_op, named_args) as finish_run:
             result = self._base_create(*args, **kwargs)
             finish_run(result.model_dump(exclude_unset=True))
         return result
@@ -124,16 +114,11 @@
         self, *args: Any, **kwargs: Any
     ) -> Stream[ChatCompletionChunk]:
         named_args = bind_params(old_create, *args, **kwargs)
-<<<<<<< HEAD
         messages = to_python(named_args["messages"])
         if not isinstance(messages, list):
             raise ValueError("messages must be a list")
 
-        with log_run("openai.chat.completions.create", named_args) as finish_run:
-=======
-        inputs = ChatCompletionRequest.parse_obj(named_args)
-        with log_run(create_op, inputs.model_dump()) as finish_run:
->>>>>>> f1bc28e2
+        with log_run(create_op, named_args) as finish_run:
 
             def _stream_create_gen():  # type: ignore
                 stream = self._base_create(*args, **kwargs)
