--- conflicted
+++ resolved
@@ -78,12 +78,8 @@
         description="The device to use for the model, default to cpu.",
         frozen=True,
     )
-<<<<<<< HEAD
-    _device: Optional["torch.device"] = PrivateAttr(default=None)
     _pipeline: "Pipeline" = PrivateAttr(default=None)
-=======
-    _pipeline: Optional["Pipeline"] = PrivateAttr(default=None)
->>>>>>> 414f2f2f
+
 
     def model_post_init(self, __context: Any) -> None:
         if self._pipeline is None:
