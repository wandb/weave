--- conflicted
+++ resolved
@@ -172,12 +172,8 @@
             passed = False
 
         return WeaveScorerResult(
-<<<<<<< HEAD
-            passed=passed, extras=dict(zip(self._categories, predictions))
-=======
             metadata=dict(zip(self._categories, predictions)),
             passed=passed,
->>>>>>> 1b2970aa
         )
 
 
@@ -272,12 +268,8 @@
         for category, pred, score in zip(self._categories, predictions, scores):
             base_name = category.lower()
             categories[f"{base_name}_score"] = float(pred)
-<<<<<<< HEAD
-        return WeaveScorerResult(passed=not any(scores), extras=categories)
-=======
             categories[base_name] = score
         return WeaveScorerResult(
             metadata=categories,
             passed=not any(scores),
-        )
->>>>>>> 1b2970aa
+        )