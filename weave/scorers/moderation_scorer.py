from typing import TYPE_CHECKING, Union

from litellm import amoderation
<<<<<<< HEAD
from pydantic import PrivateAttr, validate_call
=======
from pydantic import Field, PrivateAttr, validate_call
>>>>>>> 000a24e7

import weave
from weave.scorers.default_models import OPENAI_DEFAULT_MODERATION_MODEL
from weave.scorers.scorer_types import RollingWindowScorer
from weave.scorers.utils import (
    MODEL_PATHS,
    WeaveScorerResult,
    ensure_hf_imports,
    load_hf_model_weights,
)

if TYPE_CHECKING:
    from torch import Tensor


class OpenAIModerationScorer(weave.Scorer):
    """
    Uses the OpenAI moderation API to check if the model output is safe.

    This scorer sends the provided output to the OpenAI moderation API and returns a structured response
    indicating whether the output contains unsafe content.

    Note: Pass the text to be scored to this Scorer's `output` parameter in the `score` method.

    Attributes:
        model_id (str): The OpenAI moderation model identifier to be used. Defaults to `OPENAI_DEFAULT_MODERATION_MODEL`.
    """

    model_id: str = Field(
        description="The OpenAI moderation model identifier to be used.",
        default=OPENAI_DEFAULT_MODERATION_MODEL,
    )

    @weave.op
    @validate_call
    async def score(self, output: str) -> dict:
        """
        Score the given text against the OpenAI moderation API.

        Args:
            output: text to check for moderation, must be a string
        """
        response = await amoderation(
            model=self.model_id,
            input=output,
        )
        response = response.results[0]

        passed = not response.flagged
        categories = {
            k: v
            for k, v in response.categories
            if v and ("/" not in k and "-" not in k)
        }
        return {"passed": passed, "categories": categories}


TOXICITY_CATEGORY_THRESHOLD = 2
TOXICITY_TOTAL_THRESHOLD = 5


class WeaveToxicityScorerV1(RollingWindowScorer):
    """
    A moderation scorer using the Celadon model from PleIAs, https://huggingface.co/PleIAs/celadon

    Celadon is a DeBERTa-v3-small fine-tuned model with five classification heads, trained on 600k samples from the Toxic Commons dataset.

    It classifies toxicity along five dimensions:
<<<<<<< HEAD
    - **Race and Origin-based Bias**: Includes racism and bias against someone’s country, region of origin, or immigration status.
    - **Gender and Sexuality-based Bias**: Includes sexism, misogyny, homophobia, transphobia, and sexual harassment.
    - **Religious Bias**: Any bias or stereotype based on someone’s religion.
    - **Ability Bias**: Bias according to someone’s physical, mental, or intellectual ability or disability.
=======
    - **Race and Origin-based Bias**: Includes racism and bias against someone's country, region of origin, or immigration status.
    - **Gender and Sexuality-based Bias**: Includes sexism, misogyny, homophobia, transphobia, and sexual harassment.
    - **Religious Bias**: Any bias or stereotype based on someone's religion.
    - **Ability Bias**: Bias according to someone's physical, mental, or intellectual ability or disability.
>>>>>>> 000a24e7
    - **Violence and Abuse**: Overly graphic descriptions of violence, threats of violence, or incitement of violence.

    Args:
        model_name_or_path (str): The name of the model to use. Defaults to `"wandb/celadon"`.
        total_threshold (int): The threshold for the total moderation score to flag the input. Defaults to `5`.
        category_threshold (int): The threshold for individual category scores to flag the input. Defaults to `2`.
        device (str): The device to use for inference. Defaults to `"cuda"` if available, otherwise `"cpu"`.
<<<<<<< HEAD
        max_tokens (int): Maximum number of tokens per window. Defaults to `512`.
        overlap (int): Number of overlapping tokens between windows. Defaults to `50`.
=======
>>>>>>> 000a24e7

    Note: This Scorer's `score` method expects a string input for its `output` parameter.

    Returns:
<<<<<<< HEAD
        dict[str, Any]: A dictionary containing the `categories` with their respective scores and a `flagged` boolean.
=======
        WeaveScorerResult: An object containing:
            - extras (dict[str, Any]): A dictionary mapping toxicity categories, such as "Race/Origin", "Gender/Sex", "Religion", "Ability", and "Violence", to their respective scores.
            - passed (bool): A flag indicating whether the text passed the toxicity thresholds (True if none of the thresholds were exceeded, False otherwise).
>>>>>>> 000a24e7

    Example:
        >>> from weave.scorers import ToxicityScorer
        >>> scorer = ToxicityScorer()
        >>> result = scorer.score("This is a hateful message.")
        >>> print(result)
<<<<<<< HEAD
        {
            'categories': {
                'Race/Origin': 3,
                'Gender/Sex': 0,
                'Religion': 0,
                'Ability': 0,
                'Violence': 1
            },
            'pass': False
        }
    """

    total_threshold: int = TOXICITY_TOTAL_THRESHOLD
    category_threshold: int = TOXICITY_CATEGORY_THRESHOLD
    max_tokens: int = 512
    overlap: int = 50
    _categories: list[str] = PrivateAttr(
        default=[
=======

        WeaveScorerResult(extras={
            'Race/Origin': 3,
            'Gender/Sex': 0,
            'Religion': 0,
            'Ability': 0,
            'Violence': 1
        }, passed=False)
    """

    total_threshold: int = Field(
        description="The threshold for the total moderation score to flag the input.",
        default=TOXICITY_TOTAL_THRESHOLD,
    )
    category_threshold: int = Field(
        description="The threshold for individual category scores to flag the input.",
        default=TOXICITY_CATEGORY_THRESHOLD,
    )
    max_tokens: int = 512
    overlap: int = 50
    _categories: list[str] = PrivateAttr(
        default_factory=lambda: [
>>>>>>> 000a24e7
            "Race/Origin",
            "Gender/Sex",
            "Religion",
            "Ability",
            "Violence",
        ]
    )

    def load_model(self) -> None:
        ensure_hf_imports()
        from transformers import AutoModelForSequenceClassification

        self._local_model_path = load_hf_model_weights(
            self.model_name_or_path, MODEL_PATHS["toxicity_scorer"]
        )
        self._model = AutoModelForSequenceClassification.from_pretrained(
<<<<<<< HEAD
            self._local_model_path, device_map=self.device, trust_remote_code=True
        )
=======
            self._local_model_path, trust_remote_code=True
        ).to(self.device)
>>>>>>> 000a24e7
        self._model.eval()

    def load_tokenizer(self) -> None:
        from transformers import AutoTokenizer

        self._tokenizer = AutoTokenizer.from_pretrained(self._local_model_path)
<<<<<<< HEAD
        print(f"Model and tokenizer loaded on {self.device}")
=======
>>>>>>> 000a24e7

    def predict_chunk(self, input_ids: "Tensor") -> list[Union[int, float]]:
        """
        Predict toxicity scores for a chunk of tokenized input.

        Args:
            input_ids: Tokenized input IDs for the chunk.

        Returns:
            A list of prediction scores for each category.
        """
        import torch

        with torch.inference_mode():
            attention_mask = (input_ids != 0).long()
            outputs = self._model(input_ids=input_ids, attention_mask=attention_mask)  # type: ignore
            predictions = outputs.logits.argmax(dim=-1).squeeze().tolist()
        if isinstance(predictions, int):
            return [predictions]
        return predictions

    @validate_call
    @weave.op
    def score(self, output: str) -> WeaveScorerResult:
        passed: bool = True
        predictions: list[float] = self._predict(output)
        if (sum(predictions) >= self.total_threshold) or any(
            o >= self.category_threshold for o in predictions
        ):
            passed = False

        return WeaveScorerResult(
<<<<<<< HEAD
            extras=dict(zip(self._categories, predictions)),
=======
            metadata=dict(zip(self._categories, predictions)),
>>>>>>> 000a24e7
            passed=passed,
        )


BIAS_SCORER_THRESHOLD = 0.60


class WeaveBiasScorerV1(RollingWindowScorer):
    """
    The scorer that assesses gender and race/origin bias using a fine-tuned
    deberta-small-long-nli model from tasksource, https://huggingface.co/tasksource/deberta-small-long-nli

    This model is trained from scratch on a custom dataset of 260k samples.

    Reference: https://huggingface.co/wandb/bias-scorer

    Args:
        model_name_or_path (str): The name of the model to use. Defaults to `"wandb/bias_scorer"`.
        task (str): The pipeline task type. Defaults to `"text-classification"`.
<<<<<<< HEAD
        device (str): The device to use for inference. Defaults to `None`, which will use `cuda` if available.
        threshold (float): The threshold for the bias score to flag the input. Defaults to `0.5`.
        pipeline_kwargs (dict[str, Any]): Additional keyword arguments for the pipeline. Defaults to `{"top_k": 2}`.
=======
        device (str): The device to use for inference. Defaults to `cpu`, set to `cuda` if GPU is available.
        threshold (float): The threshold for the bias score to flag the input. Defaults to `0.6`.
>>>>>>> 000a24e7

    Note: This Scorer's `score` method expects a string input for its `output` parameter.

    Returns:
<<<<<<< HEAD
        dict[str, Any]: A dictionary indicating whether each bias category is detected.

    Example:
        >>> from weave.scorers.moderation_scorer import CustomBiasScorer
        >>> scorer = CustomBiasScorer()
        >>> result = scorer.score("This text contains gender bias.")
        >>> print(result)
        {
            'gender_bias': True,
            'racial_bias': False
        }
    """

    threshold: float = BIAS_SCORER_THRESHOLD
    _categories: list[str] = PrivateAttr(
        default=[
=======
        WeaveScorerResult: An object containing:
            - extras (dict[str, Any]): A dictionary mapping bias categories, such as "gender_bias" and "racial_bias", to their respective scores.
            - passed (bool): A flag indicating whether the text passed the bias thresholds (True if none of the thresholds were exceeded, False otherwise).

    Example:
        >>> from weave.scorers.moderation_scorer import WeaveBiasScorerV1
        >>> scorer = WeaveBiasScorerV1()
        >>> result = scorer.score("This text contains gender bias.")
        >>> print(result)
        WeaveScorerResult(extras={
            'gender_bias_score': 0.7,
            'racial_bias_score': 0.3
        }, passed=False)
    """

    threshold: float = Field(
        description="The threshold for the bias score to flag the input.",
        default=BIAS_SCORER_THRESHOLD,
    )
    _categories: list[str] = PrivateAttr(
        default_factory=lambda: [
>>>>>>> 000a24e7
            "gender_bias",
            "racial_bias",
        ]
    )

    def load_model(self) -> None:
        ensure_hf_imports()
        from transformers import AutoModelForSequenceClassification

        self._local_model_path = load_hf_model_weights(
            self.model_name_or_path, MODEL_PATHS["bias_scorer"]
        )
        self._model = AutoModelForSequenceClassification.from_pretrained(
<<<<<<< HEAD
            self._local_model_path, device_map=self.device, trust_remote_code=True
        )
=======
            self._local_model_path, trust_remote_code=True
        ).to(self.device)
>>>>>>> 000a24e7
        self._model.eval()

    def load_tokenizer(self) -> None:
        from transformers import AutoTokenizer

        self._tokenizer = AutoTokenizer.from_pretrained(self._local_model_path)
<<<<<<< HEAD
        print(f"Model and tokenizer loaded on {self.device}")
=======
>>>>>>> 000a24e7

    def predict_chunk(self, input_ids: "Tensor") -> list[float]:
        import torch

<<<<<<< HEAD
        with torch.inference_mode():
            attention_mask = (input_ids != 0).long()
            outputs = self._model(input_ids=input_ids, attention_mask=attention_mask)  # type: ignore
=======
        assert self._model is not None
        assert self._tokenizer is not None
        with torch.inference_mode():
            attention_mask = (input_ids != 0).long()
            outputs = self._model(input_ids=input_ids, attention_mask=attention_mask)
>>>>>>> 000a24e7
            predictions = outputs.logits.sigmoid().tolist()[0]
        return predictions

    @validate_call
    @weave.op
    def score(self, output: str) -> WeaveScorerResult:
        """
        Score the output.

        Args:
            output: text to score, must be a string

        Returns:
        """
        predictions = self._predict(output)
        scores = [o >= self.threshold for o in predictions]
        categories = {}
        for category, pred, score in zip(self._categories, predictions, scores):
            base_name = category.lower()
            categories[f"{base_name}_score"] = float(pred)
            categories[base_name] = score
        return WeaveScorerResult(
<<<<<<< HEAD
            extras=categories,
=======
            metadata=categories,
>>>>>>> 000a24e7
            passed=not any(scores),
        )<|MERGE_RESOLUTION|>--- conflicted
+++ resolved
@@ -1,11 +1,7 @@
 from typing import TYPE_CHECKING, Union
 
 from litellm import amoderation
-<<<<<<< HEAD
-from pydantic import PrivateAttr, validate_call
-=======
 from pydantic import Field, PrivateAttr, validate_call
->>>>>>> 000a24e7
 
 import weave
 from weave.scorers.default_models import OPENAI_DEFAULT_MODERATION_MODEL
@@ -74,17 +70,10 @@
     Celadon is a DeBERTa-v3-small fine-tuned model with five classification heads, trained on 600k samples from the Toxic Commons dataset.
 
     It classifies toxicity along five dimensions:
-<<<<<<< HEAD
-    - **Race and Origin-based Bias**: Includes racism and bias against someone’s country, region of origin, or immigration status.
-    - **Gender and Sexuality-based Bias**: Includes sexism, misogyny, homophobia, transphobia, and sexual harassment.
-    - **Religious Bias**: Any bias or stereotype based on someone’s religion.
-    - **Ability Bias**: Bias according to someone’s physical, mental, or intellectual ability or disability.
-=======
     - **Race and Origin-based Bias**: Includes racism and bias against someone's country, region of origin, or immigration status.
     - **Gender and Sexuality-based Bias**: Includes sexism, misogyny, homophobia, transphobia, and sexual harassment.
     - **Religious Bias**: Any bias or stereotype based on someone's religion.
     - **Ability Bias**: Bias according to someone's physical, mental, or intellectual ability or disability.
->>>>>>> 000a24e7
     - **Violence and Abuse**: Overly graphic descriptions of violence, threats of violence, or incitement of violence.
 
     Args:
@@ -92,48 +81,19 @@
         total_threshold (int): The threshold for the total moderation score to flag the input. Defaults to `5`.
         category_threshold (int): The threshold for individual category scores to flag the input. Defaults to `2`.
         device (str): The device to use for inference. Defaults to `"cuda"` if available, otherwise `"cpu"`.
-<<<<<<< HEAD
-        max_tokens (int): Maximum number of tokens per window. Defaults to `512`.
-        overlap (int): Number of overlapping tokens between windows. Defaults to `50`.
-=======
->>>>>>> 000a24e7
 
     Note: This Scorer's `score` method expects a string input for its `output` parameter.
 
     Returns:
-<<<<<<< HEAD
-        dict[str, Any]: A dictionary containing the `categories` with their respective scores and a `flagged` boolean.
-=======
         WeaveScorerResult: An object containing:
             - extras (dict[str, Any]): A dictionary mapping toxicity categories, such as "Race/Origin", "Gender/Sex", "Religion", "Ability", and "Violence", to their respective scores.
             - passed (bool): A flag indicating whether the text passed the toxicity thresholds (True if none of the thresholds were exceeded, False otherwise).
->>>>>>> 000a24e7
 
     Example:
         >>> from weave.scorers import ToxicityScorer
         >>> scorer = ToxicityScorer()
         >>> result = scorer.score("This is a hateful message.")
         >>> print(result)
-<<<<<<< HEAD
-        {
-            'categories': {
-                'Race/Origin': 3,
-                'Gender/Sex': 0,
-                'Religion': 0,
-                'Ability': 0,
-                'Violence': 1
-            },
-            'pass': False
-        }
-    """
-
-    total_threshold: int = TOXICITY_TOTAL_THRESHOLD
-    category_threshold: int = TOXICITY_CATEGORY_THRESHOLD
-    max_tokens: int = 512
-    overlap: int = 50
-    _categories: list[str] = PrivateAttr(
-        default=[
-=======
 
         WeaveScorerResult(extras={
             'Race/Origin': 3,
@@ -156,7 +116,6 @@
     overlap: int = 50
     _categories: list[str] = PrivateAttr(
         default_factory=lambda: [
->>>>>>> 000a24e7
             "Race/Origin",
             "Gender/Sex",
             "Religion",
@@ -173,23 +132,14 @@
             self.model_name_or_path, MODEL_PATHS["toxicity_scorer"]
         )
         self._model = AutoModelForSequenceClassification.from_pretrained(
-<<<<<<< HEAD
-            self._local_model_path, device_map=self.device, trust_remote_code=True
-        )
-=======
             self._local_model_path, trust_remote_code=True
         ).to(self.device)
->>>>>>> 000a24e7
         self._model.eval()
 
     def load_tokenizer(self) -> None:
         from transformers import AutoTokenizer
 
         self._tokenizer = AutoTokenizer.from_pretrained(self._local_model_path)
-<<<<<<< HEAD
-        print(f"Model and tokenizer loaded on {self.device}")
-=======
->>>>>>> 000a24e7
 
     def predict_chunk(self, input_ids: "Tensor") -> list[Union[int, float]]:
         """
@@ -222,11 +172,7 @@
             passed = False
 
         return WeaveScorerResult(
-<<<<<<< HEAD
-            extras=dict(zip(self._categories, predictions)),
-=======
             metadata=dict(zip(self._categories, predictions)),
->>>>>>> 000a24e7
             passed=passed,
         )
 
@@ -246,36 +192,12 @@
     Args:
         model_name_or_path (str): The name of the model to use. Defaults to `"wandb/bias_scorer"`.
         task (str): The pipeline task type. Defaults to `"text-classification"`.
-<<<<<<< HEAD
-        device (str): The device to use for inference. Defaults to `None`, which will use `cuda` if available.
-        threshold (float): The threshold for the bias score to flag the input. Defaults to `0.5`.
-        pipeline_kwargs (dict[str, Any]): Additional keyword arguments for the pipeline. Defaults to `{"top_k": 2}`.
-=======
         device (str): The device to use for inference. Defaults to `cpu`, set to `cuda` if GPU is available.
         threshold (float): The threshold for the bias score to flag the input. Defaults to `0.6`.
->>>>>>> 000a24e7
 
     Note: This Scorer's `score` method expects a string input for its `output` parameter.
 
     Returns:
-<<<<<<< HEAD
-        dict[str, Any]: A dictionary indicating whether each bias category is detected.
-
-    Example:
-        >>> from weave.scorers.moderation_scorer import CustomBiasScorer
-        >>> scorer = CustomBiasScorer()
-        >>> result = scorer.score("This text contains gender bias.")
-        >>> print(result)
-        {
-            'gender_bias': True,
-            'racial_bias': False
-        }
-    """
-
-    threshold: float = BIAS_SCORER_THRESHOLD
-    _categories: list[str] = PrivateAttr(
-        default=[
-=======
         WeaveScorerResult: An object containing:
             - extras (dict[str, Any]): A dictionary mapping bias categories, such as "gender_bias" and "racial_bias", to their respective scores.
             - passed (bool): A flag indicating whether the text passed the bias thresholds (True if none of the thresholds were exceeded, False otherwise).
@@ -297,7 +219,6 @@
     )
     _categories: list[str] = PrivateAttr(
         default_factory=lambda: [
->>>>>>> 000a24e7
             "gender_bias",
             "racial_bias",
         ]
@@ -311,38 +232,23 @@
             self.model_name_or_path, MODEL_PATHS["bias_scorer"]
         )
         self._model = AutoModelForSequenceClassification.from_pretrained(
-<<<<<<< HEAD
-            self._local_model_path, device_map=self.device, trust_remote_code=True
-        )
-=======
             self._local_model_path, trust_remote_code=True
         ).to(self.device)
->>>>>>> 000a24e7
         self._model.eval()
 
     def load_tokenizer(self) -> None:
         from transformers import AutoTokenizer
 
         self._tokenizer = AutoTokenizer.from_pretrained(self._local_model_path)
-<<<<<<< HEAD
-        print(f"Model and tokenizer loaded on {self.device}")
-=======
->>>>>>> 000a24e7
 
     def predict_chunk(self, input_ids: "Tensor") -> list[float]:
         import torch
 
-<<<<<<< HEAD
-        with torch.inference_mode():
-            attention_mask = (input_ids != 0).long()
-            outputs = self._model(input_ids=input_ids, attention_mask=attention_mask)  # type: ignore
-=======
         assert self._model is not None
         assert self._tokenizer is not None
         with torch.inference_mode():
             attention_mask = (input_ids != 0).long()
             outputs = self._model(input_ids=input_ids, attention_mask=attention_mask)
->>>>>>> 000a24e7
             predictions = outputs.logits.sigmoid().tolist()[0]
         return predictions
 
@@ -365,10 +271,6 @@
             categories[f"{base_name}_score"] = float(pred)
             categories[base_name] = score
         return WeaveScorerResult(
-<<<<<<< HEAD
-            extras=categories,
-=======
             metadata=categories,
->>>>>>> 000a24e7
             passed=not any(scores),
         )