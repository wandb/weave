--- conflicted
+++ resolved
@@ -29,11 +29,7 @@
     "ContextRelevancyScorer",
     "EmbeddingSimilarityScorer",
     "HallucinationFreeScorer",
-<<<<<<< HEAD
-=======
-    "ValidJSONScorer",
     "LevenshteinScorer",
->>>>>>> 61ff190c
     "LLMAsAJudgeScorer",
     "LLMScorer",
     "LevenshteinScorer",
