--- conflicted
+++ resolved
@@ -1,68 +1,23 @@
 import json
 from importlib.util import find_spec
 from pathlib import Path
-<<<<<<< HEAD
-from typing import TYPE_CHECKING, Any, Optional, Union
-=======
 from typing import Any, Optional, Union
->>>>>>> 5e80055f
 
 from pydantic import BaseModel, Field
 
 from weave.scorers.default_models import MODEL_PATHS
 from weave.trace.settings import scorers_dir
 
-<<<<<<< HEAD
-if TYPE_CHECKING:
-    from torch import device
-
-=======
->>>>>>> 5e80055f
 
 class WeaveScorerResult(BaseModel):
     """The result of a weave.Scorer.score method."""
 
     passed: bool = Field(description="Whether the scorer passed or not")
-<<<<<<< HEAD
-    extras: dict[str, Any] = Field(
-=======
     metadata: dict[str, Any] = Field(
->>>>>>> 5e80055f
         description="Any extra information from the scorer like numerical scores, model outputs, etc."
     )
 
 
-<<<<<<< HEAD
-def set_device(device: str = "auto") -> "device":
-    """Set the device to use for the model.
-
-    Args:
-        device: The device to use for the model.
-
-    Returns:
-        The device to use for the model.
-    """
-    import torch
-
-    try:
-        cuda_available = torch.cuda.is_available()
-        if not cuda_available and "cuda" in str(device):
-            # could be `cuda:0`, `cuda:1`, etc.
-            raise ValueError("CUDA is not available")
-        if device == "auto":
-            if cuda_available:
-                device = "cuda"
-            elif torch.backends.mps.is_available():
-                device = "mps"
-            else:
-                device = "cpu"
-        return torch.device(device)
-    except:
-        return torch.device("cpu")
-
-
-=======
->>>>>>> 5e80055f
 def download_model(artifact_path: Union[str, Path]) -> Path:
     try:
         from wandb import Api
