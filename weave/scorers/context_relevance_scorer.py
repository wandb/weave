--- conflicted
+++ resolved
@@ -4,64 +4,13 @@
 
 import weave
 from weave.scorers.llm_scorer import HuggingFaceScorer
-<<<<<<< HEAD
+from weave.scorers.utils import (
+    MODEL_PATHS,
+    check_score_param_type,
+    ensure_hf_imports,
+    load_hf_model_weights,
+)
 
-RELEVANCE_INSTRUCTIONS = """You are an expert evaluator assessing the relevance of LLM-generated outputs relative to their input context.
-Your goal is to provide a single relevance score and classification based on comprehensive analysis.
-Relevance measures how effectively a generated output addresses its input context across three core dimensions:
-
-1. **Semantic Alignment**
-   - How directly does the output address key input requirements?
-   - Does it maintain topical focus?
-   - Does it provide complete coverage of necessary information?
-   - Is unnecessary content avoided?
-
-2. **Structural Coherence**
-   - Does the output flow logically and show internal consistency?
-   - Is the presentation of information clear and organized?
-   - Is there a good balance between completeness and conciseness?
-
-3. **Contextual Integration**
-   - How well does the output use the provided context?
-   - Does the output align with the broader discourse?
-   - Is it consistent with background information?
-   - Does it fulfill task-specific requirements?
-
-## Evaluation Process
-
-1. Review all input context (instructions, prompts, documents, chat history)
-2. Identify core requirements and purpose
-3. Analyze the LLM output across all three dimensions
-4. Assign a single relevance score (1-5):
-   - 5: Exceptional relevance across all dimensions
-   - 4: Strong relevance with minor gaps
-   - 3: Adequate relevance with some issues
-   - 2: Significant relevance issues
-   - 1: Major relevance problems
-5. Classify as relevant (score ≥ 3.5) or not relevant (score < 3.5)
-
-## Task-Specific Considerations
-
-- **Summarization**: Focus on key information selection and density
-- **Q&A**: Emphasize answer accuracy and completeness
-- **Chat**: Consider conversation flow and context maintenance
-- **RAG**: Evaluate retrieved information integration
-
-## Output Format
-
-Provide evaluation results in the following JSON format:
-
-```json
-{
-  "relevance": [score from 1-5],
-  "relevant": [true/false]
-}
-```
-"""
-=======
-from weave.scorers.utils import MODEL_PATHS, download_model, check_score_param_type
-
->>>>>>> 43303856
 
 CONTEXT_RELEVANCE_SCORER_THRESHOLD = 0.55
 
@@ -118,12 +67,6 @@
     model_max_length: int = 1280
 
     def load_model(self) -> None:
-        from weave.scorers.utils import (
-            MODEL_PATHS,
-            ensure_hf_imports,
-            load_hf_model_weights,
-        )
-
         ensure_hf_imports()
         from transformers import AutoModelForTokenClassification
 
