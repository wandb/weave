--- conflicted
+++ resolved
@@ -38,7 +38,7 @@
     return string if isinstance(string, str) else string.decode("utf-8")
 
 
-def pprint_header(header: tuple[Union[bytes, str], Union[bytes, str]]) -> None:
+def pprint_header(header: tuple[bytes | str, bytes | str]) -> None:
     """Pretty print a header, redacting Authorization headers."""
     key, value = header
     key = decode_str(key)
@@ -172,13 +172,8 @@
 
 def post(
     url: str,
-<<<<<<< HEAD
-    data: Optional[Any] = None,
-    json: Optional[dict[str, Any]] = None,
-=======
     data: dict[str, Any] | str | None = None,
     json: dict[str, Any] | None = None,
->>>>>>> 59cb1eb1
     **kwargs: Any,
 ) -> Response:
     """Send a POST request with optional logging."""
