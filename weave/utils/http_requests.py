"""Helpers for printing HTTP requests and responses."""

import datetime
import json
import os
import threading
from time import time
from typing import Any, Optional, Union

import httpx
from httpx import HTTPError as HTTPError
from httpx import HTTPStatusError, Request, Response

from weave.trace.display.display import Console, Text

console = Console()

# See https://rich.readthedocs.io/en/stable/appendix/colors.html
STYLE_LABEL = "bold slate_blue3"
STYLE_METHOD = "bold cyan"
STYLE_URL = "bold bright_cyan"
STYLE_STATUS_SUCCESS = "bold green"
STYLE_STATUS_ERROR = "bold bright_red"
STYLE_STATUS_OTHER = "bold cyan"
STYLE_METADATA = "white"
STYLE_HEADER_KEY = "bright_yellow"
STYLE_HEADER_VALUE = "yellow"
STYLE_BODY = "dark_magenta"
STYLE_NONE = "dark_magenta italic"
STYLE_ERROR = "red"
STYLE_DIVIDER_REQUEST = "white"
STYLE_DIVIDER_RESPONSE = "bright_black"
THEME_JSON = "ansi_dark"


def decode_str(string: Union[str, bytes]) -> str:
    """Decode a bytes object to a string."""
    return string if isinstance(string, str) else string.decode("utf-8")


def pprint_header(header: tuple[Union[bytes, str], Union[bytes, str]]) -> None:
    """Pretty print a header, redacting Authorization headers."""
    key, value = header
    key = decode_str(key)
    value = decode_str(value)
    if key == "Authorization":
        value = "<Redacted>"
    console.print(f"  {key}: ", end="", style=STYLE_HEADER_KEY)
    console.print(Text(value, style=STYLE_HEADER_VALUE))


def guess_content_type(request: Request) -> str:
    """Guess the content type of a request."""
    content_type = request.headers.get("Content-Type")
    if content_type:
        return content_type
    # TODO: This is based on knowledge of our client.
    #       We should probably be sending a Content-Type header and also doing something more correct here
    if request.body:
        return "application/json"
    return "text/plain"


def pprint_json(text: str) -> None:
    """Pretty print JSON."""
    try:
        json_body = json.loads(text)
        pretty_json = json.dumps(json_body, indent=4)
        lines = pretty_json.splitlines()
        for i, line in enumerate(lines, 1):
            line_num = Text(f"{i:>3} ", style="dim")
            console.print(line_num, line, sep="", end="\n")
    except json.JSONDecodeError:
        console.print(Text("  Invalid JSON", style=STYLE_ERROR))
        console.print(Text(text, style=STYLE_ERROR))


def pprint_request(request: Request) -> None:
    """Pretty print a Request."""
    time_text = Text(
        datetime.datetime.now().strftime("%H:%M:%S.%f"), style=STYLE_METADATA
    )
    thread_text = Text(str(threading.get_ident()), style=STYLE_METADATA)
    method_text = Text(f"{request.method}", style=STYLE_METHOD)
    url_text = Text(f"{request.url}", style=STYLE_URL)
    console.print(Text("Time: ", style=STYLE_LABEL), time_text, sep="")
    console.print(Text("Thread ID: ", style=STYLE_LABEL), thread_text, sep="")
    console.print(Text("Method: ", style=STYLE_LABEL), method_text, sep="")
    console.print(Text("URL: ", style=STYLE_LABEL), url_text, sep="")

    console.print(Text("Headers:", style=STYLE_LABEL))
    for header in request.headers.raw:
        pprint_header(header)

    console.print(Text("Body:", style=STYLE_LABEL))
    if request.content:
        content_type = guess_content_type(request)
        if content_type == "application/json":
            pprint_json(decode_str(request.content))
        elif content_type and content_type.startswith("multipart/form-data"):
            console.print(Text(decode_str(request.content), style=STYLE_BODY))
        elif isinstance(request.content, str):
            console.print(f"{request.content}", style=STYLE_BODY)
        else:
            # TODO: Can we do something safer?
            console.print(Text(decode_str(request.content), style=STYLE_BODY))
    else:
        console.print(Text("  None", style=STYLE_NONE))


def pprint_response(response: Response) -> None:
    """Pretty print a Response."""
    status_style = STYLE_STATUS_OTHER
    if 200 <= response.status_code < 300:
        status_style = STYLE_STATUS_SUCCESS
    elif response.status_code >= 400:
        status_style = STYLE_STATUS_ERROR
    status_code_text = Text(f"{response.status_code}", style=status_style)
    reason_text = Text(f"{response.reason_phrase}", style=status_style)
    console.print(Text("Status Code: ", style=STYLE_LABEL), status_code_text, sep="")
    console.print(Text("Reason: ", style=STYLE_LABEL), reason_text, sep="")
    console.print(Text("Headers:", style=STYLE_LABEL))
    for key, value in response.headers.items():
        pprint_header((key, value))

    console.print(Text("Body:", style=STYLE_LABEL))
    if response.headers.get("Content-Type") == "application/json":
        pprint_json(response.text)
    elif response.text:
        console.print(Text(response.text, style=STYLE_BODY))
    else:
        console.print("  None", style=STYLE_NONE)


class LoggingHTTPTransport(httpx.HTTPTransport):
    def handle_request(
        self,
        request: httpx.Request,
    ) -> httpx.Response:
        if os.environ.get("WEAVE_DEBUG_HTTP") != "1":
            return super().handle_request(request)

        console.print(Text("-" * 21, style=STYLE_DIVIDER_REQUEST))
        pprint_request(request)
        start_time = time()
        response = super().handle_request(request)
        elapsed_time = time() - start_time
        console.print(Text("----- Response below -----", style=STYLE_DIVIDER_RESPONSE))
        console.print(
            Text("Elapsed Time: ", style=STYLE_LABEL),
            Text(f"{elapsed_time:.2f} seconds", style=STYLE_METADATA),
            sep="",
        )
        pprint_response(response)
        return response


client = httpx.Client(transport=LoggingHTTPTransport())


def get(url: str, params: Optional[dict[str, str]] = None, **kwargs: Any) -> Response:
    """Send a GET request with optional logging."""
    return client.get(url, params=params, **kwargs)


def post(
    url: str,
    data: Optional[Union[dict[str, Any], str]] = None,
    json: Optional[dict[str, Any]] = None,
    **kwargs: Any,
) -> Response:
    """Send a POST request with optional logging."""
<<<<<<< HEAD
    return client.post(url, data=data, json=json, **kwargs)


# Export these for compatibility with code expecting requests module
__all__ = [
    "HTTPError",
    "HTTPStatusError",
    "Response",
    "client",
    "get",
    "post",
    "session",
]
# For backward compatibility, alias client as session
session = client
=======
    return session.post(url, data=data, json=json, **kwargs)


def delete(
    url: str,
    params: Optional[dict[str, Any]] = None,
    **kwargs: Any,
) -> Response:
    """Send a DELETE request with optional logging."""
    return session.delete(url, params=params, **kwargs)
>>>>>>> 17141464
<|MERGE_RESOLUTION|>--- conflicted
+++ resolved
@@ -170,8 +170,16 @@
     **kwargs: Any,
 ) -> Response:
     """Send a POST request with optional logging."""
-<<<<<<< HEAD
     return client.post(url, data=data, json=json, **kwargs)
+
+
+def delete(
+    url: str,
+    params: Optional[dict[str, Any]] = None,
+    **kwargs: Any,
+) -> Response:
+    """Send a DELETE request with optional logging."""
+    return session.delete(url, params=params, **kwargs)
 
 
 # Export these for compatibility with code expecting requests module
@@ -186,15 +194,3 @@
 ]
 # For backward compatibility, alias client as session
 session = client
-=======
-    return session.post(url, data=data, json=json, **kwargs)
-
-
-def delete(
-    url: str,
-    params: Optional[dict[str, Any]] = None,
-    **kwargs: Any,
-) -> Response:
-    """Send a DELETE request with optional logging."""
-    return session.delete(url, params=params, **kwargs)
->>>>>>> 17141464
