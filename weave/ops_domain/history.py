--- conflicted
+++ resolved
@@ -64,13 +64,8 @@
         return WBTraceTree.WeaveType()  # type: ignore
     elif tc_type == "images/separated":
         return types.List(ImageArtifactFileRefType())
-<<<<<<< HEAD
-    else:
+    elif isinstance(tc_type, str):
         possible_type = wandb_run_stream.maybe_history_type_to_weave_type(tc_type)
-=======
-    elif isinstance(tc_type, str):
-        possible_type = wandb_stream_table.maybe_history_type_to_weave_type(tc_type)
->>>>>>> 8cd2774b
         if possible_type is not None:
             return possible_type
     return types.UnknownType()