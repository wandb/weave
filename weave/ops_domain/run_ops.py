# W&B API Weave Ops: Runs
#
# Run projection pushdown strategy
# --------------------------------
#
# Its important for performance
# that we only select the run user data (config/summary/history) columns that
# we need. We can use the stitched graph to do that for the relevant ops, any
# pick ops connected to config/summary are used to determine the keys argument
# to the graphql field.
#
# But we also need to consider refinement. There are two different ways
# refinment will happen: explicit where there is a request for a refinement
# op like refine_summary_type in the graph, and implicit, which is all other cases.
# In the explicit case we must fetch all columns so we can produce the full
# type.
#
# The implicit case always happens, because compile refines all ops in the
# graph to fix incoming Weave0 graphs for compatibility with Weave1. But this
# refinement only needs to provide the subset of the type that will be used
# for dispatch. Ie we can compute the type of only the summary fields needed
# by the query.
#
# So the correct strategy is: if a refinement descendent is explicitly requested,
# select all fields. Otherwise, select the fields described by pick descendents.
#
# We do not yet perform projection pushdown for history. Currently to fetch
# specific history columns from the W&B API, you need to use the sampledHistory
# graphql field. But it's incorrect to make a request for one "historySpec"
# containing all the required keys, because the W&B backend will return
# only rows that have all keys present. We can instead request one spec
# for each history key, always also including the _step key, and then zip
# the results back together ourselves. If we do so we'll have to do it unsampled.
# It may be better to just move to the Runs2 strategy where Weave is directly
# responsible for scanning the data instead of using the sampledHistory field.

import json
import typing


from .. import compile_table
from ..compile_domain import wb_gql_op_plugin, InputAndStitchProvider
from ..api import op
from .. import weave_types as types
from . import wb_domain_types as wdt
from ..language_features.tagging.make_tag_getter_op import make_tag_getter_op
from .wandb_domain_gql import (
    gql_prop_op,
    gql_direct_edge_op,
    gql_connection_op,
    _make_alias,
)
from . import wb_util
from .. import engine_trace
from .run_history import history_op_common


# Important to re-export ops
from .run_history import run_history_v1_legacy_ops
from .run_history import run_history_v2_parquet_media

tracer = engine_trace.tracer()

# number of rows of example data to look at to determine history type
ROW_LIMIT_FOR_TYPE_INTERROGATION = 10

# Section 1/6: Tag Getters
run_tag_getter_op = make_tag_getter_op("run", wdt.RunType, op_name="tag-run")

# Section 2/6: Root Ops
# None

# Section 3/6: Attribute Getters
gql_prop_op(
    "run-jobType",
    wdt.RunType,
    "jobType",
    types.String(),
)

gql_prop_op(
    "run-jobtype",
    wdt.RunType,
    "jobType",
    types.String(),
)

run_name = gql_prop_op(
    "run-name",
    wdt.RunType,
    "displayName",
    types.String(),
)

gql_prop_op(
    "run-internalId",
    wdt.RunType,
    "id",
    types.String(),
)

gql_prop_op(
    "run-id",
    wdt.RunType,
    "name",
    types.String(),
)

gql_prop_op(
    "run-createdAt",
    wdt.RunType,
    "createdAt",
    types.Timestamp(),
)
gql_prop_op(
    "_run-historykeyinfo",
    wdt.RunType,
    "historyKeys",
    types.Dict(types.String(), types.Any()),
)

gql_prop_op(
    "run-runtime",
    wdt.RunType,
    "computeSeconds",
    types.Number(),
)

gql_prop_op(
    "run-heartbeatAt",
    wdt.RunType,
    "heartbeatAt",
    types.Timestamp(),
)


def config_to_values(config: dict) -> dict:
    """
    Unfortunately config values from wandb have their data located at the .value
    property inside of the config object.
    """
    return {
        key: value["value"] if isinstance(value, dict) and "value" in value else value
        for key, value in config.items()
    }


@op(
    render_info={"type": "function"},
    hidden=True,
    plugins=wb_gql_op_plugin(lambda inputs, inner: "config"),
)
def refine_config_type(run: wdt.Run) -> types.Type:
    config_field_s = None
    try:
        # If config was explicitly requested, this will be the case.
        config_field_s = run.gql["config"]
    except KeyError:
        # Otherwise we'll be refining implicitly in compile, but we only need
        # to provide the summary requested by the rest of the graph.
        config_field_s = run.gql["configSubset"]
    if not config_field_s:
        config_field_s = "{}"

    return wb_util.process_run_dict_type(config_to_values(json.loads(config_field_s)))


def _make_run_config_gql_field(inputs: InputAndStitchProvider, inner: str):
    # Must be kept in sync with compile_domain:_field_selections_hardcode_merge
    stitch_obj = inputs.stitched_obj
    key_tree = compile_table.get_projection(stitch_obj)
    # we only pushdown the top level keys for now.

    top_level_keys = history_op_common.get_top_level_keys(key_tree)
    if not top_level_keys:
        # If no keys, then we must select the whole object
        return "configSubset: config"
    return f"configSubset: config(keys: {json.dumps(top_level_keys)})"


run_path_fragment = """
    project {
        id
        name
        entity {
            id
            name
        }
    }
    """


def _run_config_plugin(inputs: InputAndStitchProvider, inner: str):
    config_field = _make_run_config_gql_field(inputs, inner)
    return config_field + " " + run_path_fragment


@op(
    name="run-config",
    refine_output_type=refine_config_type,
    plugins=wb_gql_op_plugin(_run_config_plugin),
)
def config(run: wdt.Run) -> dict[str, typing.Any]:
    return wb_util.process_run_dict_obj(
        config_to_values(json.loads(run.gql["configSubset"] or "{}")),
        wb_util.RunPath(
            run.gql["project"]["entity"]["name"],
            run.gql["project"]["name"],
            run.gql["name"],
        ),
    )


@op(
    render_info={"type": "function"},
    hidden=True,
    # When refine_summary_type is explicitly requested in the graph, we ask for
    # the entire summaryMetrics field.
    plugins=wb_gql_op_plugin(lambda inputs, inner: "summaryMetrics"),
)
def refine_summary_type(run: wdt.Run) -> types.Type:
    summary_field_s = None
    try:
        # If summary was explicitly requested, this will be the case.
        summary_field_s = run.gql["summaryMetrics"]
    except KeyError:
        # Otherwise we'll be refining implicitly in compile, but we only need
        # to provide the summary requested by the rest of the graph.
        summary_field_s = run.gql["summaryMetricsSubset"]
    if not summary_field_s:
        summary_field_s = "{}"

    return wb_util.process_run_dict_type(json.loads(summary_field_s))


def _make_run_summary_gql_field(inputs: InputAndStitchProvider, inner: str):
    # Must be kept in sync with compile_domain:_field_selections_hardcode_merge

    stitch_obj = inputs.stitched_obj
    key_tree = compile_table.get_projection(stitch_obj)

    # we only pushdown the top level keys for now.
    top_level_keys = history_op_common.get_top_level_keys(key_tree)
    if not top_level_keys:
        # If no keys, then we must select the whole object
        return "summaryMetricsSubset: summaryMetrics"
    return f"summaryMetricsSubset: summaryMetrics(keys: {json.dumps(top_level_keys)})"


def _run_summary_plugin(inputs: InputAndStitchProvider, inner: str):
    summary_field = _make_run_summary_gql_field(inputs, inner)
    return summary_field + " " + run_path_fragment


@op(
    name="run-summary",
    refine_output_type=refine_summary_type,
    plugins=wb_gql_op_plugin(_run_summary_plugin),
)
def summary(run: wdt.Run) -> dict[str, typing.Any]:
    return wb_util.process_run_dict_obj(
        json.loads(run.gql["summaryMetricsSubset"] or "{}"),
        wb_util.RunPath(
            run.gql["project"]["entity"]["name"],
            run.gql["project"]["name"],
            run.gql["name"],
        ),
    )


<<<<<<< HEAD
def _refine_history_type(
    run: wdt.Run, history_version: int, columns: typing.Optional[list[str]] = None
) -> types.Type:
    prop_types: dict[str, types.Type] = {}

    if "historyKeys" not in run.gql:
        raise ValueError("historyKeys not in run gql")

    historyKeys = run.gql["historyKeys"]["keys"]

    for key, key_details in historyKeys.items():
        if key.startswith("system/") or (columns is not None and key not in columns):
            # skip system metrics for now
            continue

        type_counts: list[history_util.TypeCount] = key_details["typeCounts"]
        wt = types.union(
            *[
                history_util.history_key_type_count_to_weave_type(tc)
                for tc in type_counts
            ]
        )

        if wt == types.UnknownType():
            util.capture_exception_with_sentry_if_available(
                errors.WeaveTypeWarning(
                    f"Unable to determine history key type for key {key} with types {type_counts}"
                ),
                (str([tc["type"] for tc in type_counts]),),
            )
            wt = types.NoneType()

        # _step is a special key that is always guaranteed to be a nonnull number.
        # other keys may be undefined at particular steps so we make them optional.
        if key in ["_step", "_runtime", "_timestamp"]:
            prop_types[key] = wt
        else:
            prop_types[key] = types.optional(wt)

    ListType = ArrowWeaveListType if history_version == 2 else types.List

    return ListType(types.TypedDict(prop_types))


def _history_keys(run: wdt.Run, history_version: int) -> list[str]:
    if "historyKeys" not in run.gql:
        raise ValueError("historyKeys not in run gql")
    if "sampledParquetHistory" not in run.gql:
        raise ValueError("sampledParquetHistory not in run gql")
    history_type: types.Type = _refine_history_type(run, history_version)
    object_type = typing.cast(
        types.TypedDict, typing.cast(types.List, history_type).object_type
    )

    return list(object_type.property_types.keys())


@op(
    name="run-refine_history_type",
    render_info={"type": "function"},
    hidden=True,
    plugins=wb_gql_op_plugin(lambda inputs, inner: "historyKeys"),
)
def refine_history_type(run: wdt.Run) -> types.Type:
    return _refine_history_type(run, 1)


@op(
    render_info={"type": "function"},
    plugins=wb_gql_op_plugin(lambda inputs, inner: "historyKeys"),
    hidden=True,
)
def refine_history2_type(run: wdt.Run) -> types.Type:
    return _refine_history_type(run, 2)


class SampledHistorySpec(typing.TypedDict):
    keys: list[str]
    samples: int


def _make_run_history_gql_field(inputs: InputAndStitchProvider, inner: str):
    # Must be kept in sync with compile_domain:_field_selections_hardcode_merge

    stitch_obj = inputs.stitched_obj
    key_tree = compile_table.get_projection(stitch_obj)

    # we only pushdown the top level keys for now.
    top_level_keys = get_top_level_keys(key_tree)

    if not top_level_keys:
        # If no keys, then we cowardly refuse to blindly fetch entire history table
        return "historyKeys"

    project_fragment = """
        project {
        id
        name
        entity {
            id
            name
        }
    }
    """

    return f"""
    historyKeys
    sampledParquetHistory: parquetHistory(liveKeys: {json.dumps(top_level_keys)}) {{
        liveData
        parquetUrls
    }}
    {project_fragment}
    """


def _make_history_result(
    result: typing.Optional[typing.Union[pa.Array, list]],
    history_version: int,
    object_type: types.Type,
) -> typing.Union[ArrowWeaveList, list]:
    if history_version == 1:
        if isinstance(result, (list, ArrowWeaveList)):
            return result
        raise ValueError(
            f"Invalid history result for history version {history_version}"
        )
    elif history_version == 2:
        if isinstance(result, list):
            mapper = map_to_arrow(object_type, None, [])
            result = pa.array(result, type=mapper.result_type())
        return ArrowWeaveList(result, object_type)
    else:
        raise ValueError(f"Invalid history version {history_version}")


def _history_body(
    run: wdt.Run, history_version: int, columns: typing.Optional[list[str]] = None
):
    # first check and see if we have actually fetched any history rows. if we have not,
    # we are in the case where we have blindly requested the entire history object.
    # we refuse to fetch that, so instead we will just inspect the historyKeys and return
    # a dummy history object that can bte used as a proxy for downstream ops (e.g., count).

    if columns is None:
        step_type = types.TypedDict({"_step": types.Int()})
        last_step = run.gql["historyKeys"]["lastStep"]
        history_keys = run.gql["historyKeys"]["keys"]
        for key, key_details in history_keys.items():
            if key == "_step":
                type_counts: list[history_util.TypeCount] = key_details["typeCounts"]
                count = type_counts[0]["count"]
                break
        else:
            return _make_history_result([], history_version, step_type)

        # generate fake steps
        steps = [{"_step": i} for i in range(count)]
        steps[-1]["_step"] = last_step
        assert len(steps) == count
        return _make_history_result(steps, history_version, step_type)

    return get_history(run, history_version, columns=columns)


@op(
    name="run-history",
    refine_output_type=refine_history_type,
    plugins=wb_gql_op_plugin(_make_run_history_gql_field),
    output_type=types.List(types.TypedDict({})),
)
def history(run: wdt.Run):
    return _history_body(run, 1)


@op(
    name="run-history2",
    refine_output_type=refine_history2_type,
    plugins=wb_gql_op_plugin(_make_run_history_gql_field),
    output_type=ArrowWeaveListType(types.TypedDict({})),
    hidden=True,
)
def history2(run: wdt.Run):
    return _history_body(run, 2)


def get_full_columns(columns: typing.Optional[list[str]]):
    if columns is None:
        return None
    return list(set([*columns, "_step", "_runtime", "_timestamp"]))


@op(
    render_info={"type": "function"},
    plugins=wb_gql_op_plugin(lambda inputs, inner: "historyKeys"),
    hidden=True,
)
def refine_history2_with_columns_type(
    run: wdt.Run, history_cols: list[str]
) -> types.Type:
    return _refine_history_type(run, 2, columns=get_full_columns(history_cols))


@op(
    name="run-history2_with_columns",
    refine_output_type=refine_history2_with_columns_type,
    plugins=wb_gql_op_plugin(_make_run_history_gql_field),
    output_type=ArrowWeaveListType(types.TypedDict({})),
    hidden=True,
)
def history2_with_columns(run: wdt.Run, history_cols: list[str]):
    return _history_body(run, 2, columns=get_full_columns(history_cols))


@op(
    render_info={"type": "function"},
    plugins=wb_gql_op_plugin(lambda inputs, inner: "historyKeys"),
    hidden=True,
)
def refine_history_with_columns_type(
    run: wdt.Run, history_cols: list[str]
) -> types.Type:
    return _refine_history_type(run, 1, columns=get_full_columns(history_cols))


@op(
    name="run-history_with_columns",
    refine_output_type=refine_history_with_columns_type,
    plugins=wb_gql_op_plugin(_make_run_history_gql_field),
    output_type=types.List(types.TypedDict({})),
    hidden=True,
)
def history_with_columns(run: wdt.Run, history_cols: list[str]):
    return _history_body(run, 1, columns=get_full_columns(history_cols))


def _get_history2(run: wdt.Run, columns=None):
    """Dont read binary columns. Keep everything in arrow. Faster, but not as full featured as get_history"""
    scalar_keys = _history_keys(run, 2)

    # Need to only consider first part of column name since we currently only pushdown
    # the first part.
    # TODO: fix, we need to pushdown all the way
    columns = list(set([c.split(".")[0] for c in columns]))

    columns = [c for c in columns if c in scalar_keys]
    parquet_history = read_history_parquet(run, 2, columns=columns)

    _object_type = typing.cast(
        types.TypedDict,
        typing.cast(
            types.List,
            _refine_history_type(run, 2, columns=columns),
        ).object_type,
    )

    _history_type = types.List(_object_type)

    run_path = wb_util.RunPath(
        run.gql["project"]["entity"]["name"],
        run.gql["project"]["name"],
        run.gql["name"],
    )

    # turn the liveset into an arrow table. the liveset is a list of dictionaries
    live_data = run.gql["sampledParquetHistory"]["liveData"]
    for row in live_data:
        for colname in columns:
            if colname not in row:
                row[colname] = None
            else:
                row[colname] = wb_util._process_run_dict_item(row[colname], run_path)

    artifact = artifact_mem.MemArtifact()
    # turn live data into arrow
    if live_data is not None and len(live_data) > 0:
        with tracer.trace("live_data_to_arrow"):
            live_data = convert.to_arrow(live_data, _history_type, artifact=artifact)
    else:
        live_data = []

    # get binary fields from history schema - these are serialized json
    if parquet_history is not None:
        fields = [field.name for field in parquet_history.schema]
        binary_fields = {
            field.name
            for field in parquet_history.schema
            if pa.types.is_binary(field.type)
        }

        # deserialize json if any is present
        with tracer.trace("process_non_basic_fields"):
            for field in columns:
                if field in binary_fields or not (
                    types.optional(types.BasicType()).assign_type(
                        _object_type.property_types[field]  # type: ignore
                    )
                    or wbmedia.ImageArtifactFileRefType().assign_type(
                        _object_type.property_types[field]  # type: ignore
                    )
                ):
                    pq_col = parquet_history[field].to_pylist()
                    for i, item in enumerate(pq_col):
                        if item is not None:
                            pq_col[i] = wb_util._process_run_dict_item(
                                json.loads(item) if field in binary_fields else item,
                                run_path,
                            )

                    awl = convert.to_arrow(
                        pq_col,
                        types.List(_object_type.property_types[field]),
                        artifact=artifact,
                    )
                    new_col = pa.chunked_array([awl._arrow_data])
                    parquet_history = parquet_history.set_column(
                        fields.index(field), field, new_col
                    )

    if parquet_history is not None and len(parquet_history) > 0:
        with tracer.trace("parquet_history_to_arrow"):
            parquet_history = ArrowWeaveList(
                parquet_history,
                _object_type,
                artifact=artifact,
            )
    else:
        parquet_history = []

    if len(live_data) == 0 and len(parquet_history) == 0:
        return ArrowWeaveList(pa.array([]), _object_type, artifact=artifact)
    elif len(live_data) == 0:
        return parquet_history
    elif len(parquet_history) == 0:
        return live_data
    return use(concat([parquet_history, live_data]))


def get_history(run: wdt.Run, history_version: int, columns=None):
    with tracer.trace("get_history") as span:
        span.set_tag("history_version", history_version)
    if history_version == 1:
        return _get_history(run, columns=columns)
    elif history_version == 2:
        return _get_history2(run, columns=columns)
    else:
        raise ValueError("Unknown history version")


def read_history_parquet(run: wdt.Run, history_version: int, columns=None):
    io = io_service.get_sync_client()
    object_type = typing.cast(
        types.List, _refine_history_type(run, history_version, columns=columns)
    ).object_type
    tables = []
    for url in run.gql["sampledParquetHistory"]["parquetUrls"]:
        local_path = io.ensure_file_downloaded(url)
        if local_path is not None:
            path = io.fs.path(local_path)
            with tracer.trace("pq.read_metadata") as span:
                span.set_tag("path", path)
                meta = pq.read_metadata(path)
            file_schema = meta.schema
            columns_to_read = [
                c for c in columns if c in file_schema.to_arrow_schema().names
            ]
            with tracer.trace("pq.read_table") as span:
                span.set_tag("path", path)
                table = pq.read_table(path, columns=columns_to_read)

            # convert table to ArrowWeaveList
            with tracer.trace("make_awl") as span:
                awl: ArrowWeaveList = ArrowWeaveList(table, object_type=object_type)
            tables.append(awl)
    list = make_list(**{str(i): table for i, table in enumerate(tables)})
    concatted = use(concat(list))
    if isinstance(concatted, ArrowWeaveList):
        rb = pa.RecordBatch.from_struct_array(
            concatted._arrow_data
        )  # this pivots to columnar layout
        parquet_history = pa.Table.from_batches([rb])
    else:
        # empty table
        return None

    # sort the history by step
    with tracer.trace("pq.sort"):
        table_sorted_indices = pa.compute.bottom_k_unstable(
            parquet_history, sort_keys=["_step"], k=len(parquet_history)
        )

    with tracer.trace("pq.take"):
        return parquet_history.take(table_sorted_indices)


def _get_history(run: wdt.Run, columns=None):
    # we have fetched some specific rows.
    # download the files from the urls

    with tracer.trace("read_history_parquet"):
        parquet_history = read_history_parquet(run, 1, columns=columns) or pa.table([])

    # turn the liveset into an arrow table. the liveset is a list of dictionaries
    live_data = run.gql["sampledParquetHistory"]["liveData"]

    with tracer.trace("liveSet.impute"):
        for row in live_data:
            for colname in columns:
                if colname not in row:
                    row[colname] = None

    # get binary fields from history schema - these are serialized json
    binary_fields = [
        field.name for field in parquet_history.schema if pa.types.is_binary(field.type)
    ]

    with tracer.trace("pq.to_pylist"):
        parquet_history = parquet_history.to_pylist()

    # deserialize json
    with tracer.trace("json.loads"):
        for field in binary_fields:
            for row in parquet_history:
                if row[field] is not None:
                    row[field] = json.loads(row[field])

    # parquet stores step as a float, but we want it as an int
    for row in parquet_history:
        row["_step"] = int(row["_step"])

    history = parquet_history + live_data

    with tracer.trace("process_run_dict_obj"):
        return [
            wb_util.process_run_dict_obj(
                row,
                wb_util.RunPath(
                    run.gql["project"]["entity"]["name"],
                    run.gql["project"]["name"],
                    run.gql["name"],
                ),
            )
            for row in history
        ]


=======
>>>>>>> 88d79d02
def _history_as_of_plugin(inputs, inner):
    min_step = (
        inputs.raw["asOfStep"]
        if "asOfStep" in inputs.raw and inputs.raw["asOfStep"] != None
        else 0
    )
    max_step = min_step + 1
    alias = _make_alias(str(inputs.raw["asOfStep"]), prefix="history")
    return f"{alias}: history(minStep: {min_step}, maxStep: {max_step})"


def _get_history_as_of_step(run: wdt.Run, asOfStep: int):
    alias = _make_alias(str(asOfStep), prefix="history")

    data = run.gql[alias]
    if isinstance(data, list):
        if len(data) > 0:
            data = data[0]
        else:
            data = None
    if data is None:
        return {}
    return json.loads(data)


@op(
    render_info={"type": "function"},
    plugins=wb_gql_op_plugin(_history_as_of_plugin),
    hidden=True,
)
def _refine_history_as_of_type(run: wdt.Run, asOfStep: int) -> types.Type:
    return wb_util.process_run_dict_type(_get_history_as_of_step(run, asOfStep))


@op(
    name="run-historyAsOf",
    refine_output_type=_refine_history_as_of_type,
    plugins=wb_gql_op_plugin(_history_as_of_plugin),
)
def history_as_of(run: wdt.Run, asOfStep: int) -> dict[str, typing.Any]:
    return _get_history_as_of_step(run, asOfStep)


# Section 4/6: Direct Relationship Ops
gql_direct_edge_op(
    "run-user",
    wdt.RunType,
    "user",
    wdt.UserType,
)

gql_direct_edge_op(
    "run-project",
    wdt.RunType,
    "project",
    wdt.ProjectType,
)

# Section 5/6: Connection Ops
gql_connection_op(
    "run-usedArtifactVersions",
    wdt.RunType,
    "inputArtifacts",
    wdt.ArtifactVersionType,
    {},
    lambda inputs: "first: 100",
)

gql_connection_op(
    "run-loggedArtifactVersions",
    wdt.RunType,
    "outputArtifacts",
    wdt.ArtifactVersionType,
    {},
    lambda inputs: "first: 100",
)


# Section 6/6: Non Standard Business Logic Ops
@op(
    name="run-link",
    plugins=wb_gql_op_plugin(
        lambda inputs, inner: """
    displayName
    project {
        id
        name
        entity {
            id
            name
        }
    }
"""
    ),
)
def link(run: wdt.Run) -> wdt.Link:
    return wdt.Link(
        run.gql["displayName"],
        f'/{run.gql["project"]["entity"]["name"]}/{run.gql["project"]["name"]}/runs/{run.gql["name"]}',
    )


def run_logged_artifact_version_gql_plugin(inputs, inner):
    artifact_name = inputs.raw["artifactVersionName"]
    alias = _make_alias(artifact_name, prefix="artifact")
    if ":" not in artifact_name:
        artifact_name += ":latest"
    artifact_name = json.dumps(artifact_name)
    return f"""
    project {{
        {alias}: artifact(name: {artifact_name}) {{
            {wdt.ArtifactVersion.REQUIRED_FRAGMENT}
            {inner}
        }}
    }}"""


@op(
    name="run-loggedArtifactVersion",
    plugins=wb_gql_op_plugin(run_logged_artifact_version_gql_plugin),
)
def run_logged_artifact_version(
    run: wdt.Run, artifactVersionName: str
) -> wdt.ArtifactVersion:
    alias = _make_alias(artifactVersionName, prefix="artifact")
    return wdt.ArtifactVersion.from_gql(run.gql["project"][alias])<|MERGE_RESOLUTION|>--- conflicted
+++ resolved
@@ -268,454 +268,6 @@
     )
 
 
-<<<<<<< HEAD
-def _refine_history_type(
-    run: wdt.Run, history_version: int, columns: typing.Optional[list[str]] = None
-) -> types.Type:
-    prop_types: dict[str, types.Type] = {}
-
-    if "historyKeys" not in run.gql:
-        raise ValueError("historyKeys not in run gql")
-
-    historyKeys = run.gql["historyKeys"]["keys"]
-
-    for key, key_details in historyKeys.items():
-        if key.startswith("system/") or (columns is not None and key not in columns):
-            # skip system metrics for now
-            continue
-
-        type_counts: list[history_util.TypeCount] = key_details["typeCounts"]
-        wt = types.union(
-            *[
-                history_util.history_key_type_count_to_weave_type(tc)
-                for tc in type_counts
-            ]
-        )
-
-        if wt == types.UnknownType():
-            util.capture_exception_with_sentry_if_available(
-                errors.WeaveTypeWarning(
-                    f"Unable to determine history key type for key {key} with types {type_counts}"
-                ),
-                (str([tc["type"] for tc in type_counts]),),
-            )
-            wt = types.NoneType()
-
-        # _step is a special key that is always guaranteed to be a nonnull number.
-        # other keys may be undefined at particular steps so we make them optional.
-        if key in ["_step", "_runtime", "_timestamp"]:
-            prop_types[key] = wt
-        else:
-            prop_types[key] = types.optional(wt)
-
-    ListType = ArrowWeaveListType if history_version == 2 else types.List
-
-    return ListType(types.TypedDict(prop_types))
-
-
-def _history_keys(run: wdt.Run, history_version: int) -> list[str]:
-    if "historyKeys" not in run.gql:
-        raise ValueError("historyKeys not in run gql")
-    if "sampledParquetHistory" not in run.gql:
-        raise ValueError("sampledParquetHistory not in run gql")
-    history_type: types.Type = _refine_history_type(run, history_version)
-    object_type = typing.cast(
-        types.TypedDict, typing.cast(types.List, history_type).object_type
-    )
-
-    return list(object_type.property_types.keys())
-
-
-@op(
-    name="run-refine_history_type",
-    render_info={"type": "function"},
-    hidden=True,
-    plugins=wb_gql_op_plugin(lambda inputs, inner: "historyKeys"),
-)
-def refine_history_type(run: wdt.Run) -> types.Type:
-    return _refine_history_type(run, 1)
-
-
-@op(
-    render_info={"type": "function"},
-    plugins=wb_gql_op_plugin(lambda inputs, inner: "historyKeys"),
-    hidden=True,
-)
-def refine_history2_type(run: wdt.Run) -> types.Type:
-    return _refine_history_type(run, 2)
-
-
-class SampledHistorySpec(typing.TypedDict):
-    keys: list[str]
-    samples: int
-
-
-def _make_run_history_gql_field(inputs: InputAndStitchProvider, inner: str):
-    # Must be kept in sync with compile_domain:_field_selections_hardcode_merge
-
-    stitch_obj = inputs.stitched_obj
-    key_tree = compile_table.get_projection(stitch_obj)
-
-    # we only pushdown the top level keys for now.
-    top_level_keys = get_top_level_keys(key_tree)
-
-    if not top_level_keys:
-        # If no keys, then we cowardly refuse to blindly fetch entire history table
-        return "historyKeys"
-
-    project_fragment = """
-        project {
-        id
-        name
-        entity {
-            id
-            name
-        }
-    }
-    """
-
-    return f"""
-    historyKeys
-    sampledParquetHistory: parquetHistory(liveKeys: {json.dumps(top_level_keys)}) {{
-        liveData
-        parquetUrls
-    }}
-    {project_fragment}
-    """
-
-
-def _make_history_result(
-    result: typing.Optional[typing.Union[pa.Array, list]],
-    history_version: int,
-    object_type: types.Type,
-) -> typing.Union[ArrowWeaveList, list]:
-    if history_version == 1:
-        if isinstance(result, (list, ArrowWeaveList)):
-            return result
-        raise ValueError(
-            f"Invalid history result for history version {history_version}"
-        )
-    elif history_version == 2:
-        if isinstance(result, list):
-            mapper = map_to_arrow(object_type, None, [])
-            result = pa.array(result, type=mapper.result_type())
-        return ArrowWeaveList(result, object_type)
-    else:
-        raise ValueError(f"Invalid history version {history_version}")
-
-
-def _history_body(
-    run: wdt.Run, history_version: int, columns: typing.Optional[list[str]] = None
-):
-    # first check and see if we have actually fetched any history rows. if we have not,
-    # we are in the case where we have blindly requested the entire history object.
-    # we refuse to fetch that, so instead we will just inspect the historyKeys and return
-    # a dummy history object that can bte used as a proxy for downstream ops (e.g., count).
-
-    if columns is None:
-        step_type = types.TypedDict({"_step": types.Int()})
-        last_step = run.gql["historyKeys"]["lastStep"]
-        history_keys = run.gql["historyKeys"]["keys"]
-        for key, key_details in history_keys.items():
-            if key == "_step":
-                type_counts: list[history_util.TypeCount] = key_details["typeCounts"]
-                count = type_counts[0]["count"]
-                break
-        else:
-            return _make_history_result([], history_version, step_type)
-
-        # generate fake steps
-        steps = [{"_step": i} for i in range(count)]
-        steps[-1]["_step"] = last_step
-        assert len(steps) == count
-        return _make_history_result(steps, history_version, step_type)
-
-    return get_history(run, history_version, columns=columns)
-
-
-@op(
-    name="run-history",
-    refine_output_type=refine_history_type,
-    plugins=wb_gql_op_plugin(_make_run_history_gql_field),
-    output_type=types.List(types.TypedDict({})),
-)
-def history(run: wdt.Run):
-    return _history_body(run, 1)
-
-
-@op(
-    name="run-history2",
-    refine_output_type=refine_history2_type,
-    plugins=wb_gql_op_plugin(_make_run_history_gql_field),
-    output_type=ArrowWeaveListType(types.TypedDict({})),
-    hidden=True,
-)
-def history2(run: wdt.Run):
-    return _history_body(run, 2)
-
-
-def get_full_columns(columns: typing.Optional[list[str]]):
-    if columns is None:
-        return None
-    return list(set([*columns, "_step", "_runtime", "_timestamp"]))
-
-
-@op(
-    render_info={"type": "function"},
-    plugins=wb_gql_op_plugin(lambda inputs, inner: "historyKeys"),
-    hidden=True,
-)
-def refine_history2_with_columns_type(
-    run: wdt.Run, history_cols: list[str]
-) -> types.Type:
-    return _refine_history_type(run, 2, columns=get_full_columns(history_cols))
-
-
-@op(
-    name="run-history2_with_columns",
-    refine_output_type=refine_history2_with_columns_type,
-    plugins=wb_gql_op_plugin(_make_run_history_gql_field),
-    output_type=ArrowWeaveListType(types.TypedDict({})),
-    hidden=True,
-)
-def history2_with_columns(run: wdt.Run, history_cols: list[str]):
-    return _history_body(run, 2, columns=get_full_columns(history_cols))
-
-
-@op(
-    render_info={"type": "function"},
-    plugins=wb_gql_op_plugin(lambda inputs, inner: "historyKeys"),
-    hidden=True,
-)
-def refine_history_with_columns_type(
-    run: wdt.Run, history_cols: list[str]
-) -> types.Type:
-    return _refine_history_type(run, 1, columns=get_full_columns(history_cols))
-
-
-@op(
-    name="run-history_with_columns",
-    refine_output_type=refine_history_with_columns_type,
-    plugins=wb_gql_op_plugin(_make_run_history_gql_field),
-    output_type=types.List(types.TypedDict({})),
-    hidden=True,
-)
-def history_with_columns(run: wdt.Run, history_cols: list[str]):
-    return _history_body(run, 1, columns=get_full_columns(history_cols))
-
-
-def _get_history2(run: wdt.Run, columns=None):
-    """Dont read binary columns. Keep everything in arrow. Faster, but not as full featured as get_history"""
-    scalar_keys = _history_keys(run, 2)
-
-    # Need to only consider first part of column name since we currently only pushdown
-    # the first part.
-    # TODO: fix, we need to pushdown all the way
-    columns = list(set([c.split(".")[0] for c in columns]))
-
-    columns = [c for c in columns if c in scalar_keys]
-    parquet_history = read_history_parquet(run, 2, columns=columns)
-
-    _object_type = typing.cast(
-        types.TypedDict,
-        typing.cast(
-            types.List,
-            _refine_history_type(run, 2, columns=columns),
-        ).object_type,
-    )
-
-    _history_type = types.List(_object_type)
-
-    run_path = wb_util.RunPath(
-        run.gql["project"]["entity"]["name"],
-        run.gql["project"]["name"],
-        run.gql["name"],
-    )
-
-    # turn the liveset into an arrow table. the liveset is a list of dictionaries
-    live_data = run.gql["sampledParquetHistory"]["liveData"]
-    for row in live_data:
-        for colname in columns:
-            if colname not in row:
-                row[colname] = None
-            else:
-                row[colname] = wb_util._process_run_dict_item(row[colname], run_path)
-
-    artifact = artifact_mem.MemArtifact()
-    # turn live data into arrow
-    if live_data is not None and len(live_data) > 0:
-        with tracer.trace("live_data_to_arrow"):
-            live_data = convert.to_arrow(live_data, _history_type, artifact=artifact)
-    else:
-        live_data = []
-
-    # get binary fields from history schema - these are serialized json
-    if parquet_history is not None:
-        fields = [field.name for field in parquet_history.schema]
-        binary_fields = {
-            field.name
-            for field in parquet_history.schema
-            if pa.types.is_binary(field.type)
-        }
-
-        # deserialize json if any is present
-        with tracer.trace("process_non_basic_fields"):
-            for field in columns:
-                if field in binary_fields or not (
-                    types.optional(types.BasicType()).assign_type(
-                        _object_type.property_types[field]  # type: ignore
-                    )
-                    or wbmedia.ImageArtifactFileRefType().assign_type(
-                        _object_type.property_types[field]  # type: ignore
-                    )
-                ):
-                    pq_col = parquet_history[field].to_pylist()
-                    for i, item in enumerate(pq_col):
-                        if item is not None:
-                            pq_col[i] = wb_util._process_run_dict_item(
-                                json.loads(item) if field in binary_fields else item,
-                                run_path,
-                            )
-
-                    awl = convert.to_arrow(
-                        pq_col,
-                        types.List(_object_type.property_types[field]),
-                        artifact=artifact,
-                    )
-                    new_col = pa.chunked_array([awl._arrow_data])
-                    parquet_history = parquet_history.set_column(
-                        fields.index(field), field, new_col
-                    )
-
-    if parquet_history is not None and len(parquet_history) > 0:
-        with tracer.trace("parquet_history_to_arrow"):
-            parquet_history = ArrowWeaveList(
-                parquet_history,
-                _object_type,
-                artifact=artifact,
-            )
-    else:
-        parquet_history = []
-
-    if len(live_data) == 0 and len(parquet_history) == 0:
-        return ArrowWeaveList(pa.array([]), _object_type, artifact=artifact)
-    elif len(live_data) == 0:
-        return parquet_history
-    elif len(parquet_history) == 0:
-        return live_data
-    return use(concat([parquet_history, live_data]))
-
-
-def get_history(run: wdt.Run, history_version: int, columns=None):
-    with tracer.trace("get_history") as span:
-        span.set_tag("history_version", history_version)
-    if history_version == 1:
-        return _get_history(run, columns=columns)
-    elif history_version == 2:
-        return _get_history2(run, columns=columns)
-    else:
-        raise ValueError("Unknown history version")
-
-
-def read_history_parquet(run: wdt.Run, history_version: int, columns=None):
-    io = io_service.get_sync_client()
-    object_type = typing.cast(
-        types.List, _refine_history_type(run, history_version, columns=columns)
-    ).object_type
-    tables = []
-    for url in run.gql["sampledParquetHistory"]["parquetUrls"]:
-        local_path = io.ensure_file_downloaded(url)
-        if local_path is not None:
-            path = io.fs.path(local_path)
-            with tracer.trace("pq.read_metadata") as span:
-                span.set_tag("path", path)
-                meta = pq.read_metadata(path)
-            file_schema = meta.schema
-            columns_to_read = [
-                c for c in columns if c in file_schema.to_arrow_schema().names
-            ]
-            with tracer.trace("pq.read_table") as span:
-                span.set_tag("path", path)
-                table = pq.read_table(path, columns=columns_to_read)
-
-            # convert table to ArrowWeaveList
-            with tracer.trace("make_awl") as span:
-                awl: ArrowWeaveList = ArrowWeaveList(table, object_type=object_type)
-            tables.append(awl)
-    list = make_list(**{str(i): table for i, table in enumerate(tables)})
-    concatted = use(concat(list))
-    if isinstance(concatted, ArrowWeaveList):
-        rb = pa.RecordBatch.from_struct_array(
-            concatted._arrow_data
-        )  # this pivots to columnar layout
-        parquet_history = pa.Table.from_batches([rb])
-    else:
-        # empty table
-        return None
-
-    # sort the history by step
-    with tracer.trace("pq.sort"):
-        table_sorted_indices = pa.compute.bottom_k_unstable(
-            parquet_history, sort_keys=["_step"], k=len(parquet_history)
-        )
-
-    with tracer.trace("pq.take"):
-        return parquet_history.take(table_sorted_indices)
-
-
-def _get_history(run: wdt.Run, columns=None):
-    # we have fetched some specific rows.
-    # download the files from the urls
-
-    with tracer.trace("read_history_parquet"):
-        parquet_history = read_history_parquet(run, 1, columns=columns) or pa.table([])
-
-    # turn the liveset into an arrow table. the liveset is a list of dictionaries
-    live_data = run.gql["sampledParquetHistory"]["liveData"]
-
-    with tracer.trace("liveSet.impute"):
-        for row in live_data:
-            for colname in columns:
-                if colname not in row:
-                    row[colname] = None
-
-    # get binary fields from history schema - these are serialized json
-    binary_fields = [
-        field.name for field in parquet_history.schema if pa.types.is_binary(field.type)
-    ]
-
-    with tracer.trace("pq.to_pylist"):
-        parquet_history = parquet_history.to_pylist()
-
-    # deserialize json
-    with tracer.trace("json.loads"):
-        for field in binary_fields:
-            for row in parquet_history:
-                if row[field] is not None:
-                    row[field] = json.loads(row[field])
-
-    # parquet stores step as a float, but we want it as an int
-    for row in parquet_history:
-        row["_step"] = int(row["_step"])
-
-    history = parquet_history + live_data
-
-    with tracer.trace("process_run_dict_obj"):
-        return [
-            wb_util.process_run_dict_obj(
-                row,
-                wb_util.RunPath(
-                    run.gql["project"]["entity"]["name"],
-                    run.gql["project"]["name"],
-                    run.gql["name"],
-                ),
-            )
-            for row in history
-        ]
-
-
-=======
->>>>>>> 88d79d02
 def _history_as_of_plugin(inputs, inner):
     min_step = (
         inputs.raw["asOfStep"]
