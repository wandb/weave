--- conflicted
+++ resolved
@@ -21,17 +21,9 @@
 from . import history_op_common
 from ... import artifact_base, io_service
 from .. import wbmedia
-<<<<<<< HEAD
+from ...ops_domain.table import _patch_legacy_image_file_types
 from ...ops_arrow.list_ import weave_arrow_type_check
 from ...ops_arrow.path import PathType, PathItemType
-=======
-from ...ops_domain.table import _patch_legacy_image_file_types
-from ...ops_arrow.list_ import (
-    PathItemType,
-    PathType,
-    weave_arrow_type_check,
-)
->>>>>>> f901aefd
 
 tracer = engine_trace.tracer()
 
