from typing import Optional, Iterator

from weave.trace_server.refs import TableRef


class Table:
<<<<<<< HEAD
    ref: Optional[TableRef]

    def __init__(self, rows: list) -> None:
=======
    def __init__(self, rows: typing.List) -> None:
        if not isinstance(rows, list):
            try:
                import pandas as pd

                if isinstance(rows, pd.DataFrame):
                    rows = rows.to_dict(orient="records")
            except ImportError:
                pass
        if not isinstance(rows, list):
            raise ValueError(
                "Attempted to construct a Table with a non-list object. Found: "
                + str(type(rows))
            )
>>>>>>> f1bc28e2
        self.rows = rows
        self.ref = None

    def __iter__(self) -> Iterator:
        return iter(self.rows)<|MERGE_RESOLUTION|>--- conflicted
+++ resolved
@@ -4,12 +4,9 @@
 
 
 class Table:
-<<<<<<< HEAD
     ref: Optional[TableRef]
 
     def __init__(self, rows: list) -> None:
-=======
-    def __init__(self, rows: typing.List) -> None:
         if not isinstance(rows, list):
             try:
                 import pandas as pd
@@ -23,7 +20,6 @@
                 "Attempted to construct a Table with a non-list object. Found: "
                 + str(type(rows))
             )
->>>>>>> f1bc28e2
         self.rows = rows
         self.ref = None
 
