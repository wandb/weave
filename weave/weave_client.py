--- conflicted
+++ resolved
@@ -6,7 +6,6 @@
 
 import pydantic
 from requests import HTTPError
-
 from weave import call_context, client_context, trace_sentry, urls
 from weave.exception import exception_to_json_str
 from weave.feedback import FeedbackQuery, RefFeedbackQuery
@@ -17,17 +16,7 @@
     pydantic_object_record,
 )
 from weave.trace.op import Op
-<<<<<<< HEAD
-from weave.trace.refs import CallRef, ObjectRef, OpRef, Ref, TableRef, parse_uri
-=======
-from weave.trace.refs import (
-    CallRef,
-    ObjectRef,
-    OpRef,
-    Ref,
-    TableRef,
-)
->>>>>>> 5aebe2e2
+from weave.trace.refs import CallRef, ObjectRef, OpRef, Ref, TableRef
 from weave.trace.serialize import from_json, isinstance_namedtuple, to_json
 from weave.trace.vals import WeaveObject, WeaveTable, make_trace_obj
 from weave.trace_server.trace_server_interface import (
