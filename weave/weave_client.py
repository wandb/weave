from collections import namedtuple
from typing import Any, Sequence, Union, Optional, TypedDict, Dict
import dataclasses
import typing
import uuid
import pydantic
import datetime


from requests import HTTPError

from weave.exception import exception_to_json_str
from weave.table import Table
from weave import trace_sentry, urls
from weave import run_context
from weave.trace.op import Op
from weave.trace.object_record import (
    ObjectRecord,
    dataclass_object_record,
    pydantic_object_record,
    pydantic_asdict_one_level,
)
from weave.trace.serialize import to_json, from_json, isinstance_namedtuple
from weave import graph_client_context
from weave.trace_server.trace_server_interface import (
    CallUpdateReq,
    CallsDeleteReq,
    ObjSchema,
    RefsReadBatchReq,
    TraceServerInterface,
    ObjCreateReq,
    ObjSchemaForInsert,
    ObjReadReq,
    StartedCallSchemaForInsert,
    CallStartReq,
    CallsQueryReq,
    CallEndReq,
    EndedCallSchemaForInsert,
    CallSchema,
    ObjQueryReq,
    ObjQueryRes,
    TableCreateReq,
    TableSchemaForInsert,
    TableQueryReq,
    _TableRowFilter,
    _CallsFilter,
    _ObjectVersionFilter,
)
from weave.trace.refs import (
    Ref,
    ObjectRef,
    TableRef,
    CallRef,
    parse_uri,
    OpRef,
)
from weave.trace.vals import TraceObject, TraceTable, make_trace_obj

if typing.TYPE_CHECKING:
    from . import ref_base


def generate_id() -> str:
    return str(uuid.uuid4())


class ValueFilter(TypedDict, total=False):
    id: uuid.UUID
    ref: Ref
    type: str
    val: dict


def dataclasses_asdict_one_level(obj: Any) -> typing.Dict[str, Any]:
    # dataclasses.asdict is recursive. We don't want that when json encoding
    return {f.name: getattr(obj, f.name) for f in dataclasses.fields(obj)}


# TODO: unused


def get_obj_name(val: Any) -> str:
    name = getattr(val, "name", None)
    if name == None:
        if isinstance(val, ObjectRecord):
            name = val._class_name
        else:
            name = f"{val.__class__.__name__}"
    if not isinstance(name, str):
        raise ValueError(f"Object's name attribute is not a string: {name}")
    return name


def get_ref(obj: Any) -> Optional[ObjectRef]:
    return getattr(obj, "ref", None)


def _get_direct_ref(obj: Any) -> Optional[Ref]:
    if isinstance(obj, TraceTable):
        # TODO: this path is odd. We want to use table_ref when serializing
        # which is the direct ref to the table. But .ref on TraceTable is
        # the "container ref", ie a ref to the root object that the TraceTable
        # is within, with extra pointing to the table.
        return obj.table_ref
    return getattr(obj, "ref", None)


def map_to_refs(obj: Any) -> Any:
    ref = _get_direct_ref(obj)
    if ref:
        return ref
    if isinstance(obj, ObjectRecord):
        return obj.map_values(map_to_refs)
    elif isinstance(obj, pydantic.BaseModel):
        obj_record = pydantic_object_record(obj)
        return obj_record.map_values(map_to_refs)
    elif dataclasses.is_dataclass(obj):
        obj_record = dataclass_object_record(obj)
        return obj_record.map_values(map_to_refs)
    elif isinstance(obj, Table):
        return obj.ref
    elif isinstance(obj, list):
        return [map_to_refs(v) for v in obj]
    elif isinstance(obj, dict):
        return {k: map_to_refs(v) for k, v in obj.items()}

    return obj


@dataclasses.dataclass
class Dataset:
    rows: list[Any]


@dataclasses.dataclass
class Call:
    op_name: str
    trace_id: str
    project_id: str
    parent_id: Optional[str]
    inputs: dict
    id: Optional[str] = None
    output: Any = None
    exception: Optional[str] = None
    summary: Optional[dict] = None
<<<<<<< HEAD
=======
    display_name: Optional[str] = None
>>>>>>> 26497d8a
    attributes: Optional[dict] = None
    # These are the live children during logging
    _children: list["Call"] = dataclasses.field(default_factory=list)

    @property
    def ui_url(self) -> str:
        project_parts = self.project_id.split("/")
        if len(project_parts) != 2:
            raise ValueError(f"Invalid project_id: {self.project_id}")
        entity, project = project_parts
        if not self.id:
            raise ValueError("Can't get URL for call without ID")
        return urls.redirect_call(entity, project, self.id)

    # These are the children if we're using Call at read-time
    def children(self) -> "CallsIter":
        client = graph_client_context.require_graph_client()
        if not self.id:
            raise ValueError("Can't get children of call without ID")
        return CallsIter(
            client.server,
            self.project_id,
            _CallsFilter(parent_ids=[self.id]),
        )

    def delete(self) -> bool:
        client = graph_client_context.require_graph_client()
        return client.delete_call(call=self)

    def set_display_name(self, name: Optional[str]) -> None:
        if name == "":
            raise ValueError(
                "Display name cannot be empty. To remove the display_name, set name=None or use remove_display_name."
            )
        if name == self.display_name:
            return
        client = graph_client_context.require_graph_client()
        client.set_call_display_name(call=self, display_name=name)
        self.display_name = name

    def remove_display_name(self) -> None:
        self.set_display_name(None)


class CallsIter:
    server: TraceServerInterface
    filter: _CallsFilter

    def __init__(
        self, server: TraceServerInterface, project_id: str, filter: _CallsFilter
    ) -> None:
        self.server = server
        self.project_id = project_id
        self.filter = filter

    def __getitem__(self, key: Union[slice, int]) -> TraceObject:
        if isinstance(key, slice):
            raise NotImplementedError("Slicing not supported")
        for i, call in enumerate(self):
            if i == key:
                return call
        raise IndexError(f"Index {key} out of range")

    def __iter__(self) -> typing.Iterator[TraceObject]:
        page_index = 0
        page_size = 10
        entity, project = self.project_id.split("/")
        while True:
            response = self.server.calls_query(
                CallsQueryReq(
                    project_id=self.project_id,
                    filter=self.filter,
                    offset=page_index * page_size,
                    limit=page_size,
                )
            )
            page_data = response.calls
            for call in page_data:
                # TODO: if we want to be able to refer to call outputs
                # we need to yield a ref-tracking call here.
                yield make_client_call(entity, project, call, self.server)
                # yield make_trace_obj(call, ValRef(call.id), self.server, None)
            if len(page_data) < page_size:
                break
            page_index += 1


def make_client_call(
    entity: str, project: str, server_call: CallSchema, server: TraceServerInterface
) -> TraceObject:
    output = server_call.output
    call = Call(
        op_name=server_call.op_name,
        project_id=server_call.project_id,
        trace_id=server_call.trace_id,
        parent_id=server_call.parent_id,
        id=server_call.id,
        inputs=from_json(server_call.inputs, server_call.project_id, server),
        output=output,
        summary=server_call.summary,
<<<<<<< HEAD
=======
        display_name=server_call.display_name,
>>>>>>> 26497d8a
        attributes=server_call.attributes,
    )
    if call.id is None:
        raise ValueError("Call ID is None")
    return TraceObject(call, CallRef(entity, project, call.id), server, None)


def sum_dict_leaves(dicts: list[dict]) -> dict:
    # dicts is a list of dictionaries, that may or may not
    # have nested dictionaries. Sum all the leaves that match
    result: dict = {}
    for d in dicts:
        for k, v in d.items():
            if isinstance(v, dict):
                result[k] = sum_dict_leaves([result.get(k, {}), v])
            else:
                result[k] = result.get(k, 0) + v
    return result


class WeaveClient:
    server: TraceServerInterface

    """
    A client for interacting with the Weave trace server.

    Args:
        entity: The entity name.
        project: The project name.
        server: The server to use for communication.
        ensure_project_exists: Whether to ensure the project exists on the server.
    """

    def __init__(
        self,
        entity: str,
        project: str,
        server: TraceServerInterface,
        ensure_project_exists: bool = True,
    ):
        self.entity = entity
        self.project = project
        self.server = server
        self._anonymous_ops: dict[str, Op] = {}
        self.ensure_project_exists = ensure_project_exists

        if ensure_project_exists:
            self.server.ensure_project_exists(entity, project)

    def ref_is_own(self, ref: Ref) -> bool:
        return isinstance(ref, Ref)

    def _project_id(self) -> str:
        return f"{self.entity}/{self.project}"

    # This is used by tests and op_execute still, but the save() interface
    # is nicer for clients I think?
    @trace_sentry.global_trace_sentry.watch()
    def save_object(self, val: Any, name: str, branch: str = "latest") -> ObjectRef:
        self.save_nested_objects(val, name=name)
        return self._save_object(val, name, branch)

    def _save_object(self, val: Any, name: str, branch: str = "latest") -> ObjectRef:
        is_opdef = isinstance(val, Op)
        val = map_to_refs(val)
        if isinstance(val, ObjectRef):
            return val
        json_val = to_json(val, self._project_id(), self.server)

        response = self.server.obj_create(
            ObjCreateReq(
                obj=ObjSchemaForInsert(
                    project_id=self.entity + "/" + self.project,
                    object_id=name,
                    val=json_val,
                )
            )
        )
        ref: Ref
        if is_opdef:
            ref = OpRef(self.entity, self.project, name, response.digest)
        else:
            ref = ObjectRef(self.entity, self.project, name, response.digest)
        # TODO: Try to put a ref onto val? Or should user code use a style like
        # save instead?
        return ref

    @trace_sentry.global_trace_sentry.watch()
    def save(self, val: Any, name: str, branch: str = "latest") -> Any:
        ref = self.save_object(val, name, branch)
        if not isinstance(ref, ObjectRef):
            raise ValueError(f"Expected ObjectRef, got {ref}")
        return self.get(ref)

    @trace_sentry.global_trace_sentry.watch()
    def get(self, ref: ObjectRef) -> Any:
        project_id = f"{ref.entity}/{ref.project}"
        try:
            read_res = self.server.obj_read(
                ObjReadReq(
                    project_id=project_id,
                    object_id=ref.name,
                    digest=ref.digest,
                )
            )
        except HTTPError as e:
            if e.response is not None and e.response.status_code == 404:
                raise ValueError(f"Unable to find object for ref uri: {ref.uri()}")
            raise

        # Probably bad form to mutate the ref here
        # At this point, `ref.digest` is one of three things:
        # 1. "latest" - the user asked for the latest version of the object
        # 2. "v###" - the user asked for a specific version of the object
        # 3. The actual digest.
        #
        # However, we always want to resolve the ref to the digest. So
        # here, we just directly assign the digest.
        ref.digest = read_res.obj.digest

        data = read_res.obj.val

        # If there is a ref-extra, we should resolve it. Rather than walking
        # the object, it is more efficient to directly query for the data and
        # let the server resolve it.
        if ref.extra:
            try:
                ref_read_res = self.server.refs_read_batch(
                    RefsReadBatchReq(refs=[ref.uri()])
                )
            except HTTPError as e:
                if e.response is not None and e.response.status_code == 404:
                    raise ValueError(f"Unable to find object for ref uri: {ref.uri()}")
                raise
            if not ref_read_res.vals:
                raise ValueError(f"Unable to find object for ref uri: {ref.uri()}")
            data = ref_read_res.vals[0]

        val = from_json(data, project_id, self.server)

        return make_trace_obj(val, ref, self.server, None)

    @trace_sentry.global_trace_sentry.watch()
    def save_table(self, table: Table) -> TableRef:
        response = self.server.table_create(
            TableCreateReq(
                table=TableSchemaForInsert(
                    project_id=self._project_id(), rows=table.rows
                )
            )
        )
        return TableRef(
            entity=self.entity, project=self.project, digest=response.digest
        )

    @trace_sentry.global_trace_sentry.watch()
    def calls(self, filter: Optional[_CallsFilter] = None) -> CallsIter:
        if filter is None:
            filter = _CallsFilter()

        return CallsIter(self.server, self._project_id(), filter)

    @trace_sentry.global_trace_sentry.watch()
    def call(self, call_id: str) -> TraceObject:
        response = self.server.calls_query(
            CallsQueryReq(
                project_id=self._project_id(),
                filter=_CallsFilter(call_ids=[call_id]),
            )
        )
        if not response.calls:
            raise ValueError(f"Call not found: {call_id}")
        response_call = response.calls[0]
        return make_client_call(self.entity, self.project, response_call, self.server)

    @trace_sentry.global_trace_sentry.watch()
    def op_calls(self, op: Op) -> CallsIter:
        op_ref = get_ref(op)
        if op_ref is None:
            raise ValueError(f"Can't get runs for unpublished op: {op}")
        return self.calls(_CallsFilter(op_names=[op_ref.uri()]))

    @trace_sentry.global_trace_sentry.watch()
    def objects(self, filter: Optional[_ObjectVersionFilter] = None) -> list[ObjSchema]:
        if not filter:
            filter = _ObjectVersionFilter()
        else:
            filter = filter.model_copy()
        filter = typing.cast(_ObjectVersionFilter, filter)
        filter.is_op = False

        response = self.server.objs_query(
            ObjQueryReq(
                project_id=self._project_id(),
                filter=filter,
            )
        )
        return response.objs

    def _save_op(self, op: Op, name: Optional[str] = None) -> Ref:
        if op.ref is not None:
            return op.ref
        if name is None:
            name = op.name
        op_def_ref = self._save_object(op, name)
        op.ref = op_def_ref  # type: ignore
        return op_def_ref

    @trace_sentry.global_trace_sentry.watch()
    def create_call(
        self,
        op: Union[str, Op],
        inputs: dict,
        parent: Optional[Call] = None,
        attributes: Optional[dict] = None,
        display_name: Optional[str] = None,
        *,
        use_stack: bool = True,
    ) -> Call:
<<<<<<< HEAD
        if parent is None:
            parent = run_context.get_current_run()
        call = self.create_call_outside_execution(op, parent, inputs, attributes)
        run_context.push_call(call)
        return call

    @trace_sentry.global_trace_sentry.watch()
    def create_call_outside_execution(
        self,
        op: Union[str, Op],
        parent: Optional[Call],
        inputs: dict,
        attributes: dict = {},
    ) -> Call:
        """
        Create a call without inferring the parent from the current run context,
        or pushing the call onto the run context stack. This is useful in situations
        where the information regarding the call is delivered outside of the normal
        execution flow. For example, in a callback function. In such cases we still
        want to log the call, but don't want this logging to interfere with the
        normal stack context.
=======
        """Create, log, and push a call onto the runtime stack.

        Args:
            op: The operation producing the call, or the name of an anonymous operation.
            inputs: The inputs to the operation.
            parent: The parent call. If parent is not provided, the current run is used as the parent.
            display_name: The display name for the call. Defaults to None.
            attributes: The attributes for the call. Defaults to None.
            use_stack: Whether to push the call onto the runtime stack. Defaults to True.

        Returns:
            The created Call object.
>>>>>>> 26497d8a
        """
        if isinstance(op, str):
            if op not in self._anonymous_ops:
                self._anonymous_ops[op] = _build_anonymous_op(op)
            op = self._anonymous_ops[op]
        if isinstance(op, Op):
            op_def_ref = self._save_op(op)
            op_str = op_def_ref.uri()
        else:
            op_str = op

        self.save_nested_objects(inputs)
        inputs_with_refs = map_to_refs(inputs)
        call_id = generate_id()

<<<<<<< HEAD
=======
        if parent is None and use_stack:
            parent = run_context.get_current_run()

>>>>>>> 26497d8a
        if parent:
            trace_id = parent.trace_id
            parent_id = parent.id
        else:
            trace_id = generate_id()
            parent_id = None

        if attributes is None:
            attributes = {}

        call = Call(
            op_name=op_str,
            project_id=self._project_id(),
            trace_id=trace_id,
            parent_id=parent_id,
            id=call_id,
            inputs=inputs_with_refs,
<<<<<<< HEAD
=======
            display_name=display_name,
>>>>>>> 26497d8a
            attributes=attributes,
        )
        if parent is not None:
            parent._children.append(call)

        current_wb_run_id = safe_current_wb_run_id()
        check_wandb_run_matches(current_wb_run_id, self.entity, self.project)
        start = StartedCallSchemaForInsert(
            project_id=self._project_id(),
            id=call_id,
            op_name=op_str,
            display_name=display_name,
            trace_id=trace_id,
            started_at=datetime.datetime.now(tz=datetime.timezone.utc),
            parent_id=parent_id,
            inputs=to_json(inputs_with_refs, self._project_id(), self.server),
            attributes=attributes,
            wb_run_id=current_wb_run_id,
        )
        self.server.call_start(CallStartReq(start=start))
<<<<<<< HEAD
=======

        if use_stack:
            run_context.push_call(call)

>>>>>>> 26497d8a
        return call

    @trace_sentry.global_trace_sentry.watch()
    def finish_call(
        self, call: Call, output: Any = None, exception: Optional[BaseException] = None
    ) -> None:
        self.save_nested_objects(output)
        original_output = output
        output = map_to_refs(original_output)
        call.output = output

        # Summary handling
        summary = {}
        if call._children:
            summary = sum_dict_leaves([child.summary or {} for child in call._children])
        elif isinstance(output, dict) and "usage" in output and "model" in output:
            summary["usage"] = {}
            summary["usage"][output["model"]] = {"requests": 1, **output["usage"]}
        elif hasattr(original_output, "usage") and hasattr(original_output, "model"):
            # Handle the cases where we are emitting an object instead of a pre-serialized dict
            # In fact, this is going to become the more common case
            model = original_output.model
            usage = original_output.usage
            if isinstance(usage, pydantic.BaseModel):
                usage = usage.model_dump(exclude_unset=True)
            if isinstance(usage, dict) and isinstance(model, str):
                summary["usage"] = {}
                summary["usage"][model] = {"requests": 1, **usage}

        # Exception Handling
        exception_str: Optional[str] = None
        if exception:
            exception_str = exception_to_json_str(exception)
            call.exception = exception_str

        self.server.call_end(
            CallEndReq(
                end=EndedCallSchemaForInsert(
                    project_id=self._project_id(),
                    id=call.id,  # type: ignore
                    ended_at=datetime.datetime.now(tz=datetime.timezone.utc),
                    output=to_json(output, self._project_id(), self.server),
                    summary=summary,
                    exception=exception_str,
                )
            )
        )

        # Descendent error tracking disabled til we fix UI
        # Add this call's summary after logging the call, so that only
        # descendents are included in what we log
        # summary.setdefault("descendants", {}).setdefault(
        #     call.op_name, {"successes": 0, "errors": 0}
        # )["successes"] += 1
        call.summary = summary
        run_context.pop_call(call.id)

    @trace_sentry.global_trace_sentry.watch()
    def fail_call(self, call: Call, exception: BaseException) -> None:
        """Fail a call with an exception. This is a convenience method for finish_call."""
        return self.finish_call(call, exception=exception)

    @trace_sentry.global_trace_sentry.watch()
    def delete_call(self, call: Call) -> None:
        self.server.calls_delete(
            CallsDeleteReq(
                project_id=self._project_id(),
                call_ids=[call.id],
            )
        )

    @trace_sentry.global_trace_sentry.watch()
    def set_call_display_name(
        self, call: Call, display_name: Optional[str] = None
    ) -> None:
        # Removing call display name, use "" for db representation
        if display_name is None:
            display_name = ""
        self.server.call_update(
            CallUpdateReq(
                project_id=self._project_id(),
                call_id=call.id,
                display_name=display_name,
            )
        )

    def remove_call_display_name(self, call: Call) -> None:
        self.set_call_display_name(call, None)

    def save_nested_objects(self, obj: Any, name: Optional[str] = None) -> Any:
        if get_ref(obj) is not None:
            return
        if isinstance(obj, pydantic.BaseModel):
            obj_rec = pydantic_object_record(obj)
            for v in obj_rec.__dict__.values():
                self.save_nested_objects(v)
            ref = self._save_object(obj_rec, name or get_obj_name(obj_rec))
            obj.__dict__["ref"] = ref
        elif dataclasses.is_dataclass(obj):
            obj_rec = dataclass_object_record(obj)
            for v in obj_rec.__dict__.values():
                self.save_nested_objects(v)
            ref = self._save_object(obj_rec, name or get_obj_name(obj_rec))
            obj.__dict__["ref"] = ref
        elif isinstance(obj, Table):
            table_ref = self.save_table(obj)
            obj.ref = table_ref
        elif isinstance_namedtuple(obj):
            for v in obj._asdict().values():
                self.save_nested_objects(v)
        elif isinstance(obj, (list, tuple)):
            for v in obj:
                self.save_nested_objects(v)
        elif isinstance(obj, dict):
            for v in obj.values():
                self.save_nested_objects(v)
        elif isinstance(obj, Op):
            self._save_op(obj)

    def ref_input_to(self, ref: "ref_base.Ref") -> Sequence[Call]:
        raise NotImplementedError()

    def ref_value_input_to(self, ref: "ref_base.Ref") -> list[Call]:
        raise NotImplementedError()

    def ref_output_of(self, ref: ObjectRef) -> typing.Optional[Call]:
        raise NotImplementedError()

    def add_feedback(self, run_id: str, feedback: typing.Any) -> None:
        raise NotImplementedError()

    def run_feedback(self, run_id: str) -> Sequence[dict[str, typing.Any]]:
        raise NotImplementedError()

    def op_runs(self, op_def: Op) -> Sequence[Call]:
        raise NotImplementedError()

    def ref_uri(self, name: str, version: str, path: str) -> str:
        return ObjectRef(self.entity, self.project, name, version).uri()

    def __repr__(self) -> str:
        return ""


def safe_current_wb_run_id() -> Optional[str]:
    try:
        import wandb

        wandb_run = wandb.run
        if wandb_run is None:
            return None
        return f"{wandb_run.entity}/{wandb_run.project}/{wandb_run.id}"
    except ImportError:
        return None


def check_wandb_run_matches(
    wandb_run_id: Optional[str], weave_entity: str, weave_project: str
) -> None:
    if wandb_run_id:
        # ex: "entity/project/run_id"
        wandb_entity, wandb_project, _ = wandb_run_id.split("/")
        if wandb_entity != weave_entity or wandb_project != weave_project:
            raise ValueError(
                f'Project Mismatch: weave and wandb must be initialized using the same project. Found wandb.init targeting project "{wandb_entity}/{wandb_project}" and weave.init targeting project "{weave_entity}/{weave_project}". To fix, please use the same project for both library initializations.'
            )


def _build_anonymous_op(name: str, config: Optional[Dict] = None) -> Op:
    if config is None:

        def op_fn(*args, **kwargs):  # type: ignore
            # Code-capture unavailable for this op
            pass

    else:

        def op_fn(*args, **kwargs):  # type: ignore
            # Code-capture unavailable for this op
            op_config = config

    op_fn.__name__ = name
    op = Op(op_fn)
    op.name = name
    return op<|MERGE_RESOLUTION|>--- conflicted
+++ resolved
@@ -1,60 +1,49 @@
-from collections import namedtuple
-from typing import Any, Sequence, Union, Optional, TypedDict, Dict
 import dataclasses
+import datetime
 import typing
 import uuid
+from collections import namedtuple
+from typing import Any, Dict, Optional, Sequence, TypedDict, Union
+
 import pydantic
-import datetime
-
-
 from requests import HTTPError
-
+from weave import graph_client_context, run_context, trace_sentry, urls
 from weave.exception import exception_to_json_str
 from weave.table import Table
-from weave import trace_sentry, urls
-from weave import run_context
-from weave.trace.op import Op
 from weave.trace.object_record import (
     ObjectRecord,
     dataclass_object_record,
+    pydantic_asdict_one_level,
     pydantic_object_record,
-    pydantic_asdict_one_level,
 )
-from weave.trace.serialize import to_json, from_json, isinstance_namedtuple
-from weave import graph_client_context
+from weave.trace.op import Op
+from weave.trace.refs import CallRef, ObjectRef, OpRef, Ref, TableRef, parse_uri
+from weave.trace.serialize import from_json, isinstance_namedtuple, to_json
+from weave.trace.vals import TraceObject, TraceTable, make_trace_obj
 from weave.trace_server.trace_server_interface import (
+    CallEndReq,
+    CallSchema,
+    CallsDeleteReq,
+    CallsQueryReq,
+    CallStartReq,
     CallUpdateReq,
-    CallsDeleteReq,
-    ObjSchema,
-    RefsReadBatchReq,
-    TraceServerInterface,
+    EndedCallSchemaForInsert,
     ObjCreateReq,
-    ObjSchemaForInsert,
-    ObjReadReq,
-    StartedCallSchemaForInsert,
-    CallStartReq,
-    CallsQueryReq,
-    CallEndReq,
-    EndedCallSchemaForInsert,
-    CallSchema,
     ObjQueryReq,
     ObjQueryRes,
+    ObjReadReq,
+    ObjSchema,
+    ObjSchemaForInsert,
+    RefsReadBatchReq,
+    StartedCallSchemaForInsert,
     TableCreateReq,
+    TableQueryReq,
     TableSchemaForInsert,
-    TableQueryReq,
-    _TableRowFilter,
+    TraceServerInterface,
     _CallsFilter,
     _ObjectVersionFilter,
+    _TableRowFilter,
 )
-from weave.trace.refs import (
-    Ref,
-    ObjectRef,
-    TableRef,
-    CallRef,
-    parse_uri,
-    OpRef,
-)
-from weave.trace.vals import TraceObject, TraceTable, make_trace_obj
 
 if typing.TYPE_CHECKING:
     from . import ref_base
@@ -143,10 +132,7 @@
     output: Any = None
     exception: Optional[str] = None
     summary: Optional[dict] = None
-<<<<<<< HEAD
-=======
     display_name: Optional[str] = None
->>>>>>> 26497d8a
     attributes: Optional[dict] = None
     # These are the live children during logging
     _children: list["Call"] = dataclasses.field(default_factory=list)
@@ -247,10 +233,7 @@
         inputs=from_json(server_call.inputs, server_call.project_id, server),
         output=output,
         summary=server_call.summary,
-<<<<<<< HEAD
-=======
         display_name=server_call.display_name,
->>>>>>> 26497d8a
         attributes=server_call.attributes,
     )
     if call.id is None:
@@ -470,29 +453,6 @@
         *,
         use_stack: bool = True,
     ) -> Call:
-<<<<<<< HEAD
-        if parent is None:
-            parent = run_context.get_current_run()
-        call = self.create_call_outside_execution(op, parent, inputs, attributes)
-        run_context.push_call(call)
-        return call
-
-    @trace_sentry.global_trace_sentry.watch()
-    def create_call_outside_execution(
-        self,
-        op: Union[str, Op],
-        parent: Optional[Call],
-        inputs: dict,
-        attributes: dict = {},
-    ) -> Call:
-        """
-        Create a call without inferring the parent from the current run context,
-        or pushing the call onto the run context stack. This is useful in situations
-        where the information regarding the call is delivered outside of the normal
-        execution flow. For example, in a callback function. In such cases we still
-        want to log the call, but don't want this logging to interfere with the
-        normal stack context.
-=======
         """Create, log, and push a call onto the runtime stack.
 
         Args:
@@ -505,7 +465,6 @@
 
         Returns:
             The created Call object.
->>>>>>> 26497d8a
         """
         if isinstance(op, str):
             if op not in self._anonymous_ops:
@@ -521,12 +480,9 @@
         inputs_with_refs = map_to_refs(inputs)
         call_id = generate_id()
 
-<<<<<<< HEAD
-=======
         if parent is None and use_stack:
             parent = run_context.get_current_run()
 
->>>>>>> 26497d8a
         if parent:
             trace_id = parent.trace_id
             parent_id = parent.id
@@ -544,10 +500,7 @@
             parent_id=parent_id,
             id=call_id,
             inputs=inputs_with_refs,
-<<<<<<< HEAD
-=======
             display_name=display_name,
->>>>>>> 26497d8a
             attributes=attributes,
         )
         if parent is not None:
@@ -568,13 +521,10 @@
             wb_run_id=current_wb_run_id,
         )
         self.server.call_start(CallStartReq(start=start))
-<<<<<<< HEAD
-=======
 
         if use_stack:
             run_context.push_call(call)
 
->>>>>>> 26497d8a
         return call
 
     @trace_sentry.global_trace_sentry.watch()
