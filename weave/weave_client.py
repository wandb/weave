import dataclasses
import datetime
import typing
import uuid
from collections import namedtuple
from typing import Any, Dict, Optional, Sequence, TypedDict, Union

import pydantic
from requests import HTTPError

from weave import client_context, trace_sentry, urls
from weave.exception import exception_to_json_str
from weave.feedback import FeedbackQuery, RefFeedbackQuery
from weave.legacy import run_context
from weave.table import Table
from weave.trace.object_record import (
    ObjectRecord,
    dataclass_object_record,
    pydantic_asdict_one_level,
    pydantic_object_record,
)
from weave.trace.op import Op
from weave.trace.refs import (
    CallRef,
    ObjectRef,
    OpRef,
    Ref,
    TableRef,
    parse_uri,
)
from weave.trace.serialize import from_json, isinstance_namedtuple, to_json
from weave.trace.vals import TraceObject, TraceTable, make_trace_obj
from weave.trace_server.trace_server_interface import (
    CallEndReq,
    CallSchema,
    CallsDeleteReq,
    CallsQueryReq,
    CallStartReq,
    CallUpdateReq,
    EndedCallSchemaForInsert,
    Feedback,
    FeedbackQueryReq,
    ObjCreateReq,
    ObjQueryReq,
    ObjQueryRes,
    ObjReadReq,
    ObjSchema,
    ObjSchemaForInsert,
    Query,
    RefsReadBatchReq,
    StartedCallSchemaForInsert,
    TableCreateReq,
    TableQueryReq,
    TableSchemaForInsert,
    TraceServerInterface,
    _CallsFilter,
    _ObjectVersionFilter,
    _TableRowFilter,
)

if typing.TYPE_CHECKING:
    from . import ref_base


def generate_id() -> str:
    return str(uuid.uuid4())


class ValueFilter(TypedDict, total=False):
    id: uuid.UUID
    ref: Ref
    type: str
    val: dict


def dataclasses_asdict_one_level(obj: Any) -> typing.Dict[str, Any]:
    # dataclasses.asdict is recursive. We don't want that when json encoding
    return {f.name: getattr(obj, f.name) for f in dataclasses.fields(obj)}


# TODO: unused


def get_obj_name(val: Any) -> str:
    name = getattr(val, "name", None)
    if name == None:
        if isinstance(val, ObjectRecord):
            name = val._class_name
        else:
            name = f"{val.__class__.__name__}"
    if not isinstance(name, str):
        raise ValueError(f"Object's name attribute is not a string: {name}")
    return name


def get_ref(obj: Any) -> Optional[ObjectRef]:
    return getattr(obj, "ref", None)


def _get_direct_ref(obj: Any) -> Optional[Ref]:
    if isinstance(obj, TraceTable):
        # TODO: this path is odd. We want to use table_ref when serializing
        # which is the direct ref to the table. But .ref on TraceTable is
        # the "container ref", ie a ref to the root object that the TraceTable
        # is within, with extra pointing to the table.
        return obj.table_ref
    return getattr(obj, "ref", None)


def map_to_refs(obj: Any) -> Any:
    ref = _get_direct_ref(obj)
    if ref:
        return ref
    if isinstance(obj, ObjectRecord):
        return obj.map_values(map_to_refs)
    elif isinstance(obj, pydantic.BaseModel):
        obj_record = pydantic_object_record(obj)
        return obj_record.map_values(map_to_refs)
    elif dataclasses.is_dataclass(obj):
        obj_record = dataclass_object_record(obj)
        return obj_record.map_values(map_to_refs)
    elif isinstance(obj, Table):
        return obj.ref
    elif isinstance(obj, list):
        return [map_to_refs(v) for v in obj]
    elif isinstance(obj, dict):
        return {k: map_to_refs(v) for k, v in obj.items()}

    return obj


@dataclasses.dataclass
class Dataset:
    rows: list[Any]


@dataclasses.dataclass
class Call:
    op_name: str
    trace_id: str
    project_id: str
    parent_id: Optional[str]
    inputs: dict
    id: Optional[str] = None
    output: Any = None
    exception: Optional[str] = None
    summary: Optional[dict] = None
    display_name: Optional[str] = None
    attributes: Optional[dict] = None
    # These are the live children during logging
    _children: list["Call"] = dataclasses.field(default_factory=list)

    _feedback: Optional[RefFeedbackQuery] = None

    @property
    def feedback(self) -> RefFeedbackQuery:
        if not self.id:
            raise ValueError("Can't get feedback for call without ID")
        if self._feedback is None:
            project_parts = self.project_id.split("/")
            if len(project_parts) != 2:
                raise ValueError(f"Invalid project_id: {self.project_id}")
            entity, project = project_parts
            weave_ref = CallRef(entity, project, self.id)
            self._feedback = RefFeedbackQuery(weave_ref.uri())
        return self._feedback

    @property
    def ui_url(self) -> str:
        project_parts = self.project_id.split("/")
        if len(project_parts) != 2:
            raise ValueError(f"Invalid project_id: {self.project_id}")
        entity, project = project_parts
        if not self.id:
            raise ValueError("Can't get URL for call without ID")
        return urls.redirect_call(entity, project, self.id)

    # These are the children if we're using Call at read-time
    def children(self) -> "CallsIter":
<<<<<<< HEAD
        client = client_context.weave_client.require_weave_client()
=======
        client = client_context.graph_client.require_graph_client()
>>>>>>> a92e5322
        if not self.id:
            raise ValueError("Can't get children of call without ID")
        return CallsIter(
            client.server,
            self.project_id,
            _CallsFilter(parent_ids=[self.id]),
        )

    def delete(self) -> bool:
<<<<<<< HEAD
        client = client_context.weave_client.require_weave_client()
=======
        client = client_context.graph_client.require_graph_client()
>>>>>>> a92e5322
        return client.delete_call(call=self)

    def set_display_name(self, name: Optional[str]) -> None:
        if name == "":
            raise ValueError(
                "Display name cannot be empty. To remove the display_name, set name=None or use remove_display_name."
            )
        if name == self.display_name:
            return
<<<<<<< HEAD
        client = client_context.weave_client.require_weave_client()
        client.set_call_display_name(call=self, display_name=name)
=======
        client = client_context.graph_client.require_graph_client()
        client._set_call_display_name(call=self, display_name=name)
>>>>>>> a92e5322
        self.display_name = name

    def remove_display_name(self) -> None:
        self.set_display_name(None)


class CallsIter:
    server: TraceServerInterface
    filter: _CallsFilter

    def __init__(
        self, server: TraceServerInterface, project_id: str, filter: _CallsFilter
    ) -> None:
        self.server = server
        self.project_id = project_id
        self.filter = filter

    def __getitem__(self, key: Union[slice, int]) -> TraceObject:
        if isinstance(key, slice):
            raise NotImplementedError("Slicing not supported")
        for i, call in enumerate(self):
            if i == key:
                return call
        raise IndexError(f"Index {key} out of range")

    def __iter__(self) -> typing.Iterator[TraceObject]:
        page_index = 0
        page_size = 10
        entity, project = self.project_id.split("/")
        while True:
            response = self.server.calls_query(
                CallsQueryReq(
                    project_id=self.project_id,
                    filter=self.filter,
                    offset=page_index * page_size,
                    limit=page_size,
                )
            )
            page_data = response.calls
            for call in page_data:
                # TODO: if we want to be able to refer to call outputs
                # we need to yield a ref-tracking call here.
                yield make_client_call(entity, project, call, self.server)
                # yield make_trace_obj(call, ValRef(call.id), self.server, None)
            if len(page_data) < page_size:
                break
            page_index += 1


def make_client_call(
    entity: str, project: str, server_call: CallSchema, server: TraceServerInterface
) -> TraceObject:
    output = server_call.output
    call = Call(
        op_name=server_call.op_name,
        project_id=server_call.project_id,
        trace_id=server_call.trace_id,
        parent_id=server_call.parent_id,
        id=server_call.id,
        inputs=from_json(server_call.inputs, server_call.project_id, server),
        output=output,
        summary=server_call.summary,
        display_name=server_call.display_name,
        attributes=server_call.attributes,
    )
    if call.id is None:
        raise ValueError("Call ID is None")
    return TraceObject(call, CallRef(entity, project, call.id), server, None)


def sum_dict_leaves(dicts: list[dict]) -> dict:
    # dicts is a list of dictionaries, that may or may not
    # have nested dictionaries. Sum all the leaves that match
    result: dict = {}
    for d in dicts:
        for k, v in d.items():
            if isinstance(v, dict):
                result[k] = sum_dict_leaves([result.get(k, {}), v])
            else:
                result[k] = result.get(k, 0) + v
    return result


class WeaveClient:
    server: TraceServerInterface

    """
    A client for interacting with the Weave trace server.

    Args:
        entity: The entity name.
        project: The project name.
        server: The server to use for communication.
        ensure_project_exists: Whether to ensure the project exists on the server.
    """

    def __init__(
        self,
        entity: str,
        project: str,
        server: TraceServerInterface,
        ensure_project_exists: bool = True,
    ):
        self.entity = entity
        self.project = project
        self.server = server
        self._anonymous_ops: dict[str, Op] = {}
        self.ensure_project_exists = ensure_project_exists

        if ensure_project_exists:
            self.server.ensure_project_exists(entity, project)

    ################ High Level Convenience Methods ################

    @trace_sentry.global_trace_sentry.watch()
    def save(self, val: Any, name: str, branch: str = "latest") -> Any:
        ref = self._save_object(val, name, branch)
        if not isinstance(ref, ObjectRef):
            raise ValueError(f"Expected ObjectRef, got {ref}")
        return self.get(ref)

    @trace_sentry.global_trace_sentry.watch()
    def get(self, ref: ObjectRef) -> Any:
        project_id = f"{ref.entity}/{ref.project}"
        try:
            read_res = self.server.obj_read(
                ObjReadReq(
                    project_id=project_id,
                    object_id=ref.name,
                    digest=ref.digest,
                )
            )
        except HTTPError as e:
            if e.response is not None and e.response.status_code == 404:
                raise ValueError(f"Unable to find object for ref uri: {ref.uri()}")
            raise

        # Probably bad form to mutate the ref here
        # At this point, `ref.digest` is one of three things:
        # 1. "latest" - the user asked for the latest version of the object
        # 2. "v###" - the user asked for a specific version of the object
        # 3. The actual digest.
        #
        # However, we always want to resolve the ref to the digest. So
        # here, we just directly assign the digest.
        ref.digest = read_res.obj.digest

        data = read_res.obj.val

        # If there is a ref-extra, we should resolve it. Rather than walking
        # the object, it is more efficient to directly query for the data and
        # let the server resolve it.
        if ref.extra:
            try:
                ref_read_res = self.server.refs_read_batch(
                    RefsReadBatchReq(refs=[ref.uri()])
                )
            except HTTPError as e:
                if e.response is not None and e.response.status_code == 404:
                    raise ValueError(f"Unable to find object for ref uri: {ref.uri()}")
                raise
            if not ref_read_res.vals:
                raise ValueError(f"Unable to find object for ref uri: {ref.uri()}")
            data = ref_read_res.vals[0]

        val = from_json(data, project_id, self.server)

        return make_trace_obj(val, ref, self.server, None)

    ################ Query API ################

    @trace_sentry.global_trace_sentry.watch()
    def calls(self, filter: Optional[_CallsFilter] = None) -> CallsIter:
        if filter is None:
            filter = _CallsFilter()

        return CallsIter(self.server, self._project_id(), filter)

    @trace_sentry.global_trace_sentry.watch()
    def call(self, call_id: str) -> TraceObject:
        response = self.server.calls_query(
            CallsQueryReq(
                project_id=self._project_id(),
                filter=_CallsFilter(call_ids=[call_id]),
            )
        )
        if not response.calls:
            raise ValueError(f"Call not found: {call_id}")
        response_call = response.calls[0]
        return make_client_call(self.entity, self.project, response_call, self.server)

    @trace_sentry.global_trace_sentry.watch()
    def create_call(
        self,
        op: Union[str, Op],
        inputs: dict,
        parent: Optional[Call] = None,
        attributes: Optional[dict] = None,
        display_name: Optional[str] = None,
        *,
        use_stack: bool = True,
    ) -> Call:
        """Create, log, and push a call onto the runtime stack.

        Args:
            op: The operation producing the call, or the name of an anonymous operation.
            inputs: The inputs to the operation.
            parent: The parent call. If parent is not provided, the current run is used as the parent.
            display_name: The display name for the call. Defaults to None.
            attributes: The attributes for the call. Defaults to None.
            use_stack: Whether to push the call onto the runtime stack. Defaults to True.

        Returns:
            The created Call object.
        """
        if isinstance(op, str):
            if op not in self._anonymous_ops:
                self._anonymous_ops[op] = _build_anonymous_op(op)
            op = self._anonymous_ops[op]
        if isinstance(op, Op):
            op_def_ref = self._save_op(op)
            op_str = op_def_ref.uri()
        else:
            op_str = op

        self._save_nested_objects(inputs)
        inputs_with_refs = map_to_refs(inputs)
        call_id = generate_id()

        if parent is None and use_stack:
            parent = run_context.get_current_run()

        if parent:
            trace_id = parent.trace_id
            parent_id = parent.id
        else:
            trace_id = generate_id()
            parent_id = None

        if attributes is None:
            attributes = {}

        call = Call(
            op_name=op_str,
            project_id=self._project_id(),
            trace_id=trace_id,
            parent_id=parent_id,
            id=call_id,
            inputs=inputs_with_refs,
            display_name=display_name,
            attributes=attributes,
        )
        if parent is not None:
            parent._children.append(call)

        current_wb_run_id = safe_current_wb_run_id()
        check_wandb_run_matches(current_wb_run_id, self.entity, self.project)
        start = StartedCallSchemaForInsert(
            project_id=self._project_id(),
            id=call_id,
            op_name=op_str,
            display_name=display_name,
            trace_id=trace_id,
            started_at=datetime.datetime.now(tz=datetime.timezone.utc),
            parent_id=parent_id,
            inputs=to_json(inputs_with_refs, self._project_id(), self.server),
            attributes=attributes,
            wb_run_id=current_wb_run_id,
        )
        self.server.call_start(CallStartReq(start=start))

        if use_stack:
            run_context.push_call(call)

        return call

    @trace_sentry.global_trace_sentry.watch()
    def finish_call(
        self, call: Call, output: Any = None, exception: Optional[BaseException] = None
    ) -> None:
        self._save_nested_objects(output)
        original_output = output
        output = map_to_refs(original_output)
        call.output = output

        # Summary handling
        summary = {}
        if call._children:
            summary = sum_dict_leaves([child.summary or {} for child in call._children])
        elif isinstance(output, dict) and "usage" in output and "model" in output:
            summary["usage"] = {}
            summary["usage"][output["model"]] = {"requests": 1, **output["usage"]}
        elif hasattr(original_output, "usage") and hasattr(original_output, "model"):
            # Handle the cases where we are emitting an object instead of a pre-serialized dict
            # In fact, this is going to become the more common case
            model = original_output.model
            usage = original_output.usage
            if isinstance(usage, pydantic.BaseModel):
                usage = usage.model_dump(exclude_unset=True)
            if isinstance(usage, dict) and isinstance(model, str):
                summary["usage"] = {}
                summary["usage"][model] = {"requests": 1, **usage}

        # Exception Handling
        exception_str: Optional[str] = None
        if exception:
            exception_str = exception_to_json_str(exception)
            call.exception = exception_str

        self.server.call_end(
            CallEndReq(
                end=EndedCallSchemaForInsert(
                    project_id=self._project_id(),
                    id=call.id,  # type: ignore
                    ended_at=datetime.datetime.now(tz=datetime.timezone.utc),
                    output=to_json(output, self._project_id(), self.server),
                    summary=summary,
                    exception=exception_str,
                )
            )
        )

        # Descendent error tracking disabled til we fix UI
        # Add this call's summary after logging the call, so that only
        # descendents are included in what we log
        # summary.setdefault("descendants", {}).setdefault(
        #     call.op_name, {"successes": 0, "errors": 0}
        # )["successes"] += 1
        call.summary = summary
        run_context.pop_call(call.id)

    @trace_sentry.global_trace_sentry.watch()
    def fail_call(self, call: Call, exception: BaseException) -> None:
        """Fail a call with an exception. This is a convenience method for finish_call."""
        return self.finish_call(call, exception=exception)

    @trace_sentry.global_trace_sentry.watch()
    def delete_call(self, call: Call) -> None:
        self.server.calls_delete(
            CallsDeleteReq(
                project_id=self._project_id(),
                call_ids=[call.id],
            )
        )

    def feedback(
        self,
        query: Optional[Union[Query, str]] = None,
        *,
        reaction: Optional[str] = None,
        offset: int = 0,
        limit: int = 100,
    ) -> FeedbackQuery:
        """Query project for feedback.

        Examples:
            # Fetch a specific feedback object.
            # Note that this still returns a collection, which is expected
            # to contain zero or one item(s).
            client.feedback("1B4082A3-4EDA-4BEB-BFEB-2D16ED59AA07")

            # Find all feedback objects with a specific reaction.
            client.feedback(reaction="👍", limit=10)

        Args:
            query: A mongo-style query expression. For convenience, also accepts a feedback UUID string.
            reaction: For convenience, filter by a particular reaction emoji.
            offset: The offset to start fetching feedback objects from.
            limit: The maximum number of feedback objects to fetch.

        Returns:
            A FeedbackQuery object.
        """
        expr: dict[str, Any] = {
            "$eq": [
                {"$literal": "1"},
                {"$literal": "1"},
            ],
        }
        if isinstance(query, str):
            expr = {
                "$eq": [
                    {"$getField": "id"},
                    {"$literal": query},
                ],
            }
        elif isinstance(query, Query):
            expr = query.expr_.dict()

        if reaction:
            expr = {
                "$and": [
                    expr,
                    {
                        "$eq": [
                            {"$getField": "feedback_type"},
                            {"$literal": "wandb.reaction.1"},
                        ],
                    },
                    {
                        "$eq": [
                            {"$getField": "payload.emoji"},
                            {"$literal": reaction},
                        ],
                    },
                ]
            }
        rewritten_query = Query(**{"$expr": expr})

        return FeedbackQuery(
            entity=self.entity,
            project=self.project,
            query=rewritten_query,
            offset=offset,
            limit=limit,
            show_refs=True,
        )

    ################ Internal Helpers ################

    def _ref_is_own(self, ref: Ref) -> bool:
        return isinstance(ref, Ref)

    def _project_id(self) -> str:
        return f"{self.entity}/{self.project}"

    # This is used by tests and op_execute still, but the save() interface
    # is nicer for clients I think?
    @trace_sentry.global_trace_sentry.watch()
    def _save_object(self, val: Any, name: str, branch: str = "latest") -> ObjectRef:
        self._save_nested_objects(val, name=name)
        return self._save_object_basic(val, name, branch)

    def _save_object_basic(
        self, val: Any, name: str, branch: str = "latest"
    ) -> ObjectRef:
        is_opdef = isinstance(val, Op)
        val = map_to_refs(val)
        if isinstance(val, ObjectRef):
            return val
        json_val = to_json(val, self._project_id(), self.server)

        response = self.server.obj_create(
            ObjCreateReq(
                obj=ObjSchemaForInsert(
                    project_id=self.entity + "/" + self.project,
                    object_id=name,
                    val=json_val,
                )
            )
        )
        ref: Ref
        if is_opdef:
            ref = OpRef(self.entity, self.project, name, response.digest)
        else:
            ref = ObjectRef(self.entity, self.project, name, response.digest)
        # TODO: Try to put a ref onto val? Or should user code use a style like
        # save instead?
        return ref

    def _save_nested_objects(self, obj: Any, name: Optional[str] = None) -> Any:
        if get_ref(obj) is not None:
            return
        if isinstance(obj, pydantic.BaseModel):
            obj_rec = pydantic_object_record(obj)
            for v in obj_rec.__dict__.values():
                self._save_nested_objects(v)
            ref = self._save_object_basic(obj_rec, name or get_obj_name(obj_rec))
            obj.__dict__["ref"] = ref
        elif dataclasses.is_dataclass(obj):
            obj_rec = dataclass_object_record(obj)
            for v in obj_rec.__dict__.values():
                self._save_nested_objects(v)
            ref = self._save_object_basic(obj_rec, name or get_obj_name(obj_rec))
            obj.__dict__["ref"] = ref
        elif isinstance(obj, Table):
            table_ref = self._save_table(obj)
            obj.ref = table_ref
        elif isinstance_namedtuple(obj):
            for v in obj._asdict().values():
                self._save_nested_objects(v)
        elif isinstance(obj, (list, tuple)):
            for v in obj:
                self._save_nested_objects(v)
        elif isinstance(obj, dict):
            for v in obj.values():
                self._save_nested_objects(v)
        elif isinstance(obj, Op):
            self._save_op(obj)

    @trace_sentry.global_trace_sentry.watch()
    def _save_table(self, table: Table) -> TableRef:
        response = self.server.table_create(
            TableCreateReq(
                table=TableSchemaForInsert(
                    project_id=self._project_id(), rows=table.rows
                )
            )
        )
        return TableRef(
            entity=self.entity, project=self.project, digest=response.digest
        )

    @trace_sentry.global_trace_sentry.watch()
    def _op_calls(self, op: Op) -> CallsIter:
        op_ref = get_ref(op)
        if op_ref is None:
            raise ValueError(f"Can't get runs for unpublished op: {op}")
        return self.calls(_CallsFilter(op_names=[op_ref.uri()]))

    @trace_sentry.global_trace_sentry.watch()
    def _objects(
        self, filter: Optional[_ObjectVersionFilter] = None
    ) -> list[ObjSchema]:
        if not filter:
            filter = _ObjectVersionFilter()
        else:
            filter = filter.model_copy()
        filter = typing.cast(_ObjectVersionFilter, filter)
        filter.is_op = False

        response = self.server.objs_query(
            ObjQueryReq(
                project_id=self._project_id(),
                filter=filter,
            )
        )
        return response.objs

    def _save_op(self, op: Op, name: Optional[str] = None) -> Ref:
        if op.ref is not None:
            return op.ref
        if name is None:
            name = op.name
        op_def_ref = self._save_object_basic(op, name)
        op.ref = op_def_ref  # type: ignore
        return op_def_ref

    @trace_sentry.global_trace_sentry.watch()
    def _set_call_display_name(
        self, call: Call, display_name: Optional[str] = None
    ) -> None:
        # Removing call display name, use "" for db representation
        if display_name is None:
            display_name = ""
        self.server.call_update(
            CallUpdateReq(
                project_id=self._project_id(),
                call_id=call.id,
                display_name=display_name,
            )
        )

    def _remove_call_display_name(self, call: Call) -> None:
        self._set_call_display_name(call, None)

    def _ref_input_to(self, ref: "ref_base.Ref") -> Sequence[Call]:
        raise NotImplementedError()

    def _ref_value_input_to(self, ref: "ref_base.Ref") -> list[Call]:
        raise NotImplementedError()

    def _ref_output_of(self, ref: ObjectRef) -> typing.Optional[Call]:
        raise NotImplementedError()

    def _op_runs(self, op_def: Op) -> Sequence[Call]:
        raise NotImplementedError()

    def _ref_uri(self, name: str, version: str, path: str) -> str:
        return ObjectRef(self.entity, self.project, name, version).uri()


def safe_current_wb_run_id() -> Optional[str]:
    try:
        import wandb

        wandb_run = wandb.run
        if wandb_run is None:
            return None
        return f"{wandb_run.entity}/{wandb_run.project}/{wandb_run.id}"
    except ImportError:
        return None


def check_wandb_run_matches(
    wandb_run_id: Optional[str], weave_entity: str, weave_project: str
) -> None:
    if wandb_run_id:
        # ex: "entity/project/run_id"
        wandb_entity, wandb_project, _ = wandb_run_id.split("/")
        if wandb_entity != weave_entity or wandb_project != weave_project:
            raise ValueError(
                f'Project Mismatch: weave and wandb must be initialized using the same project. Found wandb.init targeting project "{wandb_entity}/{wandb_project}" and weave.init targeting project "{weave_entity}/{weave_project}". To fix, please use the same project for both library initializations.'
            )


def _build_anonymous_op(name: str, config: Optional[Dict] = None) -> Op:
    if config is None:

        def op_fn(*args, **kwargs):  # type: ignore
            # Code-capture unavailable for this op
            pass

    else:

        def op_fn(*args, **kwargs):  # type: ignore
            # Code-capture unavailable for this op
            op_config = config

    op_fn.__name__ = name
    op = Op(op_fn)
    op.name = name
    return op<|MERGE_RESOLUTION|>--- conflicted
+++ resolved
@@ -177,11 +177,7 @@
 
     # These are the children if we're using Call at read-time
     def children(self) -> "CallsIter":
-<<<<<<< HEAD
         client = client_context.weave_client.require_weave_client()
-=======
-        client = client_context.graph_client.require_graph_client()
->>>>>>> a92e5322
         if not self.id:
             raise ValueError("Can't get children of call without ID")
         return CallsIter(
@@ -191,11 +187,7 @@
         )
 
     def delete(self) -> bool:
-<<<<<<< HEAD
         client = client_context.weave_client.require_weave_client()
-=======
-        client = client_context.graph_client.require_graph_client()
->>>>>>> a92e5322
         return client.delete_call(call=self)
 
     def set_display_name(self, name: Optional[str]) -> None:
@@ -205,13 +197,8 @@
             )
         if name == self.display_name:
             return
-<<<<<<< HEAD
         client = client_context.weave_client.require_weave_client()
         client.set_call_display_name(call=self, display_name=name)
-=======
-        client = client_context.graph_client.require_graph_client()
-        client._set_call_display_name(call=self, display_name=name)
->>>>>>> a92e5322
         self.display_name = name
 
     def remove_display_name(self) -> None:
