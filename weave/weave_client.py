--- conflicted
+++ resolved
@@ -316,11 +316,7 @@
         id=server_call.id,
         inputs=from_json(server_call.inputs, server_call.project_id, server),
         output=output,
-<<<<<<< HEAD
-        summary=dict(server_call.summary if server_call.summary else {}),
-=======
         summary=dict(server_call.summary) if server_call.summary is not None else None,
->>>>>>> 972b040e
         display_name=server_call.display_name,
         attributes=server_call.attributes,
     )
