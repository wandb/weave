from collections import namedtuple
from typing import Any, Sequence, Union, Optional, TypedDict, Dict
import dataclasses
import typing
import uuid
import pydantic
import datetime


from requests import HTTPError

from weave.exception import exception_to_json_str
from weave.table import Table
from weave import trace_sentry, urls
from weave import run_context
from weave.trace.op import Op
from weave.trace.object_record import (
    ObjectRecord,
    dataclass_object_record,
    pydantic_object_record,
    pydantic_asdict_one_level,
)
from weave.trace.serialize import to_json, from_json, isinstance_namedtuple
from weave import graph_client_context
from weave.trace_server.trace_server_interface import (
    ObjSchema,
    RefsReadBatchReq,
    TraceServerInterface,
    ObjCreateReq,
    ObjSchemaForInsert,
    ObjReadReq,
    StartedCallSchemaForInsert,
    CallStartReq,
    CallsQueryReq,
    CallEndReq,
    EndedCallSchemaForInsert,
    CallSchema,
    ObjQueryReq,
    ObjQueryRes,
    TableCreateReq,
    TableSchemaForInsert,
    TableQueryReq,
    _TableRowFilter,
    _CallsFilter,
    _ObjectVersionFilter,
)
from weave.trace.refs import (
    Ref,
    ObjectRef,
    TableRef,
    CallRef,
    parse_uri,
    OpRef,
)
from weave.trace.vals import TraceObject, TraceTable, make_trace_obj

if typing.TYPE_CHECKING:
    from . import ref_base


def generate_id() -> str:
    return str(uuid.uuid4())


class ValueFilter(TypedDict, total=False):
    id: uuid.UUID
    ref: Ref
    type: str
    val: dict


def dataclasses_asdict_one_level(obj: Any) -> typing.Dict[str, Any]:
    # dataclasses.asdict is recursive. We don't want that when json encoding
    return {f.name: getattr(obj, f.name) for f in dataclasses.fields(obj)}


# TODO: unused


def get_obj_name(val: Any) -> str:
    name = getattr(val, "name", None)
    if name == None:
        if isinstance(val, ObjectRecord):
            name = val._class_name
        else:
            name = f"{val.__class__.__name__}"
    if not isinstance(name, str):
        raise ValueError(f"Object's name attribute is not a string: {name}")
    return name


def get_ref(obj: Any) -> Optional[ObjectRef]:
    return getattr(obj, "ref", None)


def _get_direct_ref(obj: Any) -> Optional[Ref]:
    if isinstance(obj, TraceTable):
        # TODO: this path is odd. We want to use table_ref when serializing
        # which is the direct ref to the table. But .ref on TraceTable is
        # the "container ref", ie a ref to the root object that the TraceTable
        # is within, with extra pointing to the table.
        return obj.table_ref
    return getattr(obj, "ref", None)


def map_to_refs(obj: Any) -> Any:
    ref = _get_direct_ref(obj)
    if ref:
        return ref
    if isinstance(obj, ObjectRecord):
        return obj.map_values(map_to_refs)
    elif isinstance(obj, pydantic.BaseModel):
        obj_record = pydantic_object_record(obj)
        return obj_record.map_values(map_to_refs)
    elif dataclasses.is_dataclass(obj):
        obj_record = dataclass_object_record(obj)
        return obj_record.map_values(map_to_refs)
    elif isinstance(obj, Table):
        return obj.ref
    elif isinstance(obj, list):
        return [map_to_refs(v) for v in obj]
    elif isinstance(obj, dict):
        return {k: map_to_refs(v) for k, v in obj.items()}

    return obj


@dataclasses.dataclass
class Dataset:
    rows: list[Any]


@dataclasses.dataclass
class Call:
    op_name: str
    trace_id: str
    project_id: str
    parent_id: Optional[str]
    inputs: dict
    id: Optional[str] = None
    output: Any = None
    exception: Optional[str] = None
    summary: Optional[dict] = None
    # These are the live children during logging
    _children: list["Call"] = dataclasses.field(default_factory=list)

    @property
    def ui_url(self) -> str:
        project_parts = self.project_id.split("/")
        if len(project_parts) != 2:
            raise ValueError(f"Invalid project_id: {self.project_id}")
        entity, project = project_parts
        if not self.id:
            raise ValueError("Can't get URL for call without ID")
        return urls.redirect_call(entity, project, self.id)

    # These are the children if we're using Call at read-time
    def children(self) -> "CallsIter":
        client = graph_client_context.require_graph_client()
        if not self.id:
            raise ValueError("Can't get children of call without ID")
        return CallsIter(
            client.server,
            self.project_id,
            _CallsFilter(parent_ids=[self.id]),
        )


class CallsIter:
    server: TraceServerInterface
    filter: _CallsFilter

    def __init__(
        self, server: TraceServerInterface, project_id: str, filter: _CallsFilter
    ) -> None:
        self.server = server
        self.project_id = project_id
        self.filter = filter

    def __getitem__(self, key: Union[slice, int]) -> TraceObject:
        if isinstance(key, slice):
            raise NotImplementedError("Slicing not supported")
        for i, call in enumerate(self):
            if i == key:
                return call
        raise IndexError(f"Index {key} out of range")

    def __iter__(self) -> typing.Iterator[TraceObject]:
        page_index = 0
        page_size = 10
        entity, project = self.project_id.split("/")
        while True:
            response = self.server.calls_query(
                CallsQueryReq(
                    project_id=self.project_id,
                    filter=self.filter,
                    offset=page_index * page_size,
                    limit=page_size,
                )
            )
            page_data = response.calls
            for call in page_data:
                # TODO: if we want to be able to refer to call outputs
                # we need to yield a ref-tracking call here.
                yield make_client_call(entity, project, call, self.server)
                # yield make_trace_obj(call, ValRef(call.id), self.server, None)
            if len(page_data) < page_size:
                break
            page_index += 1


def make_client_call(
    entity: str, project: str, server_call: CallSchema, server: TraceServerInterface
) -> TraceObject:
    output = server_call.output
    call = Call(
        op_name=server_call.op_name,
        project_id=server_call.project_id,
        trace_id=server_call.trace_id,
        parent_id=server_call.parent_id,
        id=server_call.id,
        inputs=from_json(server_call.inputs, server_call.project_id, server),
        output=output,
        summary=server_call.summary,
    )
    if call.id is None:
        raise ValueError("Call ID is None")
    return TraceObject(call, CallRef(entity, project, call.id), server, None)


def sum_dict_leaves(dicts: list[dict]) -> dict:
    # dicts is a list of dictionaries, that may or may not
    # have nested dictionaries. Sum all the leaves that match
    result: dict = {}
    for d in dicts:
        for k, v in d.items():
            if isinstance(v, dict):
                result[k] = sum_dict_leaves([result.get(k, {}), v])
            else:
                result[k] = result.get(k, 0) + v
    return result


class WeaveClient:
    server: TraceServerInterface

    """
    A client for interacting with the Weave trace server.

    Args:
        entity: The entity name.
        project: The project name.
        server: The server to use for communication.
        ensure_project_exists: Whether to ensure the project exists on the server.
    """

    def __init__(
        self,
        entity: str,
        project: str,
        server: TraceServerInterface,
        ensure_project_exists: bool = True,
    ):
        self.entity = entity
        self.project = project
        self.server = server

        if ensure_project_exists:
            self.server.ensure_project_exists(entity, project)

    def ref_is_own(self, ref: Ref) -> bool:
        return isinstance(ref, Ref)

    def _project_id(self) -> str:
        return f"{self.entity}/{self.project}"

    # This is used by tests and op_execute still, but the save() interface
    # is nicer for clients I think?
    @trace_sentry.global_trace_sentry.watch()
    def save_object(self, val: Any, name: str, branch: str = "latest") -> ObjectRef:
        self.save_nested_objects(val, name=name)
        return self._save_object(val, name, branch)

    def _save_object(self, val: Any, name: str, branch: str = "latest") -> ObjectRef:
        is_opdef = isinstance(val, Op)
        val = map_to_refs(val)
        if isinstance(val, ObjectRef):
            return val
        json_val = to_json(val, self._project_id(), self.server)

        response = self.server.obj_create(
            ObjCreateReq(
                obj=ObjSchemaForInsert(
                    project_id=self.entity + "/" + self.project,
                    object_id=name,
                    val=json_val,
                )
            )
        )
        ref: Ref
        if is_opdef:
            ref = OpRef(self.entity, self.project, name, response.digest)
        else:
            ref = ObjectRef(self.entity, self.project, name, response.digest)
        # TODO: Try to put a ref onto val? Or should user code use a style like
        # save instead?
        return ref

    @trace_sentry.global_trace_sentry.watch()
    def save(self, val: Any, name: str, branch: str = "latest") -> Any:
        ref = self.save_object(val, name, branch)
        if not isinstance(ref, ObjectRef):
            raise ValueError(f"Expected ObjectRef, got {ref}")
        return self.get(ref)

    @trace_sentry.global_trace_sentry.watch()
    def get(self, ref: ObjectRef) -> Any:
        project_id = f"{ref.entity}/{ref.project}"
        try:
            read_res = self.server.obj_read(
                ObjReadReq(
                    project_id=project_id,
                    object_id=ref.name,
                    digest=ref.digest,
                )
            )
        except HTTPError as e:
            if e.response is not None and e.response.status_code == 404:
                raise ValueError(f"Unable to find object for ref uri: {ref.uri()}")
            raise

        # Probably bad form to mutate the ref here
        # At this point, `ref.digest` is one of three things:
        # 1. "latest" - the user asked for the latest version of the object
        # 2. "v###" - the user asked for a specific version of the object
        # 3. The actual digest.
        #
        # However, we always want to resolve the ref to the digest. So
        # here, we just directly assign the digest.
        ref.digest = read_res.obj.digest

        data = read_res.obj.val

        # If there is a ref-extra, we should resolve it. Rather than walking
        # the object, it is more efficient to directly query for the data and
        # let the server resolve it.
        if ref.extra:
            try:
                ref_read_res = self.server.refs_read_batch(
                    RefsReadBatchReq(refs=[ref.uri()])
                )
            except HTTPError as e:
                if e.response is not None and e.response.status_code == 404:
                    raise ValueError(f"Unable to find object for ref uri: {ref.uri()}")
                raise
            if not ref_read_res.vals:
                raise ValueError(f"Unable to find object for ref uri: {ref.uri()}")
            data = ref_read_res.vals[0]

        val = from_json(data, project_id, self.server)

        return make_trace_obj(val, ref, self.server, None)

    @trace_sentry.global_trace_sentry.watch()
    def save_table(self, table: Table) -> TableRef:
        response = self.server.table_create(
            TableCreateReq(
                table=TableSchemaForInsert(
                    project_id=self._project_id(), rows=table.rows
                )
            )
        )
        return TableRef(
            entity=self.entity, project=self.project, digest=response.digest
        )

    @trace_sentry.global_trace_sentry.watch()
    def calls(self, filter: Optional[_CallsFilter] = None) -> CallsIter:
        if filter is None:
            filter = _CallsFilter()

        return CallsIter(self.server, self._project_id(), filter)

    @trace_sentry.global_trace_sentry.watch()
    def call(self, call_id: str) -> TraceObject:
        response = self.server.calls_query(
            CallsQueryReq(
                project_id=self._project_id(),
                filter=_CallsFilter(call_ids=[call_id]),
            )
        )
        if not response.calls:
            raise ValueError(f"Call not found: {call_id}")
        response_call = response.calls[0]
        return make_client_call(self.entity, self.project, response_call, self.server)

    @trace_sentry.global_trace_sentry.watch()
    def op_calls(self, op: Op) -> CallsIter:
        op_ref = get_ref(op)
        if op_ref is None:
            raise ValueError(f"Can't get runs for unpublished op: {op}")
        return self.calls(_CallsFilter(op_names=[op_ref.uri()]))

    @trace_sentry.global_trace_sentry.watch()
    def objects(self, filter: Optional[_ObjectVersionFilter] = None) -> list[ObjSchema]:
        if not filter:
            filter = _ObjectVersionFilter()
        else:
            filter = filter.model_copy()
        filter = typing.cast(_ObjectVersionFilter, filter)
        filter.is_op = False

        response = self.server.objs_query(
            ObjQueryReq(
                project_id=self._project_id(),
                filter=filter,
            )
        )
        return response.objs

    def _save_op(self, op: Op) -> Ref:
        if op.ref is not None:
            return op.ref
        op_def_ref = self._save_object(op, op.name)
        op.ref = op_def_ref  # type: ignore
        return op_def_ref

    @trace_sentry.global_trace_sentry.watch()
    def create_call(
        self,
        op: Union[str, Op],
        parent: Optional[Call],
        inputs: dict,
        attributes: dict = {},
    ) -> Call:
        if isinstance(op, Op):
            op_def_ref = self._save_op(op)
            op_str = op_def_ref.uri()
        else:
            op_str = op
        self.save_nested_objects(inputs)
        inputs_with_refs = map_to_refs(inputs)
        call_id = generate_id()

        if parent is None:
            parent = run_context.get_current_run()

        if parent:
            trace_id = parent.trace_id
            parent_id = parent.id
        else:
            trace_id = generate_id()
            parent_id = None
        call = Call(
            op_name=op_str,
            project_id=self._project_id(),
            trace_id=trace_id,
            parent_id=parent_id,
            id=call_id,
            inputs=inputs_with_refs,
        )
        if parent is not None:
            parent._children.append(call)

        current_wb_run_id = safe_current_wb_run_id()
        check_wandb_run_matches(current_wb_run_id, self.entity, self.project)
        start = StartedCallSchemaForInsert(
            project_id=self._project_id(),
            id=call_id,
            op_name=op_str,
            trace_id=trace_id,
            started_at=datetime.datetime.now(tz=datetime.timezone.utc),
            parent_id=parent_id,
            inputs=to_json(inputs_with_refs, self._project_id(), self.server),
            attributes=attributes,
            wb_run_id=current_wb_run_id,
        )
        self.server.call_start(CallStartReq(start=start))
        return call

    @trace_sentry.global_trace_sentry.watch()
    def finish_call(
        self, call: Call, output: Any = None, exception: Optional[BaseException] = None
    ) -> None:
        self.save_nested_objects(output)
        original_output = output
        output = map_to_refs(original_output)
        call.output = output

        # Summary handling
        summary = {}
        if call._children:
            summary = sum_dict_leaves([child.summary or {} for child in call._children])
        elif isinstance(output, dict) and "usage" in output and "model" in output:
            summary["usage"] = {}
            summary["usage"][output["model"]] = {"requests": 1, **output["usage"]}
        elif hasattr(original_output, "usage") and hasattr(original_output, "model"):
            # Handle the cases where we are emitting an object instead of a pre-serialized dict
            # In fact, this is going to become the more common case
            model = original_output.model
            usage = original_output.usage
            if isinstance(usage, pydantic.BaseModel):
                usage = usage.model_dump(exclude_unset=True)
            if isinstance(usage, dict) and isinstance(model, str):
                summary["usage"] = {}
                summary["usage"][model] = {"requests": 1, **usage}

        # Exception Handling
        exception_str: Optional[str] = None
        if exception:
            exception_str = exception_to_json_str(exception)
            call.exception = exception_str

        self.server.call_end(
            CallEndReq(
                end=EndedCallSchemaForInsert(
                    project_id=self._project_id(),
                    id=call.id,  # type: ignore
                    ended_at=datetime.datetime.now(tz=datetime.timezone.utc),
                    output=to_json(output, self._project_id(), self.server),
                    summary=summary,
                    exception=exception_str,
                )
            )
        )

        # Descendent error tracking disabled til we fix UI
        # Add this call's summary after logging the call, so that only
        # descendents are included in what we log
        # summary.setdefault("descendants", {}).setdefault(
        #     call.op_name, {"successes": 0, "errors": 0}
        # )["successes"] += 1
        call.summary = summary

    @trace_sentry.global_trace_sentry.watch()
    def fail_call(self, call: Call, exception: BaseException) -> None:
        """Fail a call with an exception. This is a convenience method for finish_call."""
        return self.finish_call(call, exception=exception)

    def save_nested_objects(self, obj: Any, name: Optional[str] = None) -> Any:
        if get_ref(obj) is not None:
            return
        if isinstance(obj, pydantic.BaseModel):
            obj_rec = pydantic_object_record(obj)
            for v in obj_rec.__dict__.values():
                self.save_nested_objects(v)
            ref = self._save_object(obj_rec, name or get_obj_name(obj_rec))
            obj.__dict__["ref"] = ref
        elif dataclasses.is_dataclass(obj):
            obj_rec = dataclass_object_record(obj)
            for v in obj_rec.__dict__.values():
                self.save_nested_objects(v)
            ref = self._save_object(obj_rec, name or get_obj_name(obj_rec))
            obj.__dict__["ref"] = ref
        elif isinstance(obj, Table):
            table_ref = self.save_table(obj)
            obj.ref = table_ref
        elif isinstance_namedtuple(obj):
            for v in obj._asdict().values():
                self.save_nested_objects(v)
        elif isinstance(obj, (list, tuple)):
            for v in obj:
                self.save_nested_objects(v)
        elif isinstance(obj, dict):
            for v in obj.values():
                self.save_nested_objects(v)
        elif isinstance(obj, Op):
            self._save_op(obj)

    def ref_input_to(self, ref: "ref_base.Ref") -> Sequence[Call]:
        raise NotImplementedError()

    def ref_value_input_to(self, ref: "ref_base.Ref") -> list[Call]:
        raise NotImplementedError()

    def ref_output_of(self, ref: ObjectRef) -> typing.Optional[Call]:
        raise NotImplementedError()

    def add_feedback(self, run_id: str, feedback: typing.Any) -> None:
        raise NotImplementedError()

    def run_feedback(self, run_id: str) -> Sequence[dict[str, typing.Any]]:
        raise NotImplementedError()

    def op_runs(self, op_def: Op) -> Sequence[Call]:
        raise NotImplementedError()

    def ref_uri(self, name: str, version: str, path: str) -> str:
        return ObjectRef(self.entity, self.project, name, version).uri()

    def __repr__(self) -> str:
        return ""


def safe_current_wb_run_id() -> Optional[str]:
    try:
        import wandb

        wandb_run = wandb.run
        if wandb_run is None:
            return None
        return f"{wandb_run.entity}/{wandb_run.project}/{wandb_run.id}"
    except ImportError:
        return None


<<<<<<< HEAD
def build_anonymous_op(name: str, config: Optional[Dict] = None) -> Op:
    if config is None:
        config = {}

    def resolve_fn(*args, **kwargs):  # type: ignore
        # Code-capture unavailable for this op
        op_config = config

    resolve_fn.__name__ = name
    op = Op(resolve_fn)
    op.name = name
    return op
=======
def check_wandb_run_matches(
    wandb_run_id: Optional[str], weave_entity: str, weave_project: str
) -> None:
    if wandb_run_id:
        # ex: "entity/project/run_id"
        wandb_entity, wandb_project, _ = wandb_run_id.split("/")
        if wandb_entity != weave_entity or wandb_project != weave_project:
            raise ValueError(
                f'Project Mismatch: weave and wandb must be initialized using the same project. Found wandb.init targeting project "{wandb_entity}/{wandb_project}" and weave.init targeting project "{weave_entity}/{weave_project}". To fix, please use the same project for both library initializations.'
            )
>>>>>>> db5d890c
<|MERGE_RESOLUTION|>--- conflicted
+++ resolved
@@ -604,20 +604,6 @@
         return None
 
 
-<<<<<<< HEAD
-def build_anonymous_op(name: str, config: Optional[Dict] = None) -> Op:
-    if config is None:
-        config = {}
-
-    def resolve_fn(*args, **kwargs):  # type: ignore
-        # Code-capture unavailable for this op
-        op_config = config
-
-    resolve_fn.__name__ = name
-    op = Op(resolve_fn)
-    op.name = name
-    return op
-=======
 def check_wandb_run_matches(
     wandb_run_id: Optional[str], weave_entity: str, weave_project: str
 ) -> None:
@@ -628,4 +614,17 @@
             raise ValueError(
                 f'Project Mismatch: weave and wandb must be initialized using the same project. Found wandb.init targeting project "{wandb_entity}/{wandb_project}" and weave.init targeting project "{weave_entity}/{weave_project}". To fix, please use the same project for both library initializations.'
             )
->>>>>>> db5d890c
+
+
+def build_anonymous_op(name: str, config: Optional[Dict] = None) -> Op:
+    if config is None:
+        config = {}
+
+    def resolve_fn(*args, **kwargs):  # type: ignore
+        # Code-capture unavailable for this op
+        op_config = config
+
+    resolve_fn.__name__ = name
+    op = Op(resolve_fn)
+    op.name = name
+    return op