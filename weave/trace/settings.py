"""Settings for Weave.

## `disabled`

* Environment Variable: `WEAVE_DISABLED`
* Settings Key: `disabled`
* Default: `False`
* Type: `bool`

If True, all weave ops will behave like regular functions and no network requests will be made.
"""

import os
from contextvars import ContextVar
from pathlib import Path
from typing import Any, Literal

from pydantic import BaseModel, ConfigDict, PrivateAttr

SETTINGS_PREFIX = "WEAVE_"

# Attention Devs:
# To add new settings:
# 1. Add a new field to `UserSettings`
# 2. Add a new `should_{xyz}` function


class UserSettings(BaseModel):
    """User configuration for Weave.

    All configs can be overridden with environment variables.  The precedence is
    environment variables > `weave.trace.settings.UserSettings`.
    """

    disabled: bool = False
    """Toggles Weave tracing.

    If True, all weave ops will behave like regular functions.
    Can be overridden with the environment variable `WEAVE_DISABLED`"""

    print_call_link: bool = True
    """Toggles link printing to the terminal.

    If True, prints a link to the Weave UI when calling a weave op.
    Can be overridden with the environment variable `WEAVE_PRINT_CALL_LINK`"""

    log_level: str = "INFO"
    """Toggles the log level.

    Controls the log level of the weave logger.
    Valid values are: DEBUG, INFO, WARNING, ERROR, CRITICAL
    Can be overridden with the environment variable `WEAVE_LOG_LEVEL`"""

    display_viewer: Literal["auto", "rich", "print"] = "auto"
    """Sets the display viewer for console output.

    Controls which viewer implementation to use for display operations.
    Valid values are: auto, rich, print
    - auto: Automatically selects rich if available, otherwise falls back to print
    - rich: Uses the rich library for enhanced terminal output
    - print: Uses basic print functions for output
    Can be overridden with the environment variable `WEAVE_DISPLAY_VIEWER`"""

    capture_code: bool = True
    """Toggles code capture for ops.

    If True, saves code for ops so they can be reloaded for later use.
    Can be overridden with the environment variable `WEAVE_CAPTURE_CODE`

    WARNING: Switching between `save_code=True` and `save_code=False` mid-script
    may lead to unexpected behavior.  Make sure this is only set once at the start!
    """

    implicitly_patch_integrations: bool = True
    """Toggles implicit patching of integrations.

    If True, supported libraries (OpenAI, Anthropic, etc.) are automatically patched
    when imported, regardless of import order. If False, you must explicitly call
    patch functions like `weave.integrations.patch_openai()` to enable tracing for integrations.
    Can be overridden with the environment variable `WEAVE_IMPLICITLY_PATCH_INTEGRATIONS`"""

    redact_pii: bool = False
    """Toggles PII redaction using Microsoft Presidio.

    If True, redacts PII from trace data before sending to the server.
    Can be overridden with the environment variable `WEAVE_REDACT_PII`
    """

    redact_pii_fields: list[str] = []
    """List of fields to redact.

    If redact_pii is True, this list of fields will be redacted.
    If redact_pii is False, this list is ignored.
    If this list is left empty, the default fields will be redacted.

    A list of supported fields can be found here: https://microsoft.github.io/presidio/supported_entities/
    Can be overridden with the environment variable `WEAVE_REDACT_PII_FIELDS`
    """

    capture_client_info: bool = True
    """Toggles capture of client information (Python version, SDK version) for ops."""

    capture_system_info: bool = True
    """Toggles capture of system information (OS name and version) for ops."""

    client_parallelism: int | None = None
    """
    Sets the number of workers to use for background operations.
    If not set, automatically adjusts based on the number of cores.

    Setting this to 0 will effectively execute all background operations
    immediately in the main thread. This will not be great for performance,
    but can be useful for debugging.

    This cannot be changed after the client has been initialized.
    """

    use_server_cache: bool = True
    """
    Toggles caching of server responses, defaults to True

    If True, caches server responses to disk at `WEAVE_SERVER_CACHE_DIR`.
    Can be overridden with the environment variable `WEAVE_USE_SERVER_CACHE`
    """

    server_cache_size_limit: int = 1_000_000_000
    """
    Sets the size limit in bytes for the server cache, defaults to 1GB (1_000_000_000 bytes).
    Ignored if `use_server_cache` is False.

    Can be overridden with the environment variable `WEAVE_SERVER_CACHE_SIZE_LIMIT`
    """

    server_cache_dir: str | None = None
    """
    Sets the directory for the server cache, defaults to None (temporary cache)
    Ignored if `use_server_cache` is False.

    Can be overridden with the environment variable `WEAVE_SERVER_CACHE_DIR`
    """

    scorers_dir: str = str(Path.home() / ".cache" / "wandb" / "weave-scorers")
    """
    Sets the directory for the scorers model checkpoints. Defaults to
    ~/.cache/wandb/weave-scorers.

    Can be overridden with the environment variable `WEAVE_SCORERS_DIR`

    """
    max_calls_queue_size: int = 100_000
    """
    Sets the maximum size of the calls queue.  Defaults to 100_000.
    Setting a value of 0 means the queue can grow unbounded.

    Can be overridden with the environment variable `WEAVE_MAX_CALLS_QUEUE_SIZE`
    """

    retry_max_interval: float = 60 * 5  # 5 min
    """
    Sets the maximum interval between retries.  Defaults to 5 minutes.

    Can be overridden with the environment variable `WEAVE_RETRY_MAX_INTERVAL`
    """

    retry_max_attempts: int = 3
    """
    Sets the maximum number of retries.  Defaults to 3.

    Can be overridden with the environment variable `WEAVE_RETRY_MAX_ATTEMPTS`
    """

    enable_disk_fallback: bool = True
    """
    Toggles disk fallback for dropped items.

    If True, items that fail to be processed or are dropped due to queue limits
    will be written to disk as a fallback instead of being lost.
    Can be overridden with the environment variable `WEAVE_ENABLE_DISK_FALLBACK`
    """

    use_parallel_table_upload: bool = True
    """
    Toggles parallel table upload chunking.

    If True, enables parallel upload of table chunks when tables are large enough
    to require chunking. If False, uses incremental upload method.
    Can be overridden with the environment variable `WEAVE_USE_PARALLEL_TABLE_UPLOAD`
    """

<<<<<<< HEAD
    http_timeout: float = 30.0
    """
    Sets the HTTP request timeout in seconds. Defaults to 30 seconds.

    This timeout applies to all HTTP requests made by the Weave client,
    including initialization calls and API requests.

    Can be overridden with the environment variable `WEAVE_HTTP_TIMEOUT`
=======
    use_stainless_server: bool = False
    """
    Toggles use of the stainless-generated HTTP client for trace server communication.

    If True, uses StainlessRemoteHTTPTraceServer instead of RemoteHTTPTraceServer.
    This provides better type safety and automatic client generation from OpenAPI specs.
    Can be overridden with the environment variable `WEAVE_USE_STAINLESS_SERVER`
>>>>>>> c48379a1
    """

    model_config = ConfigDict(extra="forbid")
    _is_first_apply: bool = PrivateAttr(True)

    def _reset(self) -> None:
        for name, field in self.model_fields.items():
            setattr(self, name, field.default)

    def apply(self) -> None:
        if self._is_first_apply:
            self._is_first_apply = False
        else:
            self._reset()

        for name in self.model_fields:
            context_var = _context_vars[name]
            context_var.set(getattr(self, name))


def should_disable_weave() -> bool:
    return _should("disabled")


def should_print_call_link() -> bool:
    return _should("print_call_link")


def log_level() -> str:
    return _optional_str("log_level") or "INFO"


def display_viewer() -> str:
    """Returns the configured display viewer.

    Returns:
        The display viewer to use (auto, rich, or print).
    """
    return _optional_str("display_viewer") or "auto"


def should_capture_code() -> bool:
    return _should("capture_code")


def should_capture_client_info() -> bool:
    return _should("capture_client_info")


def should_capture_system_info() -> bool:
    return _should("capture_system_info")


def client_parallelism() -> int | None:
    return _optional_int("client_parallelism")


def should_redact_pii() -> bool:
    return _should("redact_pii")


def redact_pii_fields() -> list[str]:
    return _list_str("redact_pii_fields")


def use_server_cache() -> bool:
    return _should("use_server_cache")


def server_cache_size_limit() -> int:
    return _optional_int("server_cache_size_limit") or 1_000_000_000


def server_cache_dir() -> str | None:
    return _optional_str("server_cache_dir")


def scorers_dir() -> str:
    return _optional_str("scorers_dir")  # type: ignore


def max_calls_queue_size() -> int:
    max_queue_size = _optional_int("max_calls_queue_size")
    if max_queue_size is None:
        return 100_000
    return max_queue_size


def retry_max_attempts() -> int:
    """Returns the maximum number of retry attempts."""
    max_attempts = _optional_int("retry_max_attempts")
    if max_attempts is None:
        return 3
    return max_attempts


def retry_max_interval() -> float:
    """Returns the maximum interval between retries in seconds."""
    max_interval = _optional_float("retry_max_interval")
    if max_interval is None:
        return 60 * 5  # 5 minutes
    return max_interval


def should_enable_disk_fallback() -> bool:
    """Returns whether disk fallback should be enabled for dropped items."""
    return _should("enable_disk_fallback")


def should_use_parallel_table_upload() -> bool:
    """Returns whether parallel table upload chunking should be used."""
    return _should("use_parallel_table_upload")


def should_implicitly_patch_integrations() -> bool:
    """Returns whether implicit patching of integrations is enabled."""
    return _should("implicitly_patch_integrations")


<<<<<<< HEAD
def http_timeout() -> float:
    """Returns the HTTP request timeout in seconds."""
    timeout = _optional_float("http_timeout")
    if timeout is None:
        return 30.0
    return timeout
=======
def should_use_stainless_server() -> bool:
    """Returns whether the stainless-generated HTTP client should be used."""
    return _should("use_stainless_server")
>>>>>>> c48379a1


def parse_and_apply_settings(
    settings: UserSettings | dict[str, Any] | None = None,
) -> None:
    if isinstance(settings, UserSettings):
        user_settings = settings
    elif isinstance(settings, dict):
        user_settings = UserSettings.model_validate(settings)
    else:
        user_settings = UserSettings()

    user_settings.apply()


_context_vars = {
    name: ContextVar(name, default=field.default)
    for name, field in UserSettings.model_fields.items()
}


def _str2bool_truthy(v: str) -> bool:
    return v.lower() in ("yes", "true", "1", "on")


def _should(name: str) -> bool:
    if env := os.getenv(f"{SETTINGS_PREFIX}{name.upper()}"):
        return _str2bool_truthy(env)
    return _context_vars[name].get()


def _optional_int(name: str) -> int | None:
    if env := os.getenv(f"{SETTINGS_PREFIX}{name.upper()}"):
        return int(env)
    return _context_vars[name].get()


def _list_str(name: str) -> list[str]:
    if env := os.getenv(f"{SETTINGS_PREFIX}{name.upper()}"):
        return env.split(",")
    return _context_vars[name].get() or []


def _optional_str(name: str) -> str | None:
    if env := os.getenv(f"{SETTINGS_PREFIX}{name.upper()}"):
        return env
    return _context_vars[name].get()


def _optional_float(name: str) -> float | None:
    if env := os.getenv(f"{SETTINGS_PREFIX}{name.upper()}"):
        return float(env)
    return _context_vars[name].get()<|MERGE_RESOLUTION|>--- conflicted
+++ resolved
@@ -187,7 +187,6 @@
     Can be overridden with the environment variable `WEAVE_USE_PARALLEL_TABLE_UPLOAD`
     """
 
-<<<<<<< HEAD
     http_timeout: float = 30.0
     """
     Sets the HTTP request timeout in seconds. Defaults to 30 seconds.
@@ -196,7 +195,8 @@
     including initialization calls and API requests.
 
     Can be overridden with the environment variable `WEAVE_HTTP_TIMEOUT`
-=======
+    """
+    
     use_stainless_server: bool = False
     """
     Toggles use of the stainless-generated HTTP client for trace server communication.
@@ -204,7 +204,6 @@
     If True, uses StainlessRemoteHTTPTraceServer instead of RemoteHTTPTraceServer.
     This provides better type safety and automatic client generation from OpenAPI specs.
     Can be overridden with the environment variable `WEAVE_USE_STAINLESS_SERVER`
->>>>>>> c48379a1
     """
 
     model_config = ConfigDict(extra="forbid")
@@ -324,18 +323,17 @@
     return _should("implicitly_patch_integrations")
 
 
-<<<<<<< HEAD
 def http_timeout() -> float:
     """Returns the HTTP request timeout in seconds."""
     timeout = _optional_float("http_timeout")
     if timeout is None:
         return 30.0
     return timeout
-=======
+  
+  
 def should_use_stainless_server() -> bool:
     """Returns whether the stainless-generated HTTP client should be used."""
     return _should("use_stainless_server")
->>>>>>> c48379a1
 
 
 def parse_and_apply_settings(
