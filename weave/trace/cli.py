--- conflicted
+++ resolved
@@ -18,11 +18,7 @@
     pass
 
 
-<<<<<<< HEAD
-@cli.command(help="Serve weave models.")  # type: ignore
-=======
 @cli.command(help="Serve weave models.")  # pyright: ignore[reportFunctionMemberAccess]
->>>>>>> 69b2e1b0
 @click.argument("model_ref")
 @click.option("--method", help="Method name to serve.")
 @click.option("--project", help="W&B project name.")
@@ -58,11 +54,7 @@
         )
 
 
-<<<<<<< HEAD
-@cli.group(help="Deploy weave models.")  # type: ignore
-=======
 @cli.group(help="Deploy weave models.")  # pyright: ignore[reportFunctionMemberAccess]
->>>>>>> 69b2e1b0
 def deploy() -> None:
     pass
 
