"""Basic autopatching of trackable libraries.

This module should not require any dependencies beyond the standard library. It should
check if libraries are installed and imported and patch in the case that they are.
"""

from typing import Any, Callable, Optional, Union

from pydantic import BaseModel, Field, validate_call

from weave.trace.weave_client import Call


class OpSettings(BaseModel):
    """Op settings for a specific integration.
    These currently subset the `op` decorator args to provide a consistent interface
    when working with auto-patched functions.  See the `op` decorator for more details."""

    name: Optional[str] = None
    call_display_name: Optional[Union[str, Callable[[Call], str]]] = None
    postprocess_inputs: Optional[Callable[[dict[str, Any]], dict[str, Any]]] = None
    postprocess_output: Optional[Callable[[Any], Any]] = None


class IntegrationSettings(BaseModel):
    """Configuration for a specific integration."""

    enabled: bool = True
    op_settings: OpSettings = Field(default_factory=OpSettings)


class AutopatchSettings(BaseModel):
    """Settings for auto-patching integrations."""

    # If True, other autopatch settings are ignored.
    disable_autopatch: bool = False

    anthropic: IntegrationSettings = Field(default_factory=IntegrationSettings)
    cerebras: IntegrationSettings = Field(default_factory=IntegrationSettings)
    cohere: IntegrationSettings = Field(default_factory=IntegrationSettings)
    crewai: IntegrationSettings = Field(default_factory=IntegrationSettings)
    dspy: IntegrationSettings = Field(default_factory=IntegrationSettings)
    google_generativeai: IntegrationSettings = Field(
        default_factory=IntegrationSettings
    )
    google_genai_sdk: IntegrationSettings = Field(default_factory=IntegrationSettings)
    groq: IntegrationSettings = Field(default_factory=IntegrationSettings)
    huggingface: IntegrationSettings = Field(default_factory=IntegrationSettings)
    instructor: IntegrationSettings = Field(default_factory=IntegrationSettings)
    litellm: IntegrationSettings = Field(default_factory=IntegrationSettings)
    mistral: IntegrationSettings = Field(default_factory=IntegrationSettings)
    mcp: IntegrationSettings = Field(default_factory=IntegrationSettings)
    notdiamond: IntegrationSettings = Field(default_factory=IntegrationSettings)
    openai: IntegrationSettings = Field(default_factory=IntegrationSettings)
    openai_agents: IntegrationSettings = Field(default_factory=IntegrationSettings)
    vertexai: IntegrationSettings = Field(default_factory=IntegrationSettings)
    chatnvidia: IntegrationSettings = Field(default_factory=IntegrationSettings)
<<<<<<< HEAD
    autogen_agentchat: IntegrationSettings = Field(default_factory=IntegrationSettings)
=======
    smolagents: IntegrationSettings = Field(default_factory=IntegrationSettings)
>>>>>>> 76c03e37


@validate_call
def autopatch(settings: Optional[AutopatchSettings] = None) -> None:
    if settings is None:
        settings = AutopatchSettings()
    if settings.disable_autopatch:
        return

    from weave.integrations.anthropic.anthropic_sdk import get_anthropic_patcher
    from weave.integrations.autogen import get_patcher
    from weave.integrations.cerebras.cerebras_sdk import get_cerebras_patcher
    from weave.integrations.cohere.cohere_sdk import get_cohere_patcher
    from weave.integrations.crewai import get_crewai_patcher
    from weave.integrations.dspy.dspy_sdk import get_dspy_patcher
    from weave.integrations.google_ai_studio.google_ai_studio_sdk import (
        get_google_generativeai_patcher,
    )
    from weave.integrations.google_genai.google_genai_sdk import (
        get_google_genai_patcher,
    )
    from weave.integrations.groq.groq_sdk import get_groq_patcher
    from weave.integrations.huggingface.huggingface_inference_client_sdk import (
        get_huggingface_patcher,
    )
    from weave.integrations.instructor.instructor_sdk import get_instructor_patcher
    from weave.integrations.langchain.langchain import langchain_patcher
    from weave.integrations.langchain_nvidia_ai_endpoints.langchain_nv_ai_endpoints import (
        get_nvidia_ai_patcher,
    )
    from weave.integrations.litellm.litellm import get_litellm_patcher
    from weave.integrations.llamaindex.llamaindex import llamaindex_patcher
    from weave.integrations.mcp import get_mcp_client_patcher, get_mcp_server_patcher
    from weave.integrations.mistral import get_mistral_patcher
    from weave.integrations.notdiamond.tracing import get_notdiamond_patcher
    from weave.integrations.openai.openai_sdk import get_openai_patcher
    from weave.integrations.openai_agents.openai_agents import get_openai_agents_patcher
    from weave.integrations.smolagents.smolagents_sdk import get_smolagents_patcher
    from weave.integrations.vertexai.vertexai_sdk import get_vertexai_patcher

    get_openai_patcher(settings.openai).attempt_patch()
    get_mistral_patcher(settings.mistral).attempt_patch()
    get_mcp_server_patcher(settings.mcp).attempt_patch()
    get_mcp_client_patcher(settings.mcp).attempt_patch()
    get_litellm_patcher(settings.litellm).attempt_patch()
    get_anthropic_patcher(settings.anthropic).attempt_patch()
    get_groq_patcher(settings.groq).attempt_patch()
    get_instructor_patcher(settings.instructor).attempt_patch()
    get_dspy_patcher(settings.dspy).attempt_patch()
    get_cerebras_patcher(settings.cerebras).attempt_patch()
    get_cohere_patcher(settings.cohere).attempt_patch()
    get_google_generativeai_patcher(settings.google_generativeai).attempt_patch()
    get_google_genai_patcher(settings.google_genai_sdk).attempt_patch()
    get_crewai_patcher(settings.crewai).attempt_patch()
    get_notdiamond_patcher(settings.notdiamond).attempt_patch()
    get_vertexai_patcher(settings.vertexai).attempt_patch()
    get_nvidia_ai_patcher(settings.chatnvidia).attempt_patch()
    get_huggingface_patcher(settings.huggingface).attempt_patch()
    get_smolagents_patcher(settings.smolagents).attempt_patch()
    get_openai_agents_patcher(settings.openai_agents).attempt_patch()

    llamaindex_patcher.attempt_patch()
    langchain_patcher.attempt_patch()
    get_patcher(settings.autogen_agentchat).attempt_patch()


def reset_autopatch() -> None:
    from weave.integrations.anthropic.anthropic_sdk import get_anthropic_patcher
    from weave.integrations.autogen import get_patcher
    from weave.integrations.cerebras.cerebras_sdk import get_cerebras_patcher
    from weave.integrations.cohere.cohere_sdk import get_cohere_patcher
    from weave.integrations.crewai import get_crewai_patcher
    from weave.integrations.dspy.dspy_sdk import get_dspy_patcher
    from weave.integrations.google_ai_studio.google_ai_studio_sdk import (
        get_google_generativeai_patcher,
    )
    from weave.integrations.google_genai.google_genai_sdk import (
        get_google_genai_patcher,
    )
    from weave.integrations.groq.groq_sdk import get_groq_patcher
    from weave.integrations.huggingface.huggingface_inference_client_sdk import (
        get_huggingface_patcher,
    )
    from weave.integrations.instructor.instructor_sdk import get_instructor_patcher
    from weave.integrations.langchain.langchain import langchain_patcher
    from weave.integrations.langchain_nvidia_ai_endpoints.langchain_nv_ai_endpoints import (
        get_nvidia_ai_patcher,
    )
    from weave.integrations.litellm.litellm import get_litellm_patcher
    from weave.integrations.llamaindex.llamaindex import llamaindex_patcher
    from weave.integrations.mcp import get_mcp_client_patcher, get_mcp_server_patcher
    from weave.integrations.mistral import get_mistral_patcher
    from weave.integrations.notdiamond.tracing import get_notdiamond_patcher
    from weave.integrations.openai.openai_sdk import get_openai_patcher
    from weave.integrations.openai_agents.openai_agents import get_openai_agents_patcher
    from weave.integrations.smolagents.smolagents_sdk import get_smolagents_patcher
    from weave.integrations.vertexai.vertexai_sdk import get_vertexai_patcher

    get_openai_patcher().undo_patch()
    get_mistral_patcher().undo_patch()
    get_mcp_server_patcher().undo_patch()
    get_mcp_client_patcher().undo_patch()
    get_litellm_patcher().undo_patch()
    get_anthropic_patcher().undo_patch()
    get_groq_patcher().undo_patch()
    get_instructor_patcher().undo_patch()
    get_dspy_patcher().undo_patch()
    get_cerebras_patcher().undo_patch()
    get_cohere_patcher().undo_patch()
    get_google_generativeai_patcher().undo_patch()
    get_crewai_patcher().undo_patch()
    get_google_genai_patcher().undo_patch()
    get_notdiamond_patcher().undo_patch()
    get_vertexai_patcher().undo_patch()
    get_nvidia_ai_patcher().undo_patch()
    get_huggingface_patcher().undo_patch()
    get_smolagents_patcher().undo_patch()
    get_openai_agents_patcher().undo_patch()

    llamaindex_patcher.undo_patch()
    langchain_patcher.undo_patch()
    get_patcher().undo_patch()<|MERGE_RESOLUTION|>--- conflicted
+++ resolved
@@ -55,11 +55,8 @@
     openai_agents: IntegrationSettings = Field(default_factory=IntegrationSettings)
     vertexai: IntegrationSettings = Field(default_factory=IntegrationSettings)
     chatnvidia: IntegrationSettings = Field(default_factory=IntegrationSettings)
-<<<<<<< HEAD
+    smolagents: IntegrationSettings = Field(default_factory=IntegrationSettings)
     autogen_agentchat: IntegrationSettings = Field(default_factory=IntegrationSettings)
-=======
-    smolagents: IntegrationSettings = Field(default_factory=IntegrationSettings)
->>>>>>> 76c03e37
 
 
 @validate_call
