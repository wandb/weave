"""Basic autopatching of trackable libraries.

This module should not require any dependencies beyond the standard library. It should
check if libraries are installed and imported and patch in the case that they are.
"""


def autopatch() -> None:
    from weave.integrations.anthropic.anthropic_sdk import anthropic_patcher
    from weave.integrations.cerebras.cerebras_sdk import cerebras_patcher
    from weave.integrations.cohere.cohere_sdk import cohere_patcher
    from weave.integrations.dspy.dspy_sdk import dspy_patcher
    from weave.integrations.google_ai_studio.google_ai_studio_sdk import (
        google_genai_patcher,
    )
    from weave.integrations.groq.groq_sdk import groq_patcher
    from weave.integrations.huggingface.huggingface_sdk import huggingface_patcher
    from weave.integrations.instructor.instructor_sdk import instructor_patcher
    from weave.integrations.langchain.langchain import langchain_patcher
    from weave.integrations.litellm.litellm import litellm_patcher
    from weave.integrations.llamaindex.llamaindex import llamaindex_patcher
    from weave.integrations.mistral import mistral_patcher
    from weave.integrations.notdiamond.tracing import notdiamond_patcher
    from weave.integrations.openai.openai_sdk import openai_patcher
    from weave.integrations.vertexai.vertexai_sdk import vertexai_patcher

    openai_patcher.attempt_patch()
    mistral_patcher.attempt_patch()
    litellm_patcher.attempt_patch()
    llamaindex_patcher.attempt_patch()
    langchain_patcher.attempt_patch()
    anthropic_patcher.attempt_patch()
    groq_patcher.attempt_patch()
    instructor_patcher.attempt_patch()
    dspy_patcher.attempt_patch()
    cerebras_patcher.attempt_patch()
    cohere_patcher.attempt_patch()
    google_genai_patcher.attempt_patch()
    huggingface_patcher.attempt_patch()
    notdiamond_patcher.attempt_patch()
    vertexai_patcher.attempt_patch()


def reset_autopatch() -> None:
    from weave.integrations.anthropic.anthropic_sdk import anthropic_patcher
    from weave.integrations.cerebras.cerebras_sdk import cerebras_patcher
    from weave.integrations.cohere.cohere_sdk import cohere_patcher
    from weave.integrations.dspy.dspy_sdk import dspy_patcher
    from weave.integrations.google_ai_studio.google_ai_studio_sdk import (
        google_genai_patcher,
    )
    from weave.integrations.groq.groq_sdk import groq_patcher
    from weave.integrations.huggingface.huggingface_sdk import huggingface_patcher
    from weave.integrations.instructor.instructor_sdk import instructor_patcher
    from weave.integrations.langchain.langchain import langchain_patcher
    from weave.integrations.litellm.litellm import litellm_patcher
    from weave.integrations.llamaindex.llamaindex import llamaindex_patcher
    from weave.integrations.mistral import mistral_patcher
    from weave.integrations.notdiamond.tracing import notdiamond_patcher
    from weave.integrations.openai.openai_sdk import openai_patcher
    from weave.integrations.vertexai.vertexai_sdk import vertexai_patcher

    openai_patcher.undo_patch()
    mistral_patcher.undo_patch()
    litellm_patcher.undo_patch()
    llamaindex_patcher.undo_patch()
    langchain_patcher.undo_patch()
    anthropic_patcher.undo_patch()
    groq_patcher.undo_patch()
    instructor_patcher.undo_patch()
    dspy_patcher.undo_patch()
    cerebras_patcher.undo_patch()
    cohere_patcher.undo_patch()
    google_genai_patcher.undo_patch()
<<<<<<< HEAD
    huggingface_patcher.undo_patch()
    notdiamond_patcher.undo_patch()
=======
    notdiamond_patcher.undo_patch()
    vertexai_patcher.undo_patch()
>>>>>>> dc7e9490
<|MERGE_RESOLUTION|>--- conflicted
+++ resolved
@@ -72,10 +72,6 @@
     cerebras_patcher.undo_patch()
     cohere_patcher.undo_patch()
     google_genai_patcher.undo_patch()
-<<<<<<< HEAD
     huggingface_patcher.undo_patch()
     notdiamond_patcher.undo_patch()
-=======
-    notdiamond_patcher.undo_patch()
-    vertexai_patcher.undo_patch()
->>>>>>> dc7e9490
+    vertexai_patcher.undo_patch()