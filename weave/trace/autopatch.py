--- conflicted
+++ resolved
@@ -56,11 +56,8 @@
     vertexai: IntegrationSettings = Field(default_factory=IntegrationSettings)
     chatnvidia: IntegrationSettings = Field(default_factory=IntegrationSettings)
     smolagents: IntegrationSettings = Field(default_factory=IntegrationSettings)
-<<<<<<< HEAD
     verdict: IntegrationSettings = Field(default_factory=IntegrationSettings)
-=======
     autogen: IntegrationSettings = Field(default_factory=IntegrationSettings)
->>>>>>> c6cc2a63
 
 
 @validate_call
