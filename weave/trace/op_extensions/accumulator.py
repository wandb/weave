--- conflicted
+++ resolved
@@ -222,8 +222,6 @@
     ) -> None:
         if exc_type and isinstance(exc_value, Exception):
             self._call_on_error_once(exc_value)
-<<<<<<< HEAD
-=======
         self._call_on_close_once()
 
     async def __aenter__(self) -> "_IteratorWrapper":
@@ -237,5 +235,4 @@
     ) -> None:
         if exc_type and isinstance(exc_value, Exception):
             self._call_on_error_once(exc_value)
->>>>>>> 5f191607
         self._call_on_close_once()