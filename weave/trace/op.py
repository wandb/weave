--- conflicted
+++ resolved
@@ -157,14 +157,8 @@
     """
 
     name: str
-<<<<<<< HEAD
-    call_display_name: Union[str, Callable[["Call"], str]]
-    ref: Optional[ObjectRef]
-=======
     call_display_name: str | Callable[[Call], str]
-    signature: inspect.Signature
     ref: ObjectRef | None
->>>>>>> b388ab9f
     resolve_fn: Callable
 
     postprocess_inputs: Callable[[dict[str, Any]], dict[str, Any]] | None
