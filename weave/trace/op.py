--- conflicted
+++ resolved
@@ -241,11 +241,7 @@
     *args: Any,
     __should_raise: bool = True,
     **kwargs: Any,
-<<<<<<< HEAD
-) -> tuple[Union[Any, Coroutine], "Call"]:
-=======
 ) -> Union[tuple[Any, "Call"], Coroutine[Any, Any, tuple[Any, "Call"]]]:
->>>>>>> e8b1f406
     func = __op.resolve_fn
     client = weave_client_context.require_weave_client()
     has_finished = False
@@ -289,11 +285,7 @@
 
         return res
 
-<<<<<<< HEAD
-    def handle_exception(e: Exception) -> None:
-=======
     def handle_exception(e: Exception) -> tuple[Any, "Call"]:
->>>>>>> e8b1f406
         finish(exception=e)
         if __should_raise:
             raise
@@ -301,11 +293,7 @@
 
     if inspect.iscoroutinefunction(func):
 
-<<<<<<< HEAD
-        async def _call_async() -> Any:
-=======
         async def _call_async() -> tuple[Any, "Call"]:
->>>>>>> e8b1f406
             try:
                 res = await func(*args, **kwargs)
             except Exception as e:
@@ -331,11 +319,7 @@
     __weave: Optional[WeaveKwargs] = None,
     __should_raise: bool = False,
     **kwargs: Any,
-<<<<<<< HEAD
-) -> tuple[Union[Any, Coroutine], "Call"]:
-=======
 ) -> Union[tuple[Any, "Call"], Coroutine[Any, Any, tuple[Any, "Call"]]]:
->>>>>>> e8b1f406
     """
     Executes the op and returns both the result and a Call representing the execution.
 
@@ -352,14 +336,6 @@
     result, call = add.call(1, 2)
     ```
     """
-<<<<<<< HEAD
-    # Import cycle
-    from weave.trace.weave_client import Call
-
-    call = Call(_op_name="", trace_id="", parent_id=None, project_id="", inputs={})
-    func = op.resolve_fn
-    is_async = inspect.iscoroutinefunction(func)
-=======
     if inspect.iscoroutinefunction(op.resolve_fn):
         return _do_call_async(
             op, *args, __weave=__weave, __should_raise=__should_raise, **kwargs
@@ -392,7 +368,6 @@
 ) -> tuple[Any, "Call"]:
     func = op.resolve_fn
     call = _placeholder_call()
->>>>>>> e8b1f406
     if settings.should_disable_weave():
         res = func(*args, **kwargs)
     elif weave_client_context.get_weave_client() is None:
@@ -401,42 +376,16 @@
         res = func(*args, **kwargs)
     else:
         try:
-<<<<<<< HEAD
-            # Weird consideration: if the user does `op.call` and does not
-            # await the result, then the `started_at` timestamp will be
-            # set before the op itself executes!
-            call = _create_call(op, *args, __weave=__weave, **kwargs)
-            execute_res = _execute_call(
-                op, call, *args, __should_raise=__should_raise, **kwargs
-            )
-            return execute_res
-        except Exception as e:
-            # This try/except allows us to fail gracefully and
-            # still let the user code continue to execute
-=======
             # This try/except allows us to fail gracefully and
             # still let the user code continue to execute
             call = _create_call(op, *args, __weave=__weave, **kwargs)
         except OpCallError as e:
             raise e
         except Exception as e:
->>>>>>> e8b1f406
             if get_raise_on_captured_errors():
                 raise
             log_once(
                 logger.error,
-<<<<<<< HEAD
-                (ASYNC_CALL_CREATE_MSG if is_async else CALL_CREATE_MSG).format(
-                    traceback.format_exc()
-                ),
-            )
-            res = func(*args, **kwargs)
-
-    return res, call
-
-
-do_call = call
-=======
                 CALL_CREATE_MSG.format(traceback.format_exc()),
             )
             res = func(*args, **kwargs)
@@ -496,7 +445,6 @@
             )
             res, call = await execute_result
     return res, call
->>>>>>> e8b1f406
 
 
 def calls(op: Op) -> "CallsIter":
@@ -616,30 +564,18 @@
 
                 @wraps(func)
                 async def wrapper(*args: Any, **kwargs: Any) -> Any:
-<<<<<<< HEAD
-                    return await do_call(
-                        cast(Op, wrapper), *args, __should_raise=True, **kwargs
-                    )[0]
-=======
                     res, _ = await _do_call_async(
                         cast(Op, wrapper), *args, __should_raise=True, **kwargs
                     )
                     return res
->>>>>>> e8b1f406
             else:
 
                 @wraps(func)
                 def wrapper(*args: Any, **kwargs: Any) -> Any:
-<<<<<<< HEAD
-                    return do_call(
-                        cast(Op, wrapper), *args, __should_raise=True, **kwargs
-                    )[0]
-=======
                     res, _ = _do_call(
                         cast(Op, wrapper), *args, __should_raise=True, **kwargs
                     )
                     return res
->>>>>>> e8b1f406
 
             # Tack these helpers on to our wrapper
             wrapper.resolve_fn = func  # type: ignore
