--- conflicted
+++ resolved
@@ -637,14 +637,6 @@
 ) -> Callable[[Callable[P, R]], Op[P, R]]: ...
 
 
-@overload
-def op(
-    *,
-    name: str | None = None,
-    enable_code_capture: bool = True,
-) -> Callable[[Callable], Op]: ...
-
-
 def op(
     func: Callable[P, R] | None = None,
     *,
@@ -654,11 +646,7 @@
     postprocess_output: PostprocessOutputFunc | None = None,
     tracing_sample_rate: float = 1.0,
     enable_code_capture: bool = True,
-<<<<<<< HEAD
-) -> Callable[[Callable], Op] | Op:
-=======
 ) -> Callable[[Callable[P, R]], Op[P, R]] | Op[P, R]:
->>>>>>> 57c5ec83
     """
     A decorator to weave op-ify a function or method. Works for both sync and async.
     Automatically detects iterator functions and applies appropriate behavior.
