--- conflicted
+++ resolved
@@ -324,13 +324,9 @@
 
                 @wraps(func)
                 async def wrapper(*args: Any, **kwargs: Any) -> Any:
-<<<<<<< HEAD
                     if settings.should_disable_weave():
                         return await func(*args, **kwargs)
-                    if client_context.weave_client.get_weave_client() is None:
-=======
                     if weave_client_context.get_weave_client() is None:
->>>>>>> 83efe6f9
                         return await func(*args, **kwargs)
                     call = _create_call(wrapper, *args, **kwargs)  # type: ignore
                     res, _ = await _execute_call(wrapper, call, *args, **kwargs)  # type: ignore
@@ -339,13 +335,9 @@
 
                 @wraps(func)
                 def wrapper(*args: Any, **kwargs: Any) -> Any:
-<<<<<<< HEAD
                     if settings.should_disable_weave():
                         return func(*args, **kwargs)
-                    if client_context.weave_client.get_weave_client() is None:
-=======
                     if weave_client_context.get_weave_client() is None:
->>>>>>> 83efe6f9
                         return func(*args, **kwargs)
                     call = _create_call(wrapper, *args, **kwargs)  # type: ignore
                     res, _ = _execute_call(wrapper, call, *args, **kwargs)  # type: ignore
