--- conflicted
+++ resolved
@@ -348,7 +348,6 @@
 @overload
 def op(
     *,
-<<<<<<< HEAD
     call_display_name: Union[str, Callable[["Call"], str]],
 ) -> Callable[[Any], Op]:
     """Use call_display_name to set the display name of the traced call.
@@ -364,7 +363,12 @@
 @overload
 def op(*, name: str) -> Callable[[Any], Op]:  # type: ignore
     """Use name to set the name of the op itself."""
-=======
+    ...
+
+
+@overload
+def op(
+    *,
     postprocess_inputs: Callable[[dict[str, Any]], dict[str, Any]],
     postprocess_output: Callable[..., Any],
 ) -> Any:
@@ -374,7 +378,6 @@
     This does not modify inputs or outputs at function call time, only when
     the data is sent to weave.
     """
->>>>>>> d27ead10
     ...
 
 
