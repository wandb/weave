--- conflicted
+++ resolved
@@ -65,11 +65,7 @@
         return BoundOp(obj, objtype, self)
 
     def __call__(self, *args: Any, **kwargs: Any) -> Any:
-<<<<<<< HEAD
         maybe_client = client_context.weave_client.get_weave_client()
-=======
-        maybe_client = client_context.graph_client.get_graph_client()
->>>>>>> a92e5322
         if maybe_client is None:
             return self.resolve_fn(*args, **kwargs)
         client = typing.cast("WeaveClient", maybe_client)
@@ -156,13 +152,8 @@
         self.__ref = ref
 
     def calls(self) -> "CallsIter":
-<<<<<<< HEAD
         client = client_context.weave_client.require_weave_client()
         return client.op_calls(self)
-=======
-        client = client_context.graph_client.require_graph_client()
-        return client._op_calls(self)
->>>>>>> a92e5322
 
     def _set_on_output_handler(self, on_output: OnOutputHandlerType) -> None:
         """This is an experimental API and may change in the future intended for use by internal Weave code."""
