import functools
import inspect
import typing
from typing import (
    TYPE_CHECKING,
    Any,
    Callable,
    Coroutine,
    Dict,
    Mapping,
    Optional,
    TypeVar,
)

from typing_extensions import ParamSpec

from weave import call_context, client_context
from weave.legacy import box, context_state
from weave.trace.context import call_attributes
from weave.trace.errors import OpCallError
from weave.trace.refs import ObjectRef

from .constants import TRACE_CALL_EMOJI

if TYPE_CHECKING:
    from weave.weave_client import Call, CallsIter

try:
    from openai._types import NOT_GIVEN as OPENAI_NOT_GIVEN
except ImportError:
    OPENAI_NOT_GIVEN = None

try:
<<<<<<< HEAD
    from cohere.base_client import OMIT
except ImportError:
    OMIT = None
=======
    from anthropic._types import NOT_GIVEN as ANTHROPIC_NOT_GIVEN
except ImportError:
    ANTHROPIC_NOT_GIVEN = None
>>>>>>> 27ab638c


def print_call_link(call: "Call") -> None:
    print(f"{TRACE_CALL_EMOJI} {call.ui_url}")


FinishCallbackType = Callable[[Any, Optional[BaseException]], None]
OnOutputHandlerType = Callable[[Any, FinishCallbackType, Dict], Any]


class Op:
    resolve_fn: Callable
    # `_on_output_handler` is an experimental API and may change in the future
    # intended for use by internal Weave code. Specifically, it is used to set a
    # callback that will be called when the output of the op is available. This
    # handler is passed two values: the output of the op and a finish callback
    # that should be called with the output of the op. The handler should return
    # the value it wishes to send back to the user. The finish callback should
    # be called exactly once and can optionally take an exception as a second
    # argument to indicate an error. If the finish callback is not called, the
    # op will not finish and the call will not complete. This is useful for cases
    # where the output of the op is not immediately available or the op needs to
    # do some processing before it can be returned. If we decide to make this a
    # public API, we will likely add this to the constructor of the op. For now
    # it can be set using the `_set_on_output_handler` method.
    _on_output_handler: Optional[OnOutputHandlerType] = None
    # double-underscore to avoid conflict with old Weave refs
    __ref: Optional[ObjectRef] = None

    def __init__(self, resolve_fn: Callable) -> None:
        self.resolve_fn = resolve_fn
        self.name = resolve_fn.__name__
        self.signature = inspect.signature(resolve_fn)
        self._on_output_handler = None

    def __get__(
        self, obj: Optional[object], objtype: Optional[type[object]] = None
    ) -> "BoundOp":
        return BoundOp(obj, objtype, self)

    def __call__(self, *args: Any, **kwargs: Any) -> Any:
        maybe_client = client_context.weave_client.get_weave_client()
        if maybe_client is None:
            return self.resolve_fn(*args, **kwargs)

        call = self._create_call(*args, **kwargs)
        return self._execute_call(call, *args, **kwargs)

    def _create_call(self, *args: Any, **kwargs: Any) -> Any:
        client = client_context.weave_client.require_weave_client()

        try:
            inputs = self.signature.bind(*args, **kwargs).arguments
        except TypeError as e:
            raise OpCallError(f"Error calling {self.name}: {e}")
        inputs_with_defaults = _apply_fn_defaults_to_inputs(self.resolve_fn, inputs)

        # If/When we do memoization, this would be a good spot

        parent_call = call_context.get_current_call()
        client._save_nested_objects(inputs_with_defaults)
        attributes = call_attributes.get()

        return client.create_call(
            self,
            inputs_with_defaults,
            parent_call,
            attributes=attributes,
        )

    def _execute_call(self, call: Any, *args: Any, **kwargs: Any) -> Any:
        client = client_context.weave_client.require_weave_client()
        has_finished = False

        def finish(
            output: Any = None, exception: Optional[BaseException] = None
        ) -> None:
            nonlocal has_finished
            if has_finished:
                raise ValueError("Should not call finish more than once")
            client.finish_call(call, output, exception)
            if not call_context.get_current_call():
                print_call_link(call)

        def on_output(output: Any) -> Any:
            if self._on_output_handler:
                return self._on_output_handler(output, finish, call.inputs)
            finish(output)
            return output

        try:
            res = self.resolve_fn(*args, **kwargs)
            # TODO: can we get rid of this?
            res = box.box(res)
        except BaseException as e:
            finish(exception=e)
            raise
        # We cannot let BoxedNone or BoxedBool escape into the user's code
        # since they cannot pass instance checks for None or bool.
        if isinstance(res, box.BoxedNone):
            res = None
        if isinstance(res, box.BoxedBool):
            res = res.val
        if inspect.iscoroutine(res):

            async def _call_async() -> Coroutine[Any, Any, Any]:
                try:
                    awaited_res = res
                    call_context.push_call(call)
                    output = await awaited_res
                    return on_output(output)
                except BaseException as e:
                    finish(exception=e)
                    raise

            call_context.pop_call(call.id)
            return _call_async()
        else:
            return on_output(res)

    def call(self, *args: Any, **kwargs: Any) -> "Call":
        _call = self._create_call(*args, **kwargs)
        self._execute_call(_call, *args, **kwargs)
        return _call

    def __repr__(self) -> str:
        return f"{self.__class__.__name__}({self.name})"

    @property
    def ref(self) -> Optional[ObjectRef]:
        return self.__ref

    @ref.setter
    def ref(self, ref: ObjectRef) -> None:
        self.__ref = ref

    def calls(self) -> "CallsIter":
        client = client_context.weave_client.require_weave_client()
        return client._op_calls(self)

    def _set_on_output_handler(self, on_output: OnOutputHandlerType) -> None:
        """This is an experimental API and may change in the future intended for use by internal Weave code."""
        if self._on_output_handler is not None:
            raise ValueError("Cannot set on_output_handler multiple times")
        self._on_output_handler = on_output


class BoundOp(Op):
    arg0: Any
    op: Op

    def __init__(
        self, arg0: object, arg0_class: Optional[type[object]], op: Op
    ) -> None:
        self.arg0 = arg0
        self.op = op  # type: ignore

        # A bit hacky, but we want to use the name if
        # it was explicitly set by the user
        name_is_custom = op.name != op.resolve_fn.__name__

        if name_is_custom:
            self.name = op.name
        elif arg0_class is None:
            self.name = op.resolve_fn.__name__
        else:
            self.name = arg0_class.__name__ + "." + op.resolve_fn.__name__
        self.signature = inspect.signature(op.resolve_fn)
        self.resolve_fn = op.resolve_fn
        self._on_output_handler = op._on_output_handler

    def __call__(self, *args: Any, **kwargs: Any) -> Any:
        return Op.__call__(self, self.arg0, *args, **kwargs)

    @property
    def ref(self) -> Optional[ObjectRef]:
        # return self.op.__ref
        return self.op.ref

    @ref.setter
    def ref(self, ref: ObjectRef) -> None:
        # self.op.__ref = ref
        self.op.ref = ref


P = ParamSpec("P")
R = TypeVar("R")


# The decorator!
def op(*args: Any, **kwargs: Any) -> Callable[[Callable[P, R]], Callable[P, R]]:
    if context_state.get_loading_built_ins():
        from weave.legacy.decorator_op import op

        return op(*args, **kwargs)

    def wrap(f: Callable[P, R]) -> Callable[P, R]:
        op = Op(f)
        functools.update_wrapper(op, f)
        return op  # type: ignore

    if len(args) == 1 and len(kwargs) == 0 and callable(args[0]):
        return wrap(args[0])

    return wrap


def value_is_sentinel(param: Any) -> bool:
    return (
        param.default is None
        or param.default is OPENAI_NOT_GIVEN
<<<<<<< HEAD
        or param.default is OMIT
=======
        or param.default is ANTHROPIC_NOT_GIVEN
>>>>>>> 27ab638c
    )


def _apply_fn_defaults_to_inputs(
    fn: typing.Callable, inputs: Mapping[str, typing.Any]
) -> dict[str, typing.Any]:
    inputs = {**inputs}
    sig = inspect.signature(fn)
    for param_name, param in sig.parameters.items():
        if param_name not in inputs:
            if param.default != inspect.Parameter.empty and not value_is_sentinel(
                param
            ):
                inputs[param_name] = param.default
            if param.kind == inspect.Parameter.VAR_POSITIONAL:
                inputs[param_name] = tuple()
            elif param.kind == inspect.Parameter.VAR_KEYWORD:
                inputs[param_name] = dict()
    return inputs<|MERGE_RESOLUTION|>--- conflicted
+++ resolved
@@ -31,15 +31,14 @@
     OPENAI_NOT_GIVEN = None
 
 try:
-<<<<<<< HEAD
-    from cohere.base_client import OMIT
+    from cohere.base_client import COHERE_NOT_GIVEN
 except ImportError:
-    OMIT = None
-=======
+    COHERE_NOT_GIVEN = None
+
+try:
     from anthropic._types import NOT_GIVEN as ANTHROPIC_NOT_GIVEN
 except ImportError:
     ANTHROPIC_NOT_GIVEN = None
->>>>>>> 27ab638c
 
 
 def print_call_link(call: "Call") -> None:
@@ -251,11 +250,8 @@
     return (
         param.default is None
         or param.default is OPENAI_NOT_GIVEN
-<<<<<<< HEAD
-        or param.default is OMIT
-=======
+        or param.default is COHERE_NOT_GIVEN
         or param.default is ANTHROPIC_NOT_GIVEN
->>>>>>> 27ab638c
     )
 
 
