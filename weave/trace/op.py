--- conflicted
+++ resolved
@@ -31,7 +31,6 @@
 
 class Op:
     resolve_fn: Callable
-<<<<<<< HEAD
     # `_on_output_handler` is an experimental API and may change in the future
     # intended for use by internal Weave code. Specifically, it is used to set a
     # callback that will be called when the output of the op is available. This
@@ -45,16 +44,6 @@
     # do some processing before it can be returned. If we decide to make this a
     # public API, we will likely add this to the constructor of the op. For now
     # it can be set using the `_set_on_output_handler` method.
-=======
-    # `_on_output_handler` is an experimental API and may change in the future intended for use by internal Weave code.
-    # Specifically, it is used to set a callback that will be called when the output of the op is available. This handler
-    # is passed two values: the output of the op and a finish callback that should be called with the output of the op.
-    # The finish callback should be called exactly once and can optionally take an exception as a second argument to
-    # indicate an error. If the finish callback is not called, the op will not finish and the run will not complete. This
-    # is useful for cases where the output of the op is not immediately available or the op needs to do some processing before
-    # it can be returned. If we decide to make this a public API, we will likely add this to the constructor of the op.
-    # For now it can be set using the `_set_on_output_handler` method.
->>>>>>> 37cd79cf
     _on_output_handler: Optional[OnOutputHandlerType] = None
     # double-underscore to avoid conflict with old Weave refs
     __ref: Optional[ObjectRef] = None
@@ -153,11 +142,8 @@
 
     def _set_on_output_handler(self, on_output: OnOutputHandlerType) -> None:
         """This is an experimental API and may change in the future intended for use by internal Weave code."""
-<<<<<<< HEAD
         if self._on_output_handler is not None:
             raise ValueError("Cannot set on_output_handler multiple times")
-=======
->>>>>>> 37cd79cf
         self._on_output_handler = on_output
 
 
