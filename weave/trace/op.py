"""Defines the Op protocol and related functions."""

from __future__ import annotations

import atexit
import inspect
import logging
import random
import sys
import traceback
import weakref
from collections import defaultdict
from collections.abc import (
    AsyncGenerator,
    AsyncIterator,
    Coroutine,
    Generator,
    Iterator,
    Mapping,
)
from functools import partial, wraps
from types import MethodType
from typing import (
    TYPE_CHECKING,
    Any,
    Callable,
    Generic,
    Optional,
    TypedDict,
    TypeVar,
    cast,
    overload,
)

from typing_extensions import ParamSpec, TypeIs

from weave.trace import box, settings
from weave.trace.context import call_context
from weave.trace.context import weave_client_context as weave_client_context
from weave.trace.context.call_context import (
    call_attributes,
    get_tracing_enabled,
    tracing_disabled,
)
from weave.trace.context.tests_context import get_raise_on_captured_errors
from weave.trace.op_protocol import (
    CallDisplayNameFunc,
    FinishCallbackType,
    OnFinishHandlerType,
    OnInputHandlerType,
    OnOutputHandlerType,
    Op,
    PostprocessInputsFunc,
    PostprocessOutputFunc,
    ProcessedInputs,
)
from weave.trace.util import log_once

if TYPE_CHECKING:
<<<<<<< HEAD
    from weave.trace.weave_client import Call, CallsIter, NoOpCall
=======
    from weave.trace.call import Call, CallsIter
>>>>>>> 2556712c

try:
    from openai._types import NOT_GIVEN as OPENAI_NOT_GIVEN
except ImportError:
    OPENAI_NOT_GIVEN = None

try:
    from cohere.base_client import COHERE_NOT_GIVEN
except ImportError:
    COHERE_NOT_GIVEN = None

try:
    from anthropic._types import NOT_GIVEN as ANTHROPIC_NOT_GIVEN
except ImportError:
    ANTHROPIC_NOT_GIVEN = None

try:
    from cerebras.cloud.sdk._types import NOT_GIVEN as CEREBRAS_NOT_GIVEN
except ImportError:
    CEREBRAS_NOT_GIVEN = None


S = TypeVar("S")
V = TypeVar("V")

P = ParamSpec("P")
R = TypeVar("R")


if sys.version_info < (3, 10):

    def aiter(obj: AsyncIterator[V]) -> AsyncIterator[V]:
        return obj.__aiter__()

    async def anext(obj: AsyncIterator[V], default: Optional[V] = None) -> V:  # noqa: UP045
        try:
            return await obj.__anext__()
        except StopAsyncIteration:
            if default is not None:
                return default
            else:
                raise


logger = logging.getLogger(__name__)


CALL_CREATE_MSG = "Error creating call:\n{}"
ASYNC_CALL_CREATE_MSG = "Error creating async call:\n{}"
ON_OUTPUT_MSG = "Error capturing call output:\n{}"
UNINITIALIZED_MSG = "Warning: Traces will not be logged. Call weave.init to log your traces to a project.\n"


class DisplayNameFuncError(ValueError): ...


# Call, original function output, exception if occurred


def _value_is_sentinel(param: Any) -> bool:
    return param.default in (
        None,
        Ellipsis,
        OPENAI_NOT_GIVEN,
        COHERE_NOT_GIVEN,
        ANTHROPIC_NOT_GIVEN,
        CEREBRAS_NOT_GIVEN,
    )


def _apply_fn_defaults_to_inputs(
    fn: Callable, inputs: Mapping[str, Any]
) -> dict[str, Any]:
    inputs = {**inputs}
    sig = inspect.signature(fn)
    for name, param in sig.parameters.items():
        if name in inputs:
            continue
        if param.default != inspect.Parameter.empty and not _value_is_sentinel(param):
            inputs[name] = param.default
        if param.kind == inspect.Parameter.VAR_POSITIONAL:
            inputs[name] = ()
        if param.kind == inspect.Parameter.VAR_KEYWORD:
            inputs[name] = {}
    return inputs


class WeaveKwargs(TypedDict):
    display_name: str | None
    attributes: dict[str, Any]
    call_id: str | None


def setup_dunder_weave_dict(d: WeaveKwargs | None = None) -> WeaveKwargs:
    """Sets up a __weave dict used to pass WeaveKwargs to ops."""
    res: dict[str, Any] = {}
    if d is not None:
        res = cast(dict[str, Any], d)
    res.setdefault("attributes", defaultdict(dict))
    res.setdefault("display_name", None)
    return cast(WeaveKwargs, res)


def _set_on_input_handler(func: Op, on_input: OnInputHandlerType) -> None:
    if func._on_input_handler is not None:
        raise ValueError("Cannot set on_input_handler multiple times")
    func._on_input_handler = on_input


def _set_on_output_handler(func: Op, on_output: OnOutputHandlerType) -> None:
    if func._on_output_handler is not None:
        raise ValueError("Cannot set on_output_handler multiple times")
    func._on_output_handler = on_output


def _set_on_finish_handler(func: Op, on_finish: OnFinishHandlerType) -> None:
    if func._on_finish_handler is not None:
        raise ValueError("Cannot set on_finish_handler multiple times")
    func._on_finish_handler = on_finish


def _is_unbound_method(func: Callable) -> bool:
    """Check if a function is a function defined on a class (an "unbound" method)

    In python3, the "unbound" method is just a function, but that distinction is
    not enough for our decorator because it needs to operate on both regular funcs
    and unbound methods at the same time.

    This check clarifies that distinction between function vs. unbound method.
    """
    sig = inspect.signature(func)
    params = list(sig.parameters.values())
    is_method = params and params[0].name in {"self", "cls"}

    return bool(is_method)


class OpCallError(Exception): ...


def _default_on_input_handler(func: Op, args: tuple, kwargs: dict) -> ProcessedInputs:
    # Lazy load so Content modele isn't resolved until necessary
    from weave.trace.annotation_parser import (
        ContentAnnotation,
        parse_content_annotation,
        parse_from_signature,
    )
    from weave.type_wrappers import Content

    try:
        sig = inspect.signature(func)
        inputs = sig.bind(*args, **kwargs).arguments
    except TypeError as e:
        raise OpCallError(f"Error calling {func.name}: {e}") from e

    inputs_with_defaults = _apply_fn_defaults_to_inputs(func, inputs)

    # Annotated input type flow
    # If user defines postprocess_inputs manually, trust it instead of running this
    to_weave_inputs = {}
    if not func.postprocess_inputs:
        parsed_annotations = parse_from_signature(sig)
        for param_name, value in inputs_with_defaults.items():
            # Check if we found an annotation which requires substitution
            parsed = parsed_annotations.get(param_name)
            # We don't need to do anything with this if a special annotation is not found
            if not parsed:
                to_weave_inputs[param_name] = value
                continue
            elif isinstance(parsed, ContentAnnotation):
                to_weave_inputs[param_name] = Content._from_guess(
                    value, mimetype=parsed.mimetype, extension=parsed.extension
                )
    else:
        to_weave_inputs = inputs_with_defaults

    # Annotated return type flow
    # If user defines postprocess_output manually, trust it instead of running this
    if not func.postprocess_output and sig.return_annotation:
        parsed = parse_content_annotation(str(sig.return_annotation))
        if isinstance(parsed, ContentAnnotation):
            func.postprocess_output = lambda x: Content._from_guess(
                x, mimetype=parsed.mimetype, extension=parsed.extension
            )

    return ProcessedInputs(
        original_args=args,
        original_kwargs=kwargs,
        args=args,
        kwargs=kwargs,
        inputs=to_weave_inputs,
    )


def _create_call(
    func: Op, *args: Any, __weave: WeaveKwargs | None = None, **kwargs: Any
) -> Call:
    client = weave_client_context.require_weave_client()

    pargs = None
    if func._on_input_handler is not None:
        pargs = func._on_input_handler(func, args, kwargs)
    if not pargs:
        pargs = _default_on_input_handler(func, args, kwargs)
    inputs_with_defaults = pargs.inputs

    # This should probably be configurable, but for now we redact the api_key
    if "api_key" in inputs_with_defaults:
        inputs_with_defaults["api_key"] = "REDACTED"

    call_time_display_name = __weave.get("display_name") if __weave else None
    call_attrs = __weave.get("attributes") if __weave else None
    preferred_call_id = __weave.get("call_id") if __weave else None

    # If/When we do memoization, this would be a good spot

    parent_call = call_context.get_current_call()

    from weave.trace.serialization.serialize import dictify

    attributes = dictify(call_attributes.get())

    if call_attrs is not None:
        attributes = {**attributes, **call_attrs}

    return client.create_call(
        func,
        inputs_with_defaults,
        parent_call,
        # Very important for `call_time_display_name` to take precedence over `func.call_display_name`
        display_name=call_time_display_name or func.call_display_name,
        attributes=attributes,
        _call_id_override=preferred_call_id,
    )


def is_tracing_setting_disabled() -> bool:
    if settings.should_disable_weave():
        return True
    if weave_client_context.get_weave_client() is None:
        log_once(logger.warn, UNINITIALIZED_MSG)
        return True
    if not get_tracing_enabled():
        return True
    return False


def should_skip_tracing_for_op(op: Op) -> bool:
    return not op._tracing_enabled


def _should_sample_traces(op: Op) -> bool:
    if call_context.get_current_call():
        return False  # Don't sample traces for child calls

    if random.random() > op.tracing_sample_rate:
        return True  # Sample traces for this call

    return False


def placeholder_call() -> Call:
    # Import here to avoid circular dependency
    from weave.trace.call import NoOpCall

    return NoOpCall()


<<<<<<< HEAD
def is_placeholder_call(call: Call) -> TypeIs[NoOpCall]:
    from weave.trace.weave_client import NoOpCall
=======
def is_placeholder_call(call: Call) -> bool:
    from weave.trace.call import NoOpCall
>>>>>>> 2556712c

    return isinstance(call, NoOpCall)


def _set_python_function_type_on_weave_dict(
    __weave: WeaveKwargs, type_str: str
) -> None:
    weave_dict = (
        __weave.setdefault("attributes", {})
        .setdefault("weave", {})
        .setdefault("python", {})
    )
    weave_dict["type"] = type_str


def _call_sync_func(
    op: Op,
    *args: Any,
    __weave: WeaveKwargs | None = None,
    __should_raise: bool = False,
    # When this param is True, calls do not automatically "finish" when the function
    # returns.  The user must explicitly call `finish` on the call object.  This is
    # included to support the imperative evaluation logging interface.
    __require_explicit_finish: bool = False,
    **kwargs: Any,
) -> tuple[Any, Call]:
    func = op.resolve_fn
    call = placeholder_call()

    # Handle all of the possible cases where we would skip tracing.
    if is_tracing_setting_disabled() or should_skip_tracing_for_op(op):
        res = func(*args, **kwargs)
        call.output = res
        return res, call

    if _should_sample_traces(op):
        with tracing_disabled():
            res = func(*args, **kwargs)
            call.output = res
            return res, call

    __weave = setup_dunder_weave_dict(__weave)
    _set_python_function_type_on_weave_dict(__weave, "function")

    # Proceed with tracing. Note that we don't check the sample rate here.
    # Only root calls get sampling applied.
    # If the parent was traced (sampled in), the child will be too.
    try:
        call = _create_call(op, *args, __weave=__weave, **kwargs)
    except OpCallError as e:
        raise e
    except Exception as e:
        if get_raise_on_captured_errors():
            raise
        log_once(
            logger.error,
            CALL_CREATE_MSG.format(traceback.format_exc()),
        )
        res = func(*args, **kwargs)
        return res, call

    # Execute the op and process the result
    client = weave_client_context.require_weave_client()
    has_finished = False

    def finish(output: Any = None, exception: BaseException | None = None) -> None:
        if __require_explicit_finish:
            return

        nonlocal has_finished
        if has_finished:
            return
        has_finished = True

        try:
            # Apply any post-processing to the accumulated state if needed
            try:
                if processor := getattr(op, "_on_finish_post_processor", None):
                    output = processor(output)
            except Exception as e:
                if get_raise_on_captured_errors():
                    raise
                log_once(logger.error, ON_OUTPUT_MSG.format(traceback.format_exc()))

            client.finish_call(
                call,
                output,
                exception,
                op=op,
            )
        finally:
            # Only pop the call context if we're the current call
            current_call = call_context.get_current_call()
            if current_call and current_call.id == call.id:
                call_context.pop_call(call.id)

    def on_output(output: Any) -> Any:
        if handler := getattr(op, "_on_output_handler", None):
            return handler(output, finish, call.inputs)

        if (
            op._accumulator
            and isinstance(output, (Iterator, Generator, AsyncIterator))
            and not isinstance(output, (str, bytes))
        ):
            # If an accumulator is set on the op directly (e.g., via @weave.op(accumulator=...))
            # and the function returns a standard iterator/generator, or an async iterator, apply the accumulator.

            # Create an _Accumulator helper instance
            # op._accumulator is Callable[[State | None, Value], State]
            acc_logic: _Accumulator = _Accumulator(op._accumulator)

            # Define callbacks for the _IteratorWrapper
            def acc_on_yield(value: Any) -> None:
                acc_logic.next(value)

            def acc_on_error(e: Exception) -> None:
                # Call the original finish function with accumulated state and exception
                finish(acc_logic.get_state(), e)

            def acc_on_close() -> None:
                # Call the original finish function with accumulated state
                finish(acc_logic.get_state(), None)

            # Wrap the output iterator with the accumulation logic
            # _IteratorWrapper can handle sync and async iterators through its __next__ and __anext__.
            return _IteratorWrapper(output, acc_on_yield, acc_on_error, acc_on_close)

        # Original behavior: if no handler and no accumulator for an iterator,
        # or if output is not an iterator type we should accumulate.
        finish(output)
        return output

    try:
        res = func(*args, **kwargs)
    except Exception as e:
        finish(exception=e)
        if __should_raise:
            raise
        return None, call
    except (SystemExit, KeyboardInterrupt) as e:
        finish(exception=e)
        raise

    res = box.box(res)
    try:
        # Here we do a try/catch because we don't want to
        # break the user process if we trip up on processing
        # the output
        res = on_output(res)
    except Exception:
        if get_raise_on_captured_errors():
            raise
        log_once(logger.error, ON_OUTPUT_MSG.format(traceback.format_exc()))
    finally:
        # Is there a better place for this? We want to ensure that even
        # if the final output fails to be captured, we still pop the call
        # so we don't put future calls under the old call.
        call_context.pop_call(call.id)

    return res, call


async def _call_async_func(
    op: Op,
    *args: Any,
    __weave: WeaveKwargs | None = None,
    __should_raise: bool = False,
    __require_explicit_finish: bool = False,
    **kwargs: Any,
) -> tuple[Any, Call]:
    func = op.resolve_fn
    call = placeholder_call()

    # Handle all of the possible cases where we would skip tracing.
    if is_tracing_setting_disabled() or should_skip_tracing_for_op(op):
        res = await func(*args, **kwargs)
        call.output = res
        return res, call

    if _should_sample_traces(op):
        with tracing_disabled():
            res = await func(*args, **kwargs)
            call.output = res
            return res, call

    __weave = setup_dunder_weave_dict(__weave)
    _set_python_function_type_on_weave_dict(__weave, "async_function")

    # Proceed with tracing
    try:
        call = _create_call(op, *args, __weave=__weave, **kwargs)
    except OpCallError as e:
        raise e
    except Exception as e:
        if get_raise_on_captured_errors():
            raise
        log_once(
            logger.error,
            ASYNC_CALL_CREATE_MSG.format(traceback.format_exc()),
        )
        res = await func(*args, **kwargs)
        return res, call

    # Execute the op and process the result
    client = weave_client_context.require_weave_client()
    has_finished = False

    def finish(output: Any = None, exception: BaseException | None = None) -> None:
        if __require_explicit_finish:
            return

        nonlocal has_finished
        if has_finished:
            return
        has_finished = True

        try:
            # Apply any post-processing to the accumulated state if needed
            try:
                if processor := getattr(op, "_on_finish_post_processor", None):
                    output = processor(output)
            except Exception as e:
                if get_raise_on_captured_errors():
                    raise
                log_once(logger.error, ON_OUTPUT_MSG.format(traceback.format_exc()))

            client.finish_call(
                call,
                output,
                exception,
                op=op,
            )
        finally:
            # Only pop the call context if we're the current call
            current_call = call_context.get_current_call()
            if current_call and current_call.id == call.id:
                call_context.pop_call(call.id)

    def on_output(output: Any) -> Any:
        if handler := getattr(op, "_on_output_handler", None):
            return handler(output, finish, call.inputs)

        if (
            op._accumulator
            and isinstance(output, AsyncIterator)
            and not isinstance(output, (str, bytes))
        ):
            acc_logic: _Accumulator = _Accumulator(op._accumulator)

            def acc_on_yield(value: Any) -> None:
                acc_logic.next(value)

            def acc_on_error(e: Exception) -> None:
                finish(acc_logic.get_state(), e)

            def acc_on_close() -> None:
                finish(acc_logic.get_state(), None)

            return _IteratorWrapper(output, acc_on_yield, acc_on_error, acc_on_close)
        else:
            finish(output)
            return output

    try:
        res = await func(*args, **kwargs)
    except Exception as e:
        finish(exception=e)
        if __should_raise:
            raise
        return None, call
    except (SystemExit, KeyboardInterrupt) as e:
        finish(exception=e)
        raise

    res = box.box(res)
    try:
        # Here we do a try/catch because we don't want to
        # break the user process if we trip up on processing
        # the output
        res = on_output(res)
    except Exception:
        if get_raise_on_captured_errors():
            raise
        log_once(logger.error, ON_OUTPUT_MSG.format(traceback.format_exc()))
    finally:
        # Is there a better place for this? We want to ensure that even
        # if the final output fails to be captured, we still pop the call
        # so we don't put future calls under the old call.
        call_context.pop_call(call.id)

    return res, call


def _call_sync_gen(
    op: Op,
    *args: Any,
    __weave: WeaveKwargs | None = None,
    __should_raise: bool = False,
    __require_explicit_finish: bool = False,
    **kwargs: Any,
) -> tuple[Generator[Any, None, None], Call]:
    func = op.resolve_fn
    call = placeholder_call()

    # Handle all of the possible cases where we would skip tracing.
    if should_skip_tracing_for_op(op):
        gen = func(*args, **kwargs)
        call.output = gen
        return gen, call

    if _should_sample_traces(op):
        with tracing_disabled():
            gen = func(*args, **kwargs)
            call.output = gen
            return gen, call

    __weave = setup_dunder_weave_dict(__weave)
    _set_python_function_type_on_weave_dict(__weave, "generator")

    # Proceed with tracing
    try:
        call = _create_call(op, *args, __weave=__weave, **kwargs)
    except OpCallError:
        raise
    except Exception:
        if get_raise_on_captured_errors():
            raise
        log_once(
            logger.error,
            CALL_CREATE_MSG.format(traceback.format_exc()),
        )
        gen = func(*args, **kwargs)
        return gen, call

    # Execute the op and get the generator
    client = weave_client_context.require_weave_client()
    has_finished = False
    accumulated_state = None
    acc = op._accumulator

    def finish(output: Any = None, exception: BaseException | None = None) -> None:
        if __require_explicit_finish:
            return

        nonlocal has_finished
        if has_finished:
            return
        has_finished = True

        try:
            # Apply any post-processing to the accumulated state if needed
            try:
                if processor := getattr(op, "_on_finish_post_processor", None):
                    output = processor(output)
            except Exception as e:
                if get_raise_on_captured_errors():
                    raise
                log_once(logger.error, ON_OUTPUT_MSG.format(traceback.format_exc()))

            client.finish_call(
                call,
                output,
                exception,
                op=op,
            )
        finally:
            # Only pop the call context if we're the current call
            current_call = call_context.get_current_call()
            if current_call and current_call.id == call.id:
                call_context.pop_call(call.id)

    # Create the generator wrapper
    try:
        # Define the wrapper generator that will handle the call context properly
        def wrapped_generator() -> Generator[Any, None, None]:
            nonlocal accumulated_state, has_finished

            # Set the call context before creating the original generator
            # This ensures all calls made during generator initialization are properly nested
            call_context.push_call(call)

            try:
                # Create the original generator within the proper call context
                original_gen = func(*args, **kwargs)

                # If there's an on_output_handler, let it process the generator
                # This is important for integrations that wrap the generator
                if (handler := op._on_output_handler) is not None:
                    try:
                        # The handler might return a different generator or wrap the original
                        processed_gen = handler(original_gen, finish, call.inputs)
                        if processed_gen is not original_gen:
                            # The handler returned a different generator, use that
                            # and skip our own accumulation logic
                            # Capture and re-raise any exceptions from the generator
                            try:
                                for value in processed_gen:
                                    yield value
                            except Exception as e:
                                # Make sure to mark the call as finished with the exception
                                if not has_finished:
                                    finish(accumulated_state, e)
                                # Re-raise the exception to preserve user code behavior
                                raise
                            return
                    except Exception as e:
                        # If raise_on_captured_errors is True, propagate the exception
                        if get_raise_on_captured_errors():
                            raise
                        # Otherwise, log the error and continue with the original generator
                        log_once(
                            logger.error, ON_OUTPUT_MSG.format(traceback.format_exc())
                        )

                # If we get here, either there was no handler, it returned the original generator,
                # or it raised an exception that we caught.  Proceed with our normal accumulation logic
                # Capture and re-raise any exceptions from the generator
                try:
                    for value in original_gen:
                        # Ensure call context is set for each yield
                        # This is critical for nested generators
                        current_call = call_context.get_current_call()
                        if current_call is None or current_call.id != call.id:
                            call_context.push_call(call)

                        # Box the value
                        boxed_value = box.box(value)

                        # Accumulate if we have an accumulator
                        if acc:
                            try:
                                accumulated_state = acc(accumulated_state, boxed_value)
                            except StopIteration as e:
                                # Handle special case where accumulator signals end
                                accumulated_state = e.value
                                finish(accumulated_state)
                                return

                        # Update the call's output with the current accumulated state
                        # This ensures the UI shows the actual values, not just a generator object
                        if accumulated_state is not None:
                            call.output = accumulated_state
                        else:
                            call.output = boxed_value

                        # Temporarily pop the call context before yielding
                        # This allows nested generators to establish their own call context
                        current_call = call_context.get_current_call()
                        if current_call and current_call.id == call.id:
                            call_context.pop_call(call.id)

                        # Yield the value to the caller
                        try:
                            yield boxed_value
                        except GeneratorExit:
                            # Generator was closed before exhaustion (e.g., break in for loop)
                            # Ensure we finish the call with the accumulated state so far
                            finish(accumulated_state)
                            return

                        # Re-establish the call context after yielding
                        # This ensures subsequent operations are properly nested
                        call_context.push_call(call)
                except Exception as e:
                    # Make sure to mark the call as finished with the exception
                    if not has_finished:
                        finish(accumulated_state, e)
                    # Re-raise the exception to preserve user code behavior
                    raise

                # Generator completed normally
                finish(accumulated_state)
            except Exception as e:
                # Handle exceptions from the generator
                if not has_finished:
                    finish(accumulated_state, e)
                raise

            finally:
                # Ensure we clean up the call context
                current_call = call_context.get_current_call()
                if current_call and current_call.id == call.id:
                    call_context.pop_call(call.id)

        return wrapped_generator(), call
    except Exception as e:
        # Handle exceptions from initial generator creation
        finish(exception=e)
        if __should_raise:
            raise

        def empty_sync_gen() -> Generator[Any, None, None]:
            # Re-raise the original exception if __should_raise is False
            # but we're evaluating the generator, to maintain expected behavior
            if not has_finished:
                nonlocal e
                raise e
            # This will never actually yield anything but is needed for typing
            yield from []

        return empty_sync_gen(), call


async def _call_async_gen(
    op: Op,
    *args: Any,
    __weave: WeaveKwargs | None = None,
    __should_raise: bool = False,
    __require_explicit_finish: bool = False,
    **kwargs: Any,
) -> tuple[AsyncIterator, Call]:
    func = op.resolve_fn
    call = placeholder_call()

    # Handle all of the possible cases where we would skip tracing.
    if should_skip_tracing_for_op(op):
        gen = func(*args, **kwargs)
        call.output = gen
        return gen, call

    if _should_sample_traces(op):
        with tracing_disabled():
            gen = func(*args, **kwargs)
            call.output = gen
            return gen, call

    __weave = setup_dunder_weave_dict(__weave)
    _set_python_function_type_on_weave_dict(__weave, "async_generator")

    # Proceed with tracing
    try:
        call = _create_call(op, *args, __weave=__weave, **kwargs)
    except OpCallError:
        raise
    except Exception:
        if get_raise_on_captured_errors():
            raise
        log_once(
            logger.error,
            ASYNC_CALL_CREATE_MSG.format(traceback.format_exc()),
        )
        gen = func(*args, **kwargs)
        return gen, call

    # Execute the op and get the generator
    client = weave_client_context.require_weave_client()
    has_finished = False
    accumulated_state = None
    acc = op._accumulator

    def finish(output: Any = None, exception: BaseException | None = None) -> None:
        if __require_explicit_finish:
            return

        nonlocal has_finished
        if has_finished:
            return
        has_finished = True

        try:
            # Apply any post-processing to the accumulated state if needed
            try:
                if processor := getattr(op, "_on_finish_post_processor", None):
                    output = processor(output)
            except Exception as e:
                if get_raise_on_captured_errors():
                    raise
                log_once(logger.error, ON_OUTPUT_MSG.format(traceback.format_exc()))

            client.finish_call(
                call,
                output,
                exception,
                op=op,
            )
        finally:
            # Only pop the call context if we're the current call
            current_call = call_context.get_current_call()
            if current_call and current_call.id == call.id:
                call_context.pop_call(call.id)

    # Create the generator wrapper
    try:
        # Define the wrapper generator that will handle the call context properly
        async def wrapped_generator() -> AsyncIterator:
            nonlocal accumulated_state, has_finished

            # Set the call context before creating the original generator
            # This ensures all calls made during generator initialization are properly nested
            call_context.push_call(call)

            try:
                # Create the original generator within the proper call context
                original_gen = func(*args, **kwargs)

                # If there's an on_output_handler, let it process the generator
                # This is important for integrations that wrap the generator
                if (handler := op._on_output_handler) is not None:
                    try:
                        # The handler might return a different generator or wrap the original
                        processed_gen = handler(original_gen, finish, call.inputs)
                        if processed_gen is not original_gen:
                            # The handler returned a different generator, use that
                            # and skip our own accumulation logic
                            # Capture and re-raise any exceptions from the generator
                            try:
                                async for value in processed_gen:
                                    yield value
                            except Exception as e:
                                # Make sure to mark the call as finished with the exception
                                if not has_finished:
                                    finish(accumulated_state, e)
                                # Re-raise the exception to preserve user code behavior
                                raise
                            return
                    except Exception as e:
                        # If raise_on_captured_errors is True, propagate the exception
                        if get_raise_on_captured_errors():
                            raise
                        # Otherwise, log the error and continue with the original generator
                        log_once(
                            logger.error, ON_OUTPUT_MSG.format(traceback.format_exc())
                        )

                # If we get here, either there was no handler, it returned the original generator,
                # or it raised an exception that we caught.  Proceed with our normal accumulation logic
                # Capture and re-raise any exceptions from the generator
                try:
                    async for value in original_gen:
                        # Ensure call context is set for each yield
                        # This is critical for nested generators
                        current_call = call_context.get_current_call()
                        if current_call is None or current_call.id != call.id:
                            call_context.push_call(call)

                        # Box the value
                        boxed_value = box.box(value)

                        # Accumulate if we have an accumulator
                        if acc:
                            try:
                                accumulated_result = acc(accumulated_state, boxed_value)
                                # If the accumulator is async, await it
                                if inspect.iscoroutine(accumulated_result):
                                    accumulated_state = await accumulated_result
                                else:
                                    accumulated_state = accumulated_result
                            except StopAsyncIteration as e:
                                # Handle special case where accumulator signals end
                                # accumulated_state = e.value
                                finish(accumulated_state)
                                return

                        # Update the call's output with the current accumulated state
                        # This ensures the UI shows the actual values, not just a generator object
                        if accumulated_state is not None:
                            call.output = accumulated_state
                        else:
                            call.output = boxed_value

                        # Temporarily pop the call context before yielding
                        # This allows nested generators to establish their own call context
                        current_call = call_context.get_current_call()
                        if current_call and current_call.id == call.id:
                            call_context.pop_call(call.id)

                        # Yield the value to the caller
                        try:
                            yield boxed_value
                        except GeneratorExit:
                            # Generator was closed before exhaustion (e.g., break in for loop)
                            # Ensure we finish the call with the accumulated state so far
                            finish(accumulated_state)
                            return

                        # Re-establish the call context after yielding
                        # This ensures subsequent operations are properly nested
                        call_context.push_call(call)
                except Exception as e:
                    # Make sure to mark the call as finished with the exception
                    if not has_finished:
                        finish(accumulated_state, e)
                    # Re-raise the exception to preserve user code behavior
                    raise

                # Generator completed normally
                finish(accumulated_state)
            except Exception as e:
                # Handle exceptions from the generator
                if not has_finished:
                    finish(accumulated_state, e)
                raise

            finally:
                # Ensure we clean up the call context
                current_call = call_context.get_current_call()
                if current_call and current_call.id == call.id:
                    call_context.pop_call(call.id)

        return wrapped_generator(), call
    except Exception as e:
        # Handle exceptions from initial generator creation
        finish(exception=e)
        if __should_raise:
            raise

        async def empty_async_gen() -> AsyncIterator[Any]:
            # Re-raise the original exception if __should_raise is False
            # but we're evaluating the generator, to maintain expected behavior
            if not has_finished:
                nonlocal e
                raise e
            # This will never actually yield anything but is needed for typing
            for _ in []:
                yield _

        return empty_async_gen(), call


def call(
    op: Op,
    *args: Any,
    __weave: WeaveKwargs | None = None,
    __should_raise: bool = False,
    # When this param is True, calls do not automatically "finish" when the function
    # returns.  The user must explicitly call `finish` on the call object.  This is
    # included to support the imperative evaluation logging interface.
    __require_explicit_finish: bool = False,
    **kwargs: Any,
) -> tuple[Any, Call] | Coroutine[Any, Any, tuple[Any, Call]]:
    """
    Executes the op and returns both the result and a Call representing the execution.

    This function will never raise.  Any errors are captured in the Call object.

    This method is automatically bound to any function decorated with `@weave.op`,
    allowing for usage like:

    ```python
    @weave.op
    def add(a: int, b: int) -> int:
        return a + b

    result, call = add.call(1, 2)
    ```
    """
    if inspect.iscoroutinefunction(op.resolve_fn):
        return _call_async_func(
            op,
            *args,
            __weave=__weave,
            __should_raise=__should_raise,
            __require_explicit_finish=__require_explicit_finish,
            **kwargs,
        )
    else:
        return _call_sync_func(
            op,
            *args,
            __weave=__weave,
            __should_raise=__should_raise,
            __require_explicit_finish=__require_explicit_finish,
            **kwargs,
        )


def calls(op: Op) -> CallsIter:
    """
    Get an iterator over all calls to this op.

    This method is automatically bound to any function decorated with `@weave.op`,
    allowing for usage like:

    ```python
    @weave.op
    def add(a: int, b: int) -> int:
        return a + b

    calls = add.calls()
    for call in calls:
        print(call)
    ```
    """
    client = weave_client_context.require_weave_client()
    return client._op_calls(op)


@overload
def op(
    func: Callable[P, R],
    *,
    name: str | None = None,
    call_display_name: str | CallDisplayNameFunc | None = None,
    postprocess_inputs: PostprocessInputsFunc | None = None,
    postprocess_output: PostprocessOutputFunc | None = None,
    accumulator: Callable[[Any | None, Any], Any] | None = None,
) -> Op[P, R]: ...


@overload
def op(
    *,
    name: str | None = None,
    call_display_name: str | CallDisplayNameFunc | None = None,
    postprocess_inputs: PostprocessInputsFunc | None = None,
    postprocess_output: PostprocessOutputFunc | None = None,
    accumulator: Callable[[Any | None, Any], Any] | None = None,
) -> Callable[[Callable[P, R]], Op[P, R]]: ...


@overload
def op(
    *,
    name: str | None = None,
    enable_code_capture: bool = True,
    accumulator: Callable[[Any | None, Any], Any] | None = None,
) -> Callable[[Callable[P, R]], Op[P, R]]: ...


def op(
    func: Callable[P, R] | None = None,
    *,
    name: str | None = None,
    call_display_name: str | CallDisplayNameFunc | None = None,
    postprocess_inputs: PostprocessInputsFunc | None = None,
    postprocess_output: PostprocessOutputFunc | None = None,
    tracing_sample_rate: float = 1.0,
    enable_code_capture: bool = True,
    accumulator: Callable[[Any | None, Any], Any] | None = None,
) -> Callable[[Callable[P, R]], Op[P, R]] | Op[P, R]:
    """
    A decorator to weave op-ify a function or method. Works for both sync and async.
    Automatically detects iterator functions and applies appropriate behavior.
    """
    if not isinstance(tracing_sample_rate, (int, float)):
        raise TypeError("tracing_sample_rate must be a float")
    if not 0 <= tracing_sample_rate <= 1:
        raise ValueError("tracing_sample_rate must be between 0 and 1")

    def op_deco(func: Callable[P, R]) -> Op[P, R]:
        # Check function type
        is_method = _is_unbound_method(func)
        is_async = inspect.iscoroutinefunction(func)
        is_sync_generator = inspect.isgeneratorfunction(func)
        is_async_generator = inspect.isasyncgenfunction(func)

        # Create the appropriate wrapper based on function type
        def create_wrapper(func: Callable[P, R]) -> Op[P, R]:
            if is_async:

                @wraps(func)
                async def wrapper(*args: P.args, **kwargs: P.kwargs) -> R:  # pyright: ignore[reportRedeclaration]
                    res, _ = await _call_async_func(
                        cast(Op[P, R], wrapper), *args, __should_raise=True, **kwargs
                    )
                    return cast(R, res)
            elif is_sync_generator:

                @wraps(func)
                def wrapper(*args: P.args, **kwargs: P.kwargs) -> R:  # pyright: ignore[reportRedeclaration]
                    res, _ = _call_sync_gen(
                        cast(Op[P, R], wrapper), *args, __should_raise=True, **kwargs
                    )
                    return cast(R, res)
            elif is_async_generator:

                @wraps(func)
                async def wrapper(  # pyright: ignore[reportRedeclaration]
                    *args: P.args, **kwargs: P.kwargs
                ) -> AsyncGenerator[R, None]:
                    res, _ = await _call_async_gen(
                        cast(Op[P, R], wrapper), *args, __should_raise=True, **kwargs
                    )
                    async for item in res:
                        yield item
            else:

                @wraps(func)
                def wrapper(*args: P.args, **kwargs: P.kwargs) -> R:
                    res, _ = _call_sync_func(
                        cast(Op[P, R], wrapper), *args, __should_raise=True, **kwargs
                    )
                    return cast(R, res)

            # Tack these helpers on to our wrapper
            wrapper.resolve_fn = func  # type: ignore

            inferred_name = func.__qualname__ if is_method else func.__name__

            # funcs and methods defined inside another func will have the
            # name prefixed with {outer}.<locals>.{func_name}
            # this is noisy for us, so we strip it out
            inferred_name = inferred_name.split(".<locals>.")[-1]

            wrapper.name = name or inferred_name  # type: ignore
            wrapper.ref = None  # type: ignore

            wrapper.postprocess_inputs = postprocess_inputs  # type: ignore
            wrapper.postprocess_output = postprocess_output  # type: ignore

            wrapper.call = partial(call, wrapper)  # type: ignore
            wrapper.calls = partial(calls, wrapper)  # type: ignore

            wrapper.__call__ = wrapper  # type: ignore
            wrapper.__self__ = wrapper  # type: ignore

            wrapper._set_on_input_handler = partial(_set_on_input_handler, wrapper)  # type: ignore
            wrapper._on_input_handler = None  # type: ignore

            wrapper._set_on_output_handler = partial(_set_on_output_handler, wrapper)  # type: ignore
            wrapper._on_output_handler = None  # type: ignore

            wrapper._set_on_finish_handler = partial(_set_on_finish_handler, wrapper)  # type: ignore
            wrapper._on_finish_handler = None  # type: ignore

            wrapper._tracing_enabled = True  # type: ignore
            wrapper.tracing_sample_rate = tracing_sample_rate  # type: ignore

            wrapper._accumulator = accumulator  # type: ignore

            wrapper.get_captured_code = partial(get_captured_code, wrapper)  # type: ignore
            wrapper._code_capture_enabled = enable_code_capture  # type: ignore

            if callable(call_display_name):
                params = inspect.signature(call_display_name).parameters
                if len(params) != 1:
                    raise DisplayNameFuncError(
                        "`call_display_name` function must take exactly 1 argument (the Call object)"
                    )
            wrapper.call_display_name = call_display_name  # type: ignore

            # Mark what type of function this is for runtime type checking
            wrapper._is_async = is_async  # type: ignore
            wrapper._is_generator = is_sync_generator  # type: ignore
            wrapper._is_async_generator = is_async_generator  # type: ignore

            return cast(Op[P, R], wrapper)

        # Create the wrapper
        return create_wrapper(func)

    if func is None:
        return op_deco
    return op_deco(func)


def get_captured_code(op: Op) -> str:
    """Get the captured code of the op.

    This only works when you get an op back from a ref.  The pattern is:

    ref = weave.publish(func)
    op = ref.get()
    captured_code = op.get_captured_code()
    """
    try:
        return op.art.path_contents["obj.py"].decode()  # type: ignore
    except Exception:
        raise RuntimeError(
            "Failed to get captured code for op (this only works when you get an op back from a ref)."
        ) from None


def maybe_bind_method(func: Callable, self: Any = None) -> Callable | MethodType:
    """Bind a function to any object (even if it's not a class)

    If self is None, return the function as is.
    """
    if (sig := inspect.signature(func)) and sig.parameters.get("self"):
        if inspect.ismethod(func) and id(func.__self__) != id(self):
            raise ValueError("Cannot re-bind a method to an new object")
        return MethodType(func, self)
    return func


def maybe_unbind_method(oplike: Op | MethodType | partial) -> Op:
    """Unbind an Op-like method or partial to a plain Op function.

    For:
    - methods, remove set `self` param
    - partials, remove any preset params
    """
    if isinstance(oplike, MethodType):
        op = oplike.__func__
    elif isinstance(oplike, partial):  # Handle cases op is defined as
        op = oplike.func
    else:
        op = oplike

    return cast(Op, op)


def is_op(obj: Any) -> TypeIs[Op]:
    """Check if an object is an Op."""
    if sys.version_info < (3, 12):
        return isinstance(obj, Op)

    return all(hasattr(obj, attr) for attr in Op.__annotations__)


def as_op(fn: Callable[P, R]) -> Op[P, R]:
    """Given a @weave.op() decorated function, return its Op.

    @weave.op() decorated functions are instances of Op already, so this
    function should be a no-op at runtime. But you can use it to satisfy type checkers
    if you need to access OpDef attributes in a typesafe way.

    Args:
        fn: A weave.op() decorated function.

    Returns:
        The Op of the function.
    """
    if not is_op(fn):
        raise ValueError("fn must be a weave.op() decorated function")

    # The unbinding is necessary for methods because `MethodType` is applied after the
    # func is decorated into an Op.
    return cast(Op[P, R], maybe_unbind_method(cast(Op, fn)))


_OnYieldType = Callable[[V], None]
_OnErrorType = Callable[[Exception], None]
_OnCloseType = Callable[[], None]
ON_CLOSE_MSG = "Error closing iterator, call data may be incomplete:\n{}"
ON_ERROR_MSG = "Error capturing error from iterator, call data may be incomplete:\n{}"
ON_YIELD_MSG = "Error capturing value from iterator, call data may be incomplete:\n{}"
ON_AYIELD_MSG = (
    "Error capturing async value from iterator, call data may be incomplete:\n{}"
)


class _IteratorWrapper(Generic[V]):
    """This class wraps an iterator object allowing hooks to be added to the lifecycle of the iterator. It is likely
    that this class will be helpful in other contexts and might be moved to a more general location in the future.
    """

    def __init__(
        self,
        iterator_or_ctx_manager: Iterator | AsyncIterator,
        on_yield: _OnYieldType,
        on_error: _OnErrorType,
        on_close: _OnCloseType,
    ) -> None:
        self._iterator_or_ctx_manager = iterator_or_ctx_manager
        self._on_yield = on_yield
        self._on_error = on_error
        self._on_close = on_close
        self._on_finished_called = False

        atexit.register(weakref.WeakMethod(self._call_on_close_once))

    def _call_on_close_once(self) -> None:
        if not self._on_finished_called:
            try:
                self._on_close()  # type: ignore
            except Exception as e:
                # Even if an exception occurs, we need to ensure we clean up the call context
                current_call = call_context.get_current_call()
                if current_call is not None:
                    call_context.pop_call(current_call.id)

                if get_raise_on_captured_errors():
                    raise
                log_once(logger.error, ON_CLOSE_MSG.format(traceback.format_exc()))
            finally:
                self._on_finished_called = True

    def _call_on_error_once(self, e: Exception) -> None:
        if not self._on_finished_called:
            try:
                self._on_error(e)
            except Exception as e:
                # Even if an exception occurs, we need to ensure we clean up the call context
                current_call = call_context.get_current_call()
                if current_call is not None:
                    call_context.pop_call(current_call.id)

                if get_raise_on_captured_errors():
                    raise
                log_once(logger.error, ON_ERROR_MSG.format(traceback.format_exc()))
            finally:
                self._on_finished_called = True

    def __iter__(self) -> _IteratorWrapper:
        return self

    def __next__(self) -> Generator[None, None, V]:
        if not hasattr(self._iterator_or_ctx_manager, "__next__"):
            try:
                # This is kept as a type ignore because the `google-generativeai` pkg seems
                # to yield an object that has properties of both value and iterator, but doesn't
                # seem to pass the isinstance(obj, Iterator) check...
                self._iterator_or_ctx_manager = iter(self._iterator_or_ctx_manager)  # type: ignore
            except TypeError:
                raise TypeError(
                    f"Cannot call next on an object of type {type(self._iterator_or_ctx_manager)}"
                ) from None
        try:
            value = next(self._iterator_or_ctx_manager)  # type: ignore
            try:
                # Here we do a try/catch because we don't want to
                # break the user process if we trip up on processing
                # the yielded value
                self._on_yield(value)
            except Exception as e:
                # We actually use StopIteration to signal the end of the iterator
                # in some cases (like when we don't want to surface the last chunk
                # with usage info from openai integration).
                if isinstance(e, (StopAsyncIteration, StopIteration)):
                    raise
                if get_raise_on_captured_errors():
                    raise
                log_once(logger.error, ON_YIELD_MSG.format(traceback.format_exc()))
        except (StopIteration, StopAsyncIteration) as e:
            self._call_on_close_once()
            raise
        except Exception as e:
            self._call_on_error_once(e)
            raise
        else:
            return value

    def __aiter__(self) -> _IteratorWrapper:
        return self

    async def __anext__(self) -> Generator[None, None, V]:
        if not hasattr(self._iterator_or_ctx_manager, "__anext__"):
            try:
                # This is kept as a type ignore because the `google-generativeai` pkg seems
                # to yield an object that has properties of both value and iterator, but doesn't
                # seem to pass the isinstance(obj, Iterator) check...
                self._iterator_or_ctx_manager = aiter(self._iterator_or_ctx_manager)  # type: ignore
            except TypeError:
                raise TypeError(
                    f"Cannot call anext on an object of type {type(self._iterator_or_ctx_manager)}"
                ) from None
        try:
            value = await self._iterator_or_ctx_manager.__anext__()  # type: ignore
            try:
                self._on_yield(value)
                # Here we do a try/catch because we don't want to
                # break the user process if we trip up on processing
                # the yielded value
            except Exception as e:
                # We actually use StopIteration to signal the end of the iterator
                # in some cases (like when we don't want to surface the last chunk
                # with usage info from openai integration).
                if isinstance(e, (StopAsyncIteration, StopIteration)):
                    raise
                if get_raise_on_captured_errors():
                    raise
                log_once(logger.error, ON_AYIELD_MSG.format(traceback.format_exc()))
        except (StopAsyncIteration, StopIteration) as e:
            self._call_on_close_once()
            raise StopAsyncIteration from e
        except Exception as e:
            self._call_on_error_once(e)
            # Always re-raise user exceptions to maintain the expected behavior
            # This ensures test_resilience_to_accumulator_internal_errors_async passes
            raise
        else:
            return value

    def __del__(self) -> None:
        self._call_on_close_once()

    def close(self) -> None:
        self._call_on_close_once()

    def __getattr__(self, name: str) -> Any:
        """Delegate all other attributes to the wrapped iterator."""
        if name in [
            "_iterator_or_ctx_manager",
            "_on_yield",
            "_on_error",
            "_on_close",
            "_on_finished_called",
            "_call_on_error_once",
        ]:
            return object.__getattribute__(self, name)
        return getattr(self._iterator_or_ctx_manager, name)

    def __enter__(self) -> _IteratorWrapper:
        if hasattr(self._iterator_or_ctx_manager, "__enter__"):
            # let's enter the context manager to get the stream iterator
            self._iterator_or_ctx_manager = self._iterator_or_ctx_manager.__enter__()
        return self

    def __exit__(
        self,
        exc_type: Exception | None,
        exc_value: BaseException | None,
        traceback: Any,
    ) -> None:
        if exc_type and isinstance(exc_value, Exception):
            self._call_on_error_once(exc_value)
        if hasattr(
            self._iterator_or_ctx_manager, "__exit__"
        ):  # case where is a context mngr
            self._iterator_or_ctx_manager.__exit__(exc_type, exc_value, traceback)
        self._call_on_close_once()

    async def __aenter__(self) -> _IteratorWrapper:
        if hasattr(
            self._iterator_or_ctx_manager, "__aenter__"
        ):  # let's enter the context manager
            self._iterator_or_ctx_manager = (
                await self._iterator_or_ctx_manager.__aenter__()
            )
        return self

    async def __aexit__(
        self,
        exc_type: Exception | None,
        exc_value: BaseException | None,
        traceback: Any,
    ) -> None:
        if exc_type and isinstance(exc_value, Exception):
            self._call_on_error_once(exc_value)
        self._call_on_close_once()


class _Accumulator(Generic[S, V]):
    state: S | None

    def __init__(
        self,
        accumulator: Callable[[S | None, V], S],
        initial_state: S | None = None,
    ):
        self._accumulator = accumulator
        self._state = initial_state

    def next(self, value: V) -> None:
        # the try-except hack to catch `StopIteration` inside `<integration>_accumulator`
        # this `StopIteration` is raised when some condition is met, for example, when
        # we don't want to surface last chunk (with usage info) from openai integration.
        try:
            self._state = self._accumulator(self._state, value)
        except StopIteration as e:
            self._state = e.value
            raise

    def get_state(self) -> S | None:
        return self._state


def _build_iterator_from_accumulator_for_op(
    value: Iterator[V],
    accumulator: Callable,
    on_finish: FinishCallbackType,
    iterator_wrapper: type[_IteratorWrapper] = _IteratorWrapper,
) -> _IteratorWrapper:
    acc: _Accumulator = _Accumulator(accumulator)

    def on_yield(value: V) -> None:
        acc.next(value)

    def on_error(e: Exception) -> None:
        on_finish(acc.get_state(), e)

    def on_close() -> None:
        on_finish(acc.get_state(), None)

    return iterator_wrapper(value, on_yield, on_error, on_close)


def _add_accumulator(
    op: Op,
    make_accumulator: Callable[[dict], Callable[[S, V], S]],
    *,
    should_accumulate: Callable[[dict], bool] | None = None,
    on_finish_post_processor: Callable[[Any], Any] | None = None,
    iterator_wrapper: type[_IteratorWrapper] = _IteratorWrapper,
) -> Op:
    """This is to be used internally only - specifically designed for integrations with streaming libraries.

    Add an accumulator to an op. The accumulator will be called with the output of the op
    after the op is resolved. The accumulator should return the output of the op. This is intended
    for internal use only and may change in the future. The accumulator should take two arguments:
    the current state of the accumulator and the value to accumulate. It should return the new state
    of the accumulator. The first time the accumulator is called, the current state will be None.

    The intended usage is:

    ```
    @weave.op()
    def fn():
        size = 10
        while size > 0:
            size -= 1
            yield size

    def simple_list_accumulator(acc, value):
        if acc is None:
            acc = []
        acc.append(value)
        return acc
    add_accumulator(fn, simple_list_accumulator) # returns the op with `list(range(9, -1, -1))` as output
    """

    def on_output(
        value: Iterator[V], on_finish: FinishCallbackType, inputs: dict
    ) -> Iterator:
        def wrapped_on_finish(value: Any, e: BaseException | None = None) -> None:
            if on_finish_post_processor is not None:
                value = on_finish_post_processor(value)
            on_finish(value, e)

        if should_accumulate is None or should_accumulate(inputs):
            # we build the accumulator here dependent on the inputs (optional)
            accumulator = make_accumulator(inputs)
            return _build_iterator_from_accumulator_for_op(
                value,
                accumulator,
                wrapped_on_finish,
                iterator_wrapper,
            )
        else:
            wrapped_on_finish(value)
            return value

    op._set_on_output_handler(on_output)
    return op


__docspec__ = [call, calls]<|MERGE_RESOLUTION|>--- conflicted
+++ resolved
@@ -57,11 +57,7 @@
 from weave.trace.util import log_once
 
 if TYPE_CHECKING:
-<<<<<<< HEAD
-    from weave.trace.weave_client import Call, CallsIter, NoOpCall
-=======
-    from weave.trace.call import Call, CallsIter
->>>>>>> 2556712c
+    from weave.trace.call import Call, CallsIter, NoOpCall
 
 try:
     from openai._types import NOT_GIVEN as OPENAI_NOT_GIVEN
@@ -330,13 +326,8 @@
     return NoOpCall()
 
 
-<<<<<<< HEAD
 def is_placeholder_call(call: Call) -> TypeIs[NoOpCall]:
-    from weave.trace.weave_client import NoOpCall
-=======
-def is_placeholder_call(call: Call) -> bool:
     from weave.trace.call import NoOpCall
->>>>>>> 2556712c
 
     return isinstance(call, NoOpCall)
 
