--- conflicted
+++ resolved
@@ -68,10 +68,7 @@
         A Weave client.
     """
     configure_logger()
-<<<<<<< HEAD
-=======
-
->>>>>>> b726f60e
+
     parse_and_apply_settings(settings)
 
     global _global_postprocess_inputs
