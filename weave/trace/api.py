--- conflicted
+++ resolved
@@ -12,12 +12,7 @@
 # TODO: type_handlers is imported here to trigger registration of the image serializer.
 # There is probably a better place for this, but including here for now to get the fix in.
 from weave import type_handlers  # noqa: F401
-<<<<<<< HEAD
-from weave.trace import settings, urls, weave_client, weave_init
-from weave.trace.autopatch import AutopatchSettings
-=======
 from weave.trace import urls, weave_client, weave_init
->>>>>>> 45621aba
 from weave.trace.constants import TRACE_OBJECT_EMOJI
 from weave.trace.context import call_context
 from weave.trace.context import weave_client_context as weave_client_context
