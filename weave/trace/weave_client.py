--- conflicted
+++ resolved
@@ -834,29 +834,6 @@
         """Add a cost to the current project.
 
         Examples:
-<<<<<<< HEAD
-    
-        ```python
-        costs = {
-            "my_expensive_custom_model": {
-                "prompt_token_cost": 500,
-                "completion_token_cost": 1000,
-                "effective_date": datetime(1998, 10, 3),
-            },
-            "gpt-4o-mini-2024-07-18" :{
-                "prompt_token_cost": 100,
-                "completion_token_cost": 200,
-                "effective_date": datetime(2024, 9, 1),
-            }
-        }
-
-        client.add_costs(costs)
-        ```
-
-        Args:
-            costs: Dictionary of costs to add to the project.
-=======
-
             ```python
             client.add_cost(llm_id="my_expensive_custom_model", prompt_token_cost=1, completion_token_cost=2)
             client.add_cost(llm_id="my_expensive_custom_model", prompt_token_cost=500, completion_token_cost=1000, effective_date=datetime(1998, 10, 3))
@@ -870,7 +847,6 @@
             provider_id: The provider of the LLM. Defaults to "default". eg "openai"
             prompt_token_cost_unit: The unit of the cost for the prompt tokens. Defaults to "USD". (Currently unused, will be used in the future to specify the currency type for the cost eg "tokens" or "time")
             completion_token_cost_unit: The unit of the cost for the completion tokens. Defaults to "USD". (Currently unused, will be used in the future to specify the currency type for the cost eg "tokens" or "time")
->>>>>>> 1c3227e9
 
         Returns:
             A CostCreateRes object.
