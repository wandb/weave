from __future__ import annotations

import copy
import dataclasses
import datetime
import json
import logging
import os
import platform
import re
import sys
import time
from collections.abc import Sequence
from concurrent.futures import Future
from functools import cached_property
from typing import TYPE_CHECKING, Any, Callable, TypedDict, cast

import pydantic
from requests import HTTPError

from weave import version
from weave.chat.chat import Chat
from weave.chat.inference_models import InferenceModels
from weave.trace import trace_sentry, urls
from weave.trace.casting import CallsFilterLike, QueryLike, SortByLike
from weave.trace.concurrent.futures import FutureExecutor
from weave.trace.context import call_context
from weave.trace.context import weave_client_context as weave_client_context
from weave.trace.exception import exception_to_json_str
from weave.trace.feedback import FeedbackQuery, RefFeedbackQuery
from weave.trace.interface_query_builder import (
    exists_expr,
    get_field_expr,
    literal_expr,
)
from weave.trace.isinstance import weave_isinstance
from weave.trace.object_record import (
    ObjectRecord,
    dataclass_object_record,
    pydantic_object_record,
)
from weave.trace.objectify import maybe_objectify
from weave.trace.op import (
    Op,
    as_op,
    is_op,
    is_placeholder_call,
    is_tracing_setting_disabled,
    maybe_unbind_method,
    placeholder_call,
    print_call_link,
    should_skip_tracing_for_op,
)
from weave.trace.op import op as op_deco
from weave.trace.ref_util import get_ref, remove_ref, set_ref
from weave.trace.refs import (
    CallRef,
    ObjectRef,
    OpRef,
    Ref,
    TableRef,
    maybe_parse_uri,
    parse_op_uri,
    parse_uri,
)
from weave.trace.sanitize import REDACTED_VALUE, should_redact
from weave.trace.serialization.serialize import (
    from_json,
    isinstance_namedtuple,
    to_json,
)
from weave.trace.serialization.serializer import get_serializer_for_obj
from weave.trace.settings import (
    client_parallelism,
    should_capture_client_info,
    should_capture_system_info,
    should_print_call_link,
    should_redact_pii,
)
from weave.trace.table import Table
from weave.trace.util import deprecated, log_once
from weave.trace.vals import WeaveObject, WeaveTable, make_trace_obj
from weave.trace.weave_client_send_file_cache import WeaveClientSendFileCache
from weave.trace_server.constants import MAX_DISPLAY_NAME_LENGTH, MAX_OBJECT_NAME_LENGTH
from weave.trace_server.ids import generate_id
from weave.trace_server.interface.feedback_types import (
    RUNNABLE_FEEDBACK_TYPE_PREFIX,
    runnable_feedback_output_selector,
    runnable_feedback_runnable_ref_selector,
)
from weave.trace_server.trace_server_interface import (
    CallEndReq,
    CallSchema,
    CallsDeleteReq,
    CallsFilter,
    CallsQueryReq,
    CallsQueryStatsReq,
    CallStartReq,
    CallUpdateReq,
    CostCreateInput,
    CostCreateReq,
    CostCreateRes,
    CostPurgeReq,
    CostQueryOutput,
    CostQueryReq,
    EndedCallSchemaForInsert,
    FeedbackCreateReq,
    FileCreateReq,
    FileCreateRes,
    ObjCreateReq,
    ObjCreateRes,
    ObjDeleteReq,
    ObjectVersionFilter,
    ObjQueryReq,
    ObjReadReq,
    ObjSchema,
    ObjSchemaForInsert,
    Query,
    RefsReadBatchReq,
    SortBy,
    StartedCallSchemaForInsert,
    TableAppendSpec,
    TableAppendSpecPayload,
    TableCreateReq,
    TableCreateRes,
    TableSchemaForInsert,
    TableUpdateReq,
    TraceServerInterface,
    TraceStatus,
)
from weave.utils.attributes_dict import AttributesDict
from weave.utils.dict_utils import sum_dict_leaves, zip_dicts
from weave.utils.paginated_iterator import PaginatedIterator

if TYPE_CHECKING:
    import wandb

    from weave.flow.scorer import ApplyScorerResult, Scorer


# Controls if objects can have refs to projects not the WeaveClient project.
# If False, object refs with with mismatching projects will be recreated.
# If True, use existing ref to object in other project.
ALLOW_MIXED_PROJECT_REFS = False

logger = logging.getLogger(__name__)


# TODO: should be Call, not WeaveObject
CallsIter = PaginatedIterator[CallSchema, WeaveObject]
DEFAULT_CALLS_PAGE_SIZE = 1000


def _make_calls_iterator(
    server: TraceServerInterface,
    project_id: str,
    filter: CallsFilter,
    limit_override: int | None = None,
    offset_override: int | None = None,
    sort_by: list[SortBy] | None = None,
    query: Query | None = None,
    include_costs: bool = False,
    include_feedback: bool = False,
    columns: list[str] | None = None,
    expand_columns: list[str] | None = None,
    page_size: int = DEFAULT_CALLS_PAGE_SIZE,
) -> CallsIter:
    def fetch_func(offset: int, limit: int) -> list[CallSchema]:
        # Add the global offset to the page offset
        # This ensures the offset is applied only once
        effective_offset = offset
        if offset_override is not None:
            effective_offset += offset_override

        return list(
            server.calls_query_stream(
                CallsQueryReq(
                    project_id=project_id,
                    filter=filter,
                    offset=effective_offset,
                    limit=limit,
                    include_costs=include_costs,
                    include_feedback=include_feedback,
                    query=query,
                    sort_by=sort_by,
                    columns=columns,
                    expand_columns=expand_columns,
                )
            )
        )

    # TODO: Should be Call, not WeaveObject
    def transform_func(call: CallSchema) -> WeaveObject:
        entity, project = project_id.split("/")
        return make_client_call(entity, project, call, server)

    def size_func() -> int:
        response = server.calls_query_stats(
            CallsQueryStatsReq(
                project_id=project_id,
                filter=filter,
                query=query,
                expand_columns=expand_columns,
            )
        )
        if limit_override is not None:
            offset = offset_override or 0
            return min(limit_override, max(0, response.count - offset))
        if offset_override is not None:
            return response.count - offset_override
        return response.count

    if offset_override is not None and offset_override < 0:
        raise ValueError("offset must be greater than or equal to 0")

    return PaginatedIterator(
        fetch_func,
        transform_func=transform_func,
        size_func=size_func,
        limit=limit_override,
        offset=None,  # Set offset to None since we handle it in fetch_func
        page_size=page_size,
    )


def _add_scored_by_to_calls_query(
    scored_by: list[str] | str | None, query: Query | None
) -> Query | None:
    # This logic might be pushed down to the server soon, but for now it lives here:
    if not scored_by:
        return query

    if isinstance(scored_by, str):
        scored_by = [scored_by]
    exprs = []
    if query is not None:
        exprs.append(query["$expr"])
    for name in scored_by:
        ref = maybe_parse_uri(name)
        if ref and isinstance(ref, ObjectRef):
            uri = name
            scorer_name = ref.name
            exprs.append(
                {
                    "$eq": (
                        get_field_expr(
                            runnable_feedback_runnable_ref_selector(scorer_name)
                        ),
                        literal_expr(uri),
                    )
                }
            )
        else:
            exprs.append(
                exists_expr(get_field_expr(runnable_feedback_output_selector(name)))
            )
    return Query.model_validate({"$expr": {"$and": exprs}})


class OpNameError(ValueError):
    """Raised when an op name is invalid."""


def get_obj_name(val: Any) -> str:
    name = getattr(val, "name", None)
    if name is None:
        if isinstance(val, ObjectRecord):
            name = val._class_name
        else:
            name = f"{val.__class__.__name__}"
    if not isinstance(name, str):
        raise TypeError(f"Object's name attribute is not a string: {name}")
    return name


def _get_direct_ref(obj: Any) -> Ref | None:
    if isinstance(obj, WeaveTable):
        # TODO: this path is odd. We want to use table_ref when serializing
        # which is the direct ref to the table. But .ref on WeaveTable is
        # the "container ref", ie a ref to the root object that the WeaveTable
        # is within, with extra pointing to the table.
        return obj.table_ref
    return get_ref(obj)


def _remove_empty_ref(obj: ObjectRecord) -> ObjectRecord:
    if hasattr(obj, "ref"):
        if obj.ref is not None:
            raise ValueError(f"Unexpected ref in object record: {obj}")
        else:
            del obj.__dict__["ref"]
    return obj


def map_to_refs(obj: Any) -> Any:
    if isinstance(obj, Ref):
        return obj
    if ref := _get_direct_ref(obj):
        return ref

    if isinstance(obj, ObjectRecord):
        # Here, we expect ref to be empty since it would have short circuited
        # above with `_get_direct_ref`
        return _remove_empty_ref(obj.map_values(map_to_refs))
    elif isinstance(obj, (pydantic.BaseModel, pydantic.v1.BaseModel)):
        # Check if this object has a custom serializer registered
        from weave.trace.serialization.serializer import get_serializer_for_obj

        if get_serializer_for_obj(obj) is not None:
            # If it has a custom serializer, don't convert to ObjectRecord
            # Let the serialization layer handle it
            return obj
        obj_record = pydantic_object_record(obj)
        # Here, we expect ref to be empty since it would have short circuited
        # above with `_get_direct_ref`
        obj_record = _remove_empty_ref(obj_record)
        return obj_record.map_values(map_to_refs)
    elif dataclasses.is_dataclass(obj):
        obj_record = dataclass_object_record(obj)
        # Here, we expect ref to be empty since it would have short circuited
        # above with `_get_direct_ref`
        obj_record = _remove_empty_ref(obj_record)
        return obj_record.map_values(map_to_refs)
    elif isinstance(obj, Table):
        return obj.ref
    elif isinstance(obj, WeaveTable):
        return obj.ref
    elif isinstance_namedtuple(obj):
        return {k: map_to_refs(v) for k, v in obj._asdict().items()}
    elif isinstance(obj, (list, tuple)):
        return [map_to_refs(v) for v in obj]
    elif isinstance(obj, dict):
        return {k: map_to_refs(v) for k, v in obj.items()}

    # This path should only be reached if the object is both:
    # 1. A `WeaveObject`; and
    # 2. Has been dirtied (edited in any way), causing obj.ref=None
    elif isinstance(obj, WeaveObject):
        return map_to_refs(obj._val)

    return obj


class CallDict(TypedDict):
    op_name: str
    trace_id: str
    project_id: str
    parent_id: str | None
    inputs: dict[str, Any]
    id: str | None
    output: Any
    exception: str | None
    summary: dict[str, Any] | None
    display_name: str | None
    attributes: dict[str, Any] | None
    started_at: datetime.datetime | None
    ended_at: datetime.datetime | None
    deleted_at: datetime.datetime | None
    thread_id: str | None
    turn_id: str | None


@dataclasses.dataclass
class Call:
    """A Call represents a single operation executed as part of a trace.

    ``attributes`` are frozen once the call is created. Use
    :func:`weave.attributes` or ``create_call(..., attributes=...)`` to
    populate metadata beforehand. The ``summary`` dictionary may be
    modified while the call is running; its contents are deep-merged
    with computed summary values when :meth:`WeaveClient.finish_call`
    is invoked.
    """

    _op_name: str | Future[str]
    trace_id: str
    project_id: str
    parent_id: str | None
    inputs: dict[str, Any]
    id: str | None = None
    output: Any = None
    exception: str | None = None
    summary: dict[str, Any] | None = dataclasses.field(default_factory=dict)
    _display_name: str | Callable[[Call], str] | None = None
    attributes: dict[str, Any] | None = None
    started_at: datetime.datetime | None = None
    ended_at: datetime.datetime | None = None
    deleted_at: datetime.datetime | None = None
    thread_id: str | None = None
    turn_id: str | None = None

    # These are the live children during logging
    _children: list[Call] = dataclasses.field(default_factory=list)
    _feedback: RefFeedbackQuery | None = None

    @property
    def display_name(self) -> str | Callable[[Call], str] | None:
        return self._display_name

    @display_name.setter
    def display_name(self, name: str | Callable[[Call], str] | None) -> None:
        if isinstance(name, str):
            name = elide_display_name(name)
        self._display_name = name

    @property
    def op_name(self) -> str:
        if isinstance(self._op_name, Future):
            self.__dict__["_op_name"] = self._op_name.result()

        if not isinstance(self._op_name, str):
            raise OpNameError(f"Call op_name is not a string: {self._op_name}")

        return self._op_name

    @property
    def func_name(self) -> str:
        """
        The decorated function's name that produced this call.

        This is different from `op_name` which is usually the ref of the op.
        """
        if self.op_name.startswith("weave:///"):
            ref = parse_op_uri(self.op_name)
            return ref.name

        return self.op_name

    @property
    def feedback(self) -> RefFeedbackQuery:
        if not self.id:
            raise ValueError(
                "Can't get feedback for call without ID, was `weave.init` called?"
            )

        if self._feedback is None:
            try:
                entity, project = self.project_id.split("/")
            except ValueError:
                raise ValueError(f"Invalid project_id: {self.project_id}") from None
            weave_ref = CallRef(entity, project, self.id)
            self._feedback = RefFeedbackQuery(weave_ref.uri())
        return self._feedback

    @property
    def ui_url(self) -> str:
        if not self.id:
            raise ValueError(
                "Can't get URL for call without ID, was `weave.init` called?"
            )

        try:
            entity, project = self.project_id.split("/")
        except ValueError:
            raise ValueError(f"Invalid project_id: {self.project_id}") from None
        return urls.redirect_call(entity, project, self.id)

    @property
    def ref(self) -> CallRef:
        entity, project = self.project_id.split("/")
        if not self.id:
            raise ValueError(
                "Can't get ref for call without ID, was `weave.init` called?"
            )

        return CallRef(entity, project, self.id)

    # These are the children if we're using Call at read-time
    def children(self, *, page_size: int = DEFAULT_CALLS_PAGE_SIZE) -> CallsIter:
        """
        Get the children of the call.

        Args:
            page_size: Tune performance by changing the number of calls fetched at a time.

        Returns:
            An iterator of calls.
        """
        if not self.id:
            raise ValueError(
                "Can't get children of call without ID, was `weave.init` called?"
            )

        client = weave_client_context.require_weave_client()
        return _make_calls_iterator(
            client.server,
            self.project_id,
            CallsFilter(parent_ids=[self.id]),
            page_size=page_size,
        )

    def delete(self) -> bool:
        """Delete the call."""
        client = weave_client_context.require_weave_client()
        client.delete_call(call=self)
        return True

    def set_display_name(self, name: str | None) -> None:
        """
        Set the display name for the call.

        Args:
            name: The display name to set for the call.

        Example:

        ```python
        result, call = my_function.call("World")
        call.set_display_name("My Custom Display Name")
        ```
        """
        if name == "":
            raise ValueError(
                "Display name cannot be empty. To remove the display_name, set name=None or use remove_display_name."
            )
        if name == self.display_name:
            return
        client = weave_client_context.require_weave_client()
        client._set_call_display_name(call=self, display_name=name)
        self.display_name = name

    def remove_display_name(self) -> None:
        self.set_display_name(None)

    async def apply_scorer(
        self,
        scorer: Op | Scorer,
        additional_scorer_kwargs: dict[str, Any] | None = None,
    ) -> ApplyScorerResult:
        """
        `apply_scorer` is a method that applies a Scorer to a Call. This is useful
        for guarding application logic with a scorer and/or monitoring the quality
        of critical ops. Scorers are automatically logged to Weave as Feedback and
        can be used in queries & analysis.

        Args:
            scorer: The Scorer to apply.
            additional_scorer_kwargs: Additional kwargs to pass to the scorer. This is
                useful for passing in additional context that is not part of the call
                inputs.useful for passing in additional context that is not part of the call
                inputs.

        Returns:
            The result of the scorer application in the form of an `ApplyScorerResult`.

        ```python
        class ApplyScorerSuccess:
            result: Any
            score_call: Call
        ```

        Example usage:

        ```python
        my_scorer = ... # construct a scorer
        prediction, prediction_call = my_op.call(input_data)
        result, score_call = prediction.apply_scorer(my_scorer)
        ```
        """
        from weave.flow.scorer import Scorer, apply_scorer_async

        model_inputs = {k: v for k, v in self.inputs.items() if k != "self"}
        example = {**model_inputs, **(additional_scorer_kwargs or {})}
        output = self.output
        if isinstance(output, ObjectRef):
            output = output.get()
        apply_scorer_result = await apply_scorer_async(scorer, example, output)
        score_call = apply_scorer_result.score_call

        wc = weave_client_context.get_weave_client()
        if wc:
            scorer_ref = None
            if weave_isinstance(scorer, Scorer):
                # Very important: if the score is generated from a Scorer subclass,
                # then scorer_ref will be None, and we will use the op_name from
                # the score_call instead.
                scorer_ref = get_ref(scorer)
            wc._send_score_call(self, score_call, scorer_ref)
        return apply_scorer_result

    def to_dict(self) -> CallDict:
        if callable(display_name := self.display_name):
            display_name = "Callable Display Name (not called yet)"

        return CallDict(
            op_name=self.op_name,
            trace_id=self.trace_id,
            project_id=self.project_id,
            parent_id=self.parent_id,
            inputs=self.inputs,
            id=self.id,
            output=self.output,
            exception=self.exception,
            summary=self.summary,
            display_name=display_name,
            attributes=self.attributes,
            started_at=self.started_at,
            ended_at=self.ended_at,
            deleted_at=self.deleted_at,
            thread_id=self.thread_id,
            turn_id=self.turn_id,
        )


class NoOpCall(Call):
    def __init__(self) -> None:
        super().__init__(
            _op_name="", trace_id="", project_id="", parent_id=None, inputs={}
        )


def make_client_call(
    entity: str, project: str, server_call: CallSchema, server: TraceServerInterface
) -> WeaveObject:
    if (call_id := server_call.id) is None:
        raise ValueError("Call ID is None")

    call = Call(
        _op_name=server_call.op_name,
        project_id=server_call.project_id,
        trace_id=server_call.trace_id,
        parent_id=server_call.parent_id,
        id=call_id,
        inputs=from_json(server_call.inputs, server_call.project_id, server),
        output=from_json(server_call.output, server_call.project_id, server),
        exception=server_call.exception,
        summary=dict(server_call.summary) if server_call.summary is not None else {},
        _display_name=server_call.display_name,
        attributes=server_call.attributes,
        started_at=server_call.started_at,
        ended_at=server_call.ended_at,
        deleted_at=server_call.deleted_at,
        thread_id=server_call.thread_id,
        turn_id=server_call.turn_id,
    )
    if isinstance(call.attributes, AttributesDict):
        call.attributes.freeze()
    ref = CallRef(entity, project, call_id)
    return WeaveObject(call, ref, server, None)


RESERVED_SUMMARY_USAGE_KEY = "usage"
RESERVED_SUMMARY_STATUS_COUNTS_KEY = "status_counts"


<<<<<<< HEAD
class WeaveKeyDict(dict):
    """A dict representing the 'weave' subdictionary of a call's attributes.

    This dictionary is not intended to be set directly.
    """

    def __setitem__(self, key: Any, value: Any) -> None:
        raise KeyError("Cannot modify `weave` dict directly -- for internal use only!")

    def unwrap(self) -> dict:
        return dict(self)


class AttributesDict(dict):
    """A dict representing the attributes of a call.

    The ``weave`` key is reserved for internal use and cannot be set directly.
    Attributes become immutable once the call is created. Any attempt to modify
    the dictionary after call start will raise :class:`TypeError`. Use the
    :func:`weave.attributes` context manager or the ``attributes`` parameter of
    :meth:`WeaveClient.create_call` to supply metadata before the call begins.
    """

    def __init__(self, **kwargs: Any) -> None:
        super().__init__()
        dict.__setitem__(self, "weave", WeaveKeyDict())

        self._frozen = False

        if kwargs:
            for key, value in kwargs.items():
                if key == "weave":
                    if isinstance(value, dict):
                        for subkey, subvalue in value.items():
                            self._set_weave_item(subkey, subvalue)
                else:
                    self[key] = value

    def freeze(self) -> None:
        self._frozen = True

    def __setitem__(self, key: Any, value: Any) -> None:
        if self.__dict__.get("_frozen", False):
            raise TypeError("Cannot modify attributes after call start")
        if key == "weave":
            raise KeyError("Cannot set 'weave' directly -- for internal use only!")
        super().__setitem__(key, value)

    def __delitem__(self, key: Any) -> None:
        if self.__dict__.get("_frozen", False):
            raise TypeError("Cannot modify attributes after call start")
        super().__delitem__(key)

    def update(self, *args: Any, **kwargs: Any) -> None:  # type: ignore[override]
        if self.__dict__.get("_frozen", False):
            raise TypeError("Cannot modify attributes after call start")
        for k, v in dict(*args, **kwargs).items():
            self[k] = v

    def _set_weave_item(self, subkey: Any, value: Any) -> None:
        """Internal method to set items in the 'weave' subdictionary."""
        dict.__setitem__(self["weave"], subkey, value)

    def __repr__(self) -> str:
        return f"{self.__class__.__name__}({super().__repr__()})"

    def unwrap(self) -> dict:
        unwrapped = dict(self)
        if "weave" in unwrapped and isinstance(unwrapped["weave"], WeaveKeyDict):
            unwrapped["weave"] = unwrapped["weave"].unwrap()
        return unwrapped


=======
>>>>>>> f27cf54c
BACKGROUND_PARALLELISM_MIX = 0.5
# This size is correlated with the maximum single row insert size
# in clickhouse, which is currently unavoidable.
MAX_TRACE_PAYLOAD_SIZE = int(3.5 * 1024 * 1024)  # 3.5 MiB


class WeaveClient:
    server: TraceServerInterface

    # Main future executor, handling deferred tasks for the client
    future_executor: FutureExecutor
    # Fast-lane executor for operations guaranteed to not defer
    # to child operations, impossible to deadlock
    # Currently only used for create_file operation
    # Mix of main and fastlane workers is set by BACKGROUND_PARALLELISM_MIX
    future_executor_fastlane: FutureExecutor | None

    # Cache of files sent to the server to avoid sending the same file
    # multiple times.
    send_file_cache: WeaveClientSendFileCache

    """
    A client for interacting with the Weave trace server.

    Args:
        entity: The entity name.
        project: The project name.
        server: The server to use for communication.
        ensure_project_exists: Whether to ensure the project exists on the server.
    """

    def __init__(
        self,
        entity: str,
        project: str,
        server: TraceServerInterface,
        ensure_project_exists: bool = True,
    ):
        self.entity = entity
        self.project = project
        self.server = server
        self._anonymous_ops: dict[str, Op] = {}
        parallelism_main, parallelism_upload = get_parallelism_settings()
        self.future_executor = FutureExecutor(max_workers=parallelism_main)
        self.future_executor_fastlane = FutureExecutor(max_workers=parallelism_upload)
        self.ensure_project_exists = ensure_project_exists

        if ensure_project_exists:
            resp = self.server.ensure_project_exists(entity, project)
            # Set Client project name with updated project name
            self.project = resp.project_name

        self._server_call_processor = None
        # This is a short-term hack to get around the fact that we are reaching into
        # the underlying implementation of the specific server to get the call processor.
        # The `RemoteHTTPTraceServer` contains a call processor and we use that to control
        # some client-side flushing mechanics. We should move this to the interface layer. However,
        # we don't really want the server-side implementations to need to define no-ops as that is
        # even uglier. So we are using this "hasattr" check to avoid forcing the server-side implementations
        # to define no-ops.
        if hasattr(self.server, "get_call_processor"):
            self._server_call_processor = self.server.get_call_processor()
        self.send_file_cache = WeaveClientSendFileCache()

    ################ High Level Convenience Methods ################

    @trace_sentry.global_trace_sentry.watch()
    def save(self, val: Any, name: str, branch: str = "latest") -> Any:
        """Do not call directly, use weave.publish() instead.

        Args:
            val: The object to save.
            name: The name to save the object under.
            branch: The branch to save the object under. Defaults to "latest".

        Returns:
            A deserialized version of the saved object.
        """
        # Adding a second comment line for developers that is not a docstring:
        # Save an object to the weave server and return a deserialized version of it.

        # Note: This is sort of a weird method because:
        # 1. It returns a deserialized version of the object (which will often not pass type-checks)
        # 2. It is slow (because it re-downloads the object from the weave server)
        # 3. It explicitly filters out non ObjectRefs, which seems like a useless constraint.
        #
        # Because of these reasons, `weave.publish()` directly calls `_save_object()`
        # and then returns the raw ObjectRef. I (Tim) think we should consider refactoring
        # `save()`. I am not sure when as an end user you would ever want to use this method.

        ref = self._save_object(val, name, branch)
        if not isinstance(ref, ObjectRef):
            raise TypeError(f"Expected ObjectRef, got {ref}")
        return self.get(ref)

    @trace_sentry.global_trace_sentry.watch()
    def get(self, ref: ObjectRef, *, objectify: bool = True) -> Any:
        project_id = f"{ref.entity}/{ref.project}"
        try:
            read_res = self.server.obj_read(
                ObjReadReq(
                    project_id=project_id,
                    object_id=ref.name,
                    digest=ref.digest,
                )
            )
        except HTTPError as e:
            if e.response is not None:
                if e.response.content:
                    try:
                        reason = json.loads(e.response.content).get("reason")
                        raise ValueError(reason) from None
                    except json.JSONDecodeError:
                        raise ValueError(e.response.content) from None
                if e.response.status_code == 404:
                    raise ValueError(
                        f"Unable to find object for ref uri: {ref.uri()}"
                    ) from e
            raise

        # At this point, `ref.digest` is one of three things:
        # 1. "latest" - the user asked for the latest version of the object
        # 2. "v###" - the user asked for a specific version of the object
        # 3. The actual digest.
        #
        # However, we always want to resolve the ref to the digest. So
        # here, we just directly assign the digest.
        ref = dataclasses.replace(ref, _digest=read_res.obj.digest)

        # If there is a ref-extra, we should resolve it. Rather than walking
        # the object, it is more efficient to directly query for the data and
        # let the server resolve it.
        if ref.extra:
            try:
                ref_read_res = self.server.refs_read_batch(
                    RefsReadBatchReq(refs=[ref.uri()])
                )
            except HTTPError as e:
                if e.response is not None and e.response.status_code == 404:
                    raise ValueError(
                        f"Unable to find object for ref uri: {ref.uri()}"
                    ) from None
                raise
            if not ref_read_res.vals:
                raise ValueError(f"Unable to find object for ref uri: {ref.uri()}")
            data = ref_read_res.vals[0]
        else:
            data = read_res.obj.val

        val = from_json(data, project_id, self.server)
        weave_obj = make_trace_obj(val, ref, self.server, None)
        if objectify:
            return maybe_objectify(weave_obj)
        return weave_obj

    ################ Query API ################

    @trace_sentry.global_trace_sentry.watch()
    @pydantic.validate_call
    def get_calls(
        self,
        *,
        filter: CallsFilterLike | None = None,
        limit: int | None = None,
        offset: int | None = None,
        sort_by: list[SortByLike] | None = None,
        query: QueryLike | None = None,
        include_costs: bool = False,
        include_feedback: bool = False,
        columns: list[str] | None = None,
        expand_columns: list[str] | None = None,
        scored_by: str | list[str] | None = None,
        page_size: int = DEFAULT_CALLS_PAGE_SIZE,
    ) -> CallsIter:
        """
        Retrieve a list of traced calls (operations) for this project.

        This method provides a powerful and flexible interface for querying trace data.
        It supports pagination, filtering, sorting, field projection, and scoring metadata,
        and can be used to power custom trace UIs or analysis tools.

        Performance Tip: Specify `columns` and use `filter` or `query` to reduce result size.

        Args:
            `filter`: High-level filter for narrowing results by fields like `op_name`, `parent_ids`, etc.
            `limit`: Maximum number of calls to return.
            `offset`: Number of calls to skip before returning results (used for pagination).
            `sort_by`: List of fields to sort the results by (e.g., `started_at desc`).
            `query`: A mongo-like expression for advanced filtering. Not all Mongo operators are supported.
            `include_costs`: If True, includes token/cost info in `summary.weave`.
            `include_feedback`: If True, includes feedback in `summary.weave.feedback`.
            `columns`: List of fields to return per call. Reducing this can significantly improve performance.
                    (Some fields like `id`, `trace_id`, `op_name`, and `started_at` are always included.)
            `scored_by`: Filter by one or more scorers (name or ref URI). Multiple scorers are AND-ed.
            `page_size`: Number of calls fetched per page. Tune this for performance in large queries.

        Returns:
            `CallsIter`: An iterator over `Call` objects. Supports slicing, iteration, and `.to_pandas()`.

        Example:
            ```python
            calls = client.get_calls(
                filter=CallsFilter(op_names=["my_op"]),
                columns=["inputs", "output", "summary"],
                limit=100,
            )
            for call in calls:
                print(call.inputs, call.output)
            ```
        """
        if filter is None:
            filter = CallsFilter()

        query = _add_scored_by_to_calls_query(scored_by, query)

        return _make_calls_iterator(
            self.server,
            self._project_id(),
            filter=filter,
            limit_override=limit,
            offset_override=offset,
            sort_by=sort_by,
            query=query,
            include_costs=include_costs,
            include_feedback=include_feedback,
            columns=columns,
            expand_columns=expand_columns,
            page_size=page_size,
        )

    @deprecated(new_name="get_calls")
    def calls(
        self,
        filter: CallsFilter | None = None,
        include_costs: bool = False,
    ) -> CallsIter:
        return self.get_calls(filter=filter, include_costs=include_costs)

    @trace_sentry.global_trace_sentry.watch()
    def get_call(
        self,
        call_id: str,
        include_costs: bool = False,
        include_feedback: bool = False,
        columns: list[str] | None = None,
    ) -> WeaveObject:
        """
        Get a single call by its ID.

        Args:
            call_id: The ID of the call to get.
            include_costs: If true, cost info is included at summary.weave
            include_feedback: If true, feedback info is included at summary.weave.feedback
            columns: A list of columns to include in the response. If None,
               all columns are included. Specifying fewer columns may be more performant.
               Some columns are always included: id, project_id, trace_id, op_name, started_at

        Returns:
            A call object.
        """
        calls = list(
            self.server.calls_query_stream(
                CallsQueryReq(
                    project_id=self._project_id(),
                    filter=CallsFilter(call_ids=[call_id]),
                    include_costs=include_costs,
                    include_feedback=include_feedback,
                    columns=columns,
                )
            )
        )
        if not calls:
            raise ValueError(f"Call not found: {call_id}")
        response_call = calls[0]
        return make_client_call(self.entity, self.project, response_call, self.server)

    @deprecated(new_name="get_call")
    def call(
        self,
        call_id: str,
        include_costs: bool = False,
    ) -> WeaveObject:
        return self.get_call(call_id=call_id, include_costs=include_costs)

    @trace_sentry.global_trace_sentry.watch()
    def create_call(
        self,
        op: str | Op,
        inputs: dict[str, Any],
        parent: Call | None = None,
        attributes: dict[str, Any] | None = None,
        display_name: str | Callable[[Call], str] | None = None,
        *,
        use_stack: bool = True,
        _call_id_override: str | None = None,
    ) -> Call:
        """Create, log, and push a call onto the runtime stack.

        Args:
            op: The operation producing the call, or the name of an anonymous operation.
            inputs: The inputs to the operation.
            parent: The parent call. If parent is not provided, the current run is used as the parent.
            display_name: The display name for the call. Defaults to None.
            attributes: The attributes for the call. Defaults to None.
            use_stack: Whether to push the call onto the runtime stack. Defaults to True.

        Returns:
            The created Call object.
        """
        if is_tracing_setting_disabled() or (
            is_op(op) and should_skip_tracing_for_op(cast(Op, op))
        ):
            return placeholder_call()

        from weave.trace.api import _global_attributes, _global_postprocess_inputs

        if isinstance(op, str):
            if op not in self._anonymous_ops:
                self._anonymous_ops[op] = _build_anonymous_op(op)
            op = self._anonymous_ops[op]

        unbound_op = maybe_unbind_method(op)
        op_def_ref = self._save_op(unbound_op)

        inputs_sensitive_keys_redacted = redact_sensitive_keys(inputs)

        if op.postprocess_inputs:
            inputs_postprocessed = op.postprocess_inputs(inputs_sensitive_keys_redacted)
        else:
            inputs_postprocessed = inputs_sensitive_keys_redacted

        if _global_postprocess_inputs:
            inputs_postprocessed = _global_postprocess_inputs(inputs_postprocessed)

        self._save_nested_objects(inputs_postprocessed)
        inputs_with_refs = map_to_refs(inputs_postprocessed)

        if parent is None and use_stack:
            parent = call_context.get_current_call()

        if parent:
            trace_id = parent.trace_id
            parent_id = parent.id
        else:
            trace_id = generate_id()
            parent_id = None

        if not attributes:
            attributes = {}

        # First create an AttributesDict with global attributes, then update with local attributes
        # Local attributes take precedence over global ones
        attributes_dict = AttributesDict(**zip_dicts(_global_attributes, attributes))

        if should_capture_client_info():
            attributes_dict._set_weave_item("client_version", version.VERSION)
            attributes_dict._set_weave_item("source", "python-sdk")
            attributes_dict._set_weave_item("sys_version", sys.version)
        if should_capture_system_info():
            attributes_dict._set_weave_item("os_name", platform.system())
            attributes_dict._set_weave_item("os_version", platform.version())
            attributes_dict._set_weave_item("os_release", platform.release())

        op_name_future = self.future_executor.defer(lambda: op_def_ref.uri())

        # Get thread_id from context
        thread_id = call_context.get_thread_id()
        current_turn_id = call_context.get_turn_id()

        call_id = _call_id_override or generate_id()

        # Determine turn_id: call becomes a turn if thread boundary is crossed
        if thread_id is None:
            # No thread context, no turn_id
            turn_id = None
        elif parent is None or parent.thread_id != thread_id:
            # This is a turn call - use its own ID as turn_id
            turn_id = call_id
            call_context.set_turn_id(call_id)
        else:
            # Inherit turn_id from context
            turn_id = current_turn_id

        call = Call(
            _op_name=op_name_future,
            project_id=self._project_id(),
            trace_id=trace_id,
            parent_id=parent_id,
            id=call_id,
            # It feels like this should be inputs_postprocessed, not the refs.
            inputs=inputs_with_refs,
            attributes=attributes_dict,
            thread_id=thread_id,
            turn_id=turn_id,
        )
        # Disallow further modification of attributes after the call is created
        attributes_dict.freeze()
        # feels like this should be in post init, but keping here
        # because the func needs to be resolved for schema insert below
        if callable(name_func := display_name):
            display_name = name_func(call)
        call.display_name = display_name

        if parent is not None:
            parent._children.append(call)

        current_wb_run_id = safe_current_wb_run_id()
        current_wb_run_step = safe_current_wb_run_step()
        check_wandb_run_matches(current_wb_run_id, self.entity, self.project)

        started_at = datetime.datetime.now(tz=datetime.timezone.utc)
        project_id = self._project_id()

        should_print_call_link_ = should_print_call_link()
        current_call = call_context.get_current_call()

        def send_start_call() -> bool:
            maybe_redacted_inputs_with_refs = inputs_with_refs
            if should_redact_pii():
                from weave.trace.pii_redaction import redact_pii

                maybe_redacted_inputs_with_refs = redact_pii(inputs_with_refs)

            inputs_json = to_json(
                maybe_redacted_inputs_with_refs, project_id, self, use_dictify=False
            )
            call_start_req = CallStartReq(
                start=StartedCallSchemaForInsert(
                    project_id=project_id,
                    id=call_id,
                    op_name=op_def_ref.uri(),
                    display_name=call.display_name,
                    trace_id=trace_id,
                    started_at=started_at,
                    parent_id=parent_id,
                    inputs=inputs_json,
                    attributes=attributes_dict.unwrap(),
                    wb_run_id=current_wb_run_id,
                    wb_run_step=current_wb_run_step,
                    thread_id=thread_id,
                    turn_id=turn_id,
                )
            )

            bytes_size = len(call_start_req.model_dump_json())
            if bytes_size > MAX_TRACE_PAYLOAD_SIZE:
                logger.warning(
                    f"Trace input size ({bytes_size} bytes) exceeds the maximum allowed size of {MAX_TRACE_PAYLOAD_SIZE} bytes."
                    "Inputs may be dropped."
                )

            self.server.call_start(call_start_req)
            return True

        def on_complete(f: Future) -> None:
            try:
                root_call_did_not_error = f.result() and not current_call
                if root_call_did_not_error and should_print_call_link_:
                    print_call_link(call)
            except Exception:
                pass

        fut = self.future_executor.defer(send_start_call)
        fut.add_done_callback(on_complete)

        if use_stack:
            call_context.push_call(call)

        return call

    @trace_sentry.global_trace_sentry.watch()
    def finish_call(
        self,
        call: Call,
        output: Any = None,
        exception: BaseException | None = None,
        *,
        op: Op | None = None,
    ) -> None:
        """Finalize a call and persist its results.

        Any values present in ``call.summary`` are deep-merged with computed
        summary statistics (e.g. usage and status counts) before being written
        to the database.
        """
        if (
            is_tracing_setting_disabled()
            or (op is not None and should_skip_tracing_for_op(op))
            or is_placeholder_call(call)
        ):
            return None

        from weave.trace.api import _global_postprocess_output

        ended_at = datetime.datetime.now(tz=datetime.timezone.utc)
        call.ended_at = ended_at
        original_output = output

        if op is not None and op.postprocess_output:
            postprocessed_output = op.postprocess_output(original_output)
        else:
            postprocessed_output = original_output

        if _global_postprocess_output:
            postprocessed_output = _global_postprocess_output(postprocessed_output)

        self._save_nested_objects(postprocessed_output)
        output_as_refs = map_to_refs(postprocessed_output)
        call.output = postprocessed_output

        # Summary handling
        computed_summary: dict[str, Any] = {}
        if call._children:
            computed_summary = sum_dict_leaves(
                [child.summary or {} for child in call._children]
            )
        elif (
            isinstance(original_output, dict)
            and RESERVED_SUMMARY_USAGE_KEY in original_output
            and "model" in original_output
        ):
            computed_summary[RESERVED_SUMMARY_USAGE_KEY] = {}
            computed_summary[RESERVED_SUMMARY_USAGE_KEY][original_output["model"]] = {
                "requests": 1,
                **original_output[RESERVED_SUMMARY_USAGE_KEY],
            }
        elif hasattr(original_output, RESERVED_SUMMARY_USAGE_KEY) and hasattr(
            original_output, "model"
        ):
            # Handle the cases where we are emitting an object instead of a pre-serialized dict
            # In fact, this is going to become the more common case
            model = original_output.model
            usage = original_output.usage
            if isinstance(usage, pydantic.BaseModel):
                usage = usage.model_dump(exclude_unset=True)
            if isinstance(usage, dict) and isinstance(model, str):
                computed_summary[RESERVED_SUMMARY_USAGE_KEY] = {}
                computed_summary[RESERVED_SUMMARY_USAGE_KEY][model] = {
                    "requests": 1,
                    **usage,
                }

        # Create client-side rollup of status_counts_by_op
        status_counts_dict = computed_summary.setdefault(
            RESERVED_SUMMARY_STATUS_COUNTS_KEY,
            {TraceStatus.SUCCESS: 0, TraceStatus.ERROR: 0},
        )
        if exception:
            status_counts_dict[TraceStatus.ERROR] += 1
        else:
            status_counts_dict[TraceStatus.SUCCESS] += 1

        # Merge any user-provided summary values with computed values
        merged_summary = copy.deepcopy(call.summary or {})

        def _deep_update(dst: dict[str, Any], src: dict[str, Any]) -> None:
            for k, v in src.items():
                if isinstance(v, dict) and isinstance(dst.get(k), dict):
                    _deep_update(dst[k], v)
                else:
                    dst[k] = v

        _deep_update(merged_summary, computed_summary)
        call.summary = merged_summary

        # Exception Handling
        exception_str: str | None = None
        if exception:
            exception_str = exception_to_json_str(exception)
            call.exception = exception_str

        project_id = self._project_id()

        # The finish handler serves as a last chance for integrations
        # to customize what gets logged for a call.
        if op is not None and op._on_finish_handler:
            op._on_finish_handler(call, original_output, exception)

        def send_end_call() -> None:
            maybe_redacted_output_as_refs = output_as_refs
            if should_redact_pii():
                from weave.trace.pii_redaction import redact_pii

                maybe_redacted_output_as_refs = redact_pii(output_as_refs)

            output_json = to_json(
                maybe_redacted_output_as_refs, project_id, self, use_dictify=False
            )
            call_end_req = CallEndReq(
                end=EndedCallSchemaForInsert(
                    project_id=project_id,
                    id=call.id,
                    ended_at=ended_at,
                    output=output_json,
                    summary=merged_summary,
                    exception=exception_str,
                )
            )
            bytes_size = len(call_end_req.model_dump_json())
            if bytes_size > MAX_TRACE_PAYLOAD_SIZE:
                logger.warning(
                    f"Trace output size ({bytes_size} bytes) exceeds the maximum allowed size of {MAX_TRACE_PAYLOAD_SIZE} bytes. "
                    "Output may be dropped."
                )
            self.server.call_end(call_end_req)

        self.future_executor.defer(send_end_call)

        # If a turn call is finishing, reset turn context for next sibling
        if call.turn_id == call.id and call.thread_id:
            call_context.set_turn_id(None)

        call_context.pop_call(call.id)

    @trace_sentry.global_trace_sentry.watch()
    def fail_call(self, call: Call, exception: BaseException) -> None:
        """Fail a call with an exception. This is a convenience method for finish_call."""
        return self.finish_call(call, exception=exception)

    @trace_sentry.global_trace_sentry.watch()
    def delete_call(self, call: Call) -> None:
        self.server.calls_delete(
            CallsDeleteReq(
                project_id=self._project_id(),
                call_ids=[call.id],
            )
        )

    @trace_sentry.global_trace_sentry.watch()
    def delete_calls(self, call_ids: list[str]) -> None:
        """Delete calls by their IDs.

        Deleting a call will also delete all of its children.

        Args:
            call_ids: A list of call IDs to delete. Ex: ["2F0193e107-8fcf-7630-b576-977cc3062e2e"]
        """
        self.server.calls_delete(
            CallsDeleteReq(
                project_id=self._project_id(),
                call_ids=call_ids,
            )
        )

    @trace_sentry.global_trace_sentry.watch()
    def delete_object_version(self, object: ObjectRef) -> None:
        self.server.obj_delete(
            ObjDeleteReq(
                project_id=self._project_id(),
                object_id=object.name,
                digests=[object.digest],
            )
        )

    @trace_sentry.global_trace_sentry.watch()
    def delete_op_version(self, op: OpRef) -> None:
        self.server.obj_delete(
            ObjDeleteReq(
                project_id=self._project_id(),
                object_id=op.name,
                digests=[op.digest],
            )
        )

    def get_feedback(
        self,
        query: Query | str | None = None,
        *,
        reaction: str | None = None,
        offset: int = 0,
        limit: int = 100,
    ) -> FeedbackQuery:
        """Query project for feedback.

        Examples:
            ```python
            # Fetch a specific feedback object.
            # Note that this still returns a collection, which is expected
            # to contain zero or one item(s).
            client.get_feedback("1B4082A3-4EDA-4BEB-BFEB-2D16ED59AA07")

            # Find all feedback objects with a specific reaction.
            client.get_feedback(reaction="👍", limit=10)

            # Find all feedback objects with a specific feedback type with
            # mongo-style query.
            from weave.trace_server.interface.query import Query

            query = Query(
                **{
                    "$expr": {
                        "$eq": [
                            {"$getField": "feedback_type"},
                            {"$literal": "wandb.reaction.1"},
                        ],
                    }
                }
            )
            client.get_feedback(query=query)
            ```

        Args:
            query: A mongo-style query expression. For convenience, also accepts a feedback UUID string.
            reaction: For convenience, filter by a particular reaction emoji.
            offset: The offset to start fetching feedback objects from.
            limit: The maximum number of feedback objects to fetch.

        Returns:
            A FeedbackQuery object.
        """
        expr: dict[str, Any] = {
            "$eq": [
                {"$literal": "1"},
                {"$literal": "1"},
            ],
        }
        if isinstance(query, str):
            expr = {
                "$eq": [
                    {"$getField": "id"},
                    {"$literal": query},
                ],
            }
        elif isinstance(query, Query):
            expr = query.expr_

        if reaction:
            expr = {
                "$and": [
                    expr,
                    {
                        "$eq": [
                            {"$getField": "feedback_type"},
                            {"$literal": "wandb.reaction.1"},
                        ],
                    },
                    {
                        "$eq": [
                            {"$getField": "payload.emoji"},
                            {"$literal": reaction},
                        ],
                    },
                ]
            }
        rewritten_query = Query(**{"$expr": expr})

        return FeedbackQuery(
            entity=self.entity,
            project=self.project,
            query=rewritten_query,
            offset=offset,
            limit=limit,
            show_refs=True,
        )

    @deprecated(new_name="get_feedback")
    def feedback(
        self,
        query: Query | str | None = None,
        *,
        reaction: str | None = None,
        offset: int = 0,
        limit: int = 100,
    ) -> FeedbackQuery:
        return self.get_feedback(
            query=query, reaction=reaction, offset=offset, limit=limit
        )

    def add_cost(
        self,
        llm_id: str,
        prompt_token_cost: float,
        completion_token_cost: float,
        effective_date: datetime.datetime | None = None,
        prompt_token_cost_unit: str | None = "USD",
        completion_token_cost_unit: str | None = "USD",
        provider_id: str | None = "default",
    ) -> CostCreateRes:
        """Add a cost to the current project.

        Examples:

            ```python
            client.add_cost(llm_id="my_expensive_custom_model", prompt_token_cost=1, completion_token_cost=2)
            client.add_cost(llm_id="my_expensive_custom_model", prompt_token_cost=500, completion_token_cost=1000, effective_date=datetime(1998, 10, 3))
            ```

        Args:
            llm_id: The ID of the LLM. eg "gpt-4o-mini-2024-07-18"
            prompt_token_cost: The cost per prompt token. eg .0005
            completion_token_cost: The cost per completion token. eg .0015
            effective_date: Defaults to the current date. A datetime.datetime object.
            provider_id: The provider of the LLM. Defaults to "default". eg "openai"
            prompt_token_cost_unit: The unit of the cost for the prompt tokens. Defaults to "USD". (Currently unused, will be used in the future to specify the currency type for the cost eg "tokens" or "time")
            completion_token_cost_unit: The unit of the cost for the completion tokens. Defaults to "USD". (Currently unused, will be used in the future to specify the currency type for the cost eg "tokens" or "time")

        Returns:
            A CostCreateRes object.
            Which has one field called a list of tuples called ids.
            Each tuple contains the llm_id and the id of the created cost object.
        """
        if effective_date is None:
            effective_date = datetime.datetime.now(datetime.timezone.utc)
        cost = CostCreateInput(
            prompt_token_cost=prompt_token_cost,
            completion_token_cost=completion_token_cost,
            effective_date=effective_date,
            prompt_token_cost_unit=prompt_token_cost_unit,
            completion_token_cost_unit=completion_token_cost_unit,
            provider_id=provider_id,
        )
        return self.server.cost_create(
            CostCreateReq(project_id=self._project_id(), costs={llm_id: cost})
        )

    def purge_costs(self, ids: list[str] | str) -> None:
        """Purge costs from the current project.

        Examples:

            ```python
            client.purge_costs([ids])
            client.purge_costs(ids)
            ```

        Args:
            ids: The cost IDs to purge. Can be a single ID or a list of IDs.
        """
        if isinstance(ids, str):
            ids = [ids]
        expr = {
            "$in": [
                {"$getField": "id"},
                [{"$literal": id} for id in ids],
            ]
        }
        self.server.cost_purge(
            CostPurgeReq(project_id=self._project_id(), query=Query(**{"$expr": expr}))
        )

    def query_costs(
        self,
        query: Query | str | None = None,
        llm_ids: list[str] | None = None,
        offset: int = 0,
        limit: int = 100,
    ) -> list[CostQueryOutput]:
        """Query project for costs.

        Examples:

            ```python
            # Fetch a specific cost object.
            # Note that this still returns a collection, which is expected
            # to contain zero or one item(s).
            client.query_costs("1B4082A3-4EDA-4BEB-BFEB-2D16ED59AA07")

            # Find all cost objects with a specific reaction.
            client.query_costs(llm_ids=["gpt-4o-mini-2024-07-18"], limit=10)
            ```

        Args:
            query: A mongo-style query expression. For convenience, also accepts a cost UUID string.
            llm_ids: For convenience, filter for a set of llm_ids.
            offset: The offset to start fetching cost objects from.
            limit: The maximum number of cost objects to fetch.

        Returns:
            A CostQuery object.
        """
        expr: dict[str, Any] = {
            "$eq": [
                {"$literal": "1"},
                {"$literal": "1"},
            ],
        }
        if isinstance(query, str):
            expr = {
                "$eq": [
                    {"$getField": "id"},
                    {"$literal": query},
                ],
            }
        elif isinstance(query, Query):
            expr = query.expr_

        if llm_ids:
            expr = {
                "$and": [
                    expr,
                    {
                        "$in": [
                            {"$getField": "llm_id"},
                            [{"$literal": llm_id} for llm_id in llm_ids],
                        ],
                    },
                ]
            }
        rewritten_query = Query(**{"$expr": expr})

        res = self.server.cost_query(
            CostQueryReq(
                project_id=self._project_id(),
                query=rewritten_query,
                offset=offset,
                limit=limit,
            )
        )
        return res.results

    @trace_sentry.global_trace_sentry.watch()
    def _send_score_call(
        self,
        predict_call: Call,
        score_call: Call,
        scorer_object_ref: ObjectRef | None = None,
    ) -> Future[str]:
        """(Private) Adds a score to a call. This is particularly useful
        for adding evaluation metrics to a call.
        """

        def send_score_call() -> str:
            call_ref = get_ref(predict_call)
            if call_ref is None:
                raise ValueError("Predict call must have a ref")
            weave_ref_uri = call_ref.uri()
            scorer_call_ref = get_ref(score_call)
            if scorer_call_ref is None:
                raise ValueError("Score call must have a ref")
            scorer_call_ref_uri = scorer_call_ref.uri()

            # If scorer_object_ref is provided, it is used as the runnable_ref_uri
            # Otherwise, we use the op_name from the score_call. This should happen
            # when there is a Scorer subclass that is the source of the score call.
            scorer_object_ref_uri = (
                scorer_object_ref.uri() if scorer_object_ref else None
            )
            runnable_ref_uri = scorer_object_ref_uri or score_call.op_name
            score_results = score_call.output

            return self._add_runnable_feedback(
                weave_ref_uri=weave_ref_uri,
                output=score_results,
                call_ref_uri=scorer_call_ref_uri,
                runnable_ref_uri=runnable_ref_uri,
            )

        return self.future_executor.defer(send_score_call)

    @trace_sentry.global_trace_sentry.watch()
    def _add_runnable_feedback(
        self,
        *,
        weave_ref_uri: str,
        output: Any,
        call_ref_uri: str,
        runnable_ref_uri: str,
        # , supervision: dict
    ) -> str:
        """(Private) Low-level, non object-oriented method for adding a score to a call.

        Outstanding questions:
        - Should we somehow include supervision (ie. the ground truth) in the payload?
        """
        # Parse the refs (acts as validation)
        call_ref = parse_uri(weave_ref_uri)
        if not isinstance(call_ref, CallRef):
            raise TypeError(f"Invalid call ref: {weave_ref_uri}")
        scorer_call_ref = parse_uri(call_ref_uri)
        if not isinstance(scorer_call_ref, CallRef):
            raise TypeError(f"Invalid scorer call ref: {call_ref_uri}")
        runnable_ref = parse_uri(runnable_ref_uri)
        if not isinstance(runnable_ref, (OpRef, ObjectRef)):
            raise TypeError(f"Invalid scorer op ref: {runnable_ref_uri}")

        # Prepare the result payload - we purposely do not map to refs here
        # because we prefer to have the raw data.
        results_json = to_json(output, self._project_id(), self)

        # # Prepare the supervision payload

        payload = {
            "output": results_json,
        }

        freq = FeedbackCreateReq(
            project_id=self._project_id(),
            weave_ref=weave_ref_uri,
            feedback_type=RUNNABLE_FEEDBACK_TYPE_PREFIX + "." + runnable_ref.name,
            payload=payload,
            runnable_ref=runnable_ref_uri,
            call_ref=call_ref_uri,
        )
        response = self.server.feedback_create(freq)

        return response.id

    ################# Object Saving ##################
    # `_save_object` is the top level entry point for saving data to the weave server.
    # `_save_nested_objects` is a recursive method to dispatch saving of nested objects.
    #  it is called by `_save_object` above, as well as `create_call` and `finish_call`
    #  since we don't save the entire dictionary, but rather want to save any nested objects
    # `_save_object_basic` is the lowest level object saving logic which:
    #  - serializes the object to json
    #  - calls the server to save the object
    #  - creates an ObjectRef and attaches it to the object
    # `_save_op` and `_save_table` are the sister functions to `_save_object_basic`
    #  but for Ops and Tables respectively.

    @trace_sentry.global_trace_sentry.watch()
    def _save_object(self, val: Any, name: str, branch: str = "latest") -> ObjectRef:
        """Save an object to the weave server and return it's Ref. This is the top
        level entry point for saving any data to the weave server. Importantly, it
        will also save all children objects that are "Refable".

        Args:
            val: The object to save.
            name: The name to save the object under.
            branch: The branch to save the object under. Defaults to "latest".

        Returns:
            An ObjectRef to the saved object.
        """
        if isinstance(val, WeaveTable):
            # TODO: Probably should error here
            pass

        # If it's an Op, use the Op saving logic
        if is_op(val):
            # TODO: Probably should call _save_op directly here (or error)
            pass

        # Step 1: Recursively save all nested objects
        self._save_nested_objects(val, name=name)

        # Step 2: Save the object itself
        return self._save_object_basic(val, name, branch)

    @trace_sentry.global_trace_sentry.watch()
    def _save_nested_objects(self, obj: Any, name: str | None = None) -> Any:
        """Recursively visits all values, ensuring that any "Refable" objects are
        saved and reffed.
        As of this writing, the only "Refable" objects are instances of:
        - weave.flow.obj.Object
        - weave.trace.op.Op
        - weave.trace.Table
        - weave.trace.vals.WeaveTable
        This procedure is a bit complicated, so it is worth making the details explicit:
        1. If the `obj` value already has a `ref`:
            - If the ref is to the current project, do nothing.
            - If the ref is to a different project, remove it. (to avoid cross-project references)
        2. If the `obj` value can be "reffed" (according to one of the above cases), invoke
            the appropriate "save" function for that type of object, and attach the ref result to `obj`.
            - `_save_object_basic` (for `weave.flow.obj.Object` instances)
            - `_save_op` (for `weave.trace.op.Op` instances)
            - `_save_table` (for `weave.trace.Table` and `weave.trace.vals.WeaveTable` instances)
        3. Otherwise, traverse all values within `obj` recursively, applying the above logic to each value.
        Important notes to developers: This method does not return anything - it _mutates_ the
        values that it traverses (specifically, it attaches `ref` values to them)

        Important: This method calls low level save methods directly - causing network events. Until
        these are backgrounded, they should not be invoked from inside a critical path.
        """
        # Base case: if the object is already refed
        #  - if the ref is to a different project, remove it
        #  - if the ref is to the current project, do nothing
        if (ref := get_ref(obj)) is not None:
            if ALLOW_MIXED_PROJECT_REFS:
                return
            # Check if existing ref is to current project, if not,
            # remove the ref and recreate it in the current project
            if ref.project == self.project:
                return
            remove_ref(obj)
        # Must defer import here to avoid circular import
        from weave.flow.obj import Object

        # Case 1: Object:
        # Here we recurse into each of the properties of the object
        # and save them, and then save the object itself.
        if isinstance(obj, Object):
            obj_rec = pydantic_object_record(obj)
            for v in obj_rec.__dict__.values():
                self._save_nested_objects(v)
            ref = self._save_object_basic(obj_rec, name or get_obj_name(obj_rec))
            # Personally, i think we should be passing `obj` into _save_object_basic,
            # and letting `to_json` handle converting the pydantic object into a jsonable object
            # but that might have unintended consequences. As a result, we break the
            # typical pattern and explicitly set the ref here.
            set_ref(obj, ref)

        # Case 2: Op:
        # Here we save the op itself.
        elif is_op(obj):
            # Ref is attached in here
            self._save_op(obj)

        # Case 3: Table
        elif isinstance(obj, Table):
            self._save_table(obj)

        # Case 4: WeaveTable
        elif isinstance(obj, WeaveTable):
            self._save_table(obj)

        # Special case: Custom recursive handling for WeaveObject with rows
        # TODO: Kinda hacky way to dispatching Dataset with rows: Table
        elif isinstance(obj, WeaveObject) and hasattr(obj, "rows"):
            self._save_nested_objects(obj.rows)

        # Recursive traversal of other pydantic objects
        elif isinstance(obj, (pydantic.BaseModel, pydantic.v1.BaseModel)):
            obj_rec = pydantic_object_record(obj)
            for v in obj_rec.__dict__.values():
                self._save_nested_objects(v)

        # Recursive traversal of other dataclasses
        elif dataclasses.is_dataclass(obj) and not isinstance(obj, Ref):
            obj_rec = dataclass_object_record(obj)
            for v in obj_rec.__dict__.values():
                self._save_nested_objects(v)

        # Recursive traversal of python structures
        elif isinstance_namedtuple(obj):
            for v in obj._asdict().values():
                self._save_nested_objects(v)
        elif isinstance(obj, (list, tuple)):
            for v in obj:
                self._save_nested_objects(v)
        elif isinstance(obj, dict):
            for v in obj.values():
                self._save_nested_objects(v)

    @trace_sentry.global_trace_sentry.watch()
    def _save_object_basic(
        self, val: Any, name: str | None = None, branch: str = "latest"
    ) -> ObjectRef:
        """Directly saves an object to the weave server and attach
        the ref to the object. This is the lowest level object saving logic.
        """
        orig_val = val

        # The WeaveTable case is special because object saving happens inside
        # _save_object_nested and it has a special table_ref -- skip it here.
        if getattr(val, "_is_dirty", False) and not isinstance(val, WeaveTable):
            val.ref = None

        val = map_to_refs(val)
        if isinstance(val, ObjectRef):
            if ALLOW_MIXED_PROJECT_REFS:
                return val
            # Check if existing ref is to current project, if not,
            # remove the ref and recreate it in the current project
            if val.project == self.project and val.entity == self.entity:
                return val
            val = orig_val

        if name is None:
            serializer = get_serializer_for_obj(val)
            if serializer:
                name = serializer.id()

        if name is None:
            raise ValueError("Name must be provided for object saving")

        name = sanitize_object_name(name)

        def send_obj_create() -> ObjCreateRes:
            # `to_json` is mostly fast, except for CustomWeaveTypes
            # which incur network costs to serialize the payload
            json_val = to_json(val, self._project_id(), self)
            req = ObjCreateReq(
                obj=ObjSchemaForInsert(
                    project_id=self.entity + "/" + self.project,
                    object_id=name,
                    val=json_val,
                )
            )
            return self.server.obj_create(req)

        res_future: Future[ObjCreateRes] = self.future_executor.defer(send_obj_create)
        digest_future: Future[str] = self.future_executor.then(
            [res_future], lambda res: res[0].digest
        )

        ref: Ref
        if is_op(orig_val):
            ref = OpRef(self.entity, self.project, name, digest_future)
        else:
            ref = ObjectRef(self.entity, self.project, name, digest_future)

        # Attach the ref to the object
        try:
            set_ref(orig_val, ref)
        except Exception:
            # Don't worry if we can't set the ref.
            # This can happen for primitive types that don't have __dict__
            pass

        return ref

    @trace_sentry.global_trace_sentry.watch()
    def _save_op(self, op: Op, name: str | None = None) -> ObjectRef:
        """
        Saves an Op to the weave server and returns the Ref. This is the sister
        function to _save_object_basic, but for Ops
        """
        if name is None:
            name = op.name

        return self._save_object_basic(op, name)

    @trace_sentry.global_trace_sentry.watch()
    def _save_table(self, table: Table | WeaveTable) -> TableRef:
        """Saves a Table to the weave server and returns the TableRef.
        This is the sister function to _save_object_basic but for Tables.
        """
        # Skip saving the table if it is already persisted.
        if isinstance(table, WeaveTable) and table.table_ref is not None:
            return table.table_ref

        def send_table_create() -> TableCreateRes:
            rows = to_json(table.rows, self._project_id(), self)
            req = TableCreateReq(
                table=TableSchemaForInsert(project_id=self._project_id(), rows=rows)
            )
            return self.server.table_create(req)

        res_future: Future[TableCreateRes] = self.future_executor.defer(
            send_table_create
        )

        digest_future: Future[str] = self.future_executor.then(
            [res_future], lambda res: res[0].digest
        )
        row_digests_future: Future[list[str]] = self.future_executor.then(
            [res_future], lambda res: res[0].row_digests
        )

        table_ref = TableRef(
            self.entity, self.project, digest_future, row_digests_future
        )

        table.ref = table_ref

        if isinstance(table, WeaveTable):
            table.table_ref = table_ref

        return table_ref

    def _append_to_table(self, table_digest: str, rows: list[dict]) -> WeaveTable:
        payloads = [TableAppendSpecPayload(row=row) for row in rows]
        table_update_req = TableUpdateReq(
            project_id=self._project_id(),
            base_digest=table_digest,
            updates=[TableAppendSpec(append=payload) for payload in payloads],
        )
        res = self.server.table_update(table_update_req)
        return WeaveTable(
            table_ref=TableRef(
                entity=self.entity,
                project=self.project,
                _digest=res.digest,
            ),
            server=self.server,
        )

    ################ Internal Helpers ################

    def _ref_is_own(self, ref: Ref) -> bool:
        return isinstance(ref, Ref)

    def _project_id(self) -> str:
        return f"{self.entity}/{self.project}"

    @trace_sentry.global_trace_sentry.watch()
    def _op_calls(self, op: Op) -> CallsIter:
        op_ref = get_ref(op)
        if op_ref is None:
            raise ValueError(f"Can't get runs for unpublished op: {op}")
        return self.get_calls(filter=CallsFilter(op_names=[op_ref.uri()]))

    @trace_sentry.global_trace_sentry.watch()
    def _objects(self, filter: ObjectVersionFilter | None = None) -> list[ObjSchema]:
        if not filter:
            filter = ObjectVersionFilter()
        else:
            filter = filter.model_copy()
        filter = cast(ObjectVersionFilter, filter)
        filter.is_op = False

        response = self.server.objs_query(
            ObjQueryReq(
                project_id=self._project_id(),
                filter=filter,
            )
        )
        return response.objs

    @trace_sentry.global_trace_sentry.watch()
    def _set_call_display_name(
        self, call: Call, display_name: str | None = None
    ) -> None:
        # Removing call display name, use "" for db representation
        if display_name is None:
            display_name = ""
        self.server.call_update(
            CallUpdateReq(
                project_id=self._project_id(),
                call_id=call.id,
                display_name=elide_display_name(display_name),
            )
        )

    def _remove_call_display_name(self, call: Call) -> None:
        self._set_call_display_name(call, None)

    def _ref_output_of(self, ref: ObjectRef) -> Call | None:
        raise NotImplementedError()

    def _op_runs(self, op_def: Op) -> Sequence[Call]:
        raise NotImplementedError()

    def _ref_uri(self, name: str, version: str, path: str) -> str:
        return ObjectRef(self.entity, self.project, name, version).uri()

    def _send_file_create(self, req: FileCreateReq) -> Future[FileCreateRes]:
        cached_res = self.send_file_cache.get(req)
        if cached_res:
            return cached_res

        if self.future_executor_fastlane:
            # If we have a separate upload worker pool, use it
            res = self.future_executor_fastlane.defer(self.server.file_create, req)
        else:
            res = self.future_executor.defer(self.server.file_create, req)

        self.send_file_cache.put(req, res)
        return res

    @cached_property
    def inference_models(self) -> InferenceModels:
        return InferenceModels(self)

    @cached_property
    def chat(self) -> Chat:
        return Chat(self)

    @property
    def num_outstanding_jobs(self) -> int:
        """
        Returns the total number of pending jobs across all executors and the server.

        This property can be used to check the progress of background tasks
        without blocking the main thread.

        Returns:
            int: The total number of pending jobs
        """
        total = self.future_executor.num_outstanding_futures
        if self.future_executor_fastlane:
            total += self.future_executor_fastlane.num_outstanding_futures

        # Add call batch uploads if available
        if self._server_call_processor:
            total += self._server_call_processor.num_outstanding_jobs
        return total

    def finish(
        self,
        use_progress_bar: bool = True,
        callback: Callable[[FlushStatus], None] | None = None,
    ) -> None:
        """
        Flushes all background tasks to ensure they are processed.

        This method blocks until all currently enqueued jobs are processed,
        displaying a progress bar to show the status of the pending tasks.
        It ensures parallel processing during main thread execution and can
        improve performance when user code completes before data has been
        uploaded to the server.

        Args:
            use_progress_bar: Whether to display a progress bar during flush.
                              Set to False for environments where a progress bar
                              would not render well (e.g., CI environments).
            callback: Optional callback function that receives status updates.
                      Overrides use_progress_bar.
        """
        if use_progress_bar and callback is None:
            from weave.trace.client_progress_bar import create_progress_bar_callback

            callback = create_progress_bar_callback()

        if callback is not None:
            self._flush_with_callback(callback=callback)
        else:
            self._flush()

    def flush(self) -> None:
        """Flushes background asynchronous tasks, safe to call multiple times."""
        self._flush()

    def _flush_with_callback(
        self,
        callback: Callable[[FlushStatus], None],
        refresh_interval: float = 0.1,
    ) -> None:
        """Used to wait until all currently enqueued jobs are processed.

        Args:
            callback: Optional callback function that receives status updates.
            refresh_interval: Time in seconds between status updates.
        """
        # Initialize tracking variables
        prev_job_counts = self._get_pending_jobs()

        total_completed = 0
        while self._has_pending_jobs():
            current_job_counts = self._get_pending_jobs()

            # If new jobs were added, update the total
            if (
                current_job_counts["total_jobs"]
                > prev_job_counts["total_jobs"] - total_completed
            ):
                new_jobs = current_job_counts["total_jobs"] - (
                    prev_job_counts["total_jobs"] - total_completed
                )
                prev_job_counts["total_jobs"] += new_jobs

            # Calculate completed jobs since last update
            main_completed = max(
                0, prev_job_counts["main_jobs"] - current_job_counts["main_jobs"]
            )
            fastlane_completed = max(
                0,
                prev_job_counts["fastlane_jobs"] - current_job_counts["fastlane_jobs"],
            )
            call_processor_completed = max(
                0,
                prev_job_counts["call_processor_jobs"]
                - current_job_counts["call_processor_jobs"],
            )
            completed_this_iteration = (
                main_completed + fastlane_completed + call_processor_completed
            )

            if completed_this_iteration > 0:
                total_completed += completed_this_iteration

            status = FlushStatus(
                job_counts=current_job_counts,
                completed_since_last_update=completed_this_iteration,
                total_completed=total_completed,
                max_total_jobs=prev_job_counts["total_jobs"],
                has_pending_jobs=True,
            )

            callback(status)

            # Store current counts for next iteration
            prev_job_counts = current_job_counts

            # Sleep briefly to allow background threads to make progress
            time.sleep(refresh_interval)

        # Do the actual flush
        self._flush()

        # Final callback with no pending jobs
        final_status = FlushStatus(
            job_counts=PendingJobCounts(
                main_jobs=0,
                fastlane_jobs=0,
                call_processor_jobs=0,
                total_jobs=0,
            ),
            completed_since_last_update=0,
            total_completed=total_completed,
            max_total_jobs=prev_job_counts["total_jobs"],
            has_pending_jobs=False,
        )
        callback(final_status)

    def _flush(self) -> None:
        """Used to wait until all currently enqueued jobs are processed."""
        if not self.future_executor._in_thread_context.get():
            self.future_executor.flush()
        if self.future_executor_fastlane:
            self.future_executor_fastlane.flush()
        if self._server_call_processor:
            self._server_call_processor.stop_accepting_new_work_and_flush_queue()
            # Restart call processor processing thread after flushing
            self._server_call_processor.accept_new_work()

    def _get_pending_jobs(self) -> PendingJobCounts:
        """Get the current number of pending jobs for each type.

        Returns:
            PendingJobCounts:
                - main_jobs: Number of pending jobs in the main executor
                - fastlane_jobs: Number of pending jobs in the fastlane executor
                - call_processor_jobs: Number of pending jobs in the call processor
                - total_jobs: Total number of pending jobs
        """
        main_jobs = self.future_executor.num_outstanding_futures
        fastlane_jobs = 0
        if self.future_executor_fastlane:
            fastlane_jobs = self.future_executor_fastlane.num_outstanding_futures
        call_processor_jobs = 0
        if self._server_call_processor:
            call_processor_jobs = self._server_call_processor.num_outstanding_jobs

        return PendingJobCounts(
            main_jobs=main_jobs,
            fastlane_jobs=fastlane_jobs,
            call_processor_jobs=call_processor_jobs,
            total_jobs=main_jobs + fastlane_jobs + call_processor_jobs,
        )

    def _has_pending_jobs(self) -> bool:
        """Check if there are any pending jobs.

        Returns:
            True if there are pending jobs, False otherwise.
        """
        return self._get_pending_jobs()["total_jobs"] > 0


class PendingJobCounts(TypedDict):
    """Counts of pending jobs for each type."""

    main_jobs: int
    fastlane_jobs: int
    call_processor_jobs: int
    total_jobs: int


class FlushStatus(TypedDict):
    """Status information about the current flush operation."""

    # Current job counts
    job_counts: PendingJobCounts

    # Tracking of completed jobs
    completed_since_last_update: int
    total_completed: int

    # Maximum number of jobs seen during this flush operation
    max_total_jobs: int

    # Whether there are any pending jobs
    has_pending_jobs: bool


def get_parallelism_settings() -> tuple[int | None, int | None]:
    total_parallelism = client_parallelism()

    # if user has explicitly set 0 or 1 for total parallelism,
    # don't use fastlane executor
    if total_parallelism is not None and total_parallelism <= 1:
        return total_parallelism, 0

    # if total_parallelism is None, calculate it
    if total_parallelism is None:
        total_parallelism = min(32, (os.cpu_count() or 1) + 4)

    # use 50/50 split between main and fastlane
    parallelism_main = int(total_parallelism * (1 - BACKGROUND_PARALLELISM_MIX))
    parallelism_fastlane = total_parallelism - parallelism_main

    return parallelism_main, parallelism_fastlane


def _safe_get_wandb_run() -> wandb.sdk.wandb_run.Run | None:
    # Check if wandb is installed.  This will pass even if wandb is not installed
    # if there is a wandb directory in the user's current directory, so the
    # second check is required.
    try:
        import wandb
    except (ImportError, ModuleNotFoundError):
        return None

    # If a wandb directory exists, but wandb is installed, `wandb.run` will raise
    # AttributeError.  This is an artifact of how python handles imports.
    try:
        wandb_run = wandb.run
    except AttributeError:
        return None

    return wandb_run


def safe_current_wb_run_id() -> str | None:
    wandb_run = _safe_get_wandb_run()
    if wandb_run is None:
        return None

    return f"{wandb_run.entity}/{wandb_run.project}/{wandb_run.id}"


def safe_current_wb_run_step() -> int | None:
    wandb_run = _safe_get_wandb_run()
    if wandb_run is None:
        return None
    try:
        return int(wandb_run.step)
    except Exception:
        return None


def check_wandb_run_matches(
    wandb_run_id: str | None, weave_entity: str, weave_project: str
) -> None:
    if wandb_run_id:
        # ex: "entity/project/run_id"
        wandb_entity, wandb_project, _ = wandb_run_id.split("/")
        if wandb_entity != weave_entity or wandb_project != weave_project:
            raise ValueError(
                f'Project Mismatch: weave and wandb must be initialized using the same project. Found wandb.init targeting project "{wandb_entity}/{wandb_project}" and weave.init targeting project "{weave_entity}/{weave_project}". To fix, please use the same project for both library initializations.'
            )


def _build_anonymous_op(name: str, config: dict[str, Any] | None = None) -> Op:
    if config is None:

        def op_fn(*args, **kwargs):  # type: ignore
            # Code-capture unavailable for this op
            pass

    else:

        def op_fn(*args, **kwargs):  # type: ignore
            # Code-capture unavailable for this op
            op_config = config

    op_fn.__name__ = name
    op = op_deco(op_fn)
    op = as_op(op)
    op.name = name
    return op


def redact_sensitive_keys(obj: Any) -> Any:
    # We should NEVER mutate reffed objects.
    #
    # 1. This code builds new objects that no longer have refs
    # 2. Even if we did an in-place edit, that would invalidate the ref (since
    # the ref is to the object's digest)
    if get_ref(obj):
        return obj

    if isinstance(obj, dict):
        dict_res = {}
        for k, v in obj.items():
            if isinstance(k, str) and should_redact(k):
                dict_res[k] = REDACTED_VALUE
            else:
                dict_res[k] = redact_sensitive_keys(v)
        return dict_res

    elif isinstance(obj, list):
        list_res = []
        for v in obj:
            list_res.append(redact_sensitive_keys(v))
        return list_res

    elif isinstance(obj, tuple):
        tuple_res = []
        for v in obj:
            tuple_res.append(redact_sensitive_keys(v))
        return tuple(tuple_res)

    return obj


def sanitize_object_name(name: str) -> str:
    # Replaces any non-alphanumeric characters with a single dash and removes
    # any leading or trailing dashes. This is more restrictive than the DB
    # constraints and can be relaxed if needed.
    res = re.sub(r"([._-]{2,})+", "-", re.sub(r"[^\w._]+", "-", name)).strip("-_")
    if not res:
        raise ValueError(f"Invalid object name: {name}")
    if len(res) > MAX_OBJECT_NAME_LENGTH:
        res = res[:MAX_OBJECT_NAME_LENGTH]
    return res


def elide_display_name(name: str) -> str:
    if len(name) > MAX_DISPLAY_NAME_LENGTH:
        log_once(
            logger.warning,
            f"Display name {name} is longer than {MAX_DISPLAY_NAME_LENGTH} characters.  It will be truncated!",
        )
        return name[: MAX_DISPLAY_NAME_LENGTH - 3] + "..."
    return name


__docspec__ = [WeaveClient, Call, CallsIter]<|MERGE_RESOLUTION|>--- conflicted
+++ resolved
@@ -642,83 +642,6 @@
 RESERVED_SUMMARY_USAGE_KEY = "usage"
 RESERVED_SUMMARY_STATUS_COUNTS_KEY = "status_counts"
 
-
-<<<<<<< HEAD
-class WeaveKeyDict(dict):
-    """A dict representing the 'weave' subdictionary of a call's attributes.
-
-    This dictionary is not intended to be set directly.
-    """
-
-    def __setitem__(self, key: Any, value: Any) -> None:
-        raise KeyError("Cannot modify `weave` dict directly -- for internal use only!")
-
-    def unwrap(self) -> dict:
-        return dict(self)
-
-
-class AttributesDict(dict):
-    """A dict representing the attributes of a call.
-
-    The ``weave`` key is reserved for internal use and cannot be set directly.
-    Attributes become immutable once the call is created. Any attempt to modify
-    the dictionary after call start will raise :class:`TypeError`. Use the
-    :func:`weave.attributes` context manager or the ``attributes`` parameter of
-    :meth:`WeaveClient.create_call` to supply metadata before the call begins.
-    """
-
-    def __init__(self, **kwargs: Any) -> None:
-        super().__init__()
-        dict.__setitem__(self, "weave", WeaveKeyDict())
-
-        self._frozen = False
-
-        if kwargs:
-            for key, value in kwargs.items():
-                if key == "weave":
-                    if isinstance(value, dict):
-                        for subkey, subvalue in value.items():
-                            self._set_weave_item(subkey, subvalue)
-                else:
-                    self[key] = value
-
-    def freeze(self) -> None:
-        self._frozen = True
-
-    def __setitem__(self, key: Any, value: Any) -> None:
-        if self.__dict__.get("_frozen", False):
-            raise TypeError("Cannot modify attributes after call start")
-        if key == "weave":
-            raise KeyError("Cannot set 'weave' directly -- for internal use only!")
-        super().__setitem__(key, value)
-
-    def __delitem__(self, key: Any) -> None:
-        if self.__dict__.get("_frozen", False):
-            raise TypeError("Cannot modify attributes after call start")
-        super().__delitem__(key)
-
-    def update(self, *args: Any, **kwargs: Any) -> None:  # type: ignore[override]
-        if self.__dict__.get("_frozen", False):
-            raise TypeError("Cannot modify attributes after call start")
-        for k, v in dict(*args, **kwargs).items():
-            self[k] = v
-
-    def _set_weave_item(self, subkey: Any, value: Any) -> None:
-        """Internal method to set items in the 'weave' subdictionary."""
-        dict.__setitem__(self["weave"], subkey, value)
-
-    def __repr__(self) -> str:
-        return f"{self.__class__.__name__}({super().__repr__()})"
-
-    def unwrap(self) -> dict:
-        unwrapped = dict(self)
-        if "weave" in unwrapped and isinstance(unwrapped["weave"], WeaveKeyDict):
-            unwrapped["weave"] = unwrapped["weave"].unwrap()
-        return unwrapped
-
-
-=======
->>>>>>> f27cf54c
 BACKGROUND_PARALLELISM_MIX = 0.5
 # This size is correlated with the maximum single row insert size
 # in clickhouse, which is currently unavoidable.
