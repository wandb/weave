import dataclasses
import datetime
import logging
import platform
import re
import sys
import typing
from concurrent.futures import Future
from functools import lru_cache
from pathlib import Path
from typing import Any, Callable, Dict, Iterator, Optional, Sequence, Union

import pydantic
from requests import HTTPError

from weave import version
from weave.trace import trace_sentry, urls
from weave.trace.concurrent.futures import FutureExecutor
from weave.trace.context import call_context
from weave.trace.context import weave_client_context as weave_client_context
from weave.trace.exception import exception_to_json_str
from weave.trace.feedback import FeedbackQuery, RefFeedbackQuery
from weave.trace.feedback_types.score import SCORE_TYPE_NAME, ScoreTypePayload
from weave.trace.object_record import (
    ObjectRecord,
    dataclass_object_record,
    pydantic_object_record,
)
from weave.trace.op import Op, as_op, is_op, maybe_unbind_method
from weave.trace.op import op as op_deco
from weave.trace.refs import (
    CallRef,
    ObjectRef,
    OpRef,
    Ref,
    TableRef,
    parse_op_uri,
    parse_uri,
)
from weave.trace.sanitize import REDACT_KEYS, REDACTED_VALUE
from weave.trace.serialize import from_json, isinstance_namedtuple, to_json
from weave.trace.serializer import get_serializer_for_obj
from weave.trace.settings import client_parallelism, should_convert_paths_to_images
from weave.trace.table import Table
from weave.trace.util import deprecated
from weave.trace.vals import WeaveObject, WeaveTable, make_trace_obj
from weave.trace_server.ids import generate_id
from weave.trace_server.trace_server_interface import (
    CallEndReq,
    CallSchema,
    CallsDeleteReq,
    CallsFilter,
    CallsQueryReq,
    CallStartReq,
    CallUpdateReq,
    CostCreateInput,
    CostCreateReq,
    CostCreateRes,
    CostPurgeReq,
    CostQueryOutput,
    CostQueryReq,
    EndedCallSchemaForInsert,
    FeedbackCreateReq,
    FileCreateReq,
    FileCreateRes,
    ObjCreateReq,
    ObjCreateRes,
    ObjectVersionFilter,
    ObjQueryReq,
    ObjReadReq,
    ObjSchema,
    ObjSchemaForInsert,
    Query,
    RefsReadBatchReq,
    StartedCallSchemaForInsert,
    TableCreateReq,
    TableCreateRes,
    TableSchemaForInsert,
    TraceServerInterface,
)
from weave.trace_server_bindings.remote_http_trace_server import RemoteHTTPTraceServer
from weave.type_serializers.Image.image import (
    EncodedImage,
    PathImage,
    is_base64_image,
    is_local_image,
    is_remote_image,
)

# Controls if objects can have refs to projects not the WeaveClient project.
# If False, object refs with with mismatching projects will be recreated.
# If True, use existing ref to object in other project.
ALLOW_MIXED_PROJECT_REFS = False


logger = logging.getLogger(__name__)


def dataclasses_asdict_one_level(obj: Any) -> typing.Dict[str, Any]:
    # dataclasses.asdict is recursive. We don't want that when json encoding
    return {f.name: getattr(obj, f.name) for f in dataclasses.fields(obj)}


# TODO: unused


def get_obj_name(val: Any) -> str:
    name = getattr(val, "name", None)
    if name is None:
        if isinstance(val, ObjectRecord):
            name = val._class_name
        else:
            name = f"{val.__class__.__name__}"
    if not isinstance(name, str):
        raise ValueError(f"Object's name attribute is not a string: {name}")
    return name


def get_ref(obj: Any) -> Optional[ObjectRef]:
    return getattr(obj, "ref", None)


def remove_ref(obj: Any) -> None:
    if get_ref(obj) is not None:
        if "ref" in obj.__dict__:  # for methods
            obj.__dict__["ref"] = None
        else:
            obj.ref = None


def set_ref(obj: Any, ref: Optional[Ref]) -> None:
    """Try to set the ref on "any" object.

    We use increasingly complex methods to try to set the ref
    to support different kinds of objects. This will still
    fail for python primitives, but those can't be traced anyway.
    """
    try:
        obj.ref = ref
    except:
        try:
            setattr(obj, "ref", ref)
        except:
            try:
                obj.__dict__["ref"] = ref
            except:
                raise ValueError(f"Failed to set ref on object of type {type(obj)}")


def _get_direct_ref(obj: Any) -> Optional[Ref]:
    if isinstance(obj, WeaveTable):
        # TODO: this path is odd. We want to use table_ref when serializing
        # which is the direct ref to the table. But .ref on WeaveTable is
        # the "container ref", ie a ref to the root object that the WeaveTable
        # is within, with extra pointing to the table.
        return obj.table_ref
    return getattr(obj, "ref", None)


def map_to_refs(obj: Any) -> Any:
    if isinstance(obj, Ref):
        return obj
    if ref := _get_direct_ref(obj):
        return ref

    if isinstance(obj, ObjectRecord):
        return obj.map_values(map_to_refs)
    elif isinstance(obj, (pydantic.BaseModel, pydantic.v1.BaseModel)):
        obj_record = pydantic_object_record(obj)
        return obj_record.map_values(map_to_refs)
    elif dataclasses.is_dataclass(obj):
        obj_record = dataclass_object_record(obj)
        return obj_record.map_values(map_to_refs)
    elif isinstance(obj, Table):
        return obj.ref
    elif isinstance(obj, WeaveTable):
        return obj.ref
    elif isinstance(obj, list):
        return [map_to_refs(v) for v in obj]
    elif isinstance(obj, dict):
        return {k: map_to_refs(v) for k, v in obj.items()}

    # This path should only be reached if the object is both:
    # 1. A `WeaveObject`; and
    # 2. Has been dirtied (edited in any way), causing obj.ref=None
    elif isinstance(obj, WeaveObject):
        return map_to_refs(obj._val)

    return obj


@dataclasses.dataclass
class Call:
    """A Call represents a single operation that was executed as part of a trace."""

    _op_name: Union[str, Future[str]]
    trace_id: str
    project_id: str
    parent_id: Optional[str]
    inputs: dict
    id: Optional[str] = None
    output: Any = None
    exception: Optional[str] = None
    summary: Optional[dict] = None
    display_name: Optional[Union[str, Callable[["Call"], str]]] = None
    attributes: Optional[dict] = None
    started_at: Optional[datetime.datetime] = None
    ended_at: Optional[datetime.datetime] = None
    deleted_at: Optional[datetime.datetime] = None
    # These are the live children during logging
    _children: list["Call"] = dataclasses.field(default_factory=list)

    _feedback: Optional[RefFeedbackQuery] = None

    @property
    def op_name(self) -> str:
        if isinstance(self._op_name, Future):
            self.__dict__["_op_name"] = self._op_name.result()

        if not isinstance(self._op_name, str):
            raise Exception(f"Call op_name is not a string: {self._op_name}")

        return self._op_name

    @property
    def func_name(self) -> str:
        """
        The decorated function's name that produced this call.

        This is different from `op_name` which is usually the ref of the op.
        """
        if self.op_name.startswith("weave:///"):
            ref = parse_op_uri(self.op_name)
            return ref.name

        return self.op_name

    @property
    def feedback(self) -> RefFeedbackQuery:
        if not self.id:
            raise ValueError("Can't get feedback for call without ID")
        if self._feedback is None:
            project_parts = self.project_id.split("/")
            if len(project_parts) != 2:
                raise ValueError(f"Invalid project_id: {self.project_id}")
            entity, project = project_parts
            weave_ref = CallRef(entity, project, self.id)
            self._feedback = RefFeedbackQuery(weave_ref.uri())
        return self._feedback

    @property
    def ui_url(self) -> str:
        project_parts = self.project_id.split("/")
        if len(project_parts) != 2:
            raise ValueError(f"Invalid project_id: {self.project_id}")
        entity, project = project_parts
        if not self.id:
            raise ValueError("Can't get URL for call without ID")
        return urls.redirect_call(entity, project, self.id)

    @property
    def ref(self) -> CallRef:
        entity, project = self.project_id.split("/")
        if not self.id:
            raise ValueError("Can't get ref for call without ID")
        return CallRef(entity, project, self.id)

    # These are the children if we're using Call at read-time
    def children(self) -> "CallsIter":
        client = weave_client_context.require_weave_client()
        if not self.id:
            raise ValueError("Can't get children of call without ID")
        return CallsIter(
            client.server,
            self.project_id,
            CallsFilter(parent_ids=[self.id]),
        )

    def delete(self) -> bool:
        """Delete the call."""
        client = weave_client_context.require_weave_client()
        return client.delete_call(call=self)

    def set_display_name(self, name: Optional[str]) -> None:
        """
        Set the display name for the call.

        Args:
            name: The display name to set for the call.

        Example:

        ```python
        result, call = my_function.call("World")
        call.set_display_name("My Custom Display Name")
        ```
        """
        if name == "":
            raise ValueError(
                "Display name cannot be empty. To remove the display_name, set name=None or use remove_display_name."
            )
        if name == self.display_name:
            return
        client = weave_client_context.require_weave_client()
        client._set_call_display_name(call=self, display_name=name)
        self.display_name = name

    def remove_display_name(self) -> None:
        self.set_display_name(None)


class CallsIter:
    server: TraceServerInterface
    filter: CallsFilter
    include_costs: bool

    def __init__(
        self,
        server: TraceServerInterface,
        project_id: str,
        filter: CallsFilter,
        include_costs: bool = False,
    ) -> None:
        self.server = server
        self.project_id = project_id
        self.filter = filter
        self._page_size = 1000
        self.include_costs = include_costs

    # seems like this caching should be on the server, but it's here for now...
    @lru_cache
    def _fetch_page(self, index: int) -> list[CallSchema]:
        # caching in here means that any other CallsIter objects would also
        # benefit from the cache
        response = self.server.calls_query(
            CallsQueryReq(
                project_id=self.project_id,
                filter=self.filter,
                offset=index * self._page_size,
                limit=self._page_size,
                include_costs=self.include_costs,
            )
        )
        return response.calls

    def _get_one(self, index: int) -> WeaveObject:
        if index < 0:
            raise IndexError("Negative indexing not supported")

        page_index = index // self._page_size
        page_offset = index % self._page_size

        calls = self._fetch_page(page_index)
        if page_offset >= len(calls):
            raise IndexError(f"Index {index} out of range")

        call = calls[page_offset]
        entity, project = self.project_id.split("/")
        return make_client_call(entity, project, call, self.server)

    def _get_slice(self, key: slice) -> Iterator[WeaveObject]:
        if (start := key.start or 0) < 0:
            raise ValueError("Negative start not supported")
        if (stop := key.stop) is not None and stop < 0:
            raise ValueError("Negative stop not supported")
        if (step := key.step or 1) < 0:
            raise ValueError("Negative step not supported")

        i = start
        while stop is None or i < stop:
            try:
                yield self._get_one(i)
            except IndexError:
                break
            i += step

    def __getitem__(
        self, key: Union[slice, int]
    ) -> Union[WeaveObject, list[WeaveObject]]:
        if isinstance(key, slice):
            return list(self._get_slice(key))
        return self._get_one(key)

    def __iter__(self) -> typing.Iterator[WeaveObject]:
        return self._get_slice(slice(0, None, 1))


def make_client_call(
    entity: str, project: str, server_call: CallSchema, server: TraceServerInterface
) -> WeaveObject:
    output = server_call.output
    call = Call(
        _op_name=server_call.op_name,
        project_id=server_call.project_id,
        trace_id=server_call.trace_id,
        parent_id=server_call.parent_id,
        id=server_call.id,
        inputs=from_json(server_call.inputs, server_call.project_id, server),
        output=from_json(output, server_call.project_id, server),
        summary=dict(server_call.summary) if server_call.summary is not None else None,
        display_name=server_call.display_name,
        attributes=server_call.attributes,
        started_at=server_call.started_at,
        ended_at=server_call.ended_at,
        deleted_at=server_call.deleted_at,
    )
    if call.id is None:
        raise ValueError("Call ID is None")
    return WeaveObject(call, CallRef(entity, project, call.id), server, None)


def sum_dict_leaves(dicts: list[dict]) -> dict:
    # dicts is a list of dictionaries, that may or may not
    # have nested dictionaries. Sum all the leaves that match
    result: dict = {}
    for d in dicts:
        for k, v in d.items():
            if isinstance(v, dict):
                result[k] = sum_dict_leaves([result.get(k, {}), v])
            elif v is not None:
                result[k] = result.get(k, 0) + v
    return result


class WeaveKeyDict(dict):
    """A dict representing the 'weave' subdictionary of a call's attributes.

    This dictionary is not intended to be set directly.
    """

    def __setitem__(self, key: Any, value: Any) -> None:
        raise KeyError("Cannot modify `weave` dict directly -- for internal use only!")


class AttributesDict(dict):
    """A dict representing the attributes of a call.

    The `weave` key is reserved for internal use and cannot be set directly.
    """

    def __init__(self, **kwargs: Any) -> None:
        super().__init__()
        dict.__setitem__(self, "weave", WeaveKeyDict())

        if kwargs:
            for key, value in kwargs.items():
                if key == "weave":
                    if isinstance(value, dict):
                        for subkey, subvalue in value.items():
                            self._set_weave_item(subkey, subvalue)
                else:
                    self[key] = value

    def __setitem__(self, key: Any, value: Any) -> None:
        if key == "weave":
            raise KeyError("Cannot set 'weave' directly -- for internal use only!")
        super().__setitem__(key, value)

    def _set_weave_item(self, subkey: Any, value: Any) -> None:
        """Internal method to set items in the 'weave' subdictionary."""
        dict.__setitem__(self["weave"], subkey, value)

    def __repr__(self) -> str:
        return f"{self.__class__.__name__}({super().__repr__()})"


class WeaveClient:
    server: TraceServerInterface
    future_executor: FutureExecutor

    """
    A client for interacting with the Weave trace server.

    Args:
        entity: The entity name.
        project: The project name.
        server: The server to use for communication.
        ensure_project_exists: Whether to ensure the project exists on the server.
    """

    def __init__(
        self,
        entity: str,
        project: str,
        server: TraceServerInterface,
        ensure_project_exists: bool = True,
    ):
        self.entity = entity
        self.project = project
        self.server = server
        self._anonymous_ops: dict[str, Op] = {}
        self.future_executor = FutureExecutor(max_workers=client_parallelism())
        self.ensure_project_exists = ensure_project_exists

        if ensure_project_exists:
            resp = self.server.ensure_project_exists(entity, project)
            # Set Client project name with updated project name
            self.project = resp.project_name

        self._server_is_flushable = False
        if isinstance(self.server, RemoteHTTPTraceServer):
            self._server_is_flushable = self.server.should_batch

    ################ High Level Convenience Methods ################

    @trace_sentry.global_trace_sentry.watch()
    def save(self, val: Any, name: str, branch: str = "latest") -> Any:
        """Do not call directly, use weave.publish() instead.

        Args:
            val: The object to save.
            name: The name to save the object under.
            branch: The branch to save the object under. Defaults to "latest".

        Returns:
            A deserialized version of the saved object.
        """
        # Adding a second comment line for developers that is not a docstring:
        # Save an object to the weave server and return a deserialized version of it.

        # Note: This is sort of a weird method becuase:
        # 1. It returns a deserialized version of the object (which will often not pass type-checks)
        # 2. It is slow (because it re-downloads the object from the weave server)
        # 3. It explicitly filters out non ObjectRefs, which seems like a useless constraint.
        #
        # Because of these reasons, `weave.publish()` directly calls `_save_object()`
        # and then returns the raw ObjectRef. I (Tim) think we should consider refactoring
        # `save()`. I am not sure when as an end user you would ever want to use this method.

        ref = self._save_object(val, name, branch)
        if not isinstance(ref, ObjectRef):
            raise ValueError(f"Expected ObjectRef, got {ref}")
        return self.get(ref)

    @trace_sentry.global_trace_sentry.watch()
    def get(self, ref: ObjectRef) -> Any:
        project_id = f"{ref.entity}/{ref.project}"
        try:
            read_res = self.server.obj_read(
                ObjReadReq(
                    project_id=project_id,
                    object_id=ref.name,
                    digest=ref.digest,
                )
            )
        except HTTPError as e:
            if e.response is not None and e.response.status_code == 404:
                raise ValueError(f"Unable to find object for ref uri: {ref.uri()}")
            raise

        # At this point, `ref.digest` is one of three things:
        # 1. "latest" - the user asked for the latest version of the object
        # 2. "v###" - the user asked for a specific version of the object
        # 3. The actual digest.
        #
        # However, we always want to resolve the ref to the digest. So
        # here, we just directly assign the digest.
        ref = dataclasses.replace(ref, _digest=read_res.obj.digest)

        data = read_res.obj.val

        # If there is a ref-extra, we should resolve it. Rather than walking
        # the object, it is more efficient to directly query for the data and
        # let the server resolve it.
        if ref.extra:
            try:
                ref_read_res = self.server.refs_read_batch(
                    RefsReadBatchReq(refs=[ref.uri()])
                )
            except HTTPError as e:
                if e.response is not None and e.response.status_code == 404:
                    raise ValueError(f"Unable to find object for ref uri: {ref.uri()}")
                raise
            if not ref_read_res.vals:
                raise ValueError(f"Unable to find object for ref uri: {ref.uri()}")
            data = ref_read_res.vals[0]

        val = from_json(data, project_id, self.server)

        return make_trace_obj(val, ref, self.server, None)

    ################ Query API ################

    @trace_sentry.global_trace_sentry.watch()
    def get_calls(
        self,
        filter: Optional[CallsFilter] = None,
        include_costs: Optional[bool] = False,
    ) -> CallsIter:
        if filter is None:
            filter = CallsFilter()

        return CallsIter(
            self.server, self._project_id(), filter, include_costs or False
        )

    @deprecated(new_name="get_calls")
    def calls(
        self,
        filter: Optional[CallsFilter] = None,
        include_costs: Optional[bool] = False,
    ) -> CallsIter:
        return self.get_calls(filter=filter, include_costs=include_costs)

    @trace_sentry.global_trace_sentry.watch()
    def get_call(
        self, call_id: str, include_costs: Optional[bool] = False
    ) -> WeaveObject:
        response = self.server.calls_query(
            CallsQueryReq(
                project_id=self._project_id(),
                filter=CallsFilter(call_ids=[call_id]),
                include_costs=include_costs,
            )
        )
        if not response.calls:
            raise ValueError(f"Call not found: {call_id}")
        response_call = response.calls[0]
        return make_client_call(self.entity, self.project, response_call, self.server)

    @deprecated(new_name="get_call")
    def call(self, call_id: str, include_costs: Optional[bool] = False) -> WeaveObject:
        return self.get_call(call_id=call_id, include_costs=include_costs)

    @trace_sentry.global_trace_sentry.watch()
    def create_call(
        self,
        op: Union[str, Op],
        inputs: dict,
        parent: Optional[Call] = None,
        attributes: Optional[dict] = None,
        display_name: Optional[Union[str, Callable[[Call], str]]] = None,
        *,
        use_stack: bool = True,
    ) -> Call:
        """Create, log, and push a call onto the runtime stack.

        Args:
            op: The operation producing the call, or the name of an anonymous operation.
            inputs: The inputs to the operation.
            parent: The parent call. If parent is not provided, the current run is used as the parent.
            display_name: The display name for the call. Defaults to None.
            attributes: The attributes for the call. Defaults to None.
            use_stack: Whether to push the call onto the runtime stack. Defaults to True.

        Returns:
            The created Call object.
        """
        if isinstance(op, str):
            if op not in self._anonymous_ops:
                self._anonymous_ops[op] = _build_anonymous_op(op)
            op = self._anonymous_ops[op]

        unbound_op = maybe_unbind_method(op)
        op_def_ref = self._save_op(unbound_op)

        parse_obj_functions: list[Callable] = [redact_sensitive_keys]
        if should_convert_paths_to_images():
            parse_obj_functions.append(convert_paths_to_images)
            parse_obj_functions.append(convert_str_paths_to_images)

        inputs = parse_obj(inputs, parse_obj_functions)

        # user controlled parsing of inputs
        if op.postprocess_inputs:
            inputs_postprocessed = op.postprocess_inputs(inputs)
        else:
            inputs_postprocessed = inputs

        self._save_nested_objects(inputs_postprocessed)
        inputs_with_refs = map_to_refs(inputs_postprocessed)
        call_id = generate_id()

        if parent is None and use_stack:
            parent = call_context.get_current_call()

        if parent:
            trace_id = parent.trace_id
            parent_id = parent.id
        else:
            trace_id = generate_id()
            parent_id = None

        if attributes is None:
            attributes = {}

        attributes = AttributesDict(**attributes)
        attributes._set_weave_item("client_version", version.VERSION)
        attributes._set_weave_item("source", "python-sdk")
        attributes._set_weave_item("os_name", platform.system())
        attributes._set_weave_item("os_version", platform.version())
        attributes._set_weave_item("os_release", platform.release())
        attributes._set_weave_item("sys_version", sys.version)

        op_name_future = self.future_executor.defer(lambda: op_def_ref.uri())

        call = Call(
            _op_name=op_name_future,
            project_id=self._project_id(),
            trace_id=trace_id,
            parent_id=parent_id,
            id=call_id,
            inputs=inputs_with_refs,
            attributes=attributes,
        )
        # feels like this should be in post init, but keping here
        # because the func needs to be resolved for schema insert below
        if callable(name_func := display_name):
            display_name = name_func(call)
        call.display_name = display_name
        if parent is not None:
            parent._children.append(call)

        current_wb_run_id = safe_current_wb_run_id()
        check_wandb_run_matches(current_wb_run_id, self.entity, self.project)

        started_at = datetime.datetime.now(tz=datetime.timezone.utc)
        project_id = self._project_id()

        def send_start_call() -> None:
            inputs_json = to_json(inputs_with_refs, project_id, self, use_dictify=False)
            self.server.call_start(
                CallStartReq(
                    start=StartedCallSchemaForInsert(
                        project_id=project_id,
                        id=call_id,
                        op_name=op_def_ref.uri(),
                        display_name=display_name,
                        trace_id=trace_id,
                        started_at=started_at,
                        parent_id=parent_id,
                        inputs=inputs_json,
                        attributes=attributes,
                        wb_run_id=current_wb_run_id,
                    )
                )
            )

        self.future_executor.defer(send_start_call)

        if use_stack:
            call_context.push_call(call)

        return call

    @trace_sentry.global_trace_sentry.watch()
    def finish_call(
        self,
        call: Call,
        output: Any = None,
        exception: Optional[BaseException] = None,
        *,
        op: Optional[Op] = None,
    ) -> None:
        ended_at = datetime.datetime.now(tz=datetime.timezone.utc)
        call.ended_at = ended_at

        parse_obj_functions: list[Callable] = []
        if should_convert_paths_to_images():
            parse_obj_functions.append(convert_paths_to_images)
            parse_obj_functions.append(convert_str_paths_to_images)

        output = parse_obj(output, parse_obj_functions)
        original_output = output

        # user controlled postprocessing of output
        if op is not None and op.postprocess_output:
            postprocessed_output = op.postprocess_output(original_output)
        else:
            postprocessed_output = original_output

        self._save_nested_objects(postprocessed_output)
        call.output = map_to_refs(postprocessed_output)

        # Summary handling
        summary = {}
        if call._children:
            summary = sum_dict_leaves([child.summary or {} for child in call._children])
        elif (
            isinstance(original_output, dict)
            and "usage" in original_output
            and "model" in original_output
        ):
            summary["usage"] = {}
            summary["usage"][original_output["model"]] = {
                "requests": 1,
                **original_output["usage"],
            }
        elif hasattr(original_output, "usage") and hasattr(original_output, "model"):
            # Handle the cases where we are emitting an object instead of a pre-serialized dict
            # In fact, this is going to become the more common case
            model = original_output.model
            usage = original_output.usage
            if isinstance(usage, pydantic.BaseModel):
                usage = usage.model_dump(exclude_unset=True)
            if isinstance(usage, dict) and isinstance(model, str):
                summary["usage"] = {}
                summary["usage"][model] = {"requests": 1, **usage}

        # JR Oct 24 - This descendants stats code has been commented out since
        # it entered the code base. A screenshot of the non-ideal UI that the
        # comment refers to is available in the description of that PR:
        # https://github.com/wandb/weave/pull/1414
        # These should probably be added under the "weave" key in the summary.
        # ---
        # Descendent error tracking disabled til we fix UI
        # Add this call's summary after logging the call, so that only
        # descendents are included in what we log
        # summary.setdefault("descendants", {}).setdefault(
        #     call.op_name, {"successes": 0, "errors": 0}
        # )["successes"] += 1
        call.summary = summary

        # Exception Handling
        exception_str: Optional[str] = None
        if exception:
            exception_str = exception_to_json_str(exception)
            call.exception = exception_str

        project_id = self._project_id()

        # The finish handler serves as a last chance for integrations
        # to customize what gets logged for a call.
        if op is not None and op._on_finish_handler:
            op._on_finish_handler(call, original_output, exception)

        def send_end_call() -> None:
            output_json = to_json(call.output, project_id, self, use_dictify=False)
            self.server.call_end(
                CallEndReq(
                    end=EndedCallSchemaForInsert(
                        project_id=project_id,
                        id=call.id,
                        ended_at=ended_at,
                        output=output_json,
                        summary=summary,
                        exception=exception_str,
                    )
                )
            )

        self.future_executor.defer(send_end_call)

        call_context.pop_call(call.id)

    @trace_sentry.global_trace_sentry.watch()
    def fail_call(self, call: Call, exception: BaseException) -> None:
        """Fail a call with an exception. This is a convenience method for finish_call."""
        return self.finish_call(call, exception=exception)

    @trace_sentry.global_trace_sentry.watch()
    def delete_call(self, call: Call) -> None:
        self.server.calls_delete(
            CallsDeleteReq(
                project_id=self._project_id(),
                call_ids=[call.id],
            )
        )

    def get_feedback(
        self,
        query: Optional[Union[Query, str]] = None,
        *,
        reaction: Optional[str] = None,
        offset: int = 0,
        limit: int = 100,
    ) -> FeedbackQuery:
        """Query project for feedback.

        Examples:
            ```python
            # Fetch a specific feedback object.
            # Note that this still returns a collection, which is expected
            # to contain zero or one item(s).
            client.get_feedback("1B4082A3-4EDA-4BEB-BFEB-2D16ED59AA07")

            # Find all feedback objects with a specific reaction.
            client.get_feedback(reaction="👍", limit=10)
            ```

        Args:
            query: A mongo-style query expression. For convenience, also accepts a feedback UUID string.
            reaction: For convenience, filter by a particular reaction emoji.
            offset: The offset to start fetching feedback objects from.
            limit: The maximum number of feedback objects to fetch.

        Returns:
            A FeedbackQuery object.
        """
        expr: dict[str, Any] = {
            "$eq": [
                {"$literal": "1"},
                {"$literal": "1"},
            ],
        }
        if isinstance(query, str):
            expr = {
                "$eq": [
                    {"$getField": "id"},
                    {"$literal": query},
                ],
            }
        elif isinstance(query, Query):
            expr = query.expr_.dict()

        if reaction:
            expr = {
                "$and": [
                    expr,
                    {
                        "$eq": [
                            {"$getField": "feedback_type"},
                            {"$literal": "wandb.reaction.1"},
                        ],
                    },
                    {
                        "$eq": [
                            {"$getField": "payload.emoji"},
                            {"$literal": reaction},
                        ],
                    },
                ]
            }
        rewritten_query = Query(**{"$expr": expr})

        return FeedbackQuery(
            entity=self.entity,
            project=self.project,
            query=rewritten_query,
            offset=offset,
            limit=limit,
            show_refs=True,
        )

    @deprecated(new_name="get_feedback")
    def feedback(
        self,
        query: Optional[Union[Query, str]] = None,
        *,
        reaction: Optional[str] = None,
        offset: int = 0,
        limit: int = 100,
    ) -> FeedbackQuery:
        return self.get_feedback(
            query=query, reaction=reaction, offset=offset, limit=limit
        )

    def add_cost(
        self,
        llm_id: str,
        prompt_token_cost: float,
        completion_token_cost: float,
        effective_date: typing.Optional[datetime.datetime] = datetime.datetime.now(
            datetime.timezone.utc
        ),
        prompt_token_cost_unit: typing.Optional[str] = "USD",
        completion_token_cost_unit: typing.Optional[str] = "USD",
        provider_id: typing.Optional[str] = "default",
    ) -> CostCreateRes:
        """Add a cost to the current project.

        Examples:

            ```python
            client.add_cost(llm_id="my_expensive_custom_model", prompt_token_cost=1, completion_token_cost=2)
            client.add_cost(llm_id="my_expensive_custom_model", prompt_token_cost=500, completion_token_cost=1000, effective_date=datetime(1998, 10, 3))
            ```

        Args:
            llm_id: The ID of the LLM. eg "gpt-4o-mini-2024-07-18"
            prompt_token_cost: The cost per prompt token. eg .0005
            completion_token_cost: The cost per completion token. eg .0015
            effective_date: Defaults to the current date. A datetime.datetime object.
            provider_id: The provider of the LLM. Defaults to "default". eg "openai"
            prompt_token_cost_unit: The unit of the cost for the prompt tokens. Defaults to "USD". (Currently unused, will be used in the future to specify the currency type for the cost eg "tokens" or "time")
            completion_token_cost_unit: The unit of the cost for the completion tokens. Defaults to "USD". (Currently unused, will be used in the future to specify the currency type for the cost eg "tokens" or "time")

        Returns:
            A CostCreateRes object.
            Which has one field called a list of tuples called ids.
            Each tuple contains the llm_id and the id of the created cost object.
        """
        cost = CostCreateInput(
            prompt_token_cost=prompt_token_cost,
            completion_token_cost=completion_token_cost,
            effective_date=effective_date,
            prompt_token_cost_unit=prompt_token_cost_unit,
            completion_token_cost_unit=completion_token_cost_unit,
            provider_id=provider_id,
        )
        return self.server.cost_create(
            CostCreateReq(project_id=self._project_id(), costs={llm_id: cost})
        )

    def purge_costs(self, ids: Union[list[str], str]) -> None:
        """Purge costs from the current project.

        Examples:

            ```python
            client.purge_costs([ids])
            client.purge_costs(ids)
            ```

        Args:
            ids: The cost IDs to purge. Can be a single ID or a list of IDs.
        """
        if isinstance(ids, str):
            ids = [ids]
        expr = {
            "$in": [
                {"$getField": "id"},
                [{"$literal": id} for id in ids],
            ]
        }
        self.server.cost_purge(
            CostPurgeReq(project_id=self._project_id(), query=Query(**{"$expr": expr}))
        )

    def query_costs(
        self,
        query: Optional[Union[Query, str]] = None,
        llm_ids: Optional[list[str]] = None,
        offset: int = 0,
        limit: int = 100,
    ) -> list[CostQueryOutput]:
        """Query project for costs.

        Examples:

            ```python
            # Fetch a specific cost object.
            # Note that this still returns a collection, which is expected
            # to contain zero or one item(s).
            client.query_costs("1B4082A3-4EDA-4BEB-BFEB-2D16ED59AA07")

            # Find all cost objects with a specific reaction.
            client.query_costs(llm_ids=["gpt-4o-mini-2024-07-18"], limit=10)
            ```

        Args:
            query: A mongo-style query expression. For convenience, also accepts a cost UUID string.
            llm_ids: For convenience, filter for a set of llm_ids.
            offset: The offset to start fetching cost objects from.
            limit: The maximum number of cost objects to fetch.

        Returns:
            A CostQuery object.
        """
        expr: dict[str, Any] = {
            "$eq": [
                {"$literal": "1"},
                {"$literal": "1"},
            ],
        }
        if isinstance(query, str):
            expr = {
                "$eq": [
                    {"$getField": "id"},
                    {"$literal": query},
                ],
            }
        elif isinstance(query, Query):
            expr = query.expr_

        if llm_ids:
            expr = {
                "$and": [
                    expr,
                    {
                        "$in": [
                            {"$getField": "llm_id"},
                            [{"$literal": llm_id} for llm_id in llm_ids],
                        ],
                    },
                ]
            }
        rewritten_query = Query(**{"$expr": expr})

        res = self.server.cost_query(
            CostQueryReq(
                project_id=self._project_id(),
                query=rewritten_query,
                offset=offset,
                limit=limit,
            )
        )
        return res.results

    @trace_sentry.global_trace_sentry.watch()
    def _send_score_call(self, predict_call: Call, score_call: Call) -> Future[str]:
        """(Private) Adds a score to a call. This is particularly useful
        for adding evaluation metrics to a call.
        """

        def send_score_call() -> str:
            call_ref = get_ref(predict_call)
            if call_ref is None:
                raise ValueError("Predict call must have a ref")
            call_ref_uri = call_ref.uri()
            scorer_call_ref = get_ref(score_call)
            if scorer_call_ref is None:
                raise ValueError("Score call must have a ref")
            scorer_call_ref_uri = scorer_call_ref.uri()
            scorer_op_ref_uri = score_call.op_name
            scorer_op_ref = parse_uri(scorer_op_ref_uri)
            if not isinstance(scorer_op_ref, OpRef):
                raise ValueError(f"Invalid scorer op ref: {scorer_op_ref_uri}")
            score_name = scorer_op_ref.name
            score_results = score_call.output

            return self._add_score(
                call_ref_uri=call_ref_uri,
                score_name=score_name,
                score_results=score_results,
                scorer_call_ref_uri=scorer_call_ref_uri,
                scorer_op_ref_uri=scorer_op_ref_uri,
            )

        return self.future_executor.defer(send_score_call)

    @trace_sentry.global_trace_sentry.watch()
    def _add_score(
        self,
        *,
        call_ref_uri: str,
        score_name: str,
        score_results: Any,
        scorer_call_ref_uri: str,
        scorer_op_ref_uri: str,
        # , supervision: dict
    ) -> str:
        """(Private) Low-level, non object-oriented method for adding a score to a call.

        Outstanding questions:
        - Should we somehow include supervision (ie. the ground truth) in the payload?
        - What should the shape of `ScoreTypePayload` be? Maybe we want the results to be top-level?
        - What should we use for name? A standard "score" or the score name?
        """
        # Parse the refs (acts as validation)
        call_ref = parse_uri(call_ref_uri)
        if not isinstance(call_ref, CallRef):
            raise ValueError(f"Invalid call ref: {call_ref_uri}")
        scorer_call_ref = parse_uri(scorer_call_ref_uri)
        if not isinstance(scorer_call_ref, CallRef):
            raise ValueError(f"Invalid scorer call ref: {scorer_call_ref_uri}")
        scorer_op_ref = parse_uri(scorer_op_ref_uri)
        if not isinstance(scorer_op_ref, OpRef):
            raise ValueError(f"Invalid scorer op ref: {scorer_op_ref_uri}")

        # Validate score_name (we might want to relax this in the future)
        if score_name != scorer_op_ref.name:
            raise ValueError(
                f"Score name {score_name} does not match scorer op name {scorer_op_ref.name}"
            )

        # Prepare the result payload - we purposely do not map to refs here
        # because we prefer to have the raw data.
        results_json = to_json(score_results, self._project_id(), self)

        # # Prepare the supervision payload

        payload: ScoreTypePayload = {
            "name": score_name,
            "op_ref": scorer_op_ref_uri,
            "call_ref": scorer_call_ref_uri,
            "results": results_json,
        }

        freq = FeedbackCreateReq(
            project_id=self._project_id(),
            weave_ref=call_ref_uri,
            feedback_type=SCORE_TYPE_NAME,  # should this be score_name?
            payload=payload,
        )
        response = self.server.feedback_create(freq)

        return response.id

    ################# Object Saving ##################
    # `_save_object` is the top level entry point for saving data to the weave server.
    # `_save_nested_objects` is a recursive method to dispatch saving of nested objects.
    #  it is called by `_save_object` above, as well as `create_call` and `finish_call`
    #  since we don't save the entire dictionary, but rather want to save any nested objects
    # `_save_object_basic` is the lowest level object saving logic which:
    #  - serializes the object to json
    #  - calls the server to save the object
    #  - creates an ObjectRef and attaches it to the object
    # `_save_op` and `_save_table` are the sister functions to `_save_object_basic`
    #  but for Ops and Tables respectively.

    @trace_sentry.global_trace_sentry.watch()
    def _save_object(self, val: Any, name: str, branch: str = "latest") -> ObjectRef:
        """Save an object to the weave server and return it's Ref. This is the top
        level entry point for saving any data to the weave server. Importantly, it
        will also save all children objects that are "Refable".

        Args:
            val: The object to save.
            name: The name to save the object under.
            branch: The branch to save the object under. Defaults to "latest".

        Returns:
            An ObjectRef to the saved object.
        """
        if isinstance(val, WeaveTable):
            # TODO: Probably should error here
            pass

        # If it's an Op, use the Op saving logic
        if is_op(val):
            # TODO: Probably should call _save_op directly here (or error)
            pass

        # Step 1: Recursively save all nested objects
        self._save_nested_objects(val, name=name)

        # Step 2: Save the object itself
        return self._save_object_basic(val, name, branch)

    @trace_sentry.global_trace_sentry.watch()
    def _save_nested_objects(self, obj: Any, name: Optional[str] = None) -> Any:
        """Recursively visits all values, ensuring that any "Refable" objects are
        saved and reffed.
        As of this writing, the only "Refable" objects are instances of:
        - weave.flow.obj.Object
        - weave.trace.op.Op
        - weave.trace.Table
        - weave.trace.vals.WeaveTable
        This procedure is a bit complicated, so it is worth making the details explicit:
        1. If the `obj` value already has a `ref`:
            - If the ref is to the current project, do nothing.
            - If the ref is to a different project, remove it. (to avoid cross-project references)
        2. If the `obj` value can be "reffed" (according to one of the above cases), invoke
            the appropriate "save" function for that type of object, and attach the ref result to `obj`.
            - `_save_object_basic` (for `weave.flow.obj.Object` instances)
            - `_save_op` (for `weave.trace.op.Op` instances)
            - `_save_table` (for `weave.trace.Table` and `weave.trace.vals.WeaveTable` instances)
        3. Otherwise, traverse all values within `obj` recursively, applying the above logic to each value.
        Important notes to developers: This method does not return anything - it _mutates_ the
        values that it traverses (specifically, it attaches `ref` values to them)

        Important: This method calls low level save methods directly - causing network events. Until
        these are backgrounded, they should not be invoked from inside a critical path.
        """
        # Base case: if the object is already refed
        #  - if the ref is to a different project, remove it
        #  - if the ref is to the current project, do nothing
        if (ref := get_ref(obj)) is not None:
            if ALLOW_MIXED_PROJECT_REFS:
                return
            # Check if existing ref is to current project, if not,
            # remove the ref and recreate it in the current project
            if ref.project == self.project:
                return
            remove_ref(obj)
        # Must defer import here to avoid circular import
        from weave.flow.obj import Object

        # Case 1: Object:
        # Here we recurse into each of the properties of the object
        # and save them, and then save the object itself.
        if isinstance(obj, Object) or isinstance(obj, (PathImage, EncodedImage)):
            obj_rec = pydantic_object_record(obj)
            for v in obj_rec.__dict__.values():
                self._save_nested_objects(v)
            ref = self._save_object_basic(obj_rec, name or get_obj_name(obj_rec))
            # Personally, i think we should be passing `obj` into _save_object_basic,
            # and letting `to_json` handle converting the pydantic object into a jsonable object
            # but that might have unintended consequences. As a result, we break the
            # typical pattern and explicitly set the ref here.
            set_ref(obj, ref)

        # Case 2: Op:
        # Here we save the op itself.
        elif is_op(obj):
            # Ref is attached in here
            self._save_op(obj)

        # Case 3: Table
        elif isinstance(obj, Table):
            self._save_table(obj)

        # Case 4: WeaveTable
        elif isinstance(obj, WeaveTable):
            self._save_table(obj)

        # Special case: Custom recursive handling for WeaveObject with rows
        # TODO: Kinda hacky way to dispatching Dataset with rows: Table
        elif isinstance(obj, WeaveObject) and hasattr(obj, "rows"):
            self._save_nested_objects(obj.rows)

        # Recursive traversal of other pydantic objects
        elif isinstance(obj, (pydantic.BaseModel, pydantic.v1.BaseModel)):
            obj_rec = pydantic_object_record(obj)
            for v in obj_rec.__dict__.values():
                self._save_nested_objects(v)

        # Recursive traversal of other dataclasses
        elif dataclasses.is_dataclass(obj) and not isinstance(obj, Ref):
            obj_rec = dataclass_object_record(obj)
            for v in obj_rec.__dict__.values():
                self._save_nested_objects(v)

        # Recursive traversal of python structures
        elif isinstance_namedtuple(obj):
            for v in obj._asdict().values():
                self._save_nested_objects(v)
        elif isinstance(obj, (list, tuple)):
            for v in obj:
                self._save_nested_objects(v)
        elif isinstance(obj, dict):
            for v in obj.values():
                self._save_nested_objects(v)

    @trace_sentry.global_trace_sentry.watch()
    def _save_object_basic(
        self, val: Any, name: Optional[str] = None, branch: str = "latest"
    ) -> ObjectRef:
        """Directly saves an object to the weave server and attach
        the ref to the object. This is the lowest level object saving logic.
        """
        # The WeaveTable case is special because object saving happens inside
        # _save_object_nested and it has a special table_ref -- skip it here.
        if getattr(val, "_is_dirty", False) and not isinstance(val, WeaveTable):
            val.ref = None

        is_opdef = is_op(val)
        orig_val = val
        val = map_to_refs(val)
        if isinstance(val, ObjectRef):
            if ALLOW_MIXED_PROJECT_REFS:
                return val
            # Check if existing ref is to current project, if not,
            # remove the ref and recreate it in the current project
            if val.project == self.project:
                return val
            val = orig_val

        # `to_json` is mostly fast, except for CustomWeaveTypes
        # which incur network costs to serialize the payload

        if name is None:
            serializer = get_serializer_for_obj(val)
            if serializer:
                name = serializer.id()

        if name is None:
            raise ValueError("Name must be provided for object saving")

        name = sanitize_object_name(name)

        def send_obj_create() -> ObjCreateRes:
            json_val = to_json(val, self._project_id(), self)
            req = ObjCreateReq(
                obj=ObjSchemaForInsert(
                    project_id=self.entity + "/" + self.project,
                    object_id=name,
                    val=json_val,
                )
            )
            return self.server.obj_create(req)

        res_future: Future[ObjCreateRes] = self.future_executor.defer(send_obj_create)

        digest_future: Future[str] = self.future_executor.then(
            [res_future], lambda res: res[0].digest
        )

        ref: Ref
        if is_opdef:
            ref = OpRef(self.entity, self.project, name, digest_future)
        else:
            ref = ObjectRef(self.entity, self.project, name, digest_future)

        # Attach the ref to the object
        try:
            set_ref(orig_val, ref)
        except:
            # Don't worry if we can't set the ref.
            # This can happen for primitive types that don't have __dict__
            pass

        return ref

    @trace_sentry.global_trace_sentry.watch()
    def _save_op(self, op: Op, name: Optional[str] = None) -> ObjectRef:
        """
        Saves an Op to the weave server and returns the Ref. This is the sister
        function to _save_object_basic, but for Ops
        """
        if name is None:
            name = op.name

        return self._save_object_basic(op, name)

    @trace_sentry.global_trace_sentry.watch()
    def _save_table(self, table: Table) -> TableRef:
        """Saves a Table to the weave server and returns the TableRef.
        This is the sister function to _save_object_basic but for Tables.
        """

        def send_table_create() -> TableCreateRes:
            rows = to_json(table.rows, self._project_id(), self)
            req = TableCreateReq(
                table=TableSchemaForInsert(project_id=self._project_id(), rows=rows)
            )
            return self.server.table_create(req)

        res_future: Future[TableCreateRes] = self.future_executor.defer(
            send_table_create
        )

        digest_future: Future[str] = self.future_executor.then(
            [res_future], lambda res: res[0].digest
        )
        row_digests_future: Future[list[str]] = self.future_executor.then(
            [res_future], lambda res: res[0].row_digests
        )

        table_ref = TableRef(
            self.entity, self.project, digest_future, row_digests_future
        )

        table.ref = table_ref

        if isinstance(table, WeaveTable):
            table.table_ref = table_ref

        return table_ref

    ################ Internal Helpers ################

    def _ref_is_own(self, ref: Ref) -> bool:
        return isinstance(ref, Ref)

    def _project_id(self) -> str:
        return f"{self.entity}/{self.project}"

    @trace_sentry.global_trace_sentry.watch()
    def _op_calls(self, op: Op) -> CallsIter:
        op_ref = get_ref(op)
        if op_ref is None:
            raise ValueError(f"Can't get runs for unpublished op: {op}")
        return self.get_calls(CallsFilter(op_names=[op_ref.uri()]))

    @trace_sentry.global_trace_sentry.watch()
    def _objects(self, filter: Optional[ObjectVersionFilter] = None) -> list[ObjSchema]:
        if not filter:
            filter = ObjectVersionFilter()
        else:
            filter = filter.model_copy()
        filter = typing.cast(ObjectVersionFilter, filter)
        filter.is_op = False

        response = self.server.objs_query(
            ObjQueryReq(
                project_id=self._project_id(),
                filter=filter,
            )
        )
        return response.objs

    @trace_sentry.global_trace_sentry.watch()
    def _set_call_display_name(
        self, call: Call, display_name: Optional[str] = None
    ) -> None:
        # Removing call display name, use "" for db representation
        if display_name is None:
            display_name = ""
        self.server.call_update(
            CallUpdateReq(
                project_id=self._project_id(),
                call_id=call.id,
                display_name=display_name,
            )
        )

    def _remove_call_display_name(self, call: Call) -> None:
        self._set_call_display_name(call, None)

    def _ref_output_of(self, ref: ObjectRef) -> typing.Optional[Call]:
        raise NotImplementedError()

    def _op_runs(self, op_def: Op) -> Sequence[Call]:
        raise NotImplementedError()

    def _ref_uri(self, name: str, version: str, path: str) -> str:
        return ObjectRef(self.entity, self.project, name, version).uri()

    def _flush(self) -> None:
        # Used to wait until all currently enqueued jobs are processed
        if not self.future_executor._in_thread_context.get():
            self.future_executor.flush()
        if self._server_is_flushable:
            # We don't want to do an instance check here because it could
            # be susceptible to shutdown race conditions. So we save a boolean
            # _server_is_flushable and only call this if we know the server is
            # flushable. The # type: ignore is safe because we check the type
            # first.
            self.server.call_processor.wait_until_all_processed()  # type: ignore

    def _send_file_create(self, req: FileCreateReq) -> Future[FileCreateRes]:
        return self.future_executor.defer(self.server.file_create, req)


def safe_current_wb_run_id() -> Optional[str]:
    try:
        import wandb

        wandb_run = wandb.run
        if wandb_run is None:
            return None
        return f"{wandb_run.entity}/{wandb_run.project}/{wandb_run.id}"
    except ImportError:
        return None


def check_wandb_run_matches(
    wandb_run_id: Optional[str], weave_entity: str, weave_project: str
) -> None:
    if wandb_run_id:
        # ex: "entity/project/run_id"
        wandb_entity, wandb_project, _ = wandb_run_id.split("/")
        if wandb_entity != weave_entity or wandb_project != weave_project:
            raise ValueError(
                f'Project Mismatch: weave and wandb must be initialized using the same project. Found wandb.init targeting project "{wandb_entity}/{wandb_project}" and weave.init targeting project "{weave_entity}/{weave_project}". To fix, please use the same project for both library initializations.'
            )


def _build_anonymous_op(name: str, config: Optional[Dict] = None) -> Op:
    if config is None:

        def op_fn(*args, **kwargs):  # type: ignore
            # Code-capture unavailable for this op
            pass

    else:

        def op_fn(*args, **kwargs):  # type: ignore
            # Code-capture unavailable for this op
            op_config = config

    op_fn.__name__ = name
    op = op_deco(op_fn)
    op = as_op(op)
    op.name = name
    return op


<<<<<<< HEAD
REDACT_KEYS = (
    "api_key",
    "Authorization",
)
REDACTED_VALUE = "REDACTED"


def redact_sensitive_keys(obj: dict) -> dict:
=======
def redact_sensitive_keys(obj: typing.Any) -> typing.Any:
    # We should NEVER mutate reffed objects.
    #
    # 1. This code builds new objects that no longer have refs
    # 2. Even if we did an in-place edit, that would invalidate the ref (since
    # the ref is to the object's digest)
>>>>>>> 76a4e4a2
    if get_ref(obj):
        return obj

    assert isinstance(obj, dict)

    dict_res = {}
    for k, v in obj.items():
        if k in REDACT_KEYS:
            dict_res[k] = REDACTED_VALUE
        else:
            dict_res[k] = v
    return dict_res


def sanitize_object_name(name: str) -> str:
    # Replaces any non-alphanumeric characters with a single dash and removes
    # any leading or trailing dashes. This is more restrictive than the DB
    # constraints and can be relaxed if needed.
    res = re.sub(r"([._-]{2,})+", "-", re.sub(r"[^\w._]+", "-", name)).strip("-_")
    if not res:
        raise ValueError(f"Invalid object name: {name}")
    if len(res) > 128:
        res = res[:128]
    return res


def convert_paths_to_images(obj: Path) -> typing.Union[Path, PathImage]:
    return PathImage.from_path(obj) or obj


def convert_str_paths_to_images(obj: str) -> typing.Union[str, PathImage, EncodedImage]:
    """Load or download paths to images as PathImage objects.

    If the path is a local image, open it and return a PathImage object.
    If the path is a remote image, download it and return a PathImage object.
    """
    converted: Optional[typing.Union[PathImage, EncodedImage]] = None
    if is_remote_image(obj):
        converted = PathImage.from_url(obj)
    elif is_local_image(obj):
        converted = PathImage.from_path(obj)
    elif is_base64_image(obj):
        converted = EncodedImage.from_data(obj)
    return converted or obj


def parse_obj(obj: Any, parsers: list[Callable[..., Any]]) -> Any:
    """Parse an object with conversion parsers.
    Accepts a list of functions that do operations on the object.
        parser functions must include type hints, and accept exactly
        one parameter called "obj" that can be modified and returned
        example:
            def atoi(obj: str):
                return int(obj)


    Returns the modified object
    """
    # Dont mutate reffed objects
    if get_ref(obj):
        return obj

    # recurse through container types
    if isinstance(obj, dict):
        # Do any dict-type parsing
        for parser in parsers:
            param_types = typing.get_type_hints(parser)
            if "obj" in param_types and param_types["obj"] == dict:
                obj = parser(obj)

        # Then recurse through the items
        obj = {k: parse_obj(v, parsers) for k, v in obj.items()}
    elif isinstance(obj, list):
        obj = [parse_obj(v, parsers) for v in obj]
    elif isinstance_namedtuple(obj):
        obj = {k: parse_obj(v, parsers) for k, v in obj._asdict().items()}
    elif isinstance(obj, tuple):
        obj = tuple([parse_obj(v, parsers) for v in obj])

    # apply parsers to primatives
    if isinstance(obj, str):
        for parser in parsers:
            param_types = typing.get_type_hints(parser)
            if "obj" in param_types and param_types["obj"] == str:
                obj = parser(obj)

    # apply parsers to Path types
    if isinstance(obj, Path):
        for parser in parsers:
            param_types = typing.get_type_hints(parser)
            if "obj" in param_types and param_types["obj"] == Path:
                obj = parser(obj)

    return obj


__docspec__ = [WeaveClient, Call, CallsIter]<|MERGE_RESOLUTION|>--- conflicted
+++ resolved
@@ -1548,23 +1548,12 @@
     return op
 
 
-<<<<<<< HEAD
-REDACT_KEYS = (
-    "api_key",
-    "Authorization",
-)
-REDACTED_VALUE = "REDACTED"
-
-
 def redact_sensitive_keys(obj: dict) -> dict:
-=======
-def redact_sensitive_keys(obj: typing.Any) -> typing.Any:
     # We should NEVER mutate reffed objects.
     #
     # 1. This code builds new objects that no longer have refs
     # 2. Even if we did an in-place edit, that would invalidate the ref (since
     # the ref is to the object's digest)
->>>>>>> 76a4e4a2
     if get_ref(obj):
         return obj
 
