--- conflicted
+++ resolved
@@ -63,11 +63,8 @@
     TableSchemaForInsert,
     TraceServerInterface,
 )
-<<<<<<< HEAD
+from weave.trace_server_bindings.remote_http_trace_server import RemoteHTTPTraceServer
 from weave.type_serializers.Image.image import PathImage
-=======
-from weave.trace_server_bindings.remote_http_trace_server import RemoteHTTPTraceServer
->>>>>>> d27ead10
 
 # Controls if objects can have refs to projects not the WeaveClient project.
 # If False, object refs with with mismatching projects will be recreated.
@@ -651,12 +648,9 @@
         *,
         postprocess_output: Optional[Callable[..., Any]] = None,
     ) -> None:
-<<<<<<< HEAD
         if should_convert_paths_to_images():
             output = convert_paths_to_images(output)
         self._save_nested_objects(output)
-=======
->>>>>>> d27ead10
         original_output = output
 
         if postprocess_output:
