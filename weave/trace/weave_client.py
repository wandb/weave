import dataclasses
import datetime
import logging
import platform
import re
import sys
import typing
from concurrent.futures import Future
from functools import lru_cache
from typing import Any, Callable, Dict, Iterator, Optional, Sequence, Union

import pydantic
import requests
from requests import HTTPError

from weave import version
from weave.trace import trace_sentry, urls
from weave.trace.concurrent.futures import FutureExecutor
from weave.trace.context import call_context
from weave.trace.context import weave_client_context as weave_client_context
from weave.trace.exception import exception_to_json_str
from weave.trace.feedback import FeedbackQuery, RefFeedbackQuery
from weave.trace.feedback_types.score import SCORE_TYPE_NAME, ScoreTypePayload
from weave.trace.object_record import (
    ObjectRecord,
    dataclass_object_record,
    pydantic_object_record,
)
from weave.trace.op import Op, as_op, is_op, maybe_unbind_method
from weave.trace.op import op as op_deco
from weave.trace.refs import (
    CallRef,
    ObjectRef,
    OpRef,
    Ref,
    TableRef,
    parse_op_uri,
    parse_uri,
)
from weave.trace.serialize import from_json, isinstance_namedtuple, to_json
from weave.trace.serializer import get_serializer_for_obj
from weave.trace.settings import client_parallelism, should_convert_paths_to_images
from weave.trace.table import Table
from weave.trace.util import deprecated
from weave.trace.vals import WeaveObject, WeaveTable, make_trace_obj
from weave.trace_server.ids import generate_id
from weave.trace_server.trace_server_interface import (
    CallEndReq,
    CallSchema,
    CallsDeleteReq,
    CallsFilter,
    CallsQueryReq,
    CallStartReq,
    CallUpdateReq,
    CostCreateInput,
    CostCreateReq,
    CostCreateRes,
    CostPurgeReq,
    CostQueryOutput,
    CostQueryReq,
    EndedCallSchemaForInsert,
    FeedbackCreateReq,
    FileCreateReq,
    FileCreateRes,
    ObjCreateReq,
    ObjCreateRes,
    ObjectVersionFilter,
    ObjQueryReq,
    ObjReadReq,
    ObjSchema,
    ObjSchemaForInsert,
    Query,
    RefsReadBatchReq,
    StartedCallSchemaForInsert,
    TableCreateReq,
    TableCreateRes,
    TableSchemaForInsert,
    TraceServerInterface,
)
from weave.trace_server_bindings.remote_http_trace_server import RemoteHTTPTraceServer
from weave.type_serializers.Image.image import PathImage

# Controls if objects can have refs to projects not the WeaveClient project.
# If False, object refs with with mismatching projects will be recreated.
# If True, use existing ref to object in other project.
ALLOW_MIXED_PROJECT_REFS = False


logger = logging.getLogger(__name__)


def dataclasses_asdict_one_level(obj: Any) -> typing.Dict[str, Any]:
    # dataclasses.asdict is recursive. We don't want that when json encoding
    return {f.name: getattr(obj, f.name) for f in dataclasses.fields(obj)}


# TODO: unused


def get_obj_name(val: Any) -> str:
    name = getattr(val, "name", None)
    if name is None:
        if isinstance(val, ObjectRecord):
            name = val._class_name
        else:
            name = f"{val.__class__.__name__}"
    if not isinstance(name, str):
        raise ValueError(f"Object's name attribute is not a string: {name}")
    return name


def get_ref(obj: Any) -> Optional[ObjectRef]:
    return getattr(obj, "ref", None)


def remove_ref(obj: Any) -> None:
    if get_ref(obj) is not None:
        if "ref" in obj.__dict__:  # for methods
            obj.__dict__["ref"] = None
        else:
            obj.ref = None


def set_ref(obj: Any, ref: Optional[Ref]) -> None:
    """Try to set the ref on "any" object.

    We use increasingly complex methods to try to set the ref
    to support different kinds of objects. This will still
    fail for python primitives, but those can't be traced anyway.
    """
    try:
        obj.ref = ref
    except:
        try:
            setattr(obj, "ref", ref)
        except:
            try:
                obj.__dict__["ref"] = ref
            except:
                raise ValueError(f"Failed to set ref on object of type {type(obj)}")


def _get_direct_ref(obj: Any) -> Optional[Ref]:
    if isinstance(obj, WeaveTable):
        # TODO: this path is odd. We want to use table_ref when serializing
        # which is the direct ref to the table. But .ref on WeaveTable is
        # the "container ref", ie a ref to the root object that the WeaveTable
        # is within, with extra pointing to the table.
        return obj.table_ref
    return getattr(obj, "ref", None)


def map_to_refs(obj: Any) -> Any:
    if isinstance(obj, Ref):
        return obj
    if ref := _get_direct_ref(obj):
        return ref

    if isinstance(obj, ObjectRecord):
        return obj.map_values(map_to_refs)
    elif isinstance(obj, (pydantic.BaseModel, pydantic.v1.BaseModel)):
        obj_record = pydantic_object_record(obj)
        return obj_record.map_values(map_to_refs)
    elif dataclasses.is_dataclass(obj):
        obj_record = dataclass_object_record(obj)
        return obj_record.map_values(map_to_refs)
    elif isinstance(obj, Table):
        return obj.ref
    elif isinstance(obj, WeaveTable):
        return obj.ref
    elif isinstance(obj, list):
        return [map_to_refs(v) for v in obj]
    elif isinstance(obj, dict):
        return {k: map_to_refs(v) for k, v in obj.items()}

    # This path should only be reached if the object is both:
    # 1. A `WeaveObject`; and
    # 2. Has been dirtied (edited in any way), causing obj.ref=None
    elif isinstance(obj, WeaveObject):
        return map_to_refs(obj._val)

    return obj


@dataclasses.dataclass
class Call:
    """A Call represents a single operation that was executed as part of a trace."""

    _op_name: Union[str, Future[str]]
    trace_id: str
    project_id: str
    parent_id: Optional[str]
    inputs: dict
    id: Optional[str] = None
    output: Any = None
    exception: Optional[str] = None
    summary: Optional[dict] = None
    display_name: Optional[Union[str, Callable[["Call"], str]]] = None
    attributes: Optional[dict] = None
    started_at: Optional[datetime.datetime] = None
    ended_at: Optional[datetime.datetime] = None
    deleted_at: Optional[datetime.datetime] = None
    # These are the live children during logging
    _children: list["Call"] = dataclasses.field(default_factory=list)

    _feedback: Optional[RefFeedbackQuery] = None

    @property
    def op_name(self) -> str:
        if isinstance(self._op_name, Future):
            self.__dict__["_op_name"] = self._op_name.result()

        if not isinstance(self._op_name, str):
            raise Exception(f"Call op_name is not a string: {self._op_name}")

        return self._op_name

    @property
    def func_name(self) -> str:
        """
        The decorated function's name that produced this call.

        This is different from `op_name` which is usually the ref of the op.
        """
        if self.op_name.startswith("weave:///"):
            ref = parse_op_uri(self.op_name)
            return ref.name

        return self.op_name

    @property
    def feedback(self) -> RefFeedbackQuery:
        if not self.id:
            raise ValueError("Can't get feedback for call without ID")
        if self._feedback is None:
            project_parts = self.project_id.split("/")
            if len(project_parts) != 2:
                raise ValueError(f"Invalid project_id: {self.project_id}")
            entity, project = project_parts
            weave_ref = CallRef(entity, project, self.id)
            self._feedback = RefFeedbackQuery(weave_ref.uri())
        return self._feedback

    @property
    def ui_url(self) -> str:
        project_parts = self.project_id.split("/")
        if len(project_parts) != 2:
            raise ValueError(f"Invalid project_id: {self.project_id}")
        entity, project = project_parts
        if not self.id:
            raise ValueError("Can't get URL for call without ID")
        return urls.redirect_call(entity, project, self.id)

    @property
    def ref(self) -> CallRef:
        entity, project = self.project_id.split("/")
        if not self.id:
            raise ValueError("Can't get ref for call without ID")
        return CallRef(entity, project, self.id)

    # These are the children if we're using Call at read-time
    def children(self) -> "CallsIter":
        client = weave_client_context.require_weave_client()
        if not self.id:
            raise ValueError("Can't get children of call without ID")
        return CallsIter(
            client.server,
            self.project_id,
            CallsFilter(parent_ids=[self.id]),
        )

    def delete(self) -> bool:
        """Delete the call."""
        client = weave_client_context.require_weave_client()
        return client.delete_call(call=self)

    def set_display_name(self, name: Optional[str]) -> None:
        """
        Set the display name for the call.

        Args:
            name: The display name to set for the call.

        Example:

        ```python
        result, call = my_function.call("World")
        call.set_display_name("My Custom Display Name")
        ```
        """
        if name == "":
            raise ValueError(
                "Display name cannot be empty. To remove the display_name, set name=None or use remove_display_name."
            )
        if name == self.display_name:
            return
        client = weave_client_context.require_weave_client()
        client._set_call_display_name(call=self, display_name=name)
        self.display_name = name

    def remove_display_name(self) -> None:
        self.set_display_name(None)


class CallsIter:
    server: TraceServerInterface
    filter: CallsFilter
    include_costs: bool

    def __init__(
        self,
        server: TraceServerInterface,
        project_id: str,
        filter: CallsFilter,
        include_costs: bool = False,
    ) -> None:
        self.server = server
        self.project_id = project_id
        self.filter = filter
        self._page_size = 1000
        self.include_costs = include_costs

    # seems like this caching should be on the server, but it's here for now...
    @lru_cache
    def _fetch_page(self, index: int) -> list[CallSchema]:
        # caching in here means that any other CallsIter objects would also
        # benefit from the cache
        response = self.server.calls_query(
            CallsQueryReq(
                project_id=self.project_id,
                filter=self.filter,
                offset=index * self._page_size,
                limit=self._page_size,
                include_costs=self.include_costs,
            )
        )
        return response.calls

    def _get_one(self, index: int) -> WeaveObject:
        if index < 0:
            raise IndexError("Negative indexing not supported")

        page_index = index // self._page_size
        page_offset = index % self._page_size

        calls = self._fetch_page(page_index)
        if page_offset >= len(calls):
            raise IndexError(f"Index {index} out of range")

        call = calls[page_offset]
        entity, project = self.project_id.split("/")
        return make_client_call(entity, project, call, self.server)

    def _get_slice(self, key: slice) -> Iterator[WeaveObject]:
        if (start := key.start or 0) < 0:
            raise ValueError("Negative start not supported")
        if (stop := key.stop) is not None and stop < 0:
            raise ValueError("Negative stop not supported")
        if (step := key.step or 1) < 0:
            raise ValueError("Negative step not supported")

        i = start
        while stop is None or i < stop:
            try:
                yield self._get_one(i)
            except IndexError:
                break
            i += step

    def __getitem__(
        self, key: Union[slice, int]
    ) -> Union[WeaveObject, list[WeaveObject]]:
        if isinstance(key, slice):
            return list(self._get_slice(key))
        return self._get_one(key)

    def __iter__(self) -> typing.Iterator[WeaveObject]:
        return self._get_slice(slice(0, None, 1))


def make_client_call(
    entity: str, project: str, server_call: CallSchema, server: TraceServerInterface
) -> WeaveObject:
    output = server_call.output
    call = Call(
        _op_name=server_call.op_name,
        project_id=server_call.project_id,
        trace_id=server_call.trace_id,
        parent_id=server_call.parent_id,
        id=server_call.id,
        inputs=from_json(server_call.inputs, server_call.project_id, server),
        output=from_json(output, server_call.project_id, server),
        summary=dict(server_call.summary) if server_call.summary is not None else None,
        display_name=server_call.display_name,
        attributes=server_call.attributes,
        started_at=server_call.started_at,
        ended_at=server_call.ended_at,
        deleted_at=server_call.deleted_at,
    )
    if call.id is None:
        raise ValueError("Call ID is None")
    return WeaveObject(call, CallRef(entity, project, call.id), server, None)


def sum_dict_leaves(dicts: list[dict]) -> dict:
    # dicts is a list of dictionaries, that may or may not
    # have nested dictionaries. Sum all the leaves that match
    result: dict = {}
    for d in dicts:
        for k, v in d.items():
            if isinstance(v, dict):
                result[k] = sum_dict_leaves([result.get(k, {}), v])
            elif v is not None:
                result[k] = result.get(k, 0) + v
    return result


class WeaveKeyDict(dict):
    """A dict representing the 'weave' subdictionary of a call's attributes.

    This dictionary is not intended to be set directly.
    """

    def __setitem__(self, key: Any, value: Any) -> None:
        raise KeyError("Cannot modify `weave` dict directly -- for internal use only!")


class AttributesDict(dict):
    """A dict representing the attributes of a call.

    The `weave` key is reserved for internal use and cannot be set directly.
    """

    def __init__(self, **kwargs: Any) -> None:
        super().__init__()
        dict.__setitem__(self, "weave", WeaveKeyDict())

        if kwargs:
            for key, value in kwargs.items():
                if key == "weave":
                    if isinstance(value, dict):
                        for subkey, subvalue in value.items():
                            self._set_weave_item(subkey, subvalue)
                else:
                    self[key] = value

    def __setitem__(self, key: Any, value: Any) -> None:
        if key == "weave":
            raise KeyError("Cannot set 'weave' directly -- for internal use only!")
        super().__setitem__(key, value)

    def _set_weave_item(self, subkey: Any, value: Any) -> None:
        """Internal method to set items in the 'weave' subdictionary."""
        dict.__setitem__(self["weave"], subkey, value)

    def __repr__(self) -> str:
        return f"{self.__class__.__name__}({super().__repr__()})"


class WeaveClient:
    server: TraceServerInterface
    future_executor: FutureExecutor

    """
    A client for interacting with the Weave trace server.

    Args:
        entity: The entity name.
        project: The project name.
        server: The server to use for communication.
        ensure_project_exists: Whether to ensure the project exists on the server.
    """

    def __init__(
        self,
        entity: str,
        project: str,
        server: TraceServerInterface,
        ensure_project_exists: bool = True,
    ):
        self.entity = entity
        self.project = project
        self.server = server
        self._anonymous_ops: dict[str, Op] = {}
        self.future_executor = FutureExecutor(max_workers=client_parallelism())
        self.ensure_project_exists = ensure_project_exists

        if ensure_project_exists:
            resp = self.server.ensure_project_exists(entity, project)
            # Set Client project name with updated project name
            self.project = resp.project_name

        self._server_is_flushable = False
        if isinstance(self.server, RemoteHTTPTraceServer):
            self._server_is_flushable = self.server.should_batch

    ################ High Level Convenience Methods ################

    @trace_sentry.global_trace_sentry.watch()
    def save(self, val: Any, name: str, branch: str = "latest") -> Any:
        """Do not call directly, use weave.publish() instead.

        Args:
            val: The object to save.
            name: The name to save the object under.
            branch: The branch to save the object under. Defaults to "latest".

        Returns:
            A deserialized version of the saved object.
        """
        # Adding a second comment line for developers that is not a docstring:
        # Save an object to the weave server and return a deserialized version of it.

        # Note: This is sort of a weird method becuase:
        # 1. It returns a deserialized version of the object (which will often not pass type-checks)
        # 2. It is slow (because it re-downloads the object from the weave server)
        # 3. It explicitly filters out non ObjectRefs, which seems like a useless constraint.
        #
        # Because of these reasons, `weave.publish()` directly calls `_save_object()`
        # and then returns the raw ObjectRef. I (Tim) think we should consider refactoring
        # `save()`. I am not sure when as an end user you would ever want to use this method.

        ref = self._save_object(val, name, branch)
        if not isinstance(ref, ObjectRef):
            raise ValueError(f"Expected ObjectRef, got {ref}")
        return self.get(ref)

    @trace_sentry.global_trace_sentry.watch()
    def get(self, ref: ObjectRef) -> Any:
        project_id = f"{ref.entity}/{ref.project}"
        try:
            read_res = self.server.obj_read(
                ObjReadReq(
                    project_id=project_id,
                    object_id=ref.name,
                    digest=ref.digest,
                )
            )
        except HTTPError as e:
            if e.response is not None and e.response.status_code == 404:
                raise ValueError(f"Unable to find object for ref uri: {ref.uri()}")
            raise

        # At this point, `ref.digest` is one of three things:
        # 1. "latest" - the user asked for the latest version of the object
        # 2. "v###" - the user asked for a specific version of the object
        # 3. The actual digest.
        #
        # However, we always want to resolve the ref to the digest. So
        # here, we just directly assign the digest.
        ref = dataclasses.replace(ref, _digest=read_res.obj.digest)

        data = read_res.obj.val

        # If there is a ref-extra, we should resolve it. Rather than walking
        # the object, it is more efficient to directly query for the data and
        # let the server resolve it.
        if ref.extra:
            try:
                ref_read_res = self.server.refs_read_batch(
                    RefsReadBatchReq(refs=[ref.uri()])
                )
            except HTTPError as e:
                if e.response is not None and e.response.status_code == 404:
                    raise ValueError(f"Unable to find object for ref uri: {ref.uri()}")
                raise
            if not ref_read_res.vals:
                raise ValueError(f"Unable to find object for ref uri: {ref.uri()}")
            data = ref_read_res.vals[0]

        val = from_json(data, project_id, self.server)

        return make_trace_obj(val, ref, self.server, None)

    ################ Query API ################

    @trace_sentry.global_trace_sentry.watch()
    def get_calls(
        self,
        filter: Optional[CallsFilter] = None,
        include_costs: Optional[bool] = False,
    ) -> CallsIter:
        if filter is None:
            filter = CallsFilter()

        return CallsIter(
            self.server, self._project_id(), filter, include_costs or False
        )

    @deprecated(new_name="get_calls")
    def calls(
        self,
        filter: Optional[CallsFilter] = None,
        include_costs: Optional[bool] = False,
    ) -> CallsIter:
        return self.get_calls(filter=filter, include_costs=include_costs)

    @trace_sentry.global_trace_sentry.watch()
    def get_call(
        self, call_id: str, include_costs: Optional[bool] = False
    ) -> WeaveObject:
        response = self.server.calls_query(
            CallsQueryReq(
                project_id=self._project_id(),
                filter=CallsFilter(call_ids=[call_id]),
                include_costs=include_costs,
            )
        )
        if not response.calls:
            raise ValueError(f"Call not found: {call_id}")
        response_call = response.calls[0]
        return make_client_call(self.entity, self.project, response_call, self.server)

    @deprecated(new_name="get_call")
    def call(self, call_id: str, include_costs: Optional[bool] = False) -> WeaveObject:
        return self.get_call(call_id=call_id, include_costs=include_costs)

    @trace_sentry.global_trace_sentry.watch()
    def create_call(
        self,
        op: Union[str, Op],
        inputs: dict,
        parent: Optional[Call] = None,
        attributes: Optional[dict] = None,
        display_name: Optional[Union[str, Callable[[Call], str]]] = None,
        *,
        use_stack: bool = True,
    ) -> Call:
        """Create, log, and push a call onto the runtime stack.

        Args:
            op: The operation producing the call, or the name of an anonymous operation.
            inputs: The inputs to the operation.
            parent: The parent call. If parent is not provided, the current run is used as the parent.
            display_name: The display name for the call. Defaults to None.
            attributes: The attributes for the call. Defaults to None.
            use_stack: Whether to push the call onto the runtime stack. Defaults to True.

        Returns:
            The created Call object.
        """
        if isinstance(op, str):
            if op not in self._anonymous_ops:
                self._anonymous_ops[op] = _build_anonymous_op(op)
            op = self._anonymous_ops[op]

        unbound_op = maybe_unbind_method(op)
        op_def_ref = self._save_op(unbound_op)

        parse_obj_functions: list[Callable] = [redact_sensitive_keys]
        if should_convert_paths_to_images():
            parse_obj_functions.append(convert_paths_to_images)

        inputs = parse_obj(inputs, parse_obj_functions)

        # user controlled parsing of inputs
        if op.postprocess_inputs:
            inputs_postprocessed = op.postprocess_inputs(inputs)
        else:
            inputs_postprocessed = inputs

        self._save_nested_objects(inputs_postprocessed)
        inputs_with_refs = map_to_refs(inputs_postprocessed)
        call_id = generate_id()

        if parent is None and use_stack:
            parent = call_context.get_current_call()

        if parent:
            trace_id = parent.trace_id
            parent_id = parent.id
        else:
            trace_id = generate_id()
            parent_id = None

        if attributes is None:
            attributes = {}

        attributes = AttributesDict(**attributes)
        attributes._set_weave_item("client_version", version.VERSION)
        attributes._set_weave_item("source", "python-sdk")
        attributes._set_weave_item("os_name", platform.system())
        attributes._set_weave_item("os_version", platform.version())
        attributes._set_weave_item("os_release", platform.release())
        attributes._set_weave_item("sys_version", sys.version)

        op_name_future = self.future_executor.defer(lambda: op_def_ref.uri())

        call = Call(
            _op_name=op_name_future,
            project_id=self._project_id(),
            trace_id=trace_id,
            parent_id=parent_id,
            id=call_id,
            inputs=inputs_with_refs,
            attributes=attributes,
        )
        # feels like this should be in post init, but keping here
        # because the func needs to be resolved for schema insert below
        if callable(name_func := display_name):
            display_name = name_func(call)
        call.display_name = display_name
        if parent is not None:
            parent._children.append(call)

        current_wb_run_id = safe_current_wb_run_id()
        check_wandb_run_matches(current_wb_run_id, self.entity, self.project)

        started_at = datetime.datetime.now(tz=datetime.timezone.utc)
        project_id = self._project_id()

        def send_start_call() -> None:
            inputs_json = to_json(inputs_with_refs, project_id, self)
            self.server.call_start(
                CallStartReq(
                    start=StartedCallSchemaForInsert(
                        project_id=project_id,
                        id=call_id,
                        op_name=op_def_ref.uri(),
                        display_name=display_name,
                        trace_id=trace_id,
                        started_at=started_at,
                        parent_id=parent_id,
                        inputs=inputs_json,
                        attributes=attributes,
                        wb_run_id=current_wb_run_id,
                    )
                )
            )

        self.future_executor.defer(send_start_call)

        if use_stack:
            call_context.push_call(call)

        return call

    @trace_sentry.global_trace_sentry.watch()
    def finish_call(
        self,
        call: Call,
        output: Any = None,
        exception: Optional[BaseException] = None,
        *,
        op: Optional[Op] = None,
    ) -> None:
<<<<<<< HEAD
        parse_obj_functions: list[Callable] = []
        if should_convert_paths_to_images():
            parse_obj_functions.append(convert_paths_to_images)

        output = parse_obj(output, parse_obj_functions)
        self._save_nested_objects(output)
        original_output = output

        # user controlled postprocessing of output
        if postprocess_output:
            postprocessed_output = postprocess_output(original_output)
=======
        ended_at = datetime.datetime.now(tz=datetime.timezone.utc)
        call.ended_at = ended_at
        original_output = output

        if op is not None and op.postprocess_output:
            postprocessed_output = op.postprocess_output(original_output)
>>>>>>> 00984d7f
        else:
            postprocessed_output = original_output
        self._save_nested_objects(postprocessed_output)

        call.output = map_to_refs(postprocessed_output)

        # Summary handling
        summary = {}
        if call._children:
            summary = sum_dict_leaves([child.summary or {} for child in call._children])
        elif (
            isinstance(original_output, dict)
            and "usage" in original_output
            and "model" in original_output
        ):
            summary["usage"] = {}
            summary["usage"][original_output["model"]] = {
                "requests": 1,
                **original_output["usage"],
            }
        elif hasattr(original_output, "usage") and hasattr(original_output, "model"):
            # Handle the cases where we are emitting an object instead of a pre-serialized dict
            # In fact, this is going to become the more common case
            model = original_output.model
            usage = original_output.usage
            if isinstance(usage, pydantic.BaseModel):
                usage = usage.model_dump(exclude_unset=True)
            if isinstance(usage, dict) and isinstance(model, str):
                summary["usage"] = {}
                summary["usage"][model] = {"requests": 1, **usage}

        # JR Oct 24 - This descendants stats code has been commented out since
        # it entered the code base. A screenshot of the non-ideal UI that the
        # comment refers to is available in the description of that PR:
        # https://github.com/wandb/weave/pull/1414
        # These should probably be added under the "weave" key in the summary.
        # ---
        # Descendent error tracking disabled til we fix UI
        # Add this call's summary after logging the call, so that only
        # descendents are included in what we log
        # summary.setdefault("descendants", {}).setdefault(
        #     call.op_name, {"successes": 0, "errors": 0}
        # )["successes"] += 1
        call.summary = summary

        # Exception Handling
        exception_str: Optional[str] = None
        if exception:
            exception_str = exception_to_json_str(exception)
            call.exception = exception_str

        project_id = self._project_id()

        # The finish handler serves as a last chance for integrations
        # to customize what gets logged for a call.
        if op is not None and op._on_finish_handler:
            op._on_finish_handler(call, original_output, exception)

        def send_end_call() -> None:
            output_json = to_json(call.output, project_id, self)
            self.server.call_end(
                CallEndReq(
                    end=EndedCallSchemaForInsert(
                        project_id=project_id,
                        id=call.id,
                        ended_at=ended_at,
                        output=output_json,
                        summary=summary,
                        exception=exception_str,
                    )
                )
            )

        self.future_executor.defer(send_end_call)

        call_context.pop_call(call.id)

    @trace_sentry.global_trace_sentry.watch()
    def fail_call(self, call: Call, exception: BaseException) -> None:
        """Fail a call with an exception. This is a convenience method for finish_call."""
        return self.finish_call(call, exception=exception)

    @trace_sentry.global_trace_sentry.watch()
    def delete_call(self, call: Call) -> None:
        self.server.calls_delete(
            CallsDeleteReq(
                project_id=self._project_id(),
                call_ids=[call.id],
            )
        )

    def get_feedback(
        self,
        query: Optional[Union[Query, str]] = None,
        *,
        reaction: Optional[str] = None,
        offset: int = 0,
        limit: int = 100,
    ) -> FeedbackQuery:
        """Query project for feedback.

        Examples:
            ```python
            # Fetch a specific feedback object.
            # Note that this still returns a collection, which is expected
            # to contain zero or one item(s).
            client.get_feedback("1B4082A3-4EDA-4BEB-BFEB-2D16ED59AA07")

            # Find all feedback objects with a specific reaction.
            client.get_feedback(reaction="👍", limit=10)
            ```

        Args:
            query: A mongo-style query expression. For convenience, also accepts a feedback UUID string.
            reaction: For convenience, filter by a particular reaction emoji.
            offset: The offset to start fetching feedback objects from.
            limit: The maximum number of feedback objects to fetch.

        Returns:
            A FeedbackQuery object.
        """
        expr: dict[str, Any] = {
            "$eq": [
                {"$literal": "1"},
                {"$literal": "1"},
            ],
        }
        if isinstance(query, str):
            expr = {
                "$eq": [
                    {"$getField": "id"},
                    {"$literal": query},
                ],
            }
        elif isinstance(query, Query):
            expr = query.expr_.dict()

        if reaction:
            expr = {
                "$and": [
                    expr,
                    {
                        "$eq": [
                            {"$getField": "feedback_type"},
                            {"$literal": "wandb.reaction.1"},
                        ],
                    },
                    {
                        "$eq": [
                            {"$getField": "payload.emoji"},
                            {"$literal": reaction},
                        ],
                    },
                ]
            }
        rewritten_query = Query(**{"$expr": expr})

        return FeedbackQuery(
            entity=self.entity,
            project=self.project,
            query=rewritten_query,
            offset=offset,
            limit=limit,
            show_refs=True,
        )

    @deprecated(new_name="get_feedback")
    def feedback(
        self,
        query: Optional[Union[Query, str]] = None,
        *,
        reaction: Optional[str] = None,
        offset: int = 0,
        limit: int = 100,
    ) -> FeedbackQuery:
        return self.get_feedback(
            query=query, reaction=reaction, offset=offset, limit=limit
        )

    def add_cost(
        self,
        llm_id: str,
        prompt_token_cost: float,
        completion_token_cost: float,
        effective_date: typing.Optional[datetime.datetime] = datetime.datetime.now(
            datetime.timezone.utc
        ),
        prompt_token_cost_unit: typing.Optional[str] = "USD",
        completion_token_cost_unit: typing.Optional[str] = "USD",
        provider_id: typing.Optional[str] = "default",
    ) -> CostCreateRes:
        """Add a cost to the current project.

        Examples:

            ```python
            client.add_cost(llm_id="my_expensive_custom_model", prompt_token_cost=1, completion_token_cost=2)
            client.add_cost(llm_id="my_expensive_custom_model", prompt_token_cost=500, completion_token_cost=1000, effective_date=datetime(1998, 10, 3))
            ```

        Args:
            llm_id: The ID of the LLM. eg "gpt-4o-mini-2024-07-18"
            prompt_token_cost: The cost per prompt token. eg .0005
            completion_token_cost: The cost per completion token. eg .0015
            effective_date: Defaults to the current date. A datetime.datetime object.
            provider_id: The provider of the LLM. Defaults to "default". eg "openai"
            prompt_token_cost_unit: The unit of the cost for the prompt tokens. Defaults to "USD". (Currently unused, will be used in the future to specify the currency type for the cost eg "tokens" or "time")
            completion_token_cost_unit: The unit of the cost for the completion tokens. Defaults to "USD". (Currently unused, will be used in the future to specify the currency type for the cost eg "tokens" or "time")

        Returns:
            A CostCreateRes object.
            Which has one field called a list of tuples called ids.
            Each tuple contains the llm_id and the id of the created cost object.
        """
        cost = CostCreateInput(
            prompt_token_cost=prompt_token_cost,
            completion_token_cost=completion_token_cost,
            effective_date=effective_date,
            prompt_token_cost_unit=prompt_token_cost_unit,
            completion_token_cost_unit=completion_token_cost_unit,
            provider_id=provider_id,
        )
        return self.server.cost_create(
            CostCreateReq(project_id=self._project_id(), costs={llm_id: cost})
        )

    def purge_costs(self, ids: Union[list[str], str]) -> None:
        """Purge costs from the current project.

        Examples:

            ```python
            client.purge_costs([ids])
            client.purge_costs(ids)
            ```

        Args:
            ids: The cost IDs to purge. Can be a single ID or a list of IDs.
        """
        if isinstance(ids, str):
            ids = [ids]
        expr = {
            "$in": [
                {"$getField": "id"},
                [{"$literal": id} for id in ids],
            ]
        }
        self.server.cost_purge(
            CostPurgeReq(project_id=self._project_id(), query=Query(**{"$expr": expr}))
        )

    def query_costs(
        self,
        query: Optional[Union[Query, str]] = None,
        llm_ids: Optional[list[str]] = None,
        offset: int = 0,
        limit: int = 100,
    ) -> list[CostQueryOutput]:
        """Query project for costs.

        Examples:

            ```python
            # Fetch a specific cost object.
            # Note that this still returns a collection, which is expected
            # to contain zero or one item(s).
            client.query_costs("1B4082A3-4EDA-4BEB-BFEB-2D16ED59AA07")

            # Find all cost objects with a specific reaction.
            client.query_costs(llm_ids=["gpt-4o-mini-2024-07-18"], limit=10)
            ```

        Args:
            query: A mongo-style query expression. For convenience, also accepts a cost UUID string.
            llm_ids: For convenience, filter for a set of llm_ids.
            offset: The offset to start fetching cost objects from.
            limit: The maximum number of cost objects to fetch.

        Returns:
            A CostQuery object.
        """
        expr: dict[str, Any] = {
            "$eq": [
                {"$literal": "1"},
                {"$literal": "1"},
            ],
        }
        if isinstance(query, str):
            expr = {
                "$eq": [
                    {"$getField": "id"},
                    {"$literal": query},
                ],
            }
        elif isinstance(query, Query):
            expr = query.expr_

        if llm_ids:
            expr = {
                "$and": [
                    expr,
                    {
                        "$in": [
                            {"$getField": "llm_id"},
                            [{"$literal": llm_id} for llm_id in llm_ids],
                        ],
                    },
                ]
            }
        rewritten_query = Query(**{"$expr": expr})

        res = self.server.cost_query(
            CostQueryReq(
                project_id=self._project_id(),
                query=rewritten_query,
                offset=offset,
                limit=limit,
            )
        )
        return res.results

    @trace_sentry.global_trace_sentry.watch()
    def _send_score_call(self, predict_call: Call, score_call: Call) -> Future[str]:
        """(Private) Adds a score to a call. This is particularly useful
        for adding evaluation metrics to a call.
        """

        def send_score_call() -> str:
            call_ref = get_ref(predict_call)
            if call_ref is None:
                raise ValueError("Predict call must have a ref")
            call_ref_uri = call_ref.uri()
            scorer_call_ref = get_ref(score_call)
            if scorer_call_ref is None:
                raise ValueError("Score call must have a ref")
            scorer_call_ref_uri = scorer_call_ref.uri()
            scorer_op_ref_uri = score_call.op_name
            scorer_op_ref = parse_uri(scorer_op_ref_uri)
            if not isinstance(scorer_op_ref, OpRef):
                raise ValueError(f"Invalid scorer op ref: {scorer_op_ref_uri}")
            score_name = scorer_op_ref.name
            score_results = score_call.output

            return self._add_score(
                call_ref_uri=call_ref_uri,
                score_name=score_name,
                score_results=score_results,
                scorer_call_ref_uri=scorer_call_ref_uri,
                scorer_op_ref_uri=scorer_op_ref_uri,
            )

        return self.future_executor.defer(send_score_call)

    @trace_sentry.global_trace_sentry.watch()
    def _add_score(
        self,
        *,
        call_ref_uri: str,
        score_name: str,
        score_results: Any,
        scorer_call_ref_uri: str,
        scorer_op_ref_uri: str,
        # , supervision: dict
    ) -> str:
        """(Private) Low-level, non object-oriented method for adding a score to a call.

        Outstanding questions:
        - Should we somehow include supervision (ie. the ground truth) in the payload?
        - What should the shape of `ScoreTypePayload` be? Maybe we want the results to be top-level?
        - What should we use for name? A standard "score" or the score name?
        """
        # Parse the refs (acts as validation)
        call_ref = parse_uri(call_ref_uri)
        if not isinstance(call_ref, CallRef):
            raise ValueError(f"Invalid call ref: {call_ref_uri}")
        scorer_call_ref = parse_uri(scorer_call_ref_uri)
        if not isinstance(scorer_call_ref, CallRef):
            raise ValueError(f"Invalid scorer call ref: {scorer_call_ref_uri}")
        scorer_op_ref = parse_uri(scorer_op_ref_uri)
        if not isinstance(scorer_op_ref, OpRef):
            raise ValueError(f"Invalid scorer op ref: {scorer_op_ref_uri}")

        # Validate score_name (we might want to relax this in the future)
        if score_name != scorer_op_ref.name:
            raise ValueError(
                f"Score name {score_name} does not match scorer op name {scorer_op_ref.name}"
            )

        # Prepare the result payload - we purposely do not map to refs here
        # because we prefer to have the raw data.
        results_json = to_json(score_results, self._project_id(), self)

        # # Prepare the supervision payload

        payload: ScoreTypePayload = {
            "name": score_name,
            "op_ref": scorer_op_ref_uri,
            "call_ref": scorer_call_ref_uri,
            "results": results_json,
        }

        freq = FeedbackCreateReq(
            project_id=self._project_id(),
            weave_ref=call_ref_uri,
            feedback_type=SCORE_TYPE_NAME,  # should this be score_name?
            payload=payload,
        )
        response = self.server.feedback_create(freq)

        return response.id

    ################# Object Saving ##################
    # `_save_object` is the top level entry point for saving data to the weave server.
    # `_save_nested_objects` is a recursive method to dispatch saving of nested objects.
    #  it is called by `_save_object` above, as well as `create_call` and `finish_call`
    #  since we don't save the entire dictionary, but rather want to save any nested objects
    # `_save_object_basic` is the lowest level object saving logic which:
    #  - serializes the object to json
    #  - calls the server to save the object
    #  - creates an ObjectRef and attaches it to the object
    # `_save_op` and `_save_table` are the sister functions to `_save_object_basic`
    #  but for Ops and Tables respectively.

    @trace_sentry.global_trace_sentry.watch()
    def _save_object(self, val: Any, name: str, branch: str = "latest") -> ObjectRef:
        """Save an object to the weave server and return it's Ref. This is the top
        level entry point for saving any data to the weave server. Importantly, it
        will also save all children objects that are "Refable".

        Args:
            val: The object to save.
            name: The name to save the object under.
            branch: The branch to save the object under. Defaults to "latest".

        Returns:
            An ObjectRef to the saved object.
        """
        if isinstance(val, WeaveTable):
            # TODO: Probably should error here
            pass

        # If it's an Op, use the Op saving logic
        if is_op(val):
            # TODO: Probably should call _save_op directly here (or error)
            pass

        # Step 1: Recursively save all nested objects
        self._save_nested_objects(val, name=name)

        # Step 2: Save the object itself
        return self._save_object_basic(val, name, branch)

    @trace_sentry.global_trace_sentry.watch()
    def _save_nested_objects(self, obj: Any, name: Optional[str] = None) -> Any:
        """Recursively visits all values, ensuring that any "Refable" objects are
        saved and reffed.
        As of this writing, the only "Refable" objects are instances of:
        - weave.flow.obj.Object
        - weave.trace.op.Op
        - weave.trace.Table
        - weave.trace.vals.WeaveTable
        This procedure is a bit complicated, so it is worth making the details explicit:
        1. If the `obj` value already has a `ref`:
            - If the ref is to the current project, do nothing.
            - If the ref is to a different project, remove it. (to avoid cross-project references)
        2. If the `obj` value can be "reffed" (according to one of the above cases), invoke
            the appropriate "save" function for that type of object, and attach the ref result to `obj`.
            - `_save_object_basic` (for `weave.flow.obj.Object` instances)
            - `_save_op` (for `weave.trace.op.Op` instances)
            - `_save_table` (for `weave.trace.Table` and `weave.trace.vals.WeaveTable` instances)
        3. Otherwise, traverse all values within `obj` recursively, applying the above logic to each value.
        Important notes to developers: This method does not return anything - it _mutates_ the
        values that it traverses (specifically, it attaches `ref` values to them)

        Important: This method calls low level save methods directly - causing network events. Until
        these are backgrounded, they should not be invoked from inside a critical path.
        """
        # Base case: if the object is already refed
        #  - if the ref is to a different project, remove it
        #  - if the ref is to the current project, do nothing
        if (ref := get_ref(obj)) is not None:
            if ALLOW_MIXED_PROJECT_REFS:
                return
            # Check if existing ref is to current project, if not,
            # remove the ref and recreate it in the current project
            if ref.project == self.project:
                return
            remove_ref(obj)
        # Must defer import here to avoid circular import
        from weave.flow.obj import Object

        # Case 1: Object:
        # Here we recurse into each of the properties of the object
        # and save them, and then save the object itself.
        if isinstance(obj, Object):
            obj_rec = pydantic_object_record(obj)
            for v in obj_rec.__dict__.values():
                self._save_nested_objects(v)
            ref = self._save_object_basic(obj_rec, name or get_obj_name(obj_rec))
            # Personally, i think we should be passing `obj` into _save_object_basic,
            # and letting `to_json` handle converting the pydantic object into a jsonable object
            # but that might have unintended consequences. As a result, we break the
            # typical pattern and explicitly set the ref here.
            set_ref(obj, ref)

        # Case 2: Op:
        # Here we save the op itself.
        elif is_op(obj):
            # Ref is attached in here
            self._save_op(obj)

        # Case 3: Table
        elif isinstance(obj, Table):
            self._save_table(obj)

        # Case 4: WeaveTable
        elif isinstance(obj, WeaveTable):
            self._save_table(obj)

        # Special case: Custom recursive handling for WeaveObject with rows
        # TODO: Kinda hacky way to dispatching Dataset with rows: Table
        elif isinstance(obj, WeaveObject) and hasattr(obj, "rows"):
            self._save_nested_objects(obj.rows)

        # Recursive traversal of other pydantic objects
        elif isinstance(obj, (pydantic.BaseModel, pydantic.v1.BaseModel)):
            obj_rec = pydantic_object_record(obj)
            for v in obj_rec.__dict__.values():
                self._save_nested_objects(v)

        # Recursive traversal of other dataclasses
        elif dataclasses.is_dataclass(obj) and not isinstance(obj, Ref):
            obj_rec = dataclass_object_record(obj)
            for v in obj_rec.__dict__.values():
                self._save_nested_objects(v)

        # Recursive traversal of python structures
        elif isinstance_namedtuple(obj):
            for v in obj._asdict().values():
                self._save_nested_objects(v)
        elif isinstance(obj, (list, tuple)):
            for v in obj:
                self._save_nested_objects(v)
        elif isinstance(obj, dict):
            for v in obj.values():
                self._save_nested_objects(v)

    @trace_sentry.global_trace_sentry.watch()
    def _save_object_basic(
        self, val: Any, name: Optional[str] = None, branch: str = "latest"
    ) -> ObjectRef:
        """Directly saves an object to the weave server and attach
        the ref to the object. This is the lowest level object saving logic.
        """
        # The WeaveTable case is special because object saving happens inside
        # _save_object_nested and it has a special table_ref -- skip it here.
        if getattr(val, "_is_dirty", False) and not isinstance(val, WeaveTable):
            val.ref = None

        is_opdef = is_op(val)
        orig_val = val
        val = map_to_refs(val)
        if isinstance(val, ObjectRef):
            if ALLOW_MIXED_PROJECT_REFS:
                return val
            # Check if existing ref is to current project, if not,
            # remove the ref and recreate it in the current project
            if val.project == self.project:
                return val
            val = orig_val

        # `to_json` is mostly fast, except for CustomWeaveTypes
        # which incur network costs to serialize the payload

        if name is None:
            serializer = get_serializer_for_obj(val)
            if serializer:
                name = serializer.id()

        if name is None:
            raise ValueError("Name must be provided for object saving")

        name = sanitize_object_name(name)

        def send_obj_create() -> ObjCreateRes:
            json_val = to_json(val, self._project_id(), self)
            req = ObjCreateReq(
                obj=ObjSchemaForInsert(
                    project_id=self.entity + "/" + self.project,
                    object_id=name,
                    val=json_val,
                )
            )
            return self.server.obj_create(req)

        res_future: Future[ObjCreateRes] = self.future_executor.defer(send_obj_create)

        digest_future: Future[str] = self.future_executor.then(
            [res_future], lambda res: res[0].digest
        )

        ref: Ref
        if is_opdef:
            ref = OpRef(self.entity, self.project, name, digest_future)
        else:
            ref = ObjectRef(self.entity, self.project, name, digest_future)

        # Attach the ref to the object
        try:
            set_ref(orig_val, ref)
        except:
            # Don't worry if we can't set the ref.
            # This can happen for primitive types that don't have __dict__
            pass

        return ref

    @trace_sentry.global_trace_sentry.watch()
    def _save_op(self, op: Op, name: Optional[str] = None) -> ObjectRef:
        """
        Saves an Op to the weave server and returns the Ref. This is the sister
        function to _save_object_basic, but for Ops
        """
        if name is None:
            name = op.name

        return self._save_object_basic(op, name)

    @trace_sentry.global_trace_sentry.watch()
    def _save_table(self, table: Table) -> TableRef:
        """Saves a Table to the weave server and returns the TableRef.
        This is the sister function to _save_object_basic but for Tables.
        """

        def send_table_create() -> TableCreateRes:
            rows = to_json(table.rows, self._project_id(), self)
            req = TableCreateReq(
                table=TableSchemaForInsert(project_id=self._project_id(), rows=rows)
            )
            return self.server.table_create(req)

        res_future: Future[TableCreateRes] = self.future_executor.defer(
            send_table_create
        )

        digest_future: Future[str] = self.future_executor.then(
            [res_future], lambda res: res[0].digest
        )
        row_digests_future: Future[list[str]] = self.future_executor.then(
            [res_future], lambda res: res[0].row_digests
        )

        table_ref = TableRef(
            self.entity, self.project, digest_future, row_digests_future
        )

        table.ref = table_ref

        if isinstance(table, WeaveTable):
            table.table_ref = table_ref

        return table_ref

    ################ Internal Helpers ################

    def _ref_is_own(self, ref: Ref) -> bool:
        return isinstance(ref, Ref)

    def _project_id(self) -> str:
        return f"{self.entity}/{self.project}"

    @trace_sentry.global_trace_sentry.watch()
    def _op_calls(self, op: Op) -> CallsIter:
        op_ref = get_ref(op)
        if op_ref is None:
            raise ValueError(f"Can't get runs for unpublished op: {op}")
        return self.get_calls(CallsFilter(op_names=[op_ref.uri()]))

    @trace_sentry.global_trace_sentry.watch()
    def _objects(self, filter: Optional[ObjectVersionFilter] = None) -> list[ObjSchema]:
        if not filter:
            filter = ObjectVersionFilter()
        else:
            filter = filter.model_copy()
        filter = typing.cast(ObjectVersionFilter, filter)
        filter.is_op = False

        response = self.server.objs_query(
            ObjQueryReq(
                project_id=self._project_id(),
                filter=filter,
            )
        )
        return response.objs

    @trace_sentry.global_trace_sentry.watch()
    def _set_call_display_name(
        self, call: Call, display_name: Optional[str] = None
    ) -> None:
        # Removing call display name, use "" for db representation
        if display_name is None:
            display_name = ""
        self.server.call_update(
            CallUpdateReq(
                project_id=self._project_id(),
                call_id=call.id,
                display_name=display_name,
            )
        )

    def _remove_call_display_name(self, call: Call) -> None:
        self._set_call_display_name(call, None)

    def _ref_output_of(self, ref: ObjectRef) -> typing.Optional[Call]:
        raise NotImplementedError()

    def _op_runs(self, op_def: Op) -> Sequence[Call]:
        raise NotImplementedError()

    def _ref_uri(self, name: str, version: str, path: str) -> str:
        return ObjectRef(self.entity, self.project, name, version).uri()

    def _flush(self) -> None:
        # Used to wait until all currently enqueued jobs are processed
        if not self.future_executor._in_thread_context.get():
            self.future_executor.flush()
        if self._server_is_flushable:
            # We don't want to do an instance check here because it could
            # be susceptible to shutdown race conditions. So we save a boolean
            # _server_is_flushable and only call this if we know the server is
            # flushable. The # type: ignore is safe because we check the type
            # first.
            self.server.call_processor.wait_until_all_processed()  # type: ignore

    def _send_file_create(self, req: FileCreateReq) -> Future[FileCreateRes]:
        return self.future_executor.defer(self.server.file_create, req)


def safe_current_wb_run_id() -> Optional[str]:
    try:
        import wandb

        wandb_run = wandb.run
        if wandb_run is None:
            return None
        return f"{wandb_run.entity}/{wandb_run.project}/{wandb_run.id}"
    except ImportError:
        return None


def check_wandb_run_matches(
    wandb_run_id: Optional[str], weave_entity: str, weave_project: str
) -> None:
    if wandb_run_id:
        # ex: "entity/project/run_id"
        wandb_entity, wandb_project, _ = wandb_run_id.split("/")
        if wandb_entity != weave_entity or wandb_project != weave_project:
            raise ValueError(
                f'Project Mismatch: weave and wandb must be initialized using the same project. Found wandb.init targeting project "{wandb_entity}/{wandb_project}" and weave.init targeting project "{weave_entity}/{weave_project}". To fix, please use the same project for both library initializations.'
            )


def _build_anonymous_op(name: str, config: Optional[Dict] = None) -> Op:
    if config is None:

        def op_fn(*args, **kwargs):  # type: ignore
            # Code-capture unavailable for this op
            pass

    else:

        def op_fn(*args, **kwargs):  # type: ignore
            # Code-capture unavailable for this op
            op_config = config

    op_fn.__name__ = name
    op = op_deco(op_fn)
    op = as_op(op)
    op.name = name
    return op


REDACT_KEYS = (
    "api_key",
    "Authorization",
)
REDACTED_VALUE = "REDACTED"


def redact_sensitive_keys(obj: dict) -> dict:
    if get_ref(obj):
        return obj

    assert isinstance(obj, dict)

    dict_res = {}
    for k, v in obj.items():
        if k in REDACT_KEYS:
            dict_res[k] = REDACTED_VALUE
        else:
            dict_res[k] = v
    return dict_res


def sanitize_object_name(name: str) -> str:
    # Replaces any non-alphanumeric characters with a single dash and removes
    # any leading or trailing dashes. This is more restrictive than the DB
    # constraints and can be relaxed if needed.
    res = re.sub(r"([._-]{2,})+", "-", re.sub(r"[^\w._]+", "-", name)).strip("-_")
    if not res:
        raise ValueError(f"Invalid object name: {name}")
    if len(res) > 128:
        res = res[:128]
    return res


# match local image file paths
image_suffix = r".*\.(png|jpg|jpeg|gif|tiff)"
local_image_pattern = re.compile(rf"^{image_suffix}$", re.IGNORECASE)
remote_image_pattern = re.compile(rf"https://.*\.{image_suffix}", re.IGNORECASE)

pil_package_available = False
try:
    from PIL import Image

    pil_package_available = True
except ImportError:
    pass


def convert_paths_to_images(obj: str) -> typing.Union[str, PathImage]:
    """Load or download paths to images as PathImage objects.

    If the path is a local image, open it and return a PathImage object.
    If the path is a remote image, download it and return a PathImage object.
    """
    if not pil_package_available:
        return obj

    if remote_image_pattern.match(obj):
        try:
            # Load the image from remote resource
            img = requests.get(obj, stream=True).raw
            return PathImage(img=Image.open(img), path=obj)
        except Exception as e:
            logger.warning(f"Failed to load remote image file: {obj}. {e}")
    elif local_image_pattern.match(obj):
        try:
            return PathImage(img=Image.open(obj), path=obj)
        except Exception as e:
            logger.warning(f"Failed to open image file: {obj}. {e}")

    return obj


def parse_obj(obj: Any, parsers: list[Callable[..., Any]]) -> Any:
    """Parse an object with conversion parsers.
    Accepts a list of functions that do operations on the object.
        parser functions must include type hints, and accept exactly
        one parameter called "obj" that can be modified and returned
        example:
            def atoi(obj: str):
                return int(obj)


    Returns the modified object
    """
    # Dont mutate reffed objects
    if get_ref(obj):
        return obj

    # recurse through container types
    if isinstance(obj, dict):
        # Do any dict-type parsing
        for parser in parsers:
            param_types = typing.get_type_hints(parser)
            if "obj" in param_types and param_types["obj"] == dict:
                obj = parser(obj)

        # Then recurse through the items
        obj = {k: parse_obj(v, parsers) for k, v in obj.items()}
    elif isinstance(obj, list):
        obj = [parse_obj(v, parsers) for v in obj]
    elif isinstance_namedtuple(obj):
        obj = {k: parse_obj(v, parsers) for k, v in obj._asdict().items()}
    elif isinstance(obj, tuple):
        obj = tuple([parse_obj(v, parsers) for v in obj])

    # apply parsers to primatives
    if isinstance(obj, str):
        for parser in parsers:
            param_types = typing.get_type_hints(parser)
            if "obj" in param_types and param_types["obj"] == str:
                obj = parser(obj)
    return obj


__docspec__ = [WeaveClient, Call, CallsIter]<|MERGE_RESOLUTION|>--- conflicted
+++ resolved
@@ -744,30 +744,23 @@
         *,
         op: Optional[Op] = None,
     ) -> None:
-<<<<<<< HEAD
+        ended_at = datetime.datetime.now(tz=datetime.timezone.utc)
+        call.ended_at = ended_at
+
         parse_obj_functions: list[Callable] = []
         if should_convert_paths_to_images():
             parse_obj_functions.append(convert_paths_to_images)
 
         output = parse_obj(output, parse_obj_functions)
-        self._save_nested_objects(output)
         original_output = output
 
         # user controlled postprocessing of output
-        if postprocess_output:
-            postprocessed_output = postprocess_output(original_output)
-=======
-        ended_at = datetime.datetime.now(tz=datetime.timezone.utc)
-        call.ended_at = ended_at
-        original_output = output
-
         if op is not None and op.postprocess_output:
             postprocessed_output = op.postprocess_output(original_output)
->>>>>>> 00984d7f
         else:
             postprocessed_output = original_output
+
         self._save_nested_objects(postprocessed_output)
-
         call.output = map_to_refs(postprocessed_output)
 
         # Summary handling
