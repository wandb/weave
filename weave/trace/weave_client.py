--- conflicted
+++ resolved
@@ -1173,7 +1173,14 @@
                 table=TableSchemaForInsert(project_id=self._project_id(), rows=rows)
             ),
         )
-<<<<<<< HEAD
+
+        # row_digests: Optional[list[str]] = None
+        # # This check is needed because in older versions of
+        # # the trace server, this will come back as an empty list.
+        # # In these cases, we want to set row_digests to None so that
+        # # the WeaveTable knows that it needs to fetch the rows from the server.
+        # if len(response.row_digests) == len(table.rows):
+        #     row_digests = response.row_digests
 
         def blocking_digest_resolver() -> str:
             return response.result().digest
@@ -1183,20 +1190,6 @@
             project=self.project,
             digest="",
             _blocking_digest_resolver=blocking_digest_resolver,
-=======
-        row_digests: Optional[list[str]] = None
-        # This check is needed because in older versions of
-        # the trace server, this will come back as an empty list.
-        # In these cases, we want to set row_digests to None so that
-        # the WeaveTable knows that it needs to fetch the rows from the server.
-        if len(response.row_digests) == len(table.rows):
-            row_digests = response.row_digests
-        return TableRef(
-            entity=self.entity,
-            project=self.project,
-            digest=response.digest,
-            row_digests=row_digests,
->>>>>>> e757170d
         )
 
     @trace_sentry.global_trace_sentry.watch()
