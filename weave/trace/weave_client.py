--- conflicted
+++ resolved
@@ -1307,8 +1307,6 @@
             inputs_json = to_json(
                 maybe_redacted_inputs_with_refs, project_id, self, use_dictify=False
             )
-<<<<<<< HEAD
-
             call_start_req = CallStartReq(
                 start=StartedCallSchemaForInsert(
                     project_id=project_id,
@@ -1321,23 +1319,7 @@
                     inputs=inputs_json,
                     attributes=attributes_dict,
                     wb_run_id=current_wb_run_id,
-=======
-            self.server.call_start(
-                CallStartReq(
-                    start=StartedCallSchemaForInsert(
-                        project_id=project_id,
-                        id=call_id,
-                        op_name=op_def_ref.uri(),
-                        display_name=call.display_name,
-                        trace_id=trace_id,
-                        started_at=started_at,
-                        parent_id=parent_id,
-                        inputs=inputs_json,
-                        attributes=attributes_dict,
-                        wb_run_id=current_wb_run_id,
-                        wb_run_step=current_wb_run_step,
-                    )
->>>>>>> a360902c
+                    wb_run_step=current_wb_run_step,
                 )
             )
 
@@ -1485,27 +1467,14 @@
             output_json = to_json(
                 maybe_redacted_output_as_refs, project_id, self, use_dictify=False
             )
-<<<<<<< HEAD
             call_end_req = CallEndReq(
                 end=EndedCallSchemaForInsert(
                     project_id=project_id,
                     id=call.id,
                     ended_at=ended_at,
                     output=output_json,
-                    summary=summary,
+                    summary=merged_summary,
                     exception=exception_str,
-=======
-            self.server.call_end(
-                CallEndReq(
-                    end=EndedCallSchemaForInsert(
-                        project_id=project_id,
-                        id=call.id,
-                        ended_at=ended_at,
-                        output=output_json,
-                        summary=merged_summary,
-                        exception=exception_str,
-                    )
->>>>>>> a360902c
                 )
             )
             bytes_size = len(call_end_req.model_dump_json())
