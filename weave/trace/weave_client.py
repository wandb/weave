import dataclasses
import datetime
import platform
import re
import sys
import typing
from functools import lru_cache
from typing import Any, Callable, Dict, Iterator, Optional, Sequence, Union

import pydantic
from requests import HTTPError

from weave import version
from weave.legacy.weave import ref_base, urls
from weave.trace import call_context, trace_sentry
from weave.trace.async_job_queue import AsyncJobQueue
from weave.trace.client_context import weave_client as weave_client_context
from weave.trace.exception import exception_to_json_str
from weave.trace.feedback import FeedbackQuery, RefFeedbackQuery
from weave.trace.object_record import (
    ObjectRecord,
    dataclass_object_record,
    pydantic_object_record,
)
from weave.trace.op import Op, maybe_unbind_method
from weave.trace.op import op as op_deco
from weave.trace.refs import CallRef, ObjectRef, OpRef, Ref, TableRef, parse_op_uri
from weave.trace.serialize import from_json, isinstance_namedtuple, to_json
from weave.trace.serializer import get_serializer_for_obj
from weave.trace.table import Table
from weave.trace.util import deprecated
from weave.trace.vals import WeaveObject, WeaveTable, make_trace_obj
from weave.trace_server.ids import generate_id
from weave.trace_server.trace_server_interface import (
    CallEndReq,
    CallSchema,
    CallsDeleteReq,
    CallsFilter,
    CallsQueryReq,
    CallStartReq,
    CallUpdateReq,
    CostCreateInput,
    CostCreateReq,
    CostCreateRes,
    CostPurgeReq,
    CostQueryOutput,
    CostQueryReq,
    EndedCallSchemaForInsert,
    ObjCreateReq,
    ObjectVersionFilter,
    ObjQueryReq,
    ObjReadReq,
    ObjSchema,
    ObjSchemaForInsert,
    Query,
    RefsReadBatchReq,
    StartedCallSchemaForInsert,
    TableCreateReq,
    TableSchemaForInsert,
    TraceServerInterface,
)
<<<<<<< HEAD
from weave.type_serializers.JSONBlob.jsonblob import JSONBlob
=======
from weave.trace_server_bindings.remote_http_trace_server import RemoteHTTPTraceServer
>>>>>>> f139118e

# Controls if objects can have refs to projects not the WeaveClient project.
# If False, object refs with with mismatching projects will be recreated.
# If True, use existing ref to object in other project.
ALLOW_MIXED_PROJECT_REFS = False


def dataclasses_asdict_one_level(obj: Any) -> typing.Dict[str, Any]:
    # dataclasses.asdict is recursive. We don't want that when json encoding
    return {f.name: getattr(obj, f.name) for f in dataclasses.fields(obj)}


# TODO: unused


def get_obj_name(val: Any) -> str:
    name = getattr(val, "name", None)
    if name is None:
        if isinstance(val, ObjectRecord):
            name = val._class_name
        else:
            name = f"{val.__class__.__name__}"
    if not isinstance(name, str):
        raise ValueError(f"Object's name attribute is not a string: {name}")
    return name


def get_ref(obj: Any) -> Optional[ObjectRef]:
    return getattr(obj, "ref", None)


def remove_ref(obj: Any) -> None:
    if get_ref(obj) is not None:
        if "ref" in obj.__dict__:  # for methods
            obj.__dict__["ref"] = None
        else:
            obj.ref = None


def _get_direct_ref(obj: Any) -> Optional[Ref]:
    if isinstance(obj, WeaveTable):
        # TODO: this path is odd. We want to use table_ref when serializing
        # which is the direct ref to the table. But .ref on WeaveTable is
        # the "container ref", ie a ref to the root object that the WeaveTable
        # is within, with extra pointing to the table.
        return obj.table_ref
    return getattr(obj, "ref", None)


def map_to_refs(obj: Any) -> Any:
    if isinstance(obj, Ref):
        return obj
    if ref := _get_direct_ref(obj):
        return ref

    if isinstance(obj, ObjectRecord):
        return obj.map_values(map_to_refs)
    elif isinstance(obj, (pydantic.BaseModel, pydantic.v1.BaseModel)):
        obj_record = pydantic_object_record(obj)
        return obj_record.map_values(map_to_refs)
    elif dataclasses.is_dataclass(obj):
        obj_record = dataclass_object_record(obj)
        return obj_record.map_values(map_to_refs)
    elif isinstance(obj, Table):
        return obj.ref
    elif isinstance(obj, WeaveTable):
        return obj.ref
    elif isinstance(obj, list):
        return [map_to_refs(v) for v in obj]
    elif isinstance(obj, dict):
        return {k: map_to_refs(v) for k, v in obj.items()}

    # This path should only be reached if the object is both:
    # 1. A `WeaveObject`; and
    # 2. Has been dirtied (edited in any way), causing obj.ref=None
    elif isinstance(obj, WeaveObject):
        return map_to_refs(obj._val)

    return obj


@dataclasses.dataclass
class Call:
    """A Call represents a single operation that was executed as part of a trace."""

    op_name: str
    trace_id: str
    project_id: str
    parent_id: Optional[str]
    inputs: dict
    id: Optional[str] = None
    output: Any = None
    exception: Optional[str] = None
    summary: Optional[dict] = None
    display_name: Optional[Union[str, Callable[["Call"], str]]] = None
    attributes: Optional[dict] = None
    started_at: Optional[datetime.datetime] = None
    ended_at: Optional[datetime.datetime] = None
    deleted_at: Optional[datetime.datetime] = None
    # These are the live children during logging
    _children: list["Call"] = dataclasses.field(default_factory=list)

    _feedback: Optional[RefFeedbackQuery] = None

    @property
    def func_name(self) -> str:
        """
        The decorated function's name that produced this call.

        This is different from `op_name` which is usually the ref of the op.
        """
        if self.op_name.startswith("weave:///"):
            ref = parse_op_uri(self.op_name)
            return ref.name

        return self.op_name

    @property
    def feedback(self) -> RefFeedbackQuery:
        if not self.id:
            raise ValueError("Can't get feedback for call without ID")
        if self._feedback is None:
            project_parts = self.project_id.split("/")
            if len(project_parts) != 2:
                raise ValueError(f"Invalid project_id: {self.project_id}")
            entity, project = project_parts
            weave_ref = CallRef(entity, project, self.id)
            self._feedback = RefFeedbackQuery(weave_ref.uri())
        return self._feedback

    @property
    def ui_url(self) -> str:
        project_parts = self.project_id.split("/")
        if len(project_parts) != 2:
            raise ValueError(f"Invalid project_id: {self.project_id}")
        entity, project = project_parts
        if not self.id:
            raise ValueError("Can't get URL for call without ID")
        return urls.redirect_call(entity, project, self.id)

    # These are the children if we're using Call at read-time
    def children(self) -> "CallsIter":
        client = weave_client_context.require_weave_client()
        if not self.id:
            raise ValueError("Can't get children of call without ID")
        return CallsIter(
            client.server,
            self.project_id,
            CallsFilter(parent_ids=[self.id]),
        )

    def delete(self) -> bool:
        """Delete the call."""
        client = weave_client_context.require_weave_client()
        return client.delete_call(call=self)

    def set_display_name(self, name: Optional[str]) -> None:
        """
        Set the display name for the call.

        Args:
            name: The display name to set for the call.

        Example:

        ```python
        result, call = my_function.call("World")
        call.set_display_name("My Custom Display Name")
        ```
        """
        if name == "":
            raise ValueError(
                "Display name cannot be empty. To remove the display_name, set name=None or use remove_display_name."
            )
        if name == self.display_name:
            return
        client = weave_client_context.require_weave_client()
        client._set_call_display_name(call=self, display_name=name)
        self.display_name = name

    def remove_display_name(self) -> None:
        self.set_display_name(None)


class CallsIter:
    server: TraceServerInterface
    filter: CallsFilter
    include_costs: bool

    def __init__(
        self,
        server: TraceServerInterface,
        project_id: str,
        filter: CallsFilter,
        include_costs: bool = False,
    ) -> None:
        self.server = server
        self.project_id = project_id
        self.filter = filter
        self._page_size = 1000
        self.include_costs = include_costs

    # seems like this caching should be on the server, but it's here for now...
    @lru_cache
    def _fetch_page(self, index: int) -> list[CallSchema]:
        # caching in here means that any other CallsIter objects would also
        # benefit from the cache
        response = self.server.calls_query(
            CallsQueryReq(
                project_id=self.project_id,
                filter=self.filter,
                offset=index * self._page_size,
                limit=self._page_size,
                include_costs=self.include_costs,
            )
        )
        return response.calls

    def _get_one(self, index: int) -> WeaveObject:
        if index < 0:
            raise IndexError("Negative indexing not supported")

        page_index = index // self._page_size
        page_offset = index % self._page_size

        calls = self._fetch_page(page_index)
        if page_offset >= len(calls):
            raise IndexError(f"Index {index} out of range")

        call = calls[page_offset]
        entity, project = self.project_id.split("/")
        return make_client_call(entity, project, call, self.server)

    def _get_slice(self, key: slice) -> Iterator[WeaveObject]:
        if (start := key.start or 0) < 0:
            raise ValueError("Negative start not supported")
        if (stop := key.stop) is not None and stop < 0:
            raise ValueError("Negative stop not supported")
        if (step := key.step or 1) < 0:
            raise ValueError("Negative step not supported")

        i = start
        while stop is None or i < stop:
            try:
                yield self._get_one(i)
            except IndexError:
                break
            i += step

    def __getitem__(
        self, key: Union[slice, int]
    ) -> Union[WeaveObject, list[WeaveObject]]:
        if isinstance(key, slice):
            return list(self._get_slice(key))
        return self._get_one(key)

    def __iter__(self) -> typing.Iterator[WeaveObject]:
        return self._get_slice(slice(0, None, 1))


def make_client_call(
    entity: str, project: str, server_call: CallSchema, server: TraceServerInterface
) -> WeaveObject:
    output = server_call.output
    call = Call(
        op_name=server_call.op_name,
        project_id=server_call.project_id,
        trace_id=server_call.trace_id,
        parent_id=server_call.parent_id,
        id=server_call.id,
        inputs=from_json(server_call.inputs, server_call.project_id, server),
        output=from_json(output, server_call.project_id, server),
        summary=dict(server_call.summary) if server_call.summary is not None else None,
        display_name=server_call.display_name,
        attributes=server_call.attributes,
        started_at=server_call.started_at,
        ended_at=server_call.ended_at,
        deleted_at=server_call.deleted_at,
    )
    if call.id is None:
        raise ValueError("Call ID is None")
    return WeaveObject(call, CallRef(entity, project, call.id), server, None)


def sum_dict_leaves(dicts: list[dict]) -> dict:
    # dicts is a list of dictionaries, that may or may not
    # have nested dictionaries. Sum all the leaves that match
    result: dict = {}
    for d in dicts:
        for k, v in d.items():
            if isinstance(v, dict):
                result[k] = sum_dict_leaves([result.get(k, {}), v])
            elif v is not None:
                result[k] = result.get(k, 0) + v
    return result


class WeaveKeyDict(dict):
    """A dict representing the 'weave' subdictionary of a call's attributes.

    This dictionary is not intended to be set directly.
    """

    def __setitem__(self, key: Any, value: Any) -> None:
        raise KeyError("Cannot modify `weave` dict directly -- for internal use only!")


class AttributesDict(dict):
    """A dict representing the attributes of a call.

    The `weave` key is reserved for internal use and cannot be set directly.
    """

    def __init__(self, **kwargs: Any) -> None:
        super().__init__()
        dict.__setitem__(self, "weave", WeaveKeyDict())

        if kwargs:
            for key, value in kwargs.items():
                if key == "weave":
                    if isinstance(value, dict):
                        for subkey, subvalue in value.items():
                            self._set_weave_item(subkey, subvalue)
                else:
                    self[key] = value

    def __setitem__(self, key: Any, value: Any) -> None:
        if key == "weave":
            raise KeyError("Cannot set 'weave' directly -- for internal use only!")
        super().__setitem__(key, value)

    def _set_weave_item(self, subkey: Any, value: Any) -> None:
        """Internal method to set items in the 'weave' subdictionary."""
        dict.__setitem__(self["weave"], subkey, value)

    def __repr__(self) -> str:
        return f"{self.__class__.__name__}({super().__repr__()})"


class WeaveClient:
    server: TraceServerInterface
    async_job_queue: AsyncJobQueue

    """
    A client for interacting with the Weave trace server.

    Args:
        entity: The entity name.
        project: The project name.
        server: The server to use for communication.
        ensure_project_exists: Whether to ensure the project exists on the server.
    """

    def __init__(
        self,
        entity: str,
        project: str,
        server: TraceServerInterface,
        ensure_project_exists: bool = True,
    ):
        self.entity = entity
        self.project = project
        self.server = server
        self._anonymous_ops: dict[str, Op] = {}
        self.async_job_queue = AsyncJobQueue()
        self.ensure_project_exists = ensure_project_exists

        if ensure_project_exists:
            resp = self.server.ensure_project_exists(entity, project)
            # Set Client project name with updated project name
            self.project = resp.project_name

        self._server_is_flushable = False
        if isinstance(self.server, RemoteHTTPTraceServer):
            self._server_is_flushable = self.server.should_batch

    ################ High Level Convenience Methods ################

    @trace_sentry.global_trace_sentry.watch()
    def save(self, val: Any, name: str, branch: str = "latest") -> Any:
        ref = self._save_object(val, name, branch)
        if not isinstance(ref, ObjectRef):
            raise ValueError(f"Expected ObjectRef, got {ref}")
        return self.get(ref)

    @trace_sentry.global_trace_sentry.watch()
    def get(self, ref: ObjectRef) -> Any:
        project_id = f"{ref.entity}/{ref.project}"
        try:
            read_res = self.server.obj_read(
                ObjReadReq(
                    project_id=project_id,
                    object_id=ref.name,
                    digest=ref.digest,
                )
            )
        except HTTPError as e:
            if e.response is not None and e.response.status_code == 404:
                raise ValueError(f"Unable to find object for ref uri: {ref.uri()}")
            raise

        # At this point, `ref.digest` is one of three things:
        # 1. "latest" - the user asked for the latest version of the object
        # 2. "v###" - the user asked for a specific version of the object
        # 3. The actual digest.
        #
        # However, we always want to resolve the ref to the digest. So
        # here, we just directly assign the digest.
        ref = dataclasses.replace(ref, digest=read_res.obj.digest)

        data = read_res.obj.val

        # If there is a ref-extra, we should resolve it. Rather than walking
        # the object, it is more efficient to directly query for the data and
        # let the server resolve it.
        if ref.extra:
            try:
                ref_read_res = self.server.refs_read_batch(
                    RefsReadBatchReq(refs=[ref.uri()])
                )
            except HTTPError as e:
                if e.response is not None and e.response.status_code == 404:
                    raise ValueError(f"Unable to find object for ref uri: {ref.uri()}")
                raise
            if not ref_read_res.vals:
                raise ValueError(f"Unable to find object for ref uri: {ref.uri()}")
            data = ref_read_res.vals[0]

        val = from_json(data, project_id, self.server)

        return make_trace_obj(val, ref, self.server, None)

    ################ Query API ################

    @trace_sentry.global_trace_sentry.watch()
    def get_calls(
        self,
        filter: Optional[CallsFilter] = None,
        include_costs: Optional[bool] = False,
    ) -> CallsIter:
        if filter is None:
            filter = CallsFilter()

        return CallsIter(
            self.server, self._project_id(), filter, include_costs or False
        )

    @deprecated(new_name="get_calls")
    def calls(
        self,
        filter: Optional[CallsFilter] = None,
        include_costs: Optional[bool] = False,
    ) -> CallsIter:
        return self.get_calls(filter=filter, include_costs=include_costs)

    @trace_sentry.global_trace_sentry.watch()
    def get_call(
        self, call_id: str, include_costs: Optional[bool] = False
    ) -> WeaveObject:
        response = self.server.calls_query(
            CallsQueryReq(
                project_id=self._project_id(),
                filter=CallsFilter(call_ids=[call_id]),
                include_costs=include_costs,
            )
        )
        if not response.calls:
            raise ValueError(f"Call not found: {call_id}")
        response_call = response.calls[0]
        return make_client_call(self.entity, self.project, response_call, self.server)

    @deprecated(new_name="get_call")
    def call(self, call_id: str, include_costs: Optional[bool] = False) -> WeaveObject:
        return self.get_call(call_id=call_id, include_costs=include_costs)

    @trace_sentry.global_trace_sentry.watch()
    def create_call(
        self,
        op: Union[str, Op],
        inputs: dict,
        parent: Optional[Call] = None,
        attributes: Optional[dict] = None,
        display_name: Optional[Union[str, Callable[[Call], str]]] = None,
        *,
        use_stack: bool = True,
    ) -> Call:
        """Create, log, and push a call onto the runtime stack.

        Args:
            op: The operation producing the call, or the name of an anonymous operation.
            inputs: The inputs to the operation.
            parent: The parent call. If parent is not provided, the current run is used as the parent.
            display_name: The display name for the call. Defaults to None.
            attributes: The attributes for the call. Defaults to None.
            use_stack: Whether to push the call onto the runtime stack. Defaults to True.

        Returns:
            The created Call object.
        """
        if isinstance(op, str):
            if op not in self._anonymous_ops:
                self._anonymous_ops[op] = _build_anonymous_op(op)
            op = self._anonymous_ops[op]
        if isinstance(op, Op):
            unbound_op = maybe_unbind_method(op)
            op_def_ref = self._save_op(unbound_op)
            op_str = op_def_ref.uri()
        else:
            op_str = op

        inputs_redacted = redact_sensitive_keys(inputs)
<<<<<<< HEAD
        inputs_without_large_objects = replace_large_objects(inputs_redacted)

        self._save_nested_objects(inputs_without_large_objects)
        inputs_with_refs = map_to_refs(inputs_without_large_objects)
=======
        if op.postprocess_inputs:
            inputs_postprocessed = op.postprocess_inputs(inputs_redacted)
        else:
            inputs_postprocessed = inputs_redacted

        self._save_nested_objects(inputs_postprocessed)
        inputs_with_refs = map_to_refs(inputs_postprocessed)
>>>>>>> f139118e
        call_id = generate_id()

        if parent is None and use_stack:
            parent = call_context.get_current_call()

        if parent:
            trace_id = parent.trace_id
            parent_id = parent.id
        else:
            trace_id = generate_id()
            parent_id = None

        if attributes is None:
            attributes = {}

        attributes = AttributesDict(**attributes)
        attributes._set_weave_item("client_version", version.VERSION)
        attributes._set_weave_item("source", "python-sdk")
        attributes._set_weave_item("os_name", platform.system())
        attributes._set_weave_item("os_version", platform.version())
        attributes._set_weave_item("os_release", platform.release())
        attributes._set_weave_item("sys_version", sys.version)

        call = Call(
            op_name=op_str,
            project_id=self._project_id(),
            trace_id=trace_id,
            parent_id=parent_id,
            id=call_id,
            inputs=inputs_with_refs,
            attributes=attributes,
        )
        # feels like this should be in post init, but keping here
        # because the func needs to be resolved for schema insert below
        if callable(name_func := display_name):
            display_name = name_func(call)
        call.display_name = display_name
        if parent is not None:
            parent._children.append(call)

        current_wb_run_id = safe_current_wb_run_id()
        check_wandb_run_matches(current_wb_run_id, self.entity, self.project)

        started_at = datetime.datetime.now(tz=datetime.timezone.utc)
        project_id = self._project_id()

        self.async_job_queue.submit_job(
            send_start_call,
            project_id=project_id,
            call_id=call_id,
            op_str=op_str,
            trace_id=trace_id,
            started_at=started_at,
            display_name=display_name,
            parent_id=parent_id,
            inputs_with_refs=inputs_with_refs,
            attributes=attributes,
            current_wb_run_id=current_wb_run_id,
            server=self.server,
        )

        if use_stack:
            call_context.push_call(call)

        return call

    @trace_sentry.global_trace_sentry.watch()
    def finish_call(
        self,
        call: Call,
        output: Any = None,
        exception: Optional[BaseException] = None,
        *,
        postprocess_output: Optional[Callable[..., Any]] = None,
    ) -> None:
<<<<<<< HEAD
        output_without_large_objects = replace_large_objects(output)

        self._save_nested_objects(output_without_large_objects)
        original_output = output
        output = map_to_refs(output_without_large_objects)
=======
        original_output = output

        if postprocess_output:
            postprocessed_output = postprocess_output(original_output)
        else:
            postprocessed_output = original_output
        self._save_nested_objects(postprocessed_output)

        output = map_to_refs(postprocessed_output)
>>>>>>> f139118e
        call.output = output

        # Summary handling
        summary = {}
        if call._children:
            summary = sum_dict_leaves([child.summary or {} for child in call._children])
        elif (
            isinstance(original_output, dict)
            and "usage" in original_output
            and "model" in original_output
        ):
            summary["usage"] = {}
            summary["usage"][original_output["model"]] = {
                "requests": 1,
                **original_output["usage"],
            }
        elif hasattr(original_output, "usage") and hasattr(original_output, "model"):
            # Handle the cases where we are emitting an object instead of a pre-serialized dict
            # In fact, this is going to become the more common case
            model = original_output.model
            usage = original_output.usage
            if isinstance(usage, pydantic.BaseModel):
                usage = usage.model_dump(exclude_unset=True)
            if isinstance(usage, dict) and isinstance(model, str):
                summary["usage"] = {}
                summary["usage"][model] = {"requests": 1, **usage}

        # Exception Handling
        exception_str: Optional[str] = None
        if exception:
            exception_str = exception_to_json_str(exception)
            call.exception = exception_str

        project_id = self._project_id()
        ended_at = datetime.datetime.now(tz=datetime.timezone.utc)
        self.async_job_queue.submit_job(
            send_end_call,
            project_id=project_id,
            call_id=call.id,
            ended_at=ended_at,
            output=output,
            summary=summary,
            exception_str=exception_str,
            server=self.server,
        )

        # Descendent error tracking disabled til we fix UI
        # Add this call's summary after logging the call, so that only
        # descendents are included in what we log
        # summary.setdefault("descendants", {}).setdefault(
        #     call.op_name, {"successes": 0, "errors": 0}
        # )["successes"] += 1
        call.summary = summary
        call_context.pop_call(call.id)

    @trace_sentry.global_trace_sentry.watch()
    def fail_call(self, call: Call, exception: BaseException) -> None:
        """Fail a call with an exception. This is a convenience method for finish_call."""
        return self.finish_call(call, exception=exception)

    @trace_sentry.global_trace_sentry.watch()
    def delete_call(self, call: Call) -> None:
        self.server.calls_delete(
            CallsDeleteReq(
                project_id=self._project_id(),
                call_ids=[call.id],
            )
        )

    def get_feedback(
        self,
        query: Optional[Union[Query, str]] = None,
        *,
        reaction: Optional[str] = None,
        offset: int = 0,
        limit: int = 100,
    ) -> FeedbackQuery:
        """Query project for feedback.

        Examples:
            ```python
            # Fetch a specific feedback object.
            # Note that this still returns a collection, which is expected
            # to contain zero or one item(s).
            client.get_feedback("1B4082A3-4EDA-4BEB-BFEB-2D16ED59AA07")

            # Find all feedback objects with a specific reaction.
            client.get_feedback(reaction="👍", limit=10)
            ```

        Args:
            query: A mongo-style query expression. For convenience, also accepts a feedback UUID string.
            reaction: For convenience, filter by a particular reaction emoji.
            offset: The offset to start fetching feedback objects from.
            limit: The maximum number of feedback objects to fetch.

        Returns:
            A FeedbackQuery object.
        """
        expr: dict[str, Any] = {
            "$eq": [
                {"$literal": "1"},
                {"$literal": "1"},
            ],
        }
        if isinstance(query, str):
            expr = {
                "$eq": [
                    {"$getField": "id"},
                    {"$literal": query},
                ],
            }
        elif isinstance(query, Query):
            expr = query.expr_.dict()

        if reaction:
            expr = {
                "$and": [
                    expr,
                    {
                        "$eq": [
                            {"$getField": "feedback_type"},
                            {"$literal": "wandb.reaction.1"},
                        ],
                    },
                    {
                        "$eq": [
                            {"$getField": "payload.emoji"},
                            {"$literal": reaction},
                        ],
                    },
                ]
            }
        rewritten_query = Query(**{"$expr": expr})

        return FeedbackQuery(
            entity=self.entity,
            project=self.project,
            query=rewritten_query,
            offset=offset,
            limit=limit,
            show_refs=True,
        )

    @deprecated(new_name="get_feedback")
    def feedback(
        self,
        query: Optional[Union[Query, str]] = None,
        *,
        reaction: Optional[str] = None,
        offset: int = 0,
        limit: int = 100,
    ) -> FeedbackQuery:
        return self.get_feedback(
            query=query, reaction=reaction, offset=offset, limit=limit
        )

    def add_cost(
        self,
        llm_id: str,
        prompt_token_cost: float,
        completion_token_cost: float,
        effective_date: typing.Optional[datetime.datetime] = datetime.datetime.now(
            datetime.timezone.utc
        ),
        prompt_token_cost_unit: typing.Optional[str] = "USD",
        completion_token_cost_unit: typing.Optional[str] = "USD",
        provider_id: typing.Optional[str] = "default",
    ) -> CostCreateRes:
        """Add a cost to the current project.

        Examples:

            ```python
            client.add_cost(llm_id="my_expensive_custom_model", prompt_token_cost=1, completion_token_cost=2)
            client.add_cost(llm_id="my_expensive_custom_model", prompt_token_cost=500, completion_token_cost=1000, effective_date=datetime(1998, 10, 3))
            ```

        Args:
            llm_id: The ID of the LLM. eg "gpt-4o-mini-2024-07-18"
            prompt_token_cost: The cost of the prompt tokens. eg .0005
            completion_token_cost: The cost of the completion tokens. eg .0015
            effective_date: Defaults to the current date. A datetime.datetime object.
            provider_id: The provider of the LLM. Defaults to "default". eg "openai"
            prompt_token_cost_unit: The unit of the cost for the prompt tokens. Defaults to "USD". (Currently unused, will be used in the future to specify the currency type for the cost eg "tokens" or "time")
            completion_token_cost_unit: The unit of the cost for the completion tokens. Defaults to "USD". (Currently unused, will be used in the future to specify the currency type for the cost eg "tokens" or "time")

        Returns:
            A CostCreateRes object.
            Which has one field called a list of tuples called ids.
            Each tuple contains the llm_id and the id of the created cost object.
        """
        cost = CostCreateInput(
            prompt_token_cost=prompt_token_cost,
            completion_token_cost=completion_token_cost,
            effective_date=effective_date,
            prompt_token_cost_unit=prompt_token_cost_unit,
            completion_token_cost_unit=completion_token_cost_unit,
            provider_id=provider_id,
        )
        return self.server.cost_create(
            CostCreateReq(project_id=self._project_id(), costs={llm_id: cost})
        )

    def purge_costs(self, ids: Union[list[str], str]) -> None:
        """Purge costs from the current project.

        Examples:

            ```python
            client.purge_costs([ids])
            client.purge_costs(ids)
            ```

        Args:
            ids: The cost IDs to purge. Can be a single ID or a list of IDs.
        """
        if isinstance(ids, str):
            ids = [ids]
        expr = {
            "$in": [
                {"$getField": "id"},
                [{"$literal": id} for id in ids],
            ]
        }
        self.server.cost_purge(
            CostPurgeReq(project_id=self._project_id(), query=Query(**{"$expr": expr}))
        )

    def query_costs(
        self,
        query: Optional[Union[Query, str]] = None,
        llm_ids: Optional[list[str]] = None,
        offset: int = 0,
        limit: int = 100,
    ) -> list[CostQueryOutput]:
        """Query project for costs.

        Examples:

            ```python
            # Fetch a specific cost object.
            # Note that this still returns a collection, which is expected
            # to contain zero or one item(s).
            client.query_costs("1B4082A3-4EDA-4BEB-BFEB-2D16ED59AA07")

            # Find all cost objects with a specific reaction.
            client.query_costs(llm_ids=["gpt-4o-mini-2024-07-18"], limit=10)
            ```

        Args:
            query: A mongo-style query expression. For convenience, also accepts a cost UUID string.
            llm_ids: For convenience, filter for a set of llm_ids.
            offset: The offset to start fetching cost objects from.
            limit: The maximum number of cost objects to fetch.

        Returns:
            A CostQuery object.
        """
        expr: dict[str, Any] = {
            "$eq": [
                {"$literal": "1"},
                {"$literal": "1"},
            ],
        }
        if isinstance(query, str):
            expr = {
                "$eq": [
                    {"$getField": "id"},
                    {"$literal": query},
                ],
            }
        elif isinstance(query, Query):
            expr = query.expr_

        if llm_ids:
            expr = {
                "$and": [
                    expr,
                    {
                        "$in": [
                            {"$getField": "llm_id"},
                            [{"$literal": llm_id} for llm_id in llm_ids],
                        ],
                    },
                ]
            }
        rewritten_query = Query(**{"$expr": expr})

        res = self.server.cost_query(
            CostQueryReq(
                project_id=self._project_id(),
                query=rewritten_query,
                offset=offset,
                limit=limit,
            )
        )
        return res.results

    ################ Internal Helpers ################

    def _ref_is_own(self, ref: Ref) -> bool:
        return isinstance(ref, Ref)

    def _project_id(self) -> str:
        return f"{self.entity}/{self.project}"

    # This is used by tests and op_execute still, but the save() interface
    # is nicer for clients I think?
    @trace_sentry.global_trace_sentry.watch()
    def _save_object(self, val: Any, name: str, branch: str = "latest") -> ObjectRef:
        self._save_nested_objects(val, name=name)

        # typically, this condition would belong inside of the
        # `_save_nested_objects` switch. However, we don't want to recursively
        # publish all custom objects. Instead we only want to do this at the
        # top-most level if requested
        if get_serializer_for_obj(val) is not None:
            self._save_and_attach_ref(val)

        return self._save_object_basic(val, name, branch)

    def _save_object_basic(
        self, val: Any, name: Optional[str] = None, branch: str = "latest"
    ) -> ObjectRef:
        # The WeaveTable case is special because object saving happens inside
        # _save_object_nested and it has a special table_ref -- skip it here.
        if getattr(val, "_is_dirty", False) and not isinstance(val, WeaveTable):
            val.ref = None

        is_opdef = isinstance(val, Op)
        val = map_to_refs(val)
        if isinstance(val, ObjectRef):
            return val
        json_val = to_json(val, self._project_id(), self.server)

        if name is None:
            if json_val.get("_type") == "CustomWeaveType":
                custom_name = json_val.get("weave_type", {}).get("type")
                name = custom_name

        if name is None:
            raise ValueError("Name must be provided for object saving")

        name = sanitize_object_name(name)

        response = self.server.obj_create(
            ObjCreateReq(
                obj=ObjSchemaForInsert(
                    project_id=self.entity + "/" + self.project,
                    object_id=name,
                    val=json_val,
                )
            )
        )
        ref: Ref
        if is_opdef:
            ref = OpRef(self.entity, self.project, name, response.digest)
        else:
            ref = ObjectRef(self.entity, self.project, name, response.digest)
        # TODO: Try to put a ref onto val? Or should user code use a style like
        # save instead?
        return ref

    def _save_nested_objects(self, obj: Any, name: Optional[str] = None) -> Any:
        if (ref := get_ref(obj)) is not None:
            if ALLOW_MIXED_PROJECT_REFS:
                return

            # Check if existing ref is to current project, if not,
            # remove the ref and recreate it in the current project
            if ref.project == self.project:
                return
            remove_ref(obj)
        # Must defer import here to avoid circular import
        from weave.flow.obj import Object

        if isinstance(obj, Object):
            obj_rec = pydantic_object_record(obj)
            for v in obj_rec.__dict__.values():
                self._save_nested_objects(v)
            ref = self._save_object_basic(obj_rec, name or get_obj_name(obj_rec))
            obj.__dict__["ref"] = ref
        elif isinstance(obj, (pydantic.BaseModel, pydantic.v1.BaseModel)):
            obj_rec = pydantic_object_record(obj)
            for v in obj_rec.__dict__.values():
                self._save_nested_objects(v)
        elif dataclasses.is_dataclass(obj) and not isinstance(obj, Ref):
            obj_rec = dataclass_object_record(obj)
            for v in obj_rec.__dict__.values():
                self._save_nested_objects(v)
        elif isinstance(obj, Table):
            table_ref = self._save_table(obj)
            obj.ref = table_ref
        elif isinstance(obj, WeaveTable):
            table_ref = self._save_table(obj)
            obj.ref = table_ref
            obj.table_ref = table_ref
        elif isinstance_namedtuple(obj):
            for v in obj._asdict().values():
                self._save_nested_objects(v)
        elif isinstance(obj, (list, tuple)):
            for v in obj:
                self._save_nested_objects(v)
        elif isinstance(obj, dict):
            for v in obj.values():
                self._save_nested_objects(v)
        elif isinstance(obj, Op):
            self._save_op(obj)
        # TODO: Kinda hacky way to dispatching Dataset with rows: Table
        elif isinstance(obj, WeaveObject) and hasattr(obj, "rows"):
            self._save_nested_objects(obj.rows)

    @trace_sentry.global_trace_sentry.watch()
    def _save_table(self, table: Table) -> TableRef:
        rows = to_json(table.rows, self._project_id(), self.server)
        response = self.server.table_create(
            TableCreateReq(
                table=TableSchemaForInsert(project_id=self._project_id(), rows=rows)
            )
        )
        return TableRef(
            entity=self.entity, project=self.project, digest=response.digest
        )

    @trace_sentry.global_trace_sentry.watch()
    def _op_calls(self, op: Op) -> CallsIter:
        op_ref = get_ref(op)
        if op_ref is None:
            raise ValueError(f"Can't get runs for unpublished op: {op}")
        return self.get_calls(CallsFilter(op_names=[op_ref.uri()]))

    @trace_sentry.global_trace_sentry.watch()
    def _objects(self, filter: Optional[ObjectVersionFilter] = None) -> list[ObjSchema]:
        if not filter:
            filter = ObjectVersionFilter()
        else:
            filter = filter.model_copy()
        filter = typing.cast(ObjectVersionFilter, filter)
        filter.is_op = False

        response = self.server.objs_query(
            ObjQueryReq(
                project_id=self._project_id(),
                filter=filter,
            )
        )
        return response.objs

    def _save_op(self, op: Op, name: Optional[str] = None) -> Ref:
        if op.ref is not None:
            return op.ref

        if name is None:
            name = op.name

        return self._save_and_attach_ref(op, name)

    def _save_and_attach_ref(self, op: Any, name: Optional[str] = None) -> Ref:
        if (ref := getattr(op, "ref", None)) is not None:
            return ref

        op_def_ref = self._save_object_basic(op, name)

        # setattr(op, "ref", op_def_ref) fails here
        # op.ref = op_def_ref fails here
        # Seems to be the only way to set the ref on the op
        op.__dict__["ref"] = op_def_ref
        return op_def_ref

    @trace_sentry.global_trace_sentry.watch()
    def _set_call_display_name(
        self, call: Call, display_name: Optional[str] = None
    ) -> None:
        # Removing call display name, use "" for db representation
        if display_name is None:
            display_name = ""
        self.server.call_update(
            CallUpdateReq(
                project_id=self._project_id(),
                call_id=call.id,
                display_name=display_name,
            )
        )

    def _remove_call_display_name(self, call: Call) -> None:
        self._set_call_display_name(call, None)

    def _ref_input_to(self, ref: ref_base.Ref) -> Sequence[Call]:
        raise NotImplementedError()

    def _ref_value_input_to(self, ref: ref_base.Ref) -> list[Call]:
        raise NotImplementedError()

    def _ref_output_of(self, ref: ObjectRef) -> typing.Optional[Call]:
        raise NotImplementedError()

    def _op_runs(self, op_def: Op) -> Sequence[Call]:
        raise NotImplementedError()

    def _ref_uri(self, name: str, version: str, path: str) -> str:
        return ObjectRef(self.entity, self.project, name, version).uri()

    def _flush(self) -> None:
        # Used to wait until all currently enqueued jobs are processed
        self.async_job_queue.flush()
        if self._server_is_flushable:
            # We don't want to do an instance check here because it could
            # be susceptible to shutdown race conditions. So we save a boolean
            # _server_is_flushable and only call this if we know the server is
            # flushable. The # type: ignore is safe because we check the type
            # first.
            self.server.call_processor.wait_until_all_processed()  # type: ignore


def send_start_call(
    project_id: str,
    call_id: str,
    op_str: str,
    trace_id: str,
    started_at: datetime.datetime,
    display_name: Optional[str],
    parent_id: Optional[str],
    inputs_with_refs: dict[str, Any],
    attributes: dict[str, Any],
    current_wb_run_id: Optional[str],
    server: TraceServerInterface,
) -> None:
    inputs_json = to_json(inputs_with_refs, project_id, server)
    start = StartedCallSchemaForInsert(
        project_id=project_id,
        id=call_id,
        op_name=op_str,
        display_name=display_name,
        trace_id=trace_id,
        started_at=started_at,
        parent_id=parent_id,
        inputs=inputs_json,
        attributes=attributes,
        wb_run_id=current_wb_run_id,
    )
    server.call_start(CallStartReq(start=start))


def send_end_call(
    project_id: str,
    call_id: str,
    ended_at: datetime.datetime,
    output: Any,
    summary: dict[str, Any],
    exception_str: Optional[str],
    server: TraceServerInterface,
) -> None:
    output_json = to_json(output, project_id, server)
    server.call_end(
        CallEndReq(
            end=EndedCallSchemaForInsert(
                project_id=project_id,
                id=call_id,
                ended_at=ended_at,
                output=output_json,
                summary=summary,
                exception=exception_str,
            )
        )
    )


def safe_current_wb_run_id() -> Optional[str]:
    try:
        import wandb

        wandb_run = wandb.run
        if wandb_run is None:
            return None
        return f"{wandb_run.entity}/{wandb_run.project}/{wandb_run.id}"
    except ImportError:
        return None


def check_wandb_run_matches(
    wandb_run_id: Optional[str], weave_entity: str, weave_project: str
) -> None:
    if wandb_run_id:
        # ex: "entity/project/run_id"
        wandb_entity, wandb_project, _ = wandb_run_id.split("/")
        if wandb_entity != weave_entity or wandb_project != weave_project:
            raise ValueError(
                f'Project Mismatch: weave and wandb must be initialized using the same project. Found wandb.init targeting project "{wandb_entity}/{wandb_project}" and weave.init targeting project "{weave_entity}/{weave_project}". To fix, please use the same project for both library initializations.'
            )


def _build_anonymous_op(name: str, config: Optional[Dict] = None) -> Op:
    if config is None:

        def op_fn(*args, **kwargs):  # type: ignore
            # Code-capture unavailable for this op
            pass

    else:

        def op_fn(*args, **kwargs):  # type: ignore
            # Code-capture unavailable for this op
            op_config = config

    op_fn.__name__ = name
    op = op_deco(op_fn)
    op.name = name
    return op


REDACT_KEYS = (
    "api_key",
    "Authorization",
)
REDACTED_VALUE = "REDACTED"


def redact_sensitive_keys(obj: typing.Any) -> typing.Any:
    # We should NEVER mutate reffed objects.
    #
    # 1. This code builds new objects that no longer have refs
    # 2. Even if we did an in-place edit, that would invalidate the ref (since
    # the ref is to the object's digest)
    if get_ref(obj):
        return obj

    if isinstance(obj, dict):
        dict_res = {}
        for k, v in obj.items():
            if k in REDACT_KEYS:
                dict_res[k] = REDACTED_VALUE
            else:
                dict_res[k] = redact_sensitive_keys(v)
        return dict_res

    elif isinstance(obj, list):
        list_res = []
        for v in obj:
            list_res.append(redact_sensitive_keys(v))
        return list_res

    elif isinstance(obj, tuple):
        tuple_res = []
        for v in obj:
            tuple_res.append(redact_sensitive_keys(v))
        return tuple(tuple_res)

    return obj


def sanitize_object_name(name: str) -> str:
    # Replaces any non-alphanumeric characters with a single dash and removes
    # any leading or trailing dashes. This is more restrictive than the DB
    # constraints and can be relaxed if needed.
    res = re.sub(r"([._-]{2,})+", "-", re.sub(r"[^\w._]+", "-", name)).strip("-_")
    if not res:
        raise ValueError(f"Invalid object name: {name}")
    if len(res) > 128:
        res = res[:128]
    return res


# default max size is 1 MB, theoretically could be safely as high as 3.5MB
def replace_large_objects(obj: Any, max_size: int = 1 * 1024**2) -> Any:
    if not isinstance(obj, (str, list, dict, tuple)):
        return obj

    if isinstance(obj, list):
        list_res = []
        for v in obj:
            # TODO: casting as str is not actually the real size of the object
            # its close, but not actually the json dump. What is more performant?
            if size := len(str(v).encode("utf-8")) > max_size:
                v = JSONBlob(v, size)
            list_res.append(v)
        obj = list_res
    elif isinstance(obj, dict):
        dict_res = {}
        for k, v in obj.items():
            if size := len(str(v).encode("utf-8")) > max_size:
                v = JSONBlob(v, size)
            dict_res[k] = v
        obj = dict_res
    elif isinstance(obj, tuple):
        tuple_res = []
        for v in obj:
            if size := len(str(v).encode("utf-8")) > max_size:
                v = JSONBlob(v, size)
            tuple_res.append(v)
        obj = tuple(tuple_res)
    else:  # str
        if size := len(obj.encode("utf-8")) > max_size:
            obj = JSONBlob(obj, size)
    return obj


__docspec__ = [WeaveClient, Call, CallsIter]<|MERGE_RESOLUTION|>--- conflicted
+++ resolved
@@ -59,11 +59,8 @@
     TableSchemaForInsert,
     TraceServerInterface,
 )
-<<<<<<< HEAD
 from weave.type_serializers.JSONBlob.jsonblob import JSONBlob
-=======
 from weave.trace_server_bindings.remote_http_trace_server import RemoteHTTPTraceServer
->>>>>>> f139118e
 
 # Controls if objects can have refs to projects not the WeaveClient project.
 # If False, object refs with with mismatching projects will be recreated.
@@ -574,13 +571,8 @@
         else:
             op_str = op
 
-        inputs_redacted = redact_sensitive_keys(inputs)
-<<<<<<< HEAD
         inputs_without_large_objects = replace_large_objects(inputs_redacted)
-
-        self._save_nested_objects(inputs_without_large_objects)
-        inputs_with_refs = map_to_refs(inputs_without_large_objects)
-=======
+        inputs_redacted = redact_sensitive_keys(inputs_without_large_objects)
         if op.postprocess_inputs:
             inputs_postprocessed = op.postprocess_inputs(inputs_redacted)
         else:
@@ -588,7 +580,6 @@
 
         self._save_nested_objects(inputs_postprocessed)
         inputs_with_refs = map_to_refs(inputs_postprocessed)
->>>>>>> f139118e
         call_id = generate_id()
 
         if parent is None and use_stack:
@@ -664,23 +655,17 @@
         *,
         postprocess_output: Optional[Callable[..., Any]] = None,
     ) -> None:
-<<<<<<< HEAD
-        output_without_large_objects = replace_large_objects(output)
-
-        self._save_nested_objects(output_without_large_objects)
-        original_output = output
-        output = map_to_refs(output_without_large_objects)
-=======
         original_output = output
 
         if postprocess_output:
             postprocessed_output = postprocess_output(original_output)
         else:
             postprocessed_output = original_output
+
+        postprocessed_output = replace_large_objects(postprocessed_output)
         self._save_nested_objects(postprocessed_output)
 
         output = map_to_refs(postprocessed_output)
->>>>>>> f139118e
         call.output = output
 
         # Summary handling
