--- conflicted
+++ resolved
@@ -64,11 +64,8 @@
     client_parallelism,
     should_capture_client_info,
     should_capture_system_info,
-<<<<<<< HEAD
     should_print_call_link,
-=======
     should_redact_pii,
->>>>>>> e2657dcf
 )
 from weave.trace.table import Table
 from weave.trace.util import deprecated, log_once
@@ -1106,12 +1103,8 @@
         started_at = datetime.datetime.now(tz=datetime.timezone.utc)
         project_id = self._project_id()
 
-<<<<<<< HEAD
         _should_print_call_link = should_print_call_link()
 
-        def send_start_call() -> bool:
-            inputs_json = to_json(inputs_with_refs, project_id, self, use_dictify=False)
-=======
         def send_start_call() -> None:
             maybe_redacted_inputs_with_refs = inputs_with_refs
             if should_redact_pii():
@@ -1122,7 +1115,6 @@
             inputs_json = to_json(
                 maybe_redacted_inputs_with_refs, project_id, self, use_dictify=False
             )
->>>>>>> e2657dcf
             self.server.call_start(
                 CallStartReq(
                     start=StartedCallSchemaForInsert(
