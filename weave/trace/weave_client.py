from __future__ import annotations

import copy
import dataclasses
import datetime
import json
import logging
import os
import platform
import re
import sys
import time
from collections.abc import Sequence
from concurrent.futures import Future
from functools import cached_property
from typing import TYPE_CHECKING, Any, Callable, TypedDict, cast

import pydantic
from cachetools import TTLCache
from requests import HTTPError

from weave import version
from weave.chat.chat import Chat
from weave.chat.inference_models import InferenceModels
from weave.telemetry import trace_sentry
from weave.trace import settings
from weave.trace.call import (
    DEFAULT_CALLS_PAGE_SIZE,
    Call,
    CallsIter,
    _make_calls_iterator,
    elide_display_name,
    make_client_call,
)
from weave.trace.casting import CallsFilterLike, QueryLike, SortByLike
from weave.trace.concurrent.futures import FutureExecutor
from weave.trace.constants import TRACE_CALL_EMOJI
from weave.trace.context import call_context
from weave.trace.feedback import FeedbackQuery
from weave.trace.init_message import WANDB_AVAILABLE
from weave.trace.interface_query_builder import (
    exists_expr,
    get_field_expr,
    literal_expr,
)
from weave.trace.object_record import (
    ObjectRecord,
    dataclass_object_record,
    pydantic_object_record,
)
from weave.trace.objectify import maybe_objectify
from weave.trace.op import (
    as_op,
    is_op,
    is_placeholder_call,
    is_tracing_setting_disabled,
    maybe_unbind_method,
    placeholder_call,
    should_skip_tracing_for_op,
)
from weave.trace.op import op as op_deco
from weave.trace.op_protocol import Op
from weave.trace.ref_util import get_ref, remove_ref, set_ref
from weave.trace.refs import (
    CallRef,
    ObjectRef,
    OpRef,
    Ref,
    TableRef,
)
from weave.trace.serialization.serialize import (
    from_json,
    isinstance_namedtuple,
    to_json,
)
from weave.trace.serialization.serializer import get_serializer_for_obj
from weave.trace.settings import (
    client_parallelism,
    should_capture_client_info,
    should_capture_system_info,
    should_print_call_link,
    should_redact_pii,
    should_use_parallel_table_upload,
)
from weave.trace.table import Table
from weave.trace.table_upload_chunking import ChunkingConfig, TableChunkManager
from weave.trace.util import deprecated
from weave.trace.vals import WeaveObject, WeaveTable, make_trace_obj
from weave.trace.weave_client_send_file_cache import WeaveClientSendFileCache
from weave.trace_server.constants import MAX_OBJECT_NAME_LENGTH
from weave.trace_server.ids import generate_id
from weave.trace_server.interface.feedback_types import (
    RUNNABLE_FEEDBACK_TYPE_PREFIX,
    runnable_feedback_output_selector,
    runnable_feedback_runnable_ref_selector,
)
from weave.trace_server.trace_server_interface import (
    CallEndReq,
    CallsDeleteReq,
    CallsFilter,
    CallsQueryReq,
    CallStartReq,
    CallUpdateReq,
    CostCreateInput,
    CostCreateReq,
    CostCreateRes,
    CostPurgeReq,
    CostQueryOutput,
    CostQueryReq,
    EndedCallSchemaForInsert,
    FeedbackCreateReq,
    FileCreateReq,
    FileCreateRes,
    ObjCreateReq,
    ObjCreateRes,
    ObjDeleteReq,
    ObjectVersionFilter,
    ObjQueryReq,
    ObjReadReq,
    ObjSchema,
    ObjSchemaForInsert,
    Query,
    RefsReadBatchReq,
    StartedCallSchemaForInsert,
    TableAppendSpec,
    TableAppendSpecPayload,
    TableCreateFromDigestsReq,
    TableCreateReq,
    TableCreateRes,
    TableSchemaForInsert,
    TableUpdateReq,
    TraceServerInterface,
    TraceStatus,
)
from weave.trace_server_bindings.http_utils import (
    REMOTE_REQUEST_BYTES_LIMIT,
    ROW_COUNT_CHUNKING_THRESHOLD,
    check_endpoint_exists,
)
from weave.trace_server_bindings.models import EndBatchItem, StartBatchItem
from weave.utils.attributes_dict import AttributesDict
from weave.utils.dict_utils import sum_dict_leaves, zip_dicts
from weave.utils.exception import exception_to_json_str
from weave.utils.sanitize import REDACTED_VALUE, should_redact

if TYPE_CHECKING:
    import wandb

    from weave.evaluation.eval import Evaluation

# Controls if objects can have refs to projects not the WeaveClient project.
# If False, object refs with with mismatching projects will be recreated.
# If True, use existing ref to object in other project.
ALLOW_MIXED_PROJECT_REFS = False

logger = logging.getLogger(__name__)


# TODO: should be Call, not WeaveObject


def print_call_link(call: Call) -> None:
    if settings.should_print_call_link():
        logger.info(f"{TRACE_CALL_EMOJI} {call.ui_url}")


def _add_scored_by_to_calls_query(
    scored_by: list[str] | str | None, query: Query | None
) -> Query | None:
    # This logic might be pushed down to the server soon, but for now it lives here:
    if not scored_by:
        return query

    if isinstance(scored_by, str):
        scored_by = [scored_by]
    exprs = []
    if query is not None:
        exprs.append(query["$expr"])
    for name in scored_by:
        ref = Ref.maybe_parse_uri(name)
        if ref and isinstance(ref, ObjectRef):
            uri = name
            scorer_name = ref.name
            exprs.append(
                {
                    "$eq": (
                        get_field_expr(
                            runnable_feedback_runnable_ref_selector(scorer_name)
                        ),
                        literal_expr(uri),
                    )
                }
            )
        else:
            exprs.append(
                exists_expr(get_field_expr(runnable_feedback_output_selector(name)))
            )
    return Query.model_validate({"$expr": {"$and": exprs}})


def get_obj_name(val: Any) -> str:
    name = getattr(val, "name", None)
    if name is None:
        if isinstance(val, ObjectRecord):
            name = val._class_name
        else:
            name = f"{val.__class__.__name__}"
    if not isinstance(name, str):
        raise TypeError(f"Object's name attribute is not a string: {name}")
    return name


def _get_direct_ref(obj: Any) -> Ref | None:
    if isinstance(obj, WeaveTable):
        # TODO: this path is odd. We want to use table_ref when serializing
        # which is the direct ref to the table. But .ref on WeaveTable is
        # the "container ref", ie a ref to the root object that the WeaveTable
        # is within, with extra pointing to the table.
        return obj.table_ref
    return get_ref(obj)


def _remove_empty_ref(obj: ObjectRecord) -> ObjectRecord:
    if hasattr(obj, "ref"):
        if obj.ref is not None:
            raise ValueError(f"Unexpected ref in object record: {obj}")
        else:
            del obj.__dict__["ref"]
    return obj


def map_to_refs(obj: Any) -> Any:
    if isinstance(obj, Ref):
        return obj
    if ref := _get_direct_ref(obj):
        return ref

    if isinstance(obj, ObjectRecord):
        # Here, we expect ref to be empty since it would have short circuited
        # above with `_get_direct_ref`
        return _remove_empty_ref(obj.map_values(map_to_refs))
    elif isinstance(obj, pydantic.BaseModel):
        # Check if this object has a custom serializer registered
        from weave.trace.serialization.serializer import get_serializer_for_obj

        if get_serializer_for_obj(obj) is not None:
            # If it has a custom serializer, don't convert to ObjectRecord
            # Let the serialization layer handle it
            return obj
        obj_record = pydantic_object_record(obj)
        # Here, we expect ref to be empty since it would have short circuited
        # above with `_get_direct_ref`
        obj_record = _remove_empty_ref(obj_record)
        return obj_record.map_values(map_to_refs)
    elif dataclasses.is_dataclass(obj):
        obj_record = dataclass_object_record(obj)
        # Here, we expect ref to be empty since it would have short circuited
        # above with `_get_direct_ref`
        obj_record = _remove_empty_ref(obj_record)
        return obj_record.map_values(map_to_refs)
    elif isinstance(obj, Table):
        return obj.ref
    elif isinstance(obj, WeaveTable):
        return obj.ref
    elif isinstance_namedtuple(obj):
        return {k: map_to_refs(v) for k, v in obj._asdict().items()}
    elif isinstance(obj, (list, tuple)):
        return [map_to_refs(v) for v in obj]
    elif isinstance(obj, dict):
        return {k: map_to_refs(v) for k, v in obj.items()}

    # This path should only be reached if the object is both:
    # 1. A `WeaveObject`; and
    # 2. Has been dirtied (edited in any way), causing obj.ref=None
    elif isinstance(obj, WeaveObject):
        return map_to_refs(obj._val)

    return obj


RESERVED_SUMMARY_USAGE_KEY = "usage"
RESERVED_SUMMARY_STATUS_COUNTS_KEY = "status_counts"

BACKGROUND_PARALLELISM_MIX = 0.5
# This size is correlated with the maximum single row insert size
# in clickhouse, which is currently unavoidable.
MAX_TRACE_PAYLOAD_SIZE = int(3.5 * 1024 * 1024)  # 3.5 MiB


class WeaveClient:
    server: TraceServerInterface

    # Main future executor, handling deferred tasks for the client
    future_executor: FutureExecutor
    # Fast-lane executor for operations guaranteed to not defer
    # to child operations, impossible to deadlock
    # Currently only used for create_file operation
    # Mix of main and fastlane workers is set by BACKGROUND_PARALLELISM_MIX
    future_executor_fastlane: FutureExecutor | None

    # Cache of files sent to the server to avoid sending the same file
    # multiple times.
    send_file_cache: WeaveClientSendFileCache

    """
    A client for interacting with the Weave trace server.

    Args:
        entity: The entity name.
        project: The project name.
        server: The server to use for communication.
        ensure_project_exists: Whether to ensure the project exists on the server.
    """

    def __init__(
        self,
        entity: str,
        project: str,
        server: TraceServerInterface,
        ensure_project_exists: bool = True,
    ):
        self.entity = entity
        self.project = project
        self.server = server
        self._anonymous_ops: dict[str, Op] = {}
        parallelism_main, parallelism_upload = get_parallelism_settings()
        self.future_executor = FutureExecutor(max_workers=parallelism_main)
        self.future_executor_fastlane = FutureExecutor(max_workers=parallelism_upload)
        self.ensure_project_exists = ensure_project_exists

        if ensure_project_exists:
            resp = self.server.ensure_project_exists(entity, project)
            # Set Client project name with updated project name
            self.project = resp.project_name

        self._server_call_processor = None
        self._server_feedback_processor = None
        # This is a short-term hack to get around the fact that we are reaching into
        # the underlying implementation of the specific server to get the call processor.
        # The `RemoteHTTPTraceServer` contains a call processor and we use that to control
        # some client-side flushing mechanics. We should move this to the interface layer. However,
        # we don't really want the server-side implementations to need to define no-ops as that is
        # even uglier. So we are using this "hasattr" check to avoid forcing the server-side implementations
        # to define no-ops.
        if hasattr(self.server, "get_call_processor"):
            self._server_call_processor = self.server.get_call_processor()
        if hasattr(self.server, "get_feedback_processor"):
            self._server_feedback_processor = self.server.get_feedback_processor()
        self.send_file_cache = WeaveClientSendFileCache()

        # Track futures for call start requests - used to ensure call ends
        # are sent after call starts are built, and to send them together
        self._call_start_futures: TTLCache[str, Future[CallStartReq]] = TTLCache(
            maxsize=10_000,
            ttl=60 * 60 * 24,  # 24 hour TTL
        )

    ################ High Level Convenience Methods ################

    @trace_sentry.global_trace_sentry.watch()
    def save(self, val: Any, name: str, branch: str = "latest") -> Any:
        """Do not call directly, use weave.publish() instead.

        Args:
            val: The object to save.
            name: The name to save the object under.
            branch: The branch to save the object under. Defaults to "latest".

        Returns:
            A deserialized version of the saved object.
        """
        # Adding a second comment line for developers that is not a docstring:
        # Save an object to the weave server and return a deserialized version of it.

        # Note: This is sort of a weird method because:
        # 1. It returns a deserialized version of the object (which will often not pass type-checks)
        # 2. It is slow (because it re-downloads the object from the weave server)
        # 3. It explicitly filters out non ObjectRefs, which seems like a useless constraint.
        #
        # Because of these reasons, `weave.publish()` directly calls `_save_object()`
        # and then returns the raw ObjectRef. I (Tim) think we should consider refactoring
        # `save()`. I am not sure when as an end user you would ever want to use this method.

        ref = self._save_object(val, name, branch)
        if not isinstance(ref, ObjectRef):
            raise TypeError(f"Expected ObjectRef, got {ref}")
        return self.get(ref)

    @trace_sentry.global_trace_sentry.watch()
    def get(self, ref: ObjectRef, *, objectify: bool = True) -> Any:
        project_id = f"{ref.entity}/{ref.project}"
        try:
            read_res = self.server.obj_read(
                ObjReadReq(
                    project_id=project_id,
                    object_id=ref.name,
                    digest=ref.digest,
                )
            )
        except HTTPError as e:
            if e.response is not None:
                if e.response.content:
                    try:
                        reason = json.loads(e.response.content).get("reason")
                        raise ValueError(reason) from None
                    except json.JSONDecodeError:
                        raise ValueError(e.response.content) from None
                if e.response.status_code == 404:
                    raise ValueError(
                        f"Unable to find object for ref uri: {ref.uri()}"
                    ) from e
            raise

        # At this point, `ref.digest` is one of three things:
        # 1. "latest" - the user asked for the latest version of the object
        # 2. "v###" - the user asked for a specific version of the object
        # 3. The actual digest.
        #
        # However, we always want to resolve the ref to the digest. So
        # here, we just directly assign the digest.
        ref = dataclasses.replace(ref, _digest=read_res.obj.digest)

        # If there is a ref-extra, we should resolve it. Rather than walking
        # the object, it is more efficient to directly query for the data and
        # let the server resolve it.
        if ref.extra:
            try:
                ref_read_res = self.server.refs_read_batch(
                    RefsReadBatchReq(refs=[ref.uri()])
                )
            except HTTPError as e:
                if e.response is not None and e.response.status_code == 404:
                    raise ValueError(
                        f"Unable to find object for ref uri: {ref.uri()}"
                    ) from None
                raise
            if not ref_read_res.vals:
                raise ValueError(f"Unable to find object for ref uri: {ref.uri()}")
            data = ref_read_res.vals[0]
        else:
            data = read_res.obj.val

        val = from_json(data, project_id, self.server)
        weave_obj = make_trace_obj(val, ref, self.server, None)
        if objectify:
            return maybe_objectify(weave_obj)
        return weave_obj

    ################ Query API ################

    def get_evaluation(self, uri: str) -> Evaluation:
        """Retrieve a specific Evaluation object by its URI.

        Evaluation URIs typically follow the format:
        `weave:///entity/project/object/Evaluation:version`

        You can also get the evaluation by its "friendly" name:
        get_evaluation("Evaluation:v1")

        Args:
            uri (str): The unique resource identifier of the evaluation to retrieve.

        Returns:
            Evaluation: The Evaluation object corresponding to the provided URI.

        Raises:
            TypeError: If the object at the URI is not an Evaluation instance.
            ValueError: If the URI is invalid or the object cannot be found.

        Examples:
            ```python
            client = weave.init("my-project")
            evaluation = client.get_evaluation("weave:///entity/project/object/my-eval:v1")
            print(evaluation.name)
            ```
        """
        import weave

        res = weave.ref(uri).get()
        if not isinstance(res, weave.Evaluation):
            raise TypeError(f"Expected Evaluation, got {type(res)}")
        return res

    # TODO: Make into EvaluationsIter
    # TODO: Add option to select a subset of evaluations
    def get_evaluations(self) -> list[Evaluation]:
        """Retrieve all Evaluation objects from the current project.

        Returns:
            list[Evaluation]: A list of all Evaluation objects in the current project.
                Empty list if no evaluations are found or if all conversions fail.

        Examples:
            ```python
            client = weave.init("my-project")
            evaluations = client.get_evaluations()
            print(f"Found {len(evaluations)} evaluations")
            for eval in evaluations:
                print(f"Evaluation: {eval.name}")
            ```
        """
        eval_objs = self._objects(
            filter=ObjectVersionFilter(base_object_classes=["Evaluation"]),
        )

        lst = []
        for obj in eval_objs:
            # It's unfortunate we have to do this, but it's currently the easiest
            # way get the correct behaviour given our serialization layer...
            entity, project = obj.project_id.split("/")
            ref = ObjectRef(
                entity=entity,
                project=project,
                name=obj.val["name"],
                _digest=obj.digest,
            )
            try:
                obj = ref.get()
            except Exception:
                logger.exception(f"Failed to convert {obj} to Evaluation")
            else:
                lst.append(obj)
        return lst

    @trace_sentry.global_trace_sentry.watch()
    @pydantic.validate_call
    def get_calls(
        self,
        *,
        filter: CallsFilterLike | None = None,
        limit: int | None = None,
        offset: int | None = None,
        sort_by: list[SortByLike] | None = None,
        query: QueryLike | None = None,
        include_costs: bool = False,
        include_feedback: bool = False,
        columns: list[str] | None = None,
        expand_columns: list[str] | None = None,
        return_expanded_column_values: bool = True,
        scored_by: str | list[str] | None = None,
        page_size: int = DEFAULT_CALLS_PAGE_SIZE,
    ) -> CallsIter:
        """Retrieve a list of traced calls (operations) for this project.

        This method provides a powerful and flexible interface for querying trace data.
        It supports pagination, filtering, sorting, field projection, and scoring metadata,
        and can be used to power custom trace UIs or analysis tools.

        Performance Tip: Specify `columns` and use `filter` or `query` to reduce result size.

        Args:
            `filter`: High-level filter for narrowing results by fields like `op_name`, `parent_ids`, etc.
            `limit`: Maximum number of calls to return.
            `offset`: Number of calls to skip before returning results (used for pagination).
            `sort_by`: List of fields to sort the results by (e.g., `started_at desc`).
            `query`: A mongo-like expression for advanced filtering. Not all Mongo operators are supported.
            `include_costs`: If True, includes token/cost info in `summary.weave`.
            `include_feedback`: If True, includes feedback in `summary.weave.feedback`.
            `columns`: List of fields to return per call. Reducing this can significantly improve performance.
                    (Some fields like `id`, `trace_id`, `op_name`, and `started_at` are always included.)
            `scored_by`: Filter by one or more scorers (name or ref URI). Multiple scorers are AND-ed.
            `page_size`: Number of calls fetched per page. Tune this for performance in large queries.

        Returns:
            `CallsIter`: An iterator over `Call` objects. Supports slicing, iteration, and `.to_pandas()`.

        Example:
            ```python
            calls = client.get_calls(
                filter=CallsFilter(op_names=["my_op"]),
                columns=["inputs", "output", "summary"],
                limit=100,
            )
            for call in calls:
                print(call.inputs, call.output)
            ```
        """
        if filter is None:
            filter = CallsFilter()

        query = _add_scored_by_to_calls_query(scored_by, query)

        return _make_calls_iterator(
            self.server,
            self._project_id(),
            filter=filter,
            limit_override=limit,
            offset_override=offset,
            sort_by=sort_by,
            query=query,
            include_costs=include_costs,
            include_feedback=include_feedback,
            columns=columns,
            expand_columns=expand_columns,
            return_expanded_column_values=return_expanded_column_values,
            page_size=page_size,
        )

    @deprecated(new_name="get_calls")
    def calls(
        self,
        filter: CallsFilter | None = None,
        include_costs: bool = False,
    ) -> CallsIter:
        return self.get_calls(filter=filter, include_costs=include_costs)

    @trace_sentry.global_trace_sentry.watch()
    def get_call(
        self,
        call_id: str,
        include_costs: bool = False,
        include_feedback: bool = False,
        columns: list[str] | None = None,
    ) -> WeaveObject:
        """Get a single call by its ID.

        Args:
            call_id: The ID of the call to get.
            include_costs: If true, cost info is included at summary.weave
            include_feedback: If true, feedback info is included at summary.weave.feedback
            columns: A list of columns to include in the response. If None,
               all columns are included. Specifying fewer columns may be more performant.
               Some columns are always included: id, project_id, trace_id, op_name, started_at

        Returns:
            A call object.
        """
        calls = list(
            self.server.calls_query_stream(
                CallsQueryReq(
                    project_id=self._project_id(),
                    filter=CallsFilter(call_ids=[call_id]),
                    include_costs=include_costs,
                    include_feedback=include_feedback,
                    columns=columns,
                )
            )
        )
        if not calls:
            raise ValueError(f"Call not found: {call_id}")
        response_call = calls[0]
        return make_client_call(self.entity, self.project, response_call, self.server)

    @deprecated(new_name="get_call")
    def call(
        self,
        call_id: str,
        include_costs: bool = False,
    ) -> WeaveObject:
        return self.get_call(call_id=call_id, include_costs=include_costs)

    @trace_sentry.global_trace_sentry.watch()
    def create_call(
        self,
        op: str | Op,
        inputs: dict[str, Any],
        parent: Call | None = None,
        attributes: dict[str, Any] | None = None,
        display_name: str | Callable[[Call], str] | None = None,
        *,
        use_stack: bool = True,
        _call_id_override: str | None = None,
    ) -> Call:
        """Create, log, and push a call onto the runtime stack.

        Args:
            op: The operation producing the call, or the name of an anonymous operation.
            inputs: The inputs to the operation.
            parent: The parent call. If parent is not provided, the current run is used as the parent.
            display_name: The display name for the call. Defaults to None.
            attributes: The attributes for the call. Defaults to None.
            use_stack: Whether to push the call onto the runtime stack. Defaults to True.

        Returns:
            The created Call object.
        """
        if is_tracing_setting_disabled() or (
            is_op(op) and should_skip_tracing_for_op(cast(Op, op))
        ):
            return placeholder_call()

        from weave.trace.api import _global_attributes, _global_postprocess_inputs

        if isinstance(op, str):
            if op not in self._anonymous_ops:
                self._anonymous_ops[op] = _build_anonymous_op(op)
            op = self._anonymous_ops[op]

        unbound_op = maybe_unbind_method(op)
        op_def_ref = self._save_op(unbound_op)

        inputs_sensitive_keys_redacted = redact_sensitive_keys(inputs)

        if op.postprocess_inputs:
            inputs_postprocessed = op.postprocess_inputs(inputs_sensitive_keys_redacted)
        else:
            inputs_postprocessed = inputs_sensitive_keys_redacted

        if _global_postprocess_inputs:
            inputs_postprocessed = _global_postprocess_inputs(inputs_postprocessed)

        self._save_nested_objects(inputs_postprocessed)
        inputs_with_refs = map_to_refs(inputs_postprocessed)

        if parent is None and use_stack:
            parent = call_context.get_current_call()

        if parent:
            trace_id = parent.trace_id
            parent_id = parent.id
        else:
            trace_id = generate_id()
            parent_id = None

        if not attributes:
            attributes = {}

        # First create an AttributesDict with global attributes, then update with local attributes
        # Local attributes take precedence over global ones
        attributes_dict = AttributesDict(**zip_dicts(_global_attributes, attributes))

        if should_capture_client_info():
            attributes_dict._set_weave_item("client_version", version.VERSION)
            attributes_dict._set_weave_item("source", "python-sdk")
            attributes_dict._set_weave_item("sys_version", sys.version)
        if should_capture_system_info():
            attributes_dict._set_weave_item("os_name", platform.system())
            attributes_dict._set_weave_item("os_version", platform.version())
            attributes_dict._set_weave_item("os_release", platform.release())

        op_name_future = self.future_executor.defer(lambda: op_def_ref.uri())

        # Get thread_id from context
        thread_id = call_context.get_thread_id()
        current_turn_id = call_context.get_turn_id()

        call_id = _call_id_override or generate_id()

        # Determine turn_id: call becomes a turn if thread boundary is crossed
        if thread_id is None:
            # No thread context, no turn_id
            turn_id = None
        elif parent is None or parent.thread_id != thread_id:
            # This is a turn call - use its own ID as turn_id
            turn_id = call_id
            call_context.set_turn_id(call_id)
        else:
            # Inherit turn_id from context
            turn_id = current_turn_id

        call = Call(
            _op_name=op_name_future,
            project_id=self._project_id(),
            trace_id=trace_id,
            parent_id=parent_id,
            id=call_id,
            # It feels like this should be inputs_postprocessed, not the refs.
            inputs=inputs_with_refs,
            attributes=attributes_dict,
            thread_id=thread_id,
            turn_id=turn_id,
        )
        # Disallow further modification of attributes after the call is created
        attributes_dict.freeze()
        # feels like this should be in post init, but keping here
        # because the func needs to be resolved for schema insert below
        if callable(name_func := display_name):
            display_name = name_func(call)
        call.display_name = display_name

        if parent is not None:
            parent._children.append(call)

        current_wb_run_id = safe_current_wb_run_id()
        current_wb_run_step = safe_current_wb_run_step()
        check_wandb_run_matches(current_wb_run_id, self.entity, self.project)

        started_at = datetime.datetime.now(tz=datetime.timezone.utc)
        project_id = self._project_id()

        should_print_call_link_ = should_print_call_link()
        current_call = call_context.get_current_call()

        def build_and_send_start_call() -> CallStartReq:
            maybe_redacted_inputs_with_refs = inputs_with_refs
            if should_redact_pii():
                from weave.utils.pii_redaction import redact_pii

                maybe_redacted_inputs_with_refs = redact_pii(inputs_with_refs)

            inputs_json = to_json(
                maybe_redacted_inputs_with_refs, project_id, self, use_dictify=False
            )
            call_start_req = CallStartReq(
                start=StartedCallSchemaForInsert(
                    project_id=project_id,
                    id=call_id,
                    op_name=op_def_ref.uri(),
                    display_name=call.display_name,
                    trace_id=trace_id,
                    started_at=started_at,
                    parent_id=parent_id,
                    inputs=inputs_json,
                    attributes=attributes_dict.unwrap(),
                    wb_run_id=current_wb_run_id,
                    wb_run_step=current_wb_run_step,
                    thread_id=thread_id,
                    turn_id=turn_id,
                )
            )

            bytes_size = len(call_start_req.model_dump_json())
            if bytes_size > MAX_TRACE_PAYLOAD_SIZE:
                logger.warning(
                    f"Trace input size ({bytes_size} bytes) exceeds the maximum allowed size of {MAX_TRACE_PAYLOAD_SIZE} bytes."
                    "Inputs may be dropped."
                )

            # Send the call start immediately (for long-running calls)
            self.server.call_start(call_start_req)
            # Return the request so finish_call can use it
            return call_start_req

        # Defer building and sending the call start to avoid blocking user code
        start_future = self.future_executor.defer(build_and_send_start_call)
        # Track this future so finish_call can wait for it
        self._call_start_futures[call_id] = start_future

        def on_complete(f: Future) -> None:
            try:
                f.result()  # Get the CallStartReq result
                if not current_call and should_print_call_link_:
                    print_call_link(call)
            except Exception:
                pass

        start_future.add_done_callback(on_complete)

        if use_stack:
            call_context.push_call(call)

        return call

    @trace_sentry.global_trace_sentry.watch()
    def finish_call(
        self,
        call: Call,
        output: Any = None,
        exception: BaseException | None = None,
        *,
        op: Op | None = None,
    ) -> None:
        """Finalize a call and persist its results.

        Any values present in ``call.summary`` are deep-merged with computed
        summary statistics (e.g. usage and status counts) before being written
        to the database.
        """
        if (
            is_tracing_setting_disabled()
            or (op is not None and should_skip_tracing_for_op(op))
            or is_placeholder_call(call)
        ):
            return None

        from weave.trace.api import _global_postprocess_output

        ended_at = datetime.datetime.now(tz=datetime.timezone.utc)
        call.ended_at = ended_at
        original_output = output

        if op is not None and op.postprocess_output:
            postprocessed_output = op.postprocess_output(original_output)
        else:
            postprocessed_output = original_output

        if _global_postprocess_output:
            postprocessed_output = _global_postprocess_output(postprocessed_output)

        self._save_nested_objects(postprocessed_output)
        output_as_refs = map_to_refs(postprocessed_output)
        call.output = postprocessed_output

        # Summary handling
        computed_summary: dict[str, Any] = {}
        if call._children:
            computed_summary = sum_dict_leaves(
                [child.summary or {} for child in call._children]
            )
        elif (
            isinstance(original_output, dict)
            and RESERVED_SUMMARY_USAGE_KEY in original_output
            and "model" in original_output
        ):
            computed_summary[RESERVED_SUMMARY_USAGE_KEY] = {}
            computed_summary[RESERVED_SUMMARY_USAGE_KEY][original_output["model"]] = {
                "requests": 1,
                **original_output[RESERVED_SUMMARY_USAGE_KEY],
            }
        elif hasattr(original_output, RESERVED_SUMMARY_USAGE_KEY) and hasattr(
            original_output, "model"
        ):
            # Handle the cases where we are emitting an object instead of a pre-serialized dict
            # In fact, this is going to become the more common case
            model = original_output.model
            usage = original_output.usage
            if isinstance(usage, pydantic.BaseModel):
                usage = usage.model_dump(exclude_unset=True)
            if isinstance(usage, dict) and isinstance(model, str):
                computed_summary[RESERVED_SUMMARY_USAGE_KEY] = {}
                computed_summary[RESERVED_SUMMARY_USAGE_KEY][model] = {
                    "requests": 1,
                    **usage,
                }

        # Create client-side rollup of status_counts_by_op
        status_counts_dict = computed_summary.setdefault(
            RESERVED_SUMMARY_STATUS_COUNTS_KEY,
            {TraceStatus.SUCCESS: 0, TraceStatus.ERROR: 0},
        )
        if exception:
            status_counts_dict[TraceStatus.ERROR] += 1
        else:
            status_counts_dict[TraceStatus.SUCCESS] += 1

        # Merge any user-provided summary values with computed values
        merged_summary = copy.deepcopy(call.summary or {})

        def _deep_update(dst: dict[str, Any], src: dict[str, Any]) -> None:
            for k, v in src.items():
                if isinstance(v, dict) and isinstance(dst.get(k), dict):
                    _deep_update(dst[k], v)
                else:
                    dst[k] = v

        _deep_update(merged_summary, computed_summary)
        call.summary = merged_summary

        # Exception Handling
        exception_str: str | None = None
        if exception:
            exception_str = exception_to_json_str(exception)
            call.exception = exception_str

        project_id = self._project_id()

        # The finish handler serves as a last chance for integrations
        # to customize what gets logged for a call.
        if op is not None and op._on_finish_handler:
            op._on_finish_handler(call, original_output, exception)

        def send_complete_call(start_results: list[CallStartReq]) -> None:
            maybe_redacted_output_as_refs = output_as_refs
            if should_redact_pii():
                from weave.utils.pii_redaction import redact_pii

                maybe_redacted_output_as_refs = redact_pii(output_as_refs)

            output_json = to_json(
                maybe_redacted_output_as_refs, project_id, self, use_dictify=False
            )
<<<<<<< HEAD
            assert call.id is not None
=======

            # Capture wb_run_step_end at call end time
            current_wb_run_step_end = safe_current_wb_run_step()

>>>>>>> 881a121b
            call_end_req = CallEndReq(
                end=EndedCallSchemaForInsert(
                    project_id=project_id,
                    id=call.id,
                    ended_at=ended_at,
                    output=output_json,
                    summary=merged_summary,
                    exception=exception_str,
                    wb_run_step_end=current_wb_run_step_end,
                )
            )
            bytes_size = len(call_end_req.model_dump_json())
            if bytes_size > MAX_TRACE_PAYLOAD_SIZE:
                logger.warning(
                    f"Trace output size ({bytes_size} bytes) exceeds the maximum allowed size of {MAX_TRACE_PAYLOAD_SIZE} bytes. "
                    "Output may be dropped."
                )

            # Get the call start request from the future result
            call_start_req = start_results[0]
            if self._server_call_processor is not None:
                # Enqueue both items atomically - they'll be processed in the same batch
                self._server_call_processor.enqueue(
                    [
                        StartBatchItem(req=call_start_req),
                        EndBatchItem(req=call_end_req),
                    ]
                )
            else:
                # Fallback for non-batching servers: send separately
                self.server.call_start(call_start_req)
                self.server.call_end(call_end_req)

            # Clean up the future tracking
            self._call_start_futures.pop(call.id, None)

        # Check if there's a pending start future for this call
        start_future = self._call_start_futures.get(call.id)
        if start_future is not None:
            # Wait for the start to be built before sending the end
            # This ensures ordering: start is always ready before end is sent
            self.future_executor.then([start_future], send_complete_call)
        else:
            # No start future found - this shouldn't happen in normal operation
            # but handle it gracefully by just sending the end
            def send_end_only() -> None:
                maybe_redacted_output_as_refs = output_as_refs
                if should_redact_pii():
                    from weave.utils.pii_redaction import redact_pii

                    maybe_redacted_output_as_refs = redact_pii(output_as_refs)

                output_json = to_json(
                    maybe_redacted_output_as_refs, project_id, self, use_dictify=False
                )
                assert call.id is not None
                call_end_req = CallEndReq(
                    end=EndedCallSchemaForInsert(
                        project_id=project_id,
                        id=call.id,
                        ended_at=ended_at,
                        output=output_json,
                        summary=merged_summary,
                        exception=exception_str,
                    )
                )
                self.server.call_end(call_end_req)

            self.future_executor.defer(send_end_only)

        # If a turn call is finishing, reset turn context for next sibling
        if call.turn_id == call.id and call.thread_id:
            call_context.set_turn_id(None)

        call_context.pop_call(call.id)

    @trace_sentry.global_trace_sentry.watch()
    def fail_call(self, call: Call, exception: BaseException) -> None:
        """Fail a call with an exception. This is a convenience method for finish_call."""
        return self.finish_call(call, exception=exception)

    @trace_sentry.global_trace_sentry.watch()
    def delete_call(self, call: Call) -> None:
        self.server.calls_delete(
            CallsDeleteReq(
                project_id=self._project_id(),
                call_ids=[call.id],
            )
        )

    @trace_sentry.global_trace_sentry.watch()
    def delete_calls(self, call_ids: list[str]) -> None:
        """Delete calls by their IDs.

        Deleting a call will also delete all of its children.

        Args:
            call_ids: A list of call IDs to delete. Ex: ["2F0193e107-8fcf-7630-b576-977cc3062e2e"]
        """
        self.server.calls_delete(
            CallsDeleteReq(
                project_id=self._project_id(),
                call_ids=call_ids,
            )
        )

    @trace_sentry.global_trace_sentry.watch()
    def delete_object_version(self, object: ObjectRef) -> None:
        self.server.obj_delete(
            ObjDeleteReq(
                project_id=self._project_id(),
                object_id=object.name,
                digests=[object.digest],
            )
        )

    @trace_sentry.global_trace_sentry.watch()
    def delete_all_object_versions(self, object_name: str) -> int:
        """Delete all versions of an object.

        Args:
            object_name: The name of the object whose versions should be deleted.

        Returns:
            The number of versions deleted.
        """
        result = self.server.obj_delete(
            ObjDeleteReq(
                project_id=self._project_id(),
                object_id=object_name,
                digests=None,
            )
        )
        return result.num_deleted

    @trace_sentry.global_trace_sentry.watch()
    def delete_object_versions(self, object_name: str, digests: list[str]) -> int:
        """Delete specific versions of an object.

        Args:
            object_name: The name of the object whose versions should be deleted.
            digests: List of digests to delete. Can include aliases like "latest" or "v0".

        Returns:
            The number of versions deleted.
        """
        result = self.server.obj_delete(
            ObjDeleteReq(
                project_id=self._project_id(),
                object_id=object_name,
                digests=digests,
            )
        )
        return result.num_deleted

    @trace_sentry.global_trace_sentry.watch()
    def delete_op_version(self, op: OpRef) -> None:
        self.server.obj_delete(
            ObjDeleteReq(
                project_id=self._project_id(),
                object_id=op.name,
                digests=[op.digest],
            )
        )

    @trace_sentry.global_trace_sentry.watch()
    def delete_all_op_versions(self, op_name: str) -> int:
        """Delete all versions of an op.

        Args:
            op_name: The name of the op whose versions should be deleted.

        Returns:
            The number of versions deleted.
        """
        result = self.server.obj_delete(
            ObjDeleteReq(
                project_id=self._project_id(),
                object_id=op_name,
                digests=None,
            )
        )
        return result.num_deleted

    def get_feedback(
        self,
        query: Query | str | None = None,
        *,
        reaction: str | None = None,
        offset: int = 0,
        limit: int = 100,
    ) -> FeedbackQuery:
        """Query project for feedback.

        Examples:
            ```python
            # Fetch a specific feedback object.
            # Note that this still returns a collection, which is expected
            # to contain zero or one item(s).
            client.get_feedback("1B4082A3-4EDA-4BEB-BFEB-2D16ED59AA07")

            # Find all feedback objects with a specific reaction.
            client.get_feedback(reaction="👍", limit=10)

            # Find all feedback objects with a specific feedback type with
            # mongo-style query.
            from weave.trace_server.interface.query import Query

            query = Query(
                **{
                    "$expr": {
                        "$eq": [
                            {"$getField": "feedback_type"},
                            {"$literal": "wandb.reaction.1"},
                        ],
                    }
                }
            )
            client.get_feedback(query=query)
            ```

        Args:
            query: A mongo-style query expression. For convenience, also accepts a feedback UUID string.
            reaction: For convenience, filter by a particular reaction emoji.
            offset: The offset to start fetching feedback objects from.
            limit: The maximum number of feedback objects to fetch.

        Returns:
            A FeedbackQuery object.
        """
        expr: dict[str, Any] = {
            "$eq": [
                {"$literal": "1"},
                {"$literal": "1"},
            ],
        }
        if isinstance(query, str):
            expr = {
                "$eq": [
                    {"$getField": "id"},
                    {"$literal": query},
                ],
            }
        elif isinstance(query, Query):
            expr = query.expr_

        if reaction:
            expr = {
                "$and": [
                    expr,
                    {
                        "$eq": [
                            {"$getField": "feedback_type"},
                            {"$literal": "wandb.reaction.1"},
                        ],
                    },
                    {
                        "$eq": [
                            {"$getField": "payload.emoji"},
                            {"$literal": reaction},
                        ],
                    },
                ]
            }
        rewritten_query = Query(**{"$expr": expr})

        return FeedbackQuery(
            entity=self.entity,
            project=self.project,
            query=rewritten_query,
            offset=offset,
            limit=limit,
            show_refs=True,
        )

    @deprecated(new_name="get_feedback")
    def feedback(
        self,
        query: Query | str | None = None,
        *,
        reaction: str | None = None,
        offset: int = 0,
        limit: int = 100,
    ) -> FeedbackQuery:
        return self.get_feedback(
            query=query, reaction=reaction, offset=offset, limit=limit
        )

    def add_cost(
        self,
        llm_id: str,
        prompt_token_cost: float,
        completion_token_cost: float,
        effective_date: datetime.datetime | None = None,
        prompt_token_cost_unit: str | None = "USD",
        completion_token_cost_unit: str | None = "USD",
        provider_id: str | None = "default",
    ) -> CostCreateRes:
        """Add a cost to the current project.

        Examples:
            ```python
            client.add_cost(llm_id="my_expensive_custom_model", prompt_token_cost=1, completion_token_cost=2)
            client.add_cost(llm_id="my_expensive_custom_model", prompt_token_cost=500, completion_token_cost=1000, effective_date=datetime(1998, 10, 3))
            ```

        Args:
            llm_id: The ID of the LLM. eg "gpt-4o-mini-2024-07-18"
            prompt_token_cost: The cost per prompt token. eg .0005
            completion_token_cost: The cost per completion token. eg .0015
            effective_date: Defaults to the current date. A datetime.datetime object.
            provider_id: The provider of the LLM. Defaults to "default". eg "openai"
            prompt_token_cost_unit: The unit of the cost for the prompt tokens. Defaults to "USD". (Currently unused, will be used in the future to specify the currency type for the cost eg "tokens" or "time")
            completion_token_cost_unit: The unit of the cost for the completion tokens. Defaults to "USD". (Currently unused, will be used in the future to specify the currency type for the cost eg "tokens" or "time")

        Returns:
            A CostCreateRes object.
            Which has one field called a list of tuples called ids.
            Each tuple contains the llm_id and the id of the created cost object.
        """
        if effective_date is None:
            effective_date = datetime.datetime.now(datetime.timezone.utc)
        cost = CostCreateInput(
            prompt_token_cost=prompt_token_cost,
            completion_token_cost=completion_token_cost,
            effective_date=effective_date,
            prompt_token_cost_unit=prompt_token_cost_unit,
            completion_token_cost_unit=completion_token_cost_unit,
            provider_id=provider_id,
        )
        return self.server.cost_create(
            CostCreateReq(project_id=self._project_id(), costs={llm_id: cost})
        )

    def purge_costs(self, ids: list[str] | str) -> None:
        """Purge costs from the current project.

        Examples:
            ```python
            client.purge_costs([ids])
            client.purge_costs(ids)
            ```

        Args:
            ids: The cost IDs to purge. Can be a single ID or a list of IDs.
        """
        if isinstance(ids, str):
            ids = [ids]
        expr = {
            "$in": [
                {"$getField": "id"},
                [{"$literal": id} for id in ids],
            ]
        }
        self.server.cost_purge(
            CostPurgeReq(project_id=self._project_id(), query=Query(**{"$expr": expr}))
        )

    def query_costs(
        self,
        query: Query | str | None = None,
        llm_ids: list[str] | None = None,
        offset: int = 0,
        limit: int = 100,
    ) -> list[CostQueryOutput]:
        """Query project for costs.

        Examples:
            ```python
            # Fetch a specific cost object.
            # Note that this still returns a collection, which is expected
            # to contain zero or one item(s).
            client.query_costs("1B4082A3-4EDA-4BEB-BFEB-2D16ED59AA07")

            # Find all cost objects with a specific reaction.
            client.query_costs(llm_ids=["gpt-4o-mini-2024-07-18"], limit=10)
            ```

        Args:
            query: A mongo-style query expression. For convenience, also accepts a cost UUID string.
            llm_ids: For convenience, filter for a set of llm_ids.
            offset: The offset to start fetching cost objects from.
            limit: The maximum number of cost objects to fetch.

        Returns:
            A CostQuery object.
        """
        expr: dict[str, Any] = {
            "$eq": [
                {"$literal": "1"},
                {"$literal": "1"},
            ],
        }
        if isinstance(query, str):
            expr = {
                "$eq": [
                    {"$getField": "id"},
                    {"$literal": query},
                ],
            }
        elif isinstance(query, Query):
            expr = query.expr_

        if llm_ids:
            expr = {
                "$and": [
                    expr,
                    {
                        "$in": [
                            {"$getField": "llm_id"},
                            [{"$literal": llm_id} for llm_id in llm_ids],
                        ],
                    },
                ]
            }
        rewritten_query = Query(**{"$expr": expr})

        res = self.server.cost_query(
            CostQueryReq(
                project_id=self._project_id(),
                query=rewritten_query,
                offset=offset,
                limit=limit,
            )
        )
        return res.results

    @trace_sentry.global_trace_sentry.watch()
    def _send_score_call(
        self,
        predict_call: Call,
        score_call: Call,
        scorer_object_ref: ObjectRef | None = None,
    ) -> Future[str]:
        """(Private) Adds a score to a call. This is particularly useful
        for adding evaluation metrics to a call.
        """

        def send_score_call() -> str:
            call_ref = get_ref(predict_call)
            if call_ref is None:
                raise ValueError("Predict call must have a ref")
            weave_ref_uri = call_ref.uri()
            scorer_call_ref = get_ref(score_call)
            if scorer_call_ref is None:
                raise ValueError("Score call must have a ref")
            scorer_call_ref_uri = scorer_call_ref.uri()

            # If scorer_object_ref is provided, it is used as the runnable_ref_uri
            # Otherwise, we use the op_name from the score_call. This should happen
            # when there is a Scorer subclass that is the source of the score call.
            scorer_object_ref_uri = (
                scorer_object_ref.uri() if scorer_object_ref else None
            )
            runnable_ref_uri = scorer_object_ref_uri or score_call.op_name
            score_results = score_call.output

            return self._add_runnable_feedback(
                weave_ref_uri=weave_ref_uri,
                output=score_results,
                call_ref_uri=scorer_call_ref_uri,
                runnable_ref_uri=runnable_ref_uri,
            )

        return self.future_executor.defer(send_score_call)

    @trace_sentry.global_trace_sentry.watch()
    def _add_runnable_feedback(
        self,
        *,
        weave_ref_uri: str,
        output: Any,
        call_ref_uri: str,
        runnable_ref_uri: str,
        # , supervision: dict
    ) -> str:
        """(Private) Low-level, non object-oriented method for adding a score to a call.

        Outstanding questions:
        - Should we somehow include supervision (ie. the ground truth) in the payload?
        """
        # Parse the refs (acts as validation)
        call_ref = CallRef.parse_uri(weave_ref_uri)  # noqa: RUF100
        scorer_call_ref = CallRef.parse_uri(call_ref_uri)  # # noqa: RUF100
        runnable_ref = Ref.parse_uri(runnable_ref_uri)
        if not isinstance(runnable_ref, (OpRef, ObjectRef)):
            raise TypeError(f"Invalid scorer op ref: {runnable_ref_uri}")

        # Prepare the result payload - we purposely do not map to refs here
        # because we prefer to have the raw data.
        results_json = to_json(output, self._project_id(), self)

        # # Prepare the supervision payload

        payload = {
            "output": results_json,
        }

        freq = FeedbackCreateReq(
            project_id=self._project_id(),
            weave_ref=weave_ref_uri,
            feedback_type=RUNNABLE_FEEDBACK_TYPE_PREFIX + "." + runnable_ref.name,
            payload=payload,
            runnable_ref=runnable_ref_uri,
            call_ref=call_ref_uri,
        )
        response = self.server.feedback_create(freq)

        return response.id

    ################# Object Saving ##################
    # `_save_object` is the top level entry point for saving data to the weave server.
    # `_save_nested_objects` is a recursive method to dispatch saving of nested objects.
    #  it is called by `_save_object` above, as well as `create_call` and `finish_call`
    #  since we don't save the entire dictionary, but rather want to save any nested objects
    # `_save_object_basic` is the lowest level object saving logic which:
    #  - serializes the object to json
    #  - calls the server to save the object
    #  - creates an ObjectRef and attaches it to the object
    # `_save_op` and `_save_table` are the sister functions to `_save_object_basic`
    #  but for Ops and Tables respectively.

    @trace_sentry.global_trace_sentry.watch()
    def _save_object(self, val: Any, name: str, branch: str = "latest") -> ObjectRef:
        """Save an object to the weave server and return it's Ref. This is the top
        level entry point for saving any data to the weave server. Importantly, it
        will also save all children objects that are "Refable".

        Args:
            val: The object to save.
            name: The name to save the object under.
            branch: The branch to save the object under. Defaults to "latest".

        Returns:
            An ObjectRef to the saved object.
        """
        if isinstance(val, WeaveTable):
            # TODO: Probably should error here
            pass

        # If it's an Op, use the Op saving logic
        if is_op(val):
            # TODO: Probably should call _save_op directly here (or error)
            pass

        # Step 1: Recursively save all nested objects
        self._save_nested_objects(val, name=name)

        # Step 2: Save the object itself
        return self._save_object_basic(val, name, branch)

    @trace_sentry.global_trace_sentry.watch()
    def _save_nested_objects(self, obj: Any, name: str | None = None) -> Any:
        """Recursively visits all values, ensuring that any "Refable" objects are
        saved and reffed.
        As of this writing, the only "Refable" objects are instances of:
        - weave.flow.obj.Object
        - weave.trace.op.Op
        - weave.trace.Table
        - weave.trace.vals.WeaveTable
        This procedure is a bit complicated, so it is worth making the details explicit:
        1. If the `obj` value already has a `ref`:
            - If the ref is to the current project, do nothing.
            - If the ref is to a different project, remove it. (to avoid cross-project references)
        2. If the `obj` value can be "reffed" (according to one of the above cases), invoke
            the appropriate "save" function for that type of object, and attach the ref result to `obj`.
            - `_save_object_basic` (for `weave.flow.obj.Object` instances)
            - `_save_op` (for `weave.trace.op.Op` instances)
            - `_save_table` (for `weave.trace.Table` and `weave.trace.vals.WeaveTable` instances)
        3. Otherwise, traverse all values within `obj` recursively, applying the above logic to each value.
        Important notes to developers: This method does not return anything - it _mutates_ the
        values that it traverses (specifically, it attaches `ref` values to them).

        Important: This method calls low level save methods directly - causing network events. Until
        these are backgrounded, they should not be invoked from inside a critical path.
        """
        # Base case: if the object is already refed
        #  - if the ref is to a different project, remove it
        #  - if the ref is to the current project, do nothing
        if (ref := get_ref(obj)) is not None:
            if ALLOW_MIXED_PROJECT_REFS:
                return
            # Check if existing ref is to current project, if not,
            # remove the ref and recreate it in the current project
            if ref.project == self.project:
                return
            remove_ref(obj)
        # Must defer import here to avoid circular import
        from weave.object.obj import Object

        # Case 1: Object:
        # Here we recurse into each of the properties of the object
        # and save them, and then save the object itself.
        if isinstance(obj, Object):
            obj_rec = pydantic_object_record(obj)
            for v in obj_rec.__dict__.values():
                self._save_nested_objects(v)
            ref = self._save_object_basic(obj_rec, name or get_obj_name(obj_rec))
            # Personally, i think we should be passing `obj` into _save_object_basic,
            # and letting `to_json` handle converting the pydantic object into a jsonable object
            # but that might have unintended consequences. As a result, we break the
            # typical pattern and explicitly set the ref here.
            set_ref(obj, ref)

        # Case 2: Op:
        # Here we save the op itself.
        elif is_op(obj):
            # Ref is attached in here
            self._save_op(obj)

        # Case 3: Table
        elif isinstance(obj, Table):
            self._save_table(obj)

        # Case 4: WeaveTable
        elif isinstance(obj, WeaveTable):
            self._save_table(obj)

        # Special case: Custom recursive handling for WeaveObject with rows
        # TODO: Kinda hacky way to dispatching Dataset with rows: Table
        elif isinstance(obj, WeaveObject) and hasattr(obj, "rows"):
            self._save_nested_objects(obj.rows)

        # Recursive traversal of other pydantic objects
        elif isinstance(obj, pydantic.BaseModel):
            obj_rec = pydantic_object_record(obj)
            for v in obj_rec.__dict__.values():
                self._save_nested_objects(v)

        # Recursive traversal of other dataclasses
        elif dataclasses.is_dataclass(obj) and not isinstance(obj, Ref):
            obj_rec = dataclass_object_record(obj)
            for v in obj_rec.__dict__.values():
                self._save_nested_objects(v)

        # Recursive traversal of python structures
        elif isinstance_namedtuple(obj):
            for v in obj._asdict().values():
                self._save_nested_objects(v)
        elif isinstance(obj, (list, tuple)):
            for v in obj:
                self._save_nested_objects(v)
        elif isinstance(obj, dict):
            for v in obj.values():
                self._save_nested_objects(v)

    @trace_sentry.global_trace_sentry.watch()
    def _save_object_basic(
        self, val: Any, name: str | None = None, branch: str = "latest"
    ) -> ObjectRef:
        """Directly saves an object to the weave server and attach
        the ref to the object. This is the lowest level object saving logic.
        """
        orig_val = val

        # The WeaveTable case is special because object saving happens inside
        # _save_object_nested and it has a special table_ref -- skip it here.
        if getattr(val, "_is_dirty", False) and not isinstance(val, WeaveTable):
            val.ref = None

        val = map_to_refs(val)
        if isinstance(val, ObjectRef):
            if ALLOW_MIXED_PROJECT_REFS:
                return val
            # Check if existing ref is to current project, if not,
            # remove the ref and recreate it in the current project
            if val.project == self.project and val.entity == self.entity:
                return val
            val = orig_val

        if name is None:
            serializer = get_serializer_for_obj(val)
            if serializer:
                name = serializer.id()

        if name is None:
            raise ValueError("Name must be provided for object saving")

        name = sanitize_object_name(name)

        def send_obj_create() -> ObjCreateRes:
            # `to_json` is mostly fast, except for CustomWeaveTypes
            # which incur network costs to serialize the payload
            json_val = to_json(val, self._project_id(), self)
            req = ObjCreateReq(
                obj=ObjSchemaForInsert(
                    project_id=self.entity + "/" + self.project,
                    object_id=name,
                    val=json_val,
                )
            )
            return self.server.obj_create(req)

        res_future: Future[ObjCreateRes] = self.future_executor.defer(send_obj_create)
        digest_future: Future[str] = self.future_executor.then(
            [res_future], lambda res: res[0].digest
        )

        ref: Ref
        if is_op(orig_val):
            ref = OpRef(self.entity, self.project, name, digest_future)
        else:
            ref = ObjectRef(self.entity, self.project, name, digest_future)

        # Attach the ref to the object
        try:
            set_ref(orig_val, ref)
        except Exception:
            # Don't worry if we can't set the ref.
            # This can happen for primitive types that don't have __dict__
            pass

        return ref

    @trace_sentry.global_trace_sentry.watch()
    def _save_op(self, op: Op, name: str | None = None) -> ObjectRef:
        """Saves an Op to the weave server and returns the Ref. This is the sister
        function to _save_object_basic, but for Ops.
        """
        if name is None:
            name = op.name

        return self._save_object_basic(op, name)

    def _send_table_create(self, rows: list[Any]) -> TableCreateRes:
        json_rows = to_json(rows, self._project_id(), self)
        req = TableCreateReq(
            table=TableSchemaForInsert(project_id=self._project_id(), rows=json_rows)
        )
        return self.server.table_create(req)

    @trace_sentry.global_trace_sentry.watch()
    def _save_table(self, table: Table | WeaveTable) -> TableRef:
        """Saves a Table to the weave server and returns the TableRef.
        This is the sister function to _save_object_basic but for Tables.

        Uses chunking and parallel uploads for large tables, with fallback to
        incremental table_update pattern if table_create_from_digests is not available.
        """
        # Skip saving the table if it is already persisted.
        if isinstance(table, WeaveTable) and table.table_ref is not None:
            return table.table_ref

        chunking_config = self._should_use_chunking(table)
        if not chunking_config.use_chunking:
            # Simple case: defer the entire serialization and upload
            res_future: Future[TableCreateRes] = self.future_executor.defer(
                lambda: self._send_table_create(list(table.rows))
            )
        elif chunking_config.use_parallel_chunks:
            # Need to chunk up, use parallelism
            res_future = self._create_table_with_parallel_chunks(table)
        else:
            # Legacy method for large tables and old servers
            res_future = self._create_table_with_incremental_updates(table)

        digest_future: Future[str] = self.future_executor.then(
            [res_future], lambda res: res[0].digest
        )
        row_digests_future: Future[list[str]] = self.future_executor.then(
            [res_future], lambda res: res[0].row_digests
        )

        table_ref = TableRef(
            self.entity, self.project, digest_future, row_digests_future
        )

        table.ref = table_ref

        if isinstance(table, WeaveTable):
            table.table_ref = table_ref

        return table_ref

    def _should_use_chunking(self, table: Table | WeaveTable) -> ChunkingConfig:
        """Determine if we should use chunking and parallel chunks for a table."""
        remote_request_bytes_limit = getattr(
            self.server, "remote_request_bytes_limit", REMOTE_REQUEST_BYTES_LIMIT
        )

        # Primary heuristic: row count
        use_chunking = len(table.rows) > ROW_COUNT_CHUNKING_THRESHOLD
        # Secondary heuristic: basic size estimation for smaller tables
        if not use_chunking and len(table.rows) > 0:
            # Simple size estimation without full serialization
            sample_row_size = len(str(table.rows[0]).encode("utf-8"))
            estimated_bytes = sample_row_size * len(table.rows) * 2
            use_chunking = estimated_bytes > remote_request_bytes_limit

        # Determine parallel vs incremental chunking
        use_parallel_chunks = False
        if use_chunking and should_use_parallel_table_upload():
            test_req = TableCreateFromDigestsReq(
                project_id=self._project_id(), row_digests=[]
            )

            def test_func(req: TableCreateFromDigestsReq) -> Any:
                server = self.server
                if hasattr(server, "_next_trace_server"):
                    server = server._next_trace_server

                assert hasattr(server, "_generic_request_executor")
                assert hasattr(server._generic_request_executor, "__wrapped__")
                return server._generic_request_executor.__wrapped__(
                    server, "/table/create_from_digests", req
                )

            use_parallel_chunks = check_endpoint_exists(
                test_func, test_req, "table_create_from_digests"
            )

        return ChunkingConfig(
            use_chunking=use_chunking, use_parallel_chunks=use_parallel_chunks
        )

    def _create_table_with_parallel_chunks(
        self, table: Table | WeaveTable
    ) -> Future[TableCreateRes]:
        """Execute the actual parallel chunk upload."""
        # Create chunks from raw table data (not serialized yet)
        chunk_manager = TableChunkManager()
        raw_chunks: list[list[Any]] = chunk_manager.create_chunks(table.rows)

        # Create chunks in parallel using future_executor - defer serialization
        chunk_futures = []
        for raw_chunk in raw_chunks:
            chunk_future = self.future_executor.defer(
                lambda chunk=raw_chunk: self._send_table_create(chunk)
            )
            chunk_futures.append(chunk_future)

        # Chain the operations using future_executor.then
        def combine_chunks_and_create_table(
            chunk_results: list[TableCreateRes],
        ) -> TableCreateRes:
            all_row_digests = []
            for chunk_result in chunk_results:
                all_row_digests.extend(chunk_result.row_digests)

            # Create final table from digests
            create_req = TableCreateFromDigestsReq(
                project_id=self._project_id(), row_digests=all_row_digests
            )
            create_res = self.server.table_create_from_digests(create_req)

            return TableCreateRes(
                digest=create_res.digest,
                row_digests=all_row_digests,
            )

        # Return a future that will complete when all chunks are done and combined
        return self.future_executor.then(chunk_futures, combine_chunks_and_create_table)

    def _create_table_with_incremental_updates(
        self, table: Table | WeaveTable
    ) -> Future[TableCreateRes]:
        """Create table using incremental table_update pattern (fallback)."""
        # Create chunks from raw table data (not serialized yet)
        chunk_manager = TableChunkManager()
        raw_chunks: list[list[Any]] = chunk_manager.create_chunks(table.rows)
        if not raw_chunks:
            return self.future_executor.defer(lambda: self._send_table_create([]))

        # Create first chunk as the base table - defer serialization
        first_raw_chunk = raw_chunks[0]

        def create_first_chunk() -> TableCreateRes:
            serialized_rows = to_json(first_raw_chunk, self._project_id(), self)
            return self._send_table_create(serialized_rows)

        base_future = self.future_executor.defer(create_first_chunk)

        # Chain the incremental updates sequentially
        def process_remaining_chunks(
            base_results: list[TableCreateRes],
        ) -> TableCreateRes:
            base_result = base_results[0]
            current_digest = base_result.digest
            all_row_digests = list(base_result.row_digests)

            # Process remaining chunks sequentially (each depends on previous)
            for raw_chunk in raw_chunks[1:]:
                # Serialize each chunk separately to avoid recursion
                serialized_chunk = to_json(raw_chunk, self._project_id(), self)
                payloads = [TableAppendSpecPayload(row=row) for row in serialized_chunk]
                update_req = TableUpdateReq(
                    project_id=self._project_id(),
                    base_digest=current_digest,
                    updates=[TableAppendSpec(append=payload) for payload in payloads],
                )
                update_result = self.server.table_update(update_req)
                current_digest = update_result.digest
                all_row_digests.extend(update_result.updated_row_digests)

            return TableCreateRes(
                digest=current_digest,
                row_digests=all_row_digests,
            )

        # Chain the sequential processing after the base table is created
        return self.future_executor.then([base_future], process_remaining_chunks)

    def _append_to_table(self, table_digest: str, rows: list[dict]) -> WeaveTable:
        payloads = [TableAppendSpecPayload(row=row) for row in rows]
        table_update_req = TableUpdateReq(
            project_id=self._project_id(),
            base_digest=table_digest,
            updates=[TableAppendSpec(append=payload) for payload in payloads],
        )
        res = self.server.table_update(table_update_req)
        return WeaveTable(
            table_ref=TableRef(
                entity=self.entity,
                project=self.project,
                _digest=res.digest,
            ),
            server=self.server,
        )

    ################ Internal Helpers ################

    def _ref_is_own(self, ref: Ref) -> bool:
        return isinstance(ref, Ref)

    def _project_id(self) -> str:
        return f"{self.entity}/{self.project}"

    @trace_sentry.global_trace_sentry.watch()
    def _op_calls(self, op: Op) -> CallsIter:
        op_ref = get_ref(op)
        if op_ref is None:
            raise ValueError(f"Can't get runs for unpublished op: {op}")
        return self.get_calls(filter=CallsFilter(op_names=[op_ref.uri()]))

    @trace_sentry.global_trace_sentry.watch()
    def _objects(self, filter: ObjectVersionFilter | None = None) -> list[ObjSchema]:
        if not filter:
            filter = ObjectVersionFilter()
        else:
            filter = filter.model_copy()
        filter = cast(ObjectVersionFilter, filter)
        filter.is_op = False

        response = self.server.objs_query(
            ObjQueryReq(
                project_id=self._project_id(),
                filter=filter,
            )
        )
        return response.objs

    @trace_sentry.global_trace_sentry.watch()
    def _set_call_display_name(
        self, call: Call, display_name: str | None = None
    ) -> None:
        # Removing call display name, use "" for db representation
        if display_name is None:
            display_name = ""
        self.server.call_update(
            CallUpdateReq(
                project_id=self._project_id(),
                call_id=call.id,
                display_name=elide_display_name(display_name),
            )
        )

    def _remove_call_display_name(self, call: Call) -> None:
        self._set_call_display_name(call, None)

    def _ref_output_of(self, ref: ObjectRef) -> Call | None:
        raise NotImplementedError()

    def _op_runs(self, op_def: Op) -> Sequence[Call]:
        raise NotImplementedError()

    def _ref_uri(self, name: str, version: str, path: str) -> str:
        return ObjectRef(self.entity, self.project, name, version).uri()

    def _send_file_create(self, req: FileCreateReq) -> Future[FileCreateRes]:
        cached_res = self.send_file_cache.get(req)
        if cached_res:
            return cached_res

        if self.future_executor_fastlane:
            # If we have a separate upload worker pool, use it
            res = self.future_executor_fastlane.defer(self.server.file_create, req)
        else:
            res = self.future_executor.defer(self.server.file_create, req)

        self.send_file_cache.put(req, res)
        return res

    @cached_property
    def inference_models(self) -> InferenceModels:
        return InferenceModels(self)

    @cached_property
    def chat(self) -> Chat:
        return Chat(self)

    @property
    def num_outstanding_jobs(self) -> int:
        """Returns the total number of pending jobs across all executors and the server.

        This property can be used to check the progress of background tasks
        without blocking the main thread.

        Returns:
            int: The total number of pending jobs
        """
        total = self.future_executor.num_outstanding_futures
        if self.future_executor_fastlane:
            total += self.future_executor_fastlane.num_outstanding_futures

        # Add call batch uploads if available
        if self._server_call_processor:
            total += self._server_call_processor.num_outstanding_jobs
        # Add feedback batch uploads if available
        if self._server_feedback_processor:
            total += self._server_feedback_processor.num_outstanding_jobs
        return total

    def finish(
        self,
        use_progress_bar: bool = True,
        callback: Callable[[FlushStatus], None] | None = None,
    ) -> None:
        """Flushes all background tasks to ensure they are processed.

        This method blocks until all currently enqueued jobs are processed,
        displaying a progress bar to show the status of the pending tasks.
        It ensures parallel processing during main thread execution and can
        improve performance when user code completes before data has been
        uploaded to the server.

        Args:
            use_progress_bar: Whether to display a progress bar during flush.
                              Set to False for environments where a progress bar
                              would not render well (e.g., CI environments).
            callback: Optional callback function that receives status updates.
                      Overrides use_progress_bar.
        """
        if use_progress_bar and callback is None:
            from weave.trace.display.client_progress_bar import (
                create_progress_bar_callback,
            )

            callback = create_progress_bar_callback()

        if callback is not None:
            self._flush_with_callback(callback=callback)
        else:
            self._flush()

    def flush(self) -> None:
        """Flushes background asynchronous tasks, safe to call multiple times."""
        self._flush()

    def _flush_with_callback(
        self,
        callback: Callable[[FlushStatus], None],
        refresh_interval: float = 0.1,
    ) -> None:
        """Used to wait until all currently enqueued jobs are processed.

        Args:
            callback: Optional callback function that receives status updates.
            refresh_interval: Time in seconds between status updates.
        """
        # Initialize tracking variables
        prev_job_counts = self._get_pending_jobs()

        total_completed = 0
        while self._has_pending_jobs():
            current_job_counts = self._get_pending_jobs()

            # If new jobs were added, update the total
            if (
                current_job_counts["total_jobs"]
                > prev_job_counts["total_jobs"] - total_completed
            ):
                new_jobs = current_job_counts["total_jobs"] - (
                    prev_job_counts["total_jobs"] - total_completed
                )
                prev_job_counts["total_jobs"] += new_jobs

            # Calculate completed jobs since last update
            main_completed = max(
                0, prev_job_counts["main_jobs"] - current_job_counts["main_jobs"]
            )
            fastlane_completed = max(
                0,
                prev_job_counts["fastlane_jobs"] - current_job_counts["fastlane_jobs"],
            )
            call_processor_completed = max(
                0,
                prev_job_counts["call_processor_jobs"]
                - current_job_counts["call_processor_jobs"],
            )
            feedback_processor_completed = max(
                0,
                prev_job_counts["feedback_processor_jobs"]
                - current_job_counts["feedback_processor_jobs"],
            )
            completed_this_iteration = (
                main_completed
                + fastlane_completed
                + call_processor_completed
                + feedback_processor_completed
            )

            if completed_this_iteration > 0:
                total_completed += completed_this_iteration

            status = FlushStatus(
                job_counts=current_job_counts,
                completed_since_last_update=completed_this_iteration,
                total_completed=total_completed,
                max_total_jobs=prev_job_counts["total_jobs"],
                has_pending_jobs=True,
            )

            callback(status)

            # Store current counts for next iteration
            prev_job_counts = current_job_counts

            # Sleep briefly to allow background threads to make progress
            time.sleep(refresh_interval)

        # Do the actual flush
        self._flush()

        # Final callback with no pending jobs
        final_status = FlushStatus(
            job_counts=PendingJobCounts(
                main_jobs=0,
                fastlane_jobs=0,
                call_processor_jobs=0,
                feedback_processor_jobs=0,
                total_jobs=0,
            ),
            completed_since_last_update=0,
            total_completed=total_completed,
            max_total_jobs=prev_job_counts["total_jobs"],
            has_pending_jobs=False,
        )
        callback(final_status)

    def _flush(self) -> None:
        """Used to wait until all currently enqueued jobs are processed."""
        if not self.future_executor._in_thread_context.get():
            self.future_executor.flush()
        if self.future_executor_fastlane:
            self.future_executor_fastlane.flush()
        if self._server_call_processor:
            self._server_call_processor.stop_accepting_new_work_and_flush_queue()
            # Restart call processor processing thread after flushing
            self._server_call_processor.accept_new_work()
        if self._server_feedback_processor:
            self._server_feedback_processor.stop_accepting_new_work_and_flush_queue()
            # Restart feedback processor processing thread after flushing
            self._server_feedback_processor.accept_new_work()

    def _get_pending_jobs(self) -> PendingJobCounts:
        """Get the current number of pending jobs for each type.

        Returns:
            PendingJobCounts:
                - main_jobs: Number of pending jobs in the main executor
                - fastlane_jobs: Number of pending jobs in the fastlane executor
                - call_processor_jobs: Number of pending jobs in the call processor
                - feedback_processor_jobs: Number of pending jobs in the feedback processor
                - total_jobs: Total number of pending jobs
        """
        main_jobs = self.future_executor.num_outstanding_futures
        fastlane_jobs = 0
        if self.future_executor_fastlane:
            fastlane_jobs = self.future_executor_fastlane.num_outstanding_futures
        call_processor_jobs = 0
        if self._server_call_processor:
            call_processor_jobs = self._server_call_processor.num_outstanding_jobs
        feedback_processor_jobs = 0
        if self._server_feedback_processor:
            feedback_processor_jobs = (
                self._server_feedback_processor.num_outstanding_jobs
            )

        return PendingJobCounts(
            main_jobs=main_jobs,
            fastlane_jobs=fastlane_jobs,
            call_processor_jobs=call_processor_jobs,
            feedback_processor_jobs=feedback_processor_jobs,
            total_jobs=main_jobs
            + fastlane_jobs
            + call_processor_jobs
            + feedback_processor_jobs,
        )

    def _has_pending_jobs(self) -> bool:
        """Check if there are any pending jobs.

        Returns:
            True if there are pending jobs, False otherwise.
        """
        return self._get_pending_jobs()["total_jobs"] > 0


class PendingJobCounts(TypedDict):
    """Counts of pending jobs for each type."""

    main_jobs: int
    fastlane_jobs: int
    call_processor_jobs: int
    feedback_processor_jobs: int
    total_jobs: int


class FlushStatus(TypedDict):
    """Status information about the current flush operation."""

    # Current job counts
    job_counts: PendingJobCounts

    # Tracking of completed jobs
    completed_since_last_update: int
    total_completed: int

    # Maximum number of jobs seen during this flush operation
    max_total_jobs: int

    # Whether there are any pending jobs
    has_pending_jobs: bool


def get_parallelism_settings() -> tuple[int | None, int | None]:
    total_parallelism = client_parallelism()

    # if user has explicitly set 0 or 1 for total parallelism,
    # don't use fastlane executor
    if total_parallelism is not None and total_parallelism <= 1:
        return total_parallelism, 0

    # if total_parallelism is None, calculate it
    if total_parallelism is None:
        total_parallelism = min(32, (os.cpu_count() or 1) + 4)

    # use 50/50 split between main and fastlane
    parallelism_main = int(total_parallelism * (1 - BACKGROUND_PARALLELISM_MIX))
    parallelism_fastlane = total_parallelism - parallelism_main

    return parallelism_main, parallelism_fastlane


def _safe_get_wandb_run() -> wandb.sdk.wandb_run.Run | None:
    if WANDB_AVAILABLE:
        import wandb

        return wandb.run
    return None


def safe_current_wb_run_id() -> str | None:
    wandb_run = _safe_get_wandb_run()
    if wandb_run is None:
        return None

    return f"{wandb_run.entity}/{wandb_run.project}/{wandb_run.id}"


def safe_current_wb_run_step() -> int | None:
    wandb_run = _safe_get_wandb_run()
    if wandb_run is None:
        return None
    try:
        return int(wandb_run.step)
    except Exception:
        return None


def check_wandb_run_matches(
    wandb_run_id: str | None, weave_entity: str, weave_project: str
) -> None:
    if wandb_run_id:
        # ex: "entity/project/run_id"
        wandb_entity, wandb_project, _ = wandb_run_id.split("/")
        if wandb_entity != weave_entity or wandb_project != weave_project:
            raise ValueError(
                f'Project Mismatch: weave and wandb must be initialized using the same project. Found wandb.init targeting project "{wandb_entity}/{wandb_project}" and weave.init targeting project "{weave_entity}/{weave_project}". To fix, please use the same project for both library initializations.'
            )


def _build_anonymous_op(name: str, config: dict[str, Any] | None = None) -> Op:
    if config is None:

        def op_fn(*args, **kwargs):  # type: ignore
            # Code-capture unavailable for this op
            pass

    else:

        def op_fn(*args, **kwargs):  # type: ignore
            # Code-capture unavailable for this op
            op_config = config

    op_fn.__name__ = name
    op = op_deco(op_fn)
    op = as_op(op)
    op.name = name
    return op


def redact_sensitive_keys(obj: Any) -> Any:
    # We should NEVER mutate reffed objects.
    #
    # 1. This code builds new objects that no longer have refs
    # 2. Even if we did an in-place edit, that would invalidate the ref (since
    # the ref is to the object's digest)
    if get_ref(obj):
        return obj

    if isinstance(obj, dict):
        dict_res = {}
        for k, v in obj.items():
            if isinstance(k, str) and should_redact(k):
                dict_res[k] = REDACTED_VALUE
            else:
                dict_res[k] = redact_sensitive_keys(v)
        return dict_res

    elif isinstance(obj, list):
        list_res = []
        for v in obj:
            list_res.append(redact_sensitive_keys(v))
        return list_res

    elif isinstance(obj, tuple):
        tuple_res = []
        for v in obj:
            tuple_res.append(redact_sensitive_keys(v))
        return tuple(tuple_res)

    return obj


def sanitize_object_name(name: str) -> str:
    # Replaces any non-alphanumeric characters with a single dash and removes
    # any leading or trailing dashes. This is more restrictive than the DB
    # constraints and can be relaxed if needed.
    res = re.sub(r"([._-]{2,})+", "-", re.sub(r"[^\w._]+", "-", name)).strip("-_")
    if not res:
        raise ValueError(f"Invalid object name: {name}")
    if len(res) > MAX_OBJECT_NAME_LENGTH:
        res = res[:MAX_OBJECT_NAME_LENGTH]
    return res


__docspec__ = [WeaveClient, Call, CallsIter]<|MERGE_RESOLUTION|>--- conflicted
+++ resolved
@@ -959,14 +959,10 @@
             output_json = to_json(
                 maybe_redacted_output_as_refs, project_id, self, use_dictify=False
             )
-<<<<<<< HEAD
-            assert call.id is not None
-=======
-
             # Capture wb_run_step_end at call end time
             current_wb_run_step_end = safe_current_wb_run_step()
 
->>>>>>> 881a121b
+            assert call.id is not None
             call_end_req = CallEndReq(
                 end=EndedCallSchemaForInsert(
                     project_id=project_id,
