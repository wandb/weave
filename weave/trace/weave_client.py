import dataclasses
import datetime
import platform
import re
import sys
import typing
from concurrent.futures import Future
from functools import lru_cache
from typing import Any, Callable, Dict, Iterator, Optional, Sequence, Union

import pydantic
from requests import HTTPError

from weave import version
from weave.trace import call_context, trace_sentry, urls
from weave.trace.client_context import weave_client as weave_client_context
from weave.trace.concurrent.futures import FutureExecutor
from weave.trace.exception import exception_to_json_str
from weave.trace.feedback import FeedbackQuery, RefFeedbackQuery
from weave.trace.object_record import (
    ObjectRecord,
    dataclass_object_record,
    pydantic_object_record,
)
from weave.trace.op import Op, is_op, maybe_unbind_method
from weave.trace.op import op as op_deco
from weave.trace.refs import CallRef, ObjectRef, OpRef, Ref, TableRef, parse_op_uri
from weave.trace.serialize import from_json, isinstance_namedtuple, to_json
from weave.trace.serializer import get_serializer_for_obj
from weave.trace.settings import client_parallelism
from weave.trace.table import Table
from weave.trace.util import deprecated
from weave.trace.vals import WeaveObject, WeaveTable, make_trace_obj
from weave.trace_server.ids import generate_id
from weave.trace_server.trace_server_interface import (
    CallEndReq,
    CallSchema,
    CallsDeleteReq,
    CallsFilter,
    CallsQueryReq,
    CallStartReq,
    CallUpdateReq,
    CostCreateInput,
    CostCreateReq,
    CostCreateRes,
    CostPurgeReq,
    CostQueryOutput,
    CostQueryReq,
    EndedCallSchemaForInsert,
<<<<<<< HEAD
    FeedbackCreateReq,
=======
    FileCreateReq,
    FileCreateRes,
>>>>>>> aaec3d61
    ObjCreateReq,
    ObjCreateRes,
    ObjectVersionFilter,
    ObjQueryReq,
    ObjReadReq,
    ObjSchema,
    ObjSchemaForInsert,
    Query,
    RefsReadBatchReq,
    StartedCallSchemaForInsert,
    TableCreateReq,
    TableCreateRes,
    TableSchemaForInsert,
    TraceServerInterface,
)
from weave.trace_server_bindings.remote_http_trace_server import RemoteHTTPTraceServer

# Controls if objects can have refs to projects not the WeaveClient project.
# If False, object refs with with mismatching projects will be recreated.
# If True, use existing ref to object in other project.
ALLOW_MIXED_PROJECT_REFS = False


def dataclasses_asdict_one_level(obj: Any) -> typing.Dict[str, Any]:
    # dataclasses.asdict is recursive. We don't want that when json encoding
    return {f.name: getattr(obj, f.name) for f in dataclasses.fields(obj)}


# TODO: unused


def get_obj_name(val: Any) -> str:
    name = getattr(val, "name", None)
    if name is None:
        if isinstance(val, ObjectRecord):
            name = val._class_name
        else:
            name = f"{val.__class__.__name__}"
    if not isinstance(name, str):
        raise ValueError(f"Object's name attribute is not a string: {name}")
    return name


def get_ref(obj: Any) -> Optional[ObjectRef]:
    return getattr(obj, "ref", None)


def remove_ref(obj: Any) -> None:
    if get_ref(obj) is not None:
        if "ref" in obj.__dict__:  # for methods
            obj.__dict__["ref"] = None
        else:
            obj.ref = None


def set_ref(obj: Any, ref: Optional[Ref]) -> None:
    """Try to set the ref on "any" object.

    We use increasingly complex methods to try to set the ref
    to support different kinds of objects. This will still
    fail for python primitives, but those can't be traced anyway.
    """
    try:
        obj.ref = ref
    except:
        try:
            setattr(obj, "ref", ref)
        except:
            try:
                obj.__dict__["ref"] = ref
            except:
                raise ValueError(f"Failed to set ref on object of type {type(obj)}")


def _get_direct_ref(obj: Any) -> Optional[Ref]:
    if isinstance(obj, WeaveTable):
        # TODO: this path is odd. We want to use table_ref when serializing
        # which is the direct ref to the table. But .ref on WeaveTable is
        # the "container ref", ie a ref to the root object that the WeaveTable
        # is within, with extra pointing to the table.
        return obj.table_ref
    return getattr(obj, "ref", None)


def map_to_refs(obj: Any) -> Any:
    if isinstance(obj, Ref):
        return obj
    if ref := _get_direct_ref(obj):
        return ref

    if isinstance(obj, ObjectRecord):
        return obj.map_values(map_to_refs)
    elif isinstance(obj, (pydantic.BaseModel, pydantic.v1.BaseModel)):
        obj_record = pydantic_object_record(obj)
        return obj_record.map_values(map_to_refs)
    elif dataclasses.is_dataclass(obj):
        obj_record = dataclass_object_record(obj)
        return obj_record.map_values(map_to_refs)
    elif isinstance(obj, Table):
        return obj.ref
    elif isinstance(obj, WeaveTable):
        return obj.ref
    elif isinstance(obj, list):
        return [map_to_refs(v) for v in obj]
    elif isinstance(obj, dict):
        return {k: map_to_refs(v) for k, v in obj.items()}

    # This path should only be reached if the object is both:
    # 1. A `WeaveObject`; and
    # 2. Has been dirtied (edited in any way), causing obj.ref=None
    elif isinstance(obj, WeaveObject):
        return map_to_refs(obj._val)

    return obj


@dataclasses.dataclass
class Call:
    """A Call represents a single operation that was executed as part of a trace."""

    _op_name: Union[str, Future[str]]
    trace_id: str
    project_id: str
    parent_id: Optional[str]
    inputs: dict
    id: Optional[str] = None
    output: Any = None
    exception: Optional[str] = None
    summary: Optional[dict] = None
    display_name: Optional[Union[str, Callable[["Call"], str]]] = None
    attributes: Optional[dict] = None
    started_at: Optional[datetime.datetime] = None
    ended_at: Optional[datetime.datetime] = None
    deleted_at: Optional[datetime.datetime] = None
    # These are the live children during logging
    _children: list["Call"] = dataclasses.field(default_factory=list)

    _feedback: Optional[RefFeedbackQuery] = None

    @property
    def op_name(self) -> str:
        if isinstance(self._op_name, Future):
            self.__dict__["_op_name"] = self._op_name.result()

        if not isinstance(self._op_name, str):
            raise Exception(f"Call op_name is not a string: {self._op_name}")

        return self._op_name

    @property
    def func_name(self) -> str:
        """
        The decorated function's name that produced this call.

        This is different from `op_name` which is usually the ref of the op.
        """
        if self.op_name.startswith("weave:///"):
            ref = parse_op_uri(self.op_name)
            return ref.name

        return self.op_name

    @property
    def feedback(self) -> RefFeedbackQuery:
        if not self.id:
            raise ValueError("Can't get feedback for call without ID")
        if self._feedback is None:
            project_parts = self.project_id.split("/")
            if len(project_parts) != 2:
                raise ValueError(f"Invalid project_id: {self.project_id}")
            entity, project = project_parts
            weave_ref = CallRef(entity, project, self.id)
            self._feedback = RefFeedbackQuery(weave_ref.uri())
        return self._feedback

    @property
    def ui_url(self) -> str:
        project_parts = self.project_id.split("/")
        if len(project_parts) != 2:
            raise ValueError(f"Invalid project_id: {self.project_id}")
        entity, project = project_parts
        if not self.id:
            raise ValueError("Can't get URL for call without ID")
        return urls.redirect_call(entity, project, self.id)

    # These are the children if we're using Call at read-time
    def children(self) -> "CallsIter":
        client = weave_client_context.require_weave_client()
        if not self.id:
            raise ValueError("Can't get children of call without ID")
        return CallsIter(
            client.server,
            self.project_id,
            CallsFilter(parent_ids=[self.id]),
        )

    def delete(self) -> bool:
        """Delete the call."""
        client = weave_client_context.require_weave_client()
        return client.delete_call(call=self)

    def set_display_name(self, name: Optional[str]) -> None:
        """
        Set the display name for the call.

        Args:
            name: The display name to set for the call.

        Example:

        ```python
        result, call = my_function.call("World")
        call.set_display_name("My Custom Display Name")
        ```
        """
        if name == "":
            raise ValueError(
                "Display name cannot be empty. To remove the display_name, set name=None or use remove_display_name."
            )
        if name == self.display_name:
            return
        client = weave_client_context.require_weave_client()
        client._set_call_display_name(call=self, display_name=name)
        self.display_name = name

    def remove_display_name(self) -> None:
        self.set_display_name(None)

    def add_score(self, score_name: str, score: dict):
        # This needs to be moved to the client and backgrounded.
        client = weave_client_context.require_weave_client()
        payload = {
                "name": score_name,
                "score": score,
            }
        payload = map_to_refs(payload)
        payload_json = to_json(payload, client._project_id(), client.server)
        freq = FeedbackCreateReq(
            project_id=client._project_id(),
            weave_ref=get_ref(self).uri(),
            feedback_type="score", # should this be score_name?
            payload=payload_json,
        )
        response = client.server.feedback_create(freq)
        return response.id




class CallsIter:
    server: TraceServerInterface
    filter: CallsFilter
    include_costs: bool

    def __init__(
        self,
        server: TraceServerInterface,
        project_id: str,
        filter: CallsFilter,
        include_costs: bool = False,
    ) -> None:
        self.server = server
        self.project_id = project_id
        self.filter = filter
        self._page_size = 1000
        self.include_costs = include_costs

    # seems like this caching should be on the server, but it's here for now...
    @lru_cache
    def _fetch_page(self, index: int) -> list[CallSchema]:
        # caching in here means that any other CallsIter objects would also
        # benefit from the cache
        response = self.server.calls_query(
            CallsQueryReq(
                project_id=self.project_id,
                filter=self.filter,
                offset=index * self._page_size,
                limit=self._page_size,
                include_costs=self.include_costs,
            )
        )
        return response.calls

    def _get_one(self, index: int) -> WeaveObject:
        if index < 0:
            raise IndexError("Negative indexing not supported")

        page_index = index // self._page_size
        page_offset = index % self._page_size

        calls = self._fetch_page(page_index)
        if page_offset >= len(calls):
            raise IndexError(f"Index {index} out of range")

        call = calls[page_offset]
        entity, project = self.project_id.split("/")
        return make_client_call(entity, project, call, self.server)

    def _get_slice(self, key: slice) -> Iterator[WeaveObject]:
        if (start := key.start or 0) < 0:
            raise ValueError("Negative start not supported")
        if (stop := key.stop) is not None and stop < 0:
            raise ValueError("Negative stop not supported")
        if (step := key.step or 1) < 0:
            raise ValueError("Negative step not supported")

        i = start
        while stop is None or i < stop:
            try:
                yield self._get_one(i)
            except IndexError:
                break
            i += step

    def __getitem__(
        self, key: Union[slice, int]
    ) -> Union[WeaveObject, list[WeaveObject]]:
        if isinstance(key, slice):
            return list(self._get_slice(key))
        return self._get_one(key)

    def __iter__(self) -> typing.Iterator[WeaveObject]:
        return self._get_slice(slice(0, None, 1))


def make_client_call(
    entity: str, project: str, server_call: CallSchema, server: TraceServerInterface
) -> WeaveObject:
    output = server_call.output
    call = Call(
        _op_name=server_call.op_name,
        project_id=server_call.project_id,
        trace_id=server_call.trace_id,
        parent_id=server_call.parent_id,
        id=server_call.id,
        inputs=from_json(server_call.inputs, server_call.project_id, server),
        output=from_json(output, server_call.project_id, server),
        summary=dict(server_call.summary) if server_call.summary is not None else None,
        display_name=server_call.display_name,
        attributes=server_call.attributes,
        started_at=server_call.started_at,
        ended_at=server_call.ended_at,
        deleted_at=server_call.deleted_at,
    )
    if call.id is None:
        raise ValueError("Call ID is None")
    return WeaveObject(call, CallRef(entity, project, call.id), server, None)


def sum_dict_leaves(dicts: list[dict]) -> dict:
    # dicts is a list of dictionaries, that may or may not
    # have nested dictionaries. Sum all the leaves that match
    result: dict = {}
    for d in dicts:
        for k, v in d.items():
            if isinstance(v, dict):
                result[k] = sum_dict_leaves([result.get(k, {}), v])
            elif v is not None:
                result[k] = result.get(k, 0) + v
    return result


class WeaveKeyDict(dict):
    """A dict representing the 'weave' subdictionary of a call's attributes.

    This dictionary is not intended to be set directly.
    """

    def __setitem__(self, key: Any, value: Any) -> None:
        raise KeyError("Cannot modify `weave` dict directly -- for internal use only!")


class AttributesDict(dict):
    """A dict representing the attributes of a call.

    The `weave` key is reserved for internal use and cannot be set directly.
    """

    def __init__(self, **kwargs: Any) -> None:
        super().__init__()
        dict.__setitem__(self, "weave", WeaveKeyDict())

        if kwargs:
            for key, value in kwargs.items():
                if key == "weave":
                    if isinstance(value, dict):
                        for subkey, subvalue in value.items():
                            self._set_weave_item(subkey, subvalue)
                else:
                    self[key] = value

    def __setitem__(self, key: Any, value: Any) -> None:
        if key == "weave":
            raise KeyError("Cannot set 'weave' directly -- for internal use only!")
        super().__setitem__(key, value)

    def _set_weave_item(self, subkey: Any, value: Any) -> None:
        """Internal method to set items in the 'weave' subdictionary."""
        dict.__setitem__(self["weave"], subkey, value)

    def __repr__(self) -> str:
        return f"{self.__class__.__name__}({super().__repr__()})"


class WeaveClient:
    server: TraceServerInterface
    future_executor: FutureExecutor

    """
    A client for interacting with the Weave trace server.

    Args:
        entity: The entity name.
        project: The project name.
        server: The server to use for communication.
        ensure_project_exists: Whether to ensure the project exists on the server.
    """

    def __init__(
        self,
        entity: str,
        project: str,
        server: TraceServerInterface,
        ensure_project_exists: bool = True,
    ):
        self.entity = entity
        self.project = project
        self.server = server
        self._anonymous_ops: dict[str, Op] = {}
        self.future_executor = FutureExecutor(max_workers=client_parallelism())
        self.ensure_project_exists = ensure_project_exists

        if ensure_project_exists:
            resp = self.server.ensure_project_exists(entity, project)
            # Set Client project name with updated project name
            self.project = resp.project_name

        self._server_is_flushable = False
        if isinstance(self.server, RemoteHTTPTraceServer):
            self._server_is_flushable = self.server.should_batch

    ################ High Level Convenience Methods ################

    @trace_sentry.global_trace_sentry.watch()
    def save(self, val: Any, name: str, branch: str = "latest") -> Any:
        """Do not call directly, use weave.publish() instead.

        Args:
            val: The object to save.
            name: The name to save the object under.
            branch: The branch to save the object under. Defaults to "latest".

        Returns:
            A deserialized version of the saved object.
        """
        # Adding a second comment line for developers that is not a docstring:
        # Save an object to the weave server and return a deserialized version of it.

        # Note: This is sort of a weird method becuase:
        # 1. It returns a deserialized version of the object (which will often not pass type-checks)
        # 2. It is slow (because it re-downloads the object from the weave server)
        # 3. It explicitly filters out non ObjectRefs, which seems like a useless constraint.
        #
        # Because of these reasons, `weave.publish()` directly calls `_save_object()`
        # and then returns the raw ObjectRef. I (Tim) think we should consider refactoring
        # `save()`. I am not sure when as an end user you would ever want to use this method.

        ref = self._save_object(val, name, branch)
        if not isinstance(ref, ObjectRef):
            raise ValueError(f"Expected ObjectRef, got {ref}")
        return self.get(ref)

    @trace_sentry.global_trace_sentry.watch()
    def get(self, ref: ObjectRef) -> Any:
        project_id = f"{ref.entity}/{ref.project}"
        try:
            read_res = self.server.obj_read(
                ObjReadReq(
                    project_id=project_id,
                    object_id=ref.name,
                    digest=ref.digest,
                )
            )
        except HTTPError as e:
            if e.response is not None and e.response.status_code == 404:
                raise ValueError(f"Unable to find object for ref uri: {ref.uri()}")
            raise

        # At this point, `ref.digest` is one of three things:
        # 1. "latest" - the user asked for the latest version of the object
        # 2. "v###" - the user asked for a specific version of the object
        # 3. The actual digest.
        #
        # However, we always want to resolve the ref to the digest. So
        # here, we just directly assign the digest.
        ref = dataclasses.replace(ref, _digest=read_res.obj.digest)

        data = read_res.obj.val

        # If there is a ref-extra, we should resolve it. Rather than walking
        # the object, it is more efficient to directly query for the data and
        # let the server resolve it.
        if ref.extra:
            try:
                ref_read_res = self.server.refs_read_batch(
                    RefsReadBatchReq(refs=[ref.uri()])
                )
            except HTTPError as e:
                if e.response is not None and e.response.status_code == 404:
                    raise ValueError(f"Unable to find object for ref uri: {ref.uri()}")
                raise
            if not ref_read_res.vals:
                raise ValueError(f"Unable to find object for ref uri: {ref.uri()}")
            data = ref_read_res.vals[0]

        val = from_json(data, project_id, self.server)

        return make_trace_obj(val, ref, self.server, None)

    ################ Query API ################

    @trace_sentry.global_trace_sentry.watch()
    def get_calls(
        self,
        filter: Optional[CallsFilter] = None,
        include_costs: Optional[bool] = False,
    ) -> CallsIter:
        if filter is None:
            filter = CallsFilter()

        return CallsIter(
            self.server, self._project_id(), filter, include_costs or False
        )

    @deprecated(new_name="get_calls")
    def calls(
        self,
        filter: Optional[CallsFilter] = None,
        include_costs: Optional[bool] = False,
    ) -> CallsIter:
        return self.get_calls(filter=filter, include_costs=include_costs)

    @trace_sentry.global_trace_sentry.watch()
    def get_call(
        self, call_id: str, include_costs: Optional[bool] = False
    ) -> WeaveObject:
        response = self.server.calls_query(
            CallsQueryReq(
                project_id=self._project_id(),
                filter=CallsFilter(call_ids=[call_id]),
                include_costs=include_costs,
            )
        )
        if not response.calls:
            raise ValueError(f"Call not found: {call_id}")
        response_call = response.calls[0]
        return make_client_call(self.entity, self.project, response_call, self.server)

    @deprecated(new_name="get_call")
    def call(self, call_id: str, include_costs: Optional[bool] = False) -> WeaveObject:
        return self.get_call(call_id=call_id, include_costs=include_costs)

    @trace_sentry.global_trace_sentry.watch()
    def create_call(
        self,
        op: Union[str, Op],
        inputs: dict,
        parent: Optional[Call] = None,
        attributes: Optional[dict] = None,
        display_name: Optional[Union[str, Callable[[Call], str]]] = None,
        *,
        use_stack: bool = True,
    ) -> Call:
        """Create, log, and push a call onto the runtime stack.

        Args:
            op: The operation producing the call, or the name of an anonymous operation.
            inputs: The inputs to the operation.
            parent: The parent call. If parent is not provided, the current run is used as the parent.
            display_name: The display name for the call. Defaults to None.
            attributes: The attributes for the call. Defaults to None.
            use_stack: Whether to push the call onto the runtime stack. Defaults to True.

        Returns:
            The created Call object.
        """
        if isinstance(op, str):
            if op not in self._anonymous_ops:
                self._anonymous_ops[op] = _build_anonymous_op(op)
            op = self._anonymous_ops[op]

        unbound_op = maybe_unbind_method(op)
        op_def_ref = self._save_op(unbound_op)

        inputs_redacted = redact_sensitive_keys(inputs)
        if op.postprocess_inputs:
            inputs_postprocessed = op.postprocess_inputs(inputs_redacted)
        else:
            inputs_postprocessed = inputs_redacted

        self._save_nested_objects(inputs_postprocessed)
        inputs_with_refs = map_to_refs(inputs_postprocessed)
        call_id = generate_id()

        if parent is None and use_stack:
            parent = call_context.get_current_call()

        if parent:
            trace_id = parent.trace_id
            parent_id = parent.id
        else:
            trace_id = generate_id()
            parent_id = None

        if attributes is None:
            attributes = {}

        attributes = AttributesDict(**attributes)
        attributes._set_weave_item("client_version", version.VERSION)
        attributes._set_weave_item("source", "python-sdk")
        attributes._set_weave_item("os_name", platform.system())
        attributes._set_weave_item("os_version", platform.version())
        attributes._set_weave_item("os_release", platform.release())
        attributes._set_weave_item("sys_version", sys.version)

        op_name_future = self.future_executor.defer(lambda: op_def_ref.uri())

        call = Call(
            _op_name=op_name_future,
            project_id=self._project_id(),
            trace_id=trace_id,
            parent_id=parent_id,
            id=call_id,
            inputs=inputs_with_refs,
            attributes=attributes,
        )
        set_ref(call, CallRef(
            entity=self.entity,
            project=self.project,
            id=call_id,
        ))
        # feels like this should be in post init, but keping here
        # because the func needs to be resolved for schema insert below
        if callable(name_func := display_name):
            display_name = name_func(call)
        call.display_name = display_name
        if parent is not None:
            parent._children.append(call)

        current_wb_run_id = safe_current_wb_run_id()
        check_wandb_run_matches(current_wb_run_id, self.entity, self.project)

        started_at = datetime.datetime.now(tz=datetime.timezone.utc)
        project_id = self._project_id()

        def send_start_call() -> None:
            inputs_json = to_json(inputs_with_refs, project_id, self)
            self.server.call_start(
                CallStartReq(
                    start=StartedCallSchemaForInsert(
                        project_id=project_id,
                        id=call_id,
                        op_name=op_def_ref.uri(),
                        display_name=display_name,
                        trace_id=trace_id,
                        started_at=started_at,
                        parent_id=parent_id,
                        inputs=inputs_json,
                        attributes=attributes,
                        wb_run_id=current_wb_run_id,
                    )
                )
            )

        self.future_executor.defer(send_start_call)

        if use_stack:
            call_context.push_call(call)

        return call

    @trace_sentry.global_trace_sentry.watch()
    def finish_call(
        self,
        call: Call,
        output: Any = None,
        exception: Optional[BaseException] = None,
        *,
        postprocess_output: Optional[Callable[..., Any]] = None,
    ) -> None:
        original_output = output

        if postprocess_output:
            postprocessed_output = postprocess_output(original_output)
        else:
            postprocessed_output = original_output
        self._save_nested_objects(postprocessed_output)

        output = map_to_refs(postprocessed_output)
        call.output = output

        # Summary handling
        summary = {}
        if call._children:
            summary = sum_dict_leaves([child.summary or {} for child in call._children])
        elif (
            isinstance(original_output, dict)
            and "usage" in original_output
            and "model" in original_output
        ):
            summary["usage"] = {}
            summary["usage"][original_output["model"]] = {
                "requests": 1,
                **original_output["usage"],
            }
        elif hasattr(original_output, "usage") and hasattr(original_output, "model"):
            # Handle the cases where we are emitting an object instead of a pre-serialized dict
            # In fact, this is going to become the more common case
            model = original_output.model
            usage = original_output.usage
            if isinstance(usage, pydantic.BaseModel):
                usage = usage.model_dump(exclude_unset=True)
            if isinstance(usage, dict) and isinstance(model, str):
                summary["usage"] = {}
                summary["usage"][model] = {"requests": 1, **usage}

        # Exception Handling
        exception_str: Optional[str] = None
        if exception:
            exception_str = exception_to_json_str(exception)
            call.exception = exception_str

        project_id = self._project_id()
        ended_at = datetime.datetime.now(tz=datetime.timezone.utc)

        def send_end_call() -> None:
            output_json = to_json(output, project_id, self)
            self.server.call_end(
                CallEndReq(
                    end=EndedCallSchemaForInsert(
                        project_id=project_id,
                        id=call.id,
                        ended_at=ended_at,
                        output=output_json,
                        summary=summary,
                        exception=exception_str,
                    )
                )
            )

        self.future_executor.defer(send_end_call)

        # Descendent error tracking disabled til we fix UI
        # Add this call's summary after logging the call, so that only
        # descendents are included in what we log
        # summary.setdefault("descendants", {}).setdefault(
        #     call.op_name, {"successes": 0, "errors": 0}
        # )["successes"] += 1
        call.summary = summary
        call_context.pop_call(call.id)

    @trace_sentry.global_trace_sentry.watch()
    def fail_call(self, call: Call, exception: BaseException) -> None:
        """Fail a call with an exception. This is a convenience method for finish_call."""
        return self.finish_call(call, exception=exception)

    @trace_sentry.global_trace_sentry.watch()
    def delete_call(self, call: Call) -> None:
        self.server.calls_delete(
            CallsDeleteReq(
                project_id=self._project_id(),
                call_ids=[call.id],
            )
        )

    def get_feedback(
        self,
        query: Optional[Union[Query, str]] = None,
        *,
        reaction: Optional[str] = None,
        offset: int = 0,
        limit: int = 100,
    ) -> FeedbackQuery:
        """Query project for feedback.

        Examples:
            ```python
            # Fetch a specific feedback object.
            # Note that this still returns a collection, which is expected
            # to contain zero or one item(s).
            client.get_feedback("1B4082A3-4EDA-4BEB-BFEB-2D16ED59AA07")

            # Find all feedback objects with a specific reaction.
            client.get_feedback(reaction="👍", limit=10)
            ```

        Args:
            query: A mongo-style query expression. For convenience, also accepts a feedback UUID string.
            reaction: For convenience, filter by a particular reaction emoji.
            offset: The offset to start fetching feedback objects from.
            limit: The maximum number of feedback objects to fetch.

        Returns:
            A FeedbackQuery object.
        """
        expr: dict[str, Any] = {
            "$eq": [
                {"$literal": "1"},
                {"$literal": "1"},
            ],
        }
        if isinstance(query, str):
            expr = {
                "$eq": [
                    {"$getField": "id"},
                    {"$literal": query},
                ],
            }
        elif isinstance(query, Query):
            expr = query.expr_.dict()

        if reaction:
            expr = {
                "$and": [
                    expr,
                    {
                        "$eq": [
                            {"$getField": "feedback_type"},
                            {"$literal": "wandb.reaction.1"},
                        ],
                    },
                    {
                        "$eq": [
                            {"$getField": "payload.emoji"},
                            {"$literal": reaction},
                        ],
                    },
                ]
            }
        rewritten_query = Query(**{"$expr": expr})

        return FeedbackQuery(
            entity=self.entity,
            project=self.project,
            query=rewritten_query,
            offset=offset,
            limit=limit,
            show_refs=True,
        )

    @deprecated(new_name="get_feedback")
    def feedback(
        self,
        query: Optional[Union[Query, str]] = None,
        *,
        reaction: Optional[str] = None,
        offset: int = 0,
        limit: int = 100,
    ) -> FeedbackQuery:
        return self.get_feedback(
            query=query, reaction=reaction, offset=offset, limit=limit
        )

    def add_cost(
        self,
        llm_id: str,
        prompt_token_cost: float,
        completion_token_cost: float,
        effective_date: typing.Optional[datetime.datetime] = datetime.datetime.now(
            datetime.timezone.utc
        ),
        prompt_token_cost_unit: typing.Optional[str] = "USD",
        completion_token_cost_unit: typing.Optional[str] = "USD",
        provider_id: typing.Optional[str] = "default",
    ) -> CostCreateRes:
        """Add a cost to the current project.

        Examples:

            ```python
            client.add_cost(llm_id="my_expensive_custom_model", prompt_token_cost=1, completion_token_cost=2)
            client.add_cost(llm_id="my_expensive_custom_model", prompt_token_cost=500, completion_token_cost=1000, effective_date=datetime(1998, 10, 3))
            ```

        Args:
            llm_id: The ID of the LLM. eg "gpt-4o-mini-2024-07-18"
            prompt_token_cost: The cost per prompt token. eg .0005
            completion_token_cost: The cost per completion token. eg .0015
            effective_date: Defaults to the current date. A datetime.datetime object.
            provider_id: The provider of the LLM. Defaults to "default". eg "openai"
            prompt_token_cost_unit: The unit of the cost for the prompt tokens. Defaults to "USD". (Currently unused, will be used in the future to specify the currency type for the cost eg "tokens" or "time")
            completion_token_cost_unit: The unit of the cost for the completion tokens. Defaults to "USD". (Currently unused, will be used in the future to specify the currency type for the cost eg "tokens" or "time")

        Returns:
            A CostCreateRes object.
            Which has one field called a list of tuples called ids.
            Each tuple contains the llm_id and the id of the created cost object.
        """
        cost = CostCreateInput(
            prompt_token_cost=prompt_token_cost,
            completion_token_cost=completion_token_cost,
            effective_date=effective_date,
            prompt_token_cost_unit=prompt_token_cost_unit,
            completion_token_cost_unit=completion_token_cost_unit,
            provider_id=provider_id,
        )
        return self.server.cost_create(
            CostCreateReq(project_id=self._project_id(), costs={llm_id: cost})
        )

    def purge_costs(self, ids: Union[list[str], str]) -> None:
        """Purge costs from the current project.

        Examples:

            ```python
            client.purge_costs([ids])
            client.purge_costs(ids)
            ```

        Args:
            ids: The cost IDs to purge. Can be a single ID or a list of IDs.
        """
        if isinstance(ids, str):
            ids = [ids]
        expr = {
            "$in": [
                {"$getField": "id"},
                [{"$literal": id} for id in ids],
            ]
        }
        self.server.cost_purge(
            CostPurgeReq(project_id=self._project_id(), query=Query(**{"$expr": expr}))
        )

    def query_costs(
        self,
        query: Optional[Union[Query, str]] = None,
        llm_ids: Optional[list[str]] = None,
        offset: int = 0,
        limit: int = 100,
    ) -> list[CostQueryOutput]:
        """Query project for costs.

        Examples:

            ```python
            # Fetch a specific cost object.
            # Note that this still returns a collection, which is expected
            # to contain zero or one item(s).
            client.query_costs("1B4082A3-4EDA-4BEB-BFEB-2D16ED59AA07")

            # Find all cost objects with a specific reaction.
            client.query_costs(llm_ids=["gpt-4o-mini-2024-07-18"], limit=10)
            ```

        Args:
            query: A mongo-style query expression. For convenience, also accepts a cost UUID string.
            llm_ids: For convenience, filter for a set of llm_ids.
            offset: The offset to start fetching cost objects from.
            limit: The maximum number of cost objects to fetch.

        Returns:
            A CostQuery object.
        """
        expr: dict[str, Any] = {
            "$eq": [
                {"$literal": "1"},
                {"$literal": "1"},
            ],
        }
        if isinstance(query, str):
            expr = {
                "$eq": [
                    {"$getField": "id"},
                    {"$literal": query},
                ],
            }
        elif isinstance(query, Query):
            expr = query.expr_

        if llm_ids:
            expr = {
                "$and": [
                    expr,
                    {
                        "$in": [
                            {"$getField": "llm_id"},
                            [{"$literal": llm_id} for llm_id in llm_ids],
                        ],
                    },
                ]
            }
        rewritten_query = Query(**{"$expr": expr})

        res = self.server.cost_query(
            CostQueryReq(
                project_id=self._project_id(),
                query=rewritten_query,
                offset=offset,
                limit=limit,
            )
        )
        return res.results

    ################# Object Saving ##################
    # `_save_object` is the top level entry point for saving data to the weave server.
    # `_save_nested_objects` is a recursive method to dispatch saving of nested objects.
    #  it is called by `_save_object` above, as well as `create_call` and `finish_call`
    #  since we don't save the entire dictionary, but rather want to save any nested objects
    # `_save_object_basic` is the lowest level object saving logic which:
    #  - serializes the object to json
    #  - calls the server to save the object
    #  - creates an ObjectRef and attaches it to the object
    # `_save_op` and `_save_table` are the sister functions to `_save_object_basic`
    #  but for Ops and Tables respectively.

    @trace_sentry.global_trace_sentry.watch()
    def _save_object(self, val: Any, name: str, branch: str = "latest") -> ObjectRef:
        """Save an object to the weave server and return it's Ref. This is the top
        level entry point for saving any data to the weave server. Importantly, it
        will also save all children objects that are "Refable".

        Args:
            val: The object to save.
            name: The name to save the object under.
            branch: The branch to save the object under. Defaults to "latest".

        Returns:
            An ObjectRef to the saved object.
        """
        if isinstance(val, WeaveTable):
            # TODO: Probably should error here
            pass

        # If it's an Op, use the Op saving logic
        if is_op(val):
            # TODO: Probably should call _save_op directly here (or error)
            pass

        # Step 1: Recursively save all nested objects
        self._save_nested_objects(val, name=name)

        # Step 2: Save the object itself
        return self._save_object_basic(val, name, branch)

    @trace_sentry.global_trace_sentry.watch()
    def _save_nested_objects(self, obj: Any, name: Optional[str] = None) -> Any:
        """Recursively visits all values, ensuring that any "Refable" objects are
        saved and reffed.
        As of this writing, the only "Refable" objects are instances of:
        - weave.flow.obj.Object
        - weave.trace.op.Op
        - weave.trace.Table
        - weave.trace.vals.WeaveTable
        This procedure is a bit complicated, so it is worth making the details explicit:
        1. If the `obj` value already has a `ref`:
            - If the ref is to the current project, do nothing.
            - If the ref is to a different project, remove it. (to avoid cross-project references)
        2. If the `obj` value can be "reffed" (according to one of the above cases), invoke
            the appropriate "save" function for that type of object, and attach the ref result to `obj`.
            - `_save_object_basic` (for `weave.flow.obj.Object` instances)
            - `_save_op` (for `weave.trace.op.Op` instances)
            - `_save_table` (for `weave.trace.Table` and `weave.trace.vals.WeaveTable` instances)
        3. Otherwise, traverse all values within `obj` recursively, applying the above logic to each value.
        Important notes to developers: This method does not return anything - it _mutates_ the
        values that it traverses (specifically, it attaches `ref` values to them)

        Important: This method calls low level save methods directly - causing network events. Until
        these are backgrounded, they should not be invoked from inside a critical path.
        """
        # Base case: if the object is already refed
        #  - if the ref is to a different project, remove it
        #  - if the ref is to the current project, do nothing
        if (ref := get_ref(obj)) is not None:
            if ALLOW_MIXED_PROJECT_REFS:
                return
            # Check if existing ref is to current project, if not,
            # remove the ref and recreate it in the current project
            if ref.project == self.project:
                return
            remove_ref(obj)
        # Must defer import here to avoid circular import
        from weave.flow.obj import Object

        # Case 1: Object:
        # Here we recurse into each of the properties of the object
        # and save them, and then save the object itself.
        if isinstance(obj, Object):
            obj_rec = pydantic_object_record(obj)
            for v in obj_rec.__dict__.values():
                self._save_nested_objects(v)
            ref = self._save_object_basic(obj_rec, name or get_obj_name(obj_rec))
            # Personally, i think we should be passing `obj` into _save_object_basic,
            # and letting `to_json` handle converting the pydantic object into a jsonable object
            # but that might have unintended consequences. As a result, we break the
            # typical pattern and explicitly set the ref here.
            set_ref(obj, ref)

        # Case 2: Op:
        # Here we save the op itself.
        elif is_op(obj):
            # Ref is attached in here
            self._save_op(obj)

        # Case 3: Table
        elif isinstance(obj, Table):
            self._save_table(obj)

        # Case 4: WeaveTable
        elif isinstance(obj, WeaveTable):
            self._save_table(obj)

        # Special case: Custom recursive handling for WeaveObject with rows
        # TODO: Kinda hacky way to dispatching Dataset with rows: Table
        elif isinstance(obj, WeaveObject) and hasattr(obj, "rows"):
            self._save_nested_objects(obj.rows)

        # Recursive traversal of other pydantic objects
        elif isinstance(obj, (pydantic.BaseModel, pydantic.v1.BaseModel)):
            obj_rec = pydantic_object_record(obj)
            for v in obj_rec.__dict__.values():
                self._save_nested_objects(v)

        # Recursive traversal of other dataclasses
        elif dataclasses.is_dataclass(obj) and not isinstance(obj, Ref):
            obj_rec = dataclass_object_record(obj)
            for v in obj_rec.__dict__.values():
                self._save_nested_objects(v)

        # Recursive traversal of python structures
        elif isinstance_namedtuple(obj):
            for v in obj._asdict().values():
                self._save_nested_objects(v)
        elif isinstance(obj, (list, tuple)):
            for v in obj:
                self._save_nested_objects(v)
        elif isinstance(obj, dict):
            for v in obj.values():
                self._save_nested_objects(v)

    @trace_sentry.global_trace_sentry.watch()
    def _save_object_basic(
        self, val: Any, name: Optional[str] = None, branch: str = "latest"
    ) -> ObjectRef:
        """Directly saves an object to the weave server and attach
        the ref to the object. This is the lowest level object saving logic.
        """
        # The WeaveTable case is special because object saving happens inside
        # _save_object_nested and it has a special table_ref -- skip it here.
        if getattr(val, "_is_dirty", False) and not isinstance(val, WeaveTable):
            val.ref = None

        is_opdef = is_op(val)
        orig_val = val
        val = map_to_refs(val)
        if isinstance(val, ObjectRef):
            if ALLOW_MIXED_PROJECT_REFS:
                return val
            # Check if existing ref is to current project, if not,
            # remove the ref and recreate it in the current project
            if val.project == self.project:
                return val
            val = orig_val

        # `to_json` is mostly fast, except for CustomWeaveTypes
        # which incur network costs to serialize the payload

        if name is None:
            serializer = get_serializer_for_obj(val)
            if serializer:
                name = serializer.id()

        if name is None:
            raise ValueError("Name must be provided for object saving")

        name = sanitize_object_name(name)

        def send_obj_create() -> ObjCreateRes:
            json_val = to_json(val, self._project_id(), self)
            req = ObjCreateReq(
                obj=ObjSchemaForInsert(
                    project_id=self.entity + "/" + self.project,
                    object_id=name,
                    val=json_val,
                )
            )
            return self.server.obj_create(req)

        res_future: Future[ObjCreateRes] = self.future_executor.defer(send_obj_create)

        digest_future: Future[str] = self.future_executor.then(
            [res_future], lambda res: res[0].digest
        )

        ref: Ref
        if is_opdef:
            ref = OpRef(self.entity, self.project, name, digest_future)
        else:
            ref = ObjectRef(self.entity, self.project, name, digest_future)

        # Attach the ref to the object
        try:
            set_ref(orig_val, ref)
        except:
            # Don't worry if we can't set the ref.
            # This can happen for primitive types that don't have __dict__
            pass

        return ref

    @trace_sentry.global_trace_sentry.watch()
    def _save_op(self, op: Op, name: Optional[str] = None) -> ObjectRef:
        """
        Saves an Op to the weave server and returns the Ref. This is the sister
        function to _save_object_basic, but for Ops
        """
        if name is None:
            name = op.name

        return self._save_object_basic(op, name)

    @trace_sentry.global_trace_sentry.watch()
    def _save_table(self, table: Table) -> TableRef:
        """Saves a Table to the weave server and returns the TableRef.
        This is the sister function to _save_object_basic but for Tables.
        """

        def send_table_create() -> TableCreateRes:
            rows = to_json(table.rows, self._project_id(), self)
            req = TableCreateReq(
                table=TableSchemaForInsert(project_id=self._project_id(), rows=rows)
            )
            return self.server.table_create(req)

        res_future: Future[TableCreateRes] = self.future_executor.defer(
            send_table_create
        )

        digest_future: Future[str] = self.future_executor.then(
            [res_future], lambda res: res[0].digest
        )
        row_digests_future: Future[list[str]] = self.future_executor.then(
            [res_future], lambda res: res[0].row_digests
        )

        table_ref = TableRef(
            self.entity, self.project, digest_future, row_digests_future
        )

        table.ref = table_ref

        if isinstance(table, WeaveTable):
            table.table_ref = table_ref

        return table_ref

    ################ Internal Helpers ################

    def _ref_is_own(self, ref: Ref) -> bool:
        return isinstance(ref, Ref)

    def _project_id(self) -> str:
        return f"{self.entity}/{self.project}"

    @trace_sentry.global_trace_sentry.watch()
    def _op_calls(self, op: Op) -> CallsIter:
        op_ref = get_ref(op)
        if op_ref is None:
            raise ValueError(f"Can't get runs for unpublished op: {op}")
        return self.get_calls(CallsFilter(op_names=[op_ref.uri()]))

    @trace_sentry.global_trace_sentry.watch()
    def _objects(self, filter: Optional[ObjectVersionFilter] = None) -> list[ObjSchema]:
        if not filter:
            filter = ObjectVersionFilter()
        else:
            filter = filter.model_copy()
        filter = typing.cast(ObjectVersionFilter, filter)
        filter.is_op = False

        response = self.server.objs_query(
            ObjQueryReq(
                project_id=self._project_id(),
                filter=filter,
            )
        )
        return response.objs

    @trace_sentry.global_trace_sentry.watch()
    def _set_call_display_name(
        self, call: Call, display_name: Optional[str] = None
    ) -> None:
        # Removing call display name, use "" for db representation
        if display_name is None:
            display_name = ""
        self.server.call_update(
            CallUpdateReq(
                project_id=self._project_id(),
                call_id=call.id,
                display_name=display_name,
            )
        )

    def _remove_call_display_name(self, call: Call) -> None:
        self._set_call_display_name(call, None)

    def _ref_output_of(self, ref: ObjectRef) -> typing.Optional[Call]:
        raise NotImplementedError()

    def _op_runs(self, op_def: Op) -> Sequence[Call]:
        raise NotImplementedError()

    def _ref_uri(self, name: str, version: str, path: str) -> str:
        return ObjectRef(self.entity, self.project, name, version).uri()

    def _flush(self) -> None:
        # Used to wait until all currently enqueued jobs are processed
        if not self.future_executor._in_thread_context.get():
            self.future_executor.flush()
        if self._server_is_flushable:
            # We don't want to do an instance check here because it could
            # be susceptible to shutdown race conditions. So we save a boolean
            # _server_is_flushable and only call this if we know the server is
            # flushable. The # type: ignore is safe because we check the type
            # first.
            self.server.call_processor.wait_until_all_processed()  # type: ignore

    def _send_file_create(self, req: FileCreateReq) -> Future[FileCreateRes]:
        return self.future_executor.defer(self.server.file_create, req)


def safe_current_wb_run_id() -> Optional[str]:
    try:
        import wandb

        wandb_run = wandb.run
        if wandb_run is None:
            return None
        return f"{wandb_run.entity}/{wandb_run.project}/{wandb_run.id}"
    except ImportError:
        return None


def check_wandb_run_matches(
    wandb_run_id: Optional[str], weave_entity: str, weave_project: str
) -> None:
    if wandb_run_id:
        # ex: "entity/project/run_id"
        wandb_entity, wandb_project, _ = wandb_run_id.split("/")
        if wandb_entity != weave_entity or wandb_project != weave_project:
            raise ValueError(
                f'Project Mismatch: weave and wandb must be initialized using the same project. Found wandb.init targeting project "{wandb_entity}/{wandb_project}" and weave.init targeting project "{weave_entity}/{weave_project}". To fix, please use the same project for both library initializations.'
            )


def _build_anonymous_op(name: str, config: Optional[Dict] = None) -> Op:
    if config is None:

        def op_fn(*args, **kwargs):  # type: ignore
            # Code-capture unavailable for this op
            pass

    else:

        def op_fn(*args, **kwargs):  # type: ignore
            # Code-capture unavailable for this op
            op_config = config

    op_fn.__name__ = name
    op = op_deco(op_fn)
    op.name = name
    return op


REDACT_KEYS = (
    "api_key",
    "Authorization",
)
REDACTED_VALUE = "REDACTED"


def redact_sensitive_keys(obj: typing.Any) -> typing.Any:
    # We should NEVER mutate reffed objects.
    #
    # 1. This code builds new objects that no longer have refs
    # 2. Even if we did an in-place edit, that would invalidate the ref (since
    # the ref is to the object's digest)
    if get_ref(obj):
        return obj

    if isinstance(obj, dict):
        dict_res = {}
        for k, v in obj.items():
            if k in REDACT_KEYS:
                dict_res[k] = REDACTED_VALUE
            else:
                dict_res[k] = redact_sensitive_keys(v)
        return dict_res

    elif isinstance(obj, list):
        list_res = []
        for v in obj:
            list_res.append(redact_sensitive_keys(v))
        return list_res

    elif isinstance(obj, tuple):
        tuple_res = []
        for v in obj:
            tuple_res.append(redact_sensitive_keys(v))
        return tuple(tuple_res)

    return obj


def sanitize_object_name(name: str) -> str:
    # Replaces any non-alphanumeric characters with a single dash and removes
    # any leading or trailing dashes. This is more restrictive than the DB
    # constraints and can be relaxed if needed.
    res = re.sub(r"([._-]{2,})+", "-", re.sub(r"[^\w._]+", "-", name)).strip("-_")
    if not res:
        raise ValueError(f"Invalid object name: {name}")
    if len(res) > 128:
        res = res[:128]
    return res


__docspec__ = [WeaveClient, Call, CallsIter]<|MERGE_RESOLUTION|>--- conflicted
+++ resolved
@@ -47,12 +47,9 @@
     CostQueryOutput,
     CostQueryReq,
     EndedCallSchemaForInsert,
-<<<<<<< HEAD
     FeedbackCreateReq,
-=======
     FileCreateReq,
     FileCreateRes,
->>>>>>> aaec3d61
     ObjCreateReq,
     ObjCreateRes,
     ObjectVersionFilter,
