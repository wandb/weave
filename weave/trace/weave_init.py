from __future__ import annotations

import logging

<<<<<<< HEAD
from weave.compat import wandb
=======
from weave.telemetry import trace_sentry
>>>>>>> 297e99ba
from weave.trace import (
    autopatch,
    env,
    init_message,
    wandb_termlog_patch,
    weave_client,
)
from weave.trace.context import weave_client_context as weave_client_context
from weave.trace.settings import should_redact_pii, use_server_cache
from weave.trace_server.trace_server_interface import TraceServerInterface
from weave.trace_server_bindings import remote_http_trace_server
from weave.trace_server_bindings.caching_middleware_trace_server import (
    CachingMiddlewareTraceServer,
)

logger = logging.getLogger(__name__)


class InitializedClient:
    def __init__(self, client: weave_client.WeaveClient):
        self.client = client
        weave_client_context.set_weave_client_global(client)

    def reset(self) -> None:
        weave_client_context.set_weave_client_global(None)


_current_inited_client: InitializedClient | None = None


def get_username() -> str | None:
    api = wandb.Api()
    try:
        return api.username()
    except AttributeError:
        return None


class WeaveWandbAuthenticationException(Exception): ...


def get_entity_project_from_project_name(project_name: str) -> tuple[str, str]:
    fields = project_name.split("/")
    if len(fields) == 1:
        api = wandb.Api()
        entity_name = api.default_entity_name()
        if entity_name is None:
            raise WeaveWandbAuthenticationException(
                'weave init requires wandb. Run "wandb login"'
            )
        project_name = fields[0]
    elif len(fields) == 2:
        entity_name, project_name = fields
    else:
        raise ValueError(
            'project_name must be of the form "<project_name>" or "<entity_name>/<project_name>"'
        )
    if not entity_name:
        raise ValueError("entity_name must be non-empty")
    if not project_name:
        raise ValueError("project_name must be non-empty")

    return entity_name, project_name


"""
This is the main entrypoint for the weave library. It initializes the weave client
and sets up the global state for the weave library.

Args:
    project_name (str): The project name to use for the weave client.
    ensure_project_exists (bool): If True (default), the client will attempt to create the project if it does not exist.
"""


def init_weave(
    project_name: str,
    ensure_project_exists: bool = True,
    autopatch_settings: autopatch.AutopatchSettings | None = None,
) -> InitializedClient:
    global _current_inited_client
    if _current_inited_client is not None:
        # TODO: Prob should move into settings
        if (
            _current_inited_client.client.project == project_name
            and _current_inited_client.client.ensure_project_exists
            == ensure_project_exists
        ):
            return _current_inited_client
        else:
            # Flush any pending calls before switching to a new project
            _current_inited_client.client.finish()
            _current_inited_client.reset()

    from weave.wandb_interface import (
        context as wandb_context_module,  # type: ignore
    )

    # Must init to read ensure we've read auth from the environment, in
    # case we're on a new thread.
    wandb_context_module.init()
    wandb_context = wandb_context_module.get_wandb_api_context()
    if wandb_context is None:
        url = wandb.app_url(env.wandb_base_url())
        logger.info(f"Please login to Weights & Biases ({url}) to continue...")
        wandb_termlog_patch.ensure_patched()
        wandb.login(anonymous="never", force=True)  # type: ignore

        wandb_context_module.init()
        wandb_context = wandb_context_module.get_wandb_api_context()

    # Resolve entity name after authentication is ensured
    entity_name, project_name = get_entity_project_from_project_name(project_name)
    wandb_run_id = weave_client.safe_current_wb_run_id()
    weave_client.check_wandb_run_matches(wandb_run_id, entity_name, project_name)

    api_key = None
    if wandb_context is not None and wandb_context.api_key is not None:
        api_key = wandb_context.api_key

    remote_server = init_weave_get_server(api_key)
    server: TraceServerInterface = remote_server
    if use_server_cache():
        server = CachingMiddlewareTraceServer.from_env(server)

    client = weave_client.WeaveClient(
        entity_name, project_name, server, ensure_project_exists
    )

    # If the project name was formatted by init, update the project name
    project_name = client.project

    _current_inited_client = InitializedClient(client)

    # autopatching is only supported for the wandb client, because OpenAI calls are not
    # logged in local mode currently. When that's fixed, this autopatch call can be
    # moved to InitializedClient.__init__
    autopatch.autopatch(autopatch_settings)

    username = get_username()

    # This is a temporary event to track the number of users who have enabled PII redaction.
    if should_redact_pii():
        from weave.utils.pii_redaction import track_pii_redaction_enabled

        track_pii_redaction_enabled(username or "unknown", entity_name, project_name)

    try:
        min_required_version = (
            remote_server.server_info().min_required_weave_python_version
        )
    # TODO: Tighten this exception to only catch the specific exception
    # that is thrown by the server_info call.
    except Exception:
        # Set to a minimum version that will always pass the check
        # In the future, we may want to throw here.
        min_required_version = "0.0.0"
    init_message.assert_min_weave_version(min_required_version)
    init_message.print_init_message(
        username, entity_name, project_name, read_only=not ensure_project_exists
    )

    user_context = {"username": username} if username else None
    trace_sentry.global_trace_sentry.configure_scope(
        {
            "entity_name": entity_name,
            "project_name": project_name,
            "user": user_context,
        }
    )

    return _current_inited_client


def init_weave_disabled() -> InitializedClient:
    """Initialize a dummy client that does nothing.

    This is used when the program is execuring with Weave disabled.

    Note: as currently implemented, any explicit calls to client.{X} will
    likely fail, since the user is not authenticated. The purpose of
    disabling weave is to disable _tracing_. Programs that attempt to
    make requests (eg. publishing, fetching, querying) while disabled
    will fail.
    """
    global _current_inited_client
    if _current_inited_client is not None:
        _current_inited_client.reset()

    client = weave_client.WeaveClient(
        "DISABLED",
        "DISABLED",
        init_weave_get_server("DISABLED", should_batch=False),
        ensure_project_exists=False,
    )

    return InitializedClient(client)


def init_weave_get_server(
    api_key: str | None = None,
    should_batch: bool = True,
) -> remote_http_trace_server.RemoteHTTPTraceServer:
    res = remote_http_trace_server.RemoteHTTPTraceServer.from_env(should_batch)
    if api_key is not None:
        res.set_auth(("api", api_key))
    return res


def init_local() -> InitializedClient:
    from weave.trace_server import sqlite_trace_server

    server = sqlite_trace_server.SqliteTraceServer("weave.db")
    server.setup_tables()
    client = weave_client.WeaveClient("none", "none", server)
    return InitializedClient(client)


def finish() -> None:
    global _current_inited_client
    if _current_inited_client is not None:
        _current_inited_client.reset()
        _current_inited_client = None

    # autopatching is only supported for the wandb client, because OpenAI calls are not
    # logged in local mode currently. When that's fixed, this reset_autopatch call can be
    # moved to InitializedClient.reset
    autopatch.reset_autopatch()
    trace_sentry.global_trace_sentry.end_session()<|MERGE_RESOLUTION|>--- conflicted
+++ resolved
@@ -2,11 +2,8 @@
 
 import logging
 
-<<<<<<< HEAD
 from weave.compat import wandb
-=======
 from weave.telemetry import trace_sentry
->>>>>>> 297e99ba
 from weave.trace import (
     autopatch,
     env,
