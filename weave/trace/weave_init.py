--- conflicted
+++ resolved
@@ -13,13 +13,8 @@
 )
 from weave.trace.context import weave_client_context as weave_client_context
 from weave.trace.settings import should_redact_pii, use_server_cache
-<<<<<<< HEAD
-from weave.trace_server.trace_server_interface import (  # noqa: TID251
-    TraceServerInterface,
-=======
 from weave.trace_server.trace_server_interface import (
     FullTraceServerInterface,
->>>>>>> c36a82ee
 )
 from weave.trace_server_bindings import remote_http_trace_server
 from weave.trace_server_bindings.caching_middleware_trace_server import (
@@ -236,19 +231,6 @@
     return res
 
 
-<<<<<<< HEAD
-def init_local() -> weave_client.WeaveClient:
-    from weave.trace_server import sqlite_trace_server  # noqa: TID251
-
-    server = sqlite_trace_server.SqliteTraceServer("weave.db")
-    server.setup_tables()
-    client = weave_client.WeaveClient("none", "none", server)
-    weave_client_context.set_weave_client_global(client)
-    return client
-
-
-=======
->>>>>>> c36a82ee
 def finish() -> None:
     current_client = weave_client_context.get_weave_client()
     if current_client is not None:
