--- conflicted
+++ resolved
@@ -10,8 +10,8 @@
 
 from weave.trace import box
 from weave.trace.client_context.weave_client import (
-    get_weave_client,
-    require_weave_client,
+    get_weave_client
+
 )
 from weave.trace.context import get_raise_on_captured_errors
 from weave.trace.errors import InternalError
@@ -323,8 +323,10 @@
 
         In this case, we don't need to make any calls and can just return the rows
         """
+        wc = get_weave_client()
         if (
-            self.ref is None
+            wc is None
+            or self.ref is None
             or self.table_ref is None
             or self.table_ref._row_digests is None
             or self._prefetched_rows is None
@@ -337,41 +339,25 @@
             yield from self._remote_iter()
             return
 
-<<<<<<< HEAD
         cached_table_ref = self.table_ref
         if isinstance(self.table_ref._row_digests, list):
             # Only do this check if it is resolved
             row_digest_len = len(self.table_ref._row_digests)
             prefetched_rows_len = len(self._prefetched_rows)
             if row_digest_len != prefetched_rows_len:
+                if get_raise_on_captured_errors():
+                    raise
                 logger.error(
                     f"Expected length of row digests ({row_digest_len}) to match prefetched rows ({prefetched_rows_len}). Falling back to remote iteration."
                 )
-                if get_raise_on_captured_errors():
-                    raise
                 yield from self._remote_iter()
                 return
-        wc = require_weave_client()
+
         for ndx, row in enumerate(self._prefetched_rows):
             next_id_future = wc.future_executor.defer(
                 lambda: cached_table_ref.row_digests[ndx]
             )
             new_ref = self.ref.with_item(next_id_future)
-=======
-        row_digest_len = len(self.table_ref.row_digests)
-        prefetched_rows_len = len(self._prefetched_rows)
-        if row_digest_len != prefetched_rows_len:
-            if get_raise_on_captured_errors():
-                raise
-            logger.error(
-                f"Expected length of row digests ({row_digest_len}) to match prefetched rows ({prefetched_rows_len}). Falling back to remote iteration."
-            )
-            yield from self._remote_iter()
-            return
-
-        for ndx, item in enumerate(self.table_ref.row_digests):
-            new_ref = self.ref.with_item(item)
->>>>>>> 5a9ee8c5
             val = self._prefetched_rows[ndx]
             res = from_json(
                 val, self.table_ref.entity + "/" + self.table_ref.project, self.server
