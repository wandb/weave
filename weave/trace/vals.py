import dataclasses
import inspect
import logging
import operator
import typing
from typing import Any, Generator, Iterator, Literal, Optional, SupportsIndex, Union

from pydantic import BaseModel
from pydantic import v1 as pydantic_v1

from weave.trace import box
<<<<<<< HEAD
from weave.trace.client_context.weave_client import (
    get_weave_client,
)
from weave.trace.concurrent.futures import defer
=======
from weave.trace.client_context.weave_client import get_weave_client
from weave.trace.context import get_raise_on_captured_errors
>>>>>>> a1e81202
from weave.trace.errors import InternalError
from weave.trace.object_record import ObjectRecord
from weave.trace.op import is_op, maybe_bind_method
from weave.trace.refs import (
    DICT_KEY_EDGE_NAME,
    LIST_INDEX_EDGE_NAME,
    OBJECT_ATTR_EDGE_NAME,
    TABLE_ROW_ID_EDGE_NAME,
    ObjectRef,
    RefWithExtra,
    TableRef,
)
from weave.trace.serialize import from_json
from weave.trace.table import Table
from weave.trace_server.trace_server_interface import (
    ObjReadReq,
    TableQueryReq,
    TableRowFilter,
    TraceServerInterface,
)

logger = logging.getLogger(__name__)


@dataclasses.dataclass
class MutationSetitem:
    path: tuple[str, ...]
    operation: Literal["setitem"]
    args: tuple[str, Any]


@dataclasses.dataclass
class MutationSetattr:
    path: tuple[str, ...]
    operation: Literal["setattr"]
    args: tuple[str, Any]


@dataclasses.dataclass
class MutationAppend:
    path: tuple[str, ...]
    operation: Literal["append"]
    args: tuple[Any]


Mutation = Union[MutationSetattr, MutationSetitem, MutationAppend]
MutationOperation = Union[Literal["setitem"], Literal["setattr"], Literal["append"]]


def make_mutation(
    path: tuple[str, ...], operation: MutationOperation, args: tuple[Any, ...]
) -> Mutation:
    if operation == "setitem":
        if len(args) != 2 or not isinstance(args[0], str):
            raise ValueError("setitem mutation requires 2 args")
        args = typing.cast(tuple[str, Any], args)
        return MutationSetitem(path, operation, args)
    elif operation == "setattr":
        if len(args) != 2 or not isinstance(args[0], str):
            raise ValueError("setattr mutation requires 2 args")
        args = typing.cast(tuple[str, Any], args)
        return MutationSetattr(path, operation, args)
    elif operation == "append":
        if len(args) != 1:
            raise ValueError("append mutation requires 1 arg")
        args = typing.cast(tuple[Any], args)
        return MutationAppend(path, operation, args)
    else:
        raise ValueError(f"Unknown operation: {operation}")


class Traceable:
    ref: Optional[RefWithExtra]
    mutations: Optional[list[Mutation]] = None
    root: "Traceable"
    parent: Optional["Traceable"] = None
    server: TraceServerInterface
    _is_dirty: bool = False

    def _mark_dirty(self) -> None:
        """Recursively mark this object and its ancestors as dirty and removes their refs."""
        self._is_dirty = True
        self.ref = None
        if (
            # Written this way to satisfy mypy
            self.parent is not self
            and self.parent is not None
            and hasattr(self.parent, "_mark_dirty")
        ):
            self.parent._mark_dirty()

    def add_mutation(
        self, path: tuple[str, ...], operation: MutationOperation, *args: Any
    ) -> None:
        if self.mutations is None:
            self.mutations = []
        self.mutations.append(make_mutation(path, operation, args))

    def save(self) -> ObjectRef:
        if not isinstance(self.ref, ObjectRef):
            raise ValueError("Can only save from object refs")
        if self.root is not self:
            raise ValueError("Can only save from root object")
        if self.mutations is None:
            raise ValueError("No mutations to save")

        mutations = self.mutations
        self.mutations = None
        raise NotImplementedError("Traceable.save not implemented")
        # return self.server.mutate(self.ref, mutations)


def pydantic_getattribute(self: BaseModel, name: str) -> Any:
    attribute = object.__getattribute__(self, name)
    if name not in object.__getattribute__(self, "model_fields"):
        return attribute
    if name == "ref":
        try:
            return object.__getattribute__(self, "ref")
        except AttributeError:
            return None

    server = gc.server if (gc := get_weave_client()) else None
    res = attribute_access_result(self, attribute, name, server=server)

    # We need this because we override __getattribute__ and wrap the returned values.
    # The wrapped result may be mutable (e.g. list), so we need to replace the attribute
    # on self so that mutations are applied to the correct object and the user gets back
    # what they expect when they call `self.<name>`.
    self.__dict__[name] = res
    return res


def attribute_access_result(
    self: object,
    val_attr_val: Any,
    attr_name: str,
    *,
    server: Optional[TraceServerInterface],
) -> Any:
    # Not ideal, what about properties?
    if callable(val_attr_val):
        return maybe_bind_method(val_attr_val, self)

    if (ref := getattr(self, "ref", None)) is None:
        # Even if we have not parent ref, if our current value is an object
        # ref, we should still process it with make_trace_obj. Practically,
        # this allows a user to "get" a Model, update a field, then invoke it.
        # Primary test: `test_dirty_model_op_retrieval`
        if not isinstance(val_attr_val, ObjectRef):
            return val_attr_val
        new_ref = None
    else:
        new_ref = ref.with_attr(attr_name)

    if server is None:
        return val_attr_val

    root = getattr(self, "root", None)

    return make_trace_obj(
        val_attr_val,
        new_ref,
        server,
        root,
        self,
    )


class WeaveObject(Traceable):
    def __init__(
        self,
        val: Any,
        ref: Optional[RefWithExtra],
        server: TraceServerInterface,
        root: typing.Optional[Traceable],
        parent: Optional[Traceable] = None,
    ) -> None:
        self._val = val
        self.ref = ref
        self.server = server
        self.root = root or self
        self.parent = parent

    def __getattribute__(self, __name: str) -> Any:
        try:
            return object.__getattribute__(self, __name)
        except AttributeError:
            pass
        val_attr_val = object.__getattribute__(self._val, __name)
        result = attribute_access_result(self, val_attr_val, __name, server=self.server)

        # Store the result on _val so we don't deref next time.
        try:
            object.__setattr__(self._val, __name, result)
        except AttributeError:
            # Happens if self._val.<name> is a property. Return the raw value instead
            # of a Traceable value.
            return val_attr_val
        return result

    def __setattr__(self, __name: str, __value: Any) -> None:
        if __name in [
            "_val",
            "ref",
            "server",
            "root",
            "mutations",
            "_is_dirty",
            "parent",
        ]:
            return object.__setattr__(self, __name, __value)
        else:
            self._mark_dirty()
            if isinstance(__value, Traceable):
                __value.parent = self

            return setattr(self._val, __name, __value)

    def __dir__(self) -> list[str]:
        return dir(self._val)

    def __repr__(self) -> str:
        return f"WeaveObject({self._val})"

    def __eq__(self, other: Any) -> bool:
        return self._val == other


class WeaveTable(Traceable):
    filter: TableRowFilter

    def __init__(
        self,
        table_ref: Optional[TableRef],
        ref: Optional[RefWithExtra],
        server: TraceServerInterface,
        filter: TableRowFilter,
        root: Optional[Traceable],
        parent: Optional[Traceable] = None,
    ) -> None:
        self.table_ref = table_ref
        self.filter = filter
        self.ref = ref  # type: ignore
        self.server = server
        self.root = root or self
        self.parent = parent
        self._rows: Optional[list[dict]] = None

        # _prefetched_rows is a local cache of rows that can be used to
        # avoid a remote call. Should only be used by internal code.
        self._prefetched_rows: Optional[list[dict]] = None

    @property
    def rows(self) -> list[dict]:
        if self._rows is None:
            should_local_iter = (
                self.ref is not None
                and self.table_ref is not None
                and self.table_ref._row_digests is not None
                and self._prefetched_rows is not None
            )
            if should_local_iter:
                self._rows = list(self._local_iter_with_remote_fallback())
            else:
                self._rows = list(self._remote_iter())
        return self._rows

    @rows.setter
    def rows(self, value: list[dict]) -> None:
        if not all(isinstance(row, dict) for row in value):
            raise ValueError("All table rows must be dicts")

        self._rows = value
        self._mark_dirty()

    def set_prefetched_rows(self, prefetched_rows: list[dict]) -> None:
        """Sets the rows to a local cache of rows that can be used to
        avoid a remote call. Should only be used by internal code.

        It is expected that these rows are the exact same rows that would
        be returned by a query for this table. Failing to meet this expectation
        will cause table operations to behave unexpectedly.
        """
        if self._rows is not None:
            raise ValueError(
                "Cannot set prefetched rows on WeaveTable when rows are already loaded"
            )
        self._prefetched_rows = prefetched_rows

    def __len__(self) -> int:
        return len(self.rows)

    def __eq__(self, other: Any) -> bool:
        return self.rows == other

    def _mark_dirty(self) -> None:
        self.table_ref = None
        self._prefetched_rows = None
        super()._mark_dirty()

    def _local_iter_with_remote_fallback(self) -> Generator[dict, None, None]:
        """
        This is the case where we:
        1. Have all the rows in memory
        2. Have all the row digests

        In this case, we don't need to make any calls and can just return the rows
        """
        if (
            self.ref is None
            or self.table_ref is None
            or self.table_ref._row_digests is None
            or self._prefetched_rows is None
        ):
            logger.error(
                "Expected all row digests and prefetched rows to be set, falling back to remote iteration"
            )
            if get_raise_on_captured_errors():
                raise
            yield from self._remote_iter()
            return
<<<<<<< HEAD
        cached_table_ref = self.table_ref
        if isinstance(self.table_ref._row_digests, list):
            # Only do this check if it is resolved
            row_digest_len = len(self.table_ref._row_digests)
            prefetched_rows_len = len(self._prefetched_rows)
            if row_digest_len != prefetched_rows_len:
                logger.error(
                    f"Expected length of row digests ({row_digest_len}) to match prefetched rows ({prefetched_rows_len}). Falling back to remote iteration."
                )
                yield from self._remote_iter()
=======

        row_digest_len = len(self.table_ref.row_digests)
        prefetched_rows_len = len(self._prefetched_rows)
        if row_digest_len != prefetched_rows_len:
            logger.error(
                f"Expected length of row digests ({row_digest_len}) to match prefetched rows ({prefetched_rows_len}). Falling back to remote iteration."
            )
            if get_raise_on_captured_errors():
                raise
            yield from self._remote_iter()
>>>>>>> a1e81202
            return

        for ndx, row in enumerate(self._prefetched_rows):
            next_id_future = defer(lambda: cached_table_ref.row_digests[ndx])
            new_ref = self.ref.with_item(next_id_future)
            val = self._prefetched_rows[ndx]
            res = from_json(
                val, self.table_ref.entity + "/" + self.table_ref.project, self.server
            )
            res = make_trace_obj(res, new_ref, self.server, self.root)
            yield res

    def _remote_iter(self) -> Generator[dict, None, None]:
        page_index = 0
        page_size = 1000
        while True:
            if self.table_ref is None:
                break

            response = self.server.table_query(
                TableQueryReq(
                    project_id=f"{self.table_ref.entity}/{self.table_ref.project}",
                    digest=self.table_ref.digest,
                    offset=page_index * page_size,
                    limit=page_size,
                    # filter=self.filter,
                )
            )

            if self._prefetched_rows is not None and len(response.rows) != len(
                self._prefetched_rows
            ):
                logger.error(
                    f"Expected length of response rows ({len(response.rows)}) to match prefetched rows ({len(self._prefetched_rows)}). Ignoring prefetched rows."
                )
                if get_raise_on_captured_errors():
                    raise
                self._prefetched_rows = None

            for ndx, item in enumerate(response.rows):
                new_ref = self.ref.with_item(item.digest) if self.ref else None
                # Here, we use the raw rows if they exist, otherwise we use the
                # rows from the server. This is a temporary trick to ensure
                # we don't re-deserialize the rows on every access. Once all servers
                # return digests, this branch can be removed because anytime we have prefetched
                # rows we should also have the digests - and we should be in the
                #  _local_iter_with_remote_fallback case.
                val = (
                    item.val
                    if self._prefetched_rows is None
                    else self._prefetched_rows[ndx]
                )
                res = from_json(
                    val,
                    self.table_ref.entity + "/" + self.table_ref.project,
                    self.server,
                )
                res = make_trace_obj(res, new_ref, self.server, self.root)
                yield res

            if len(response.rows) < page_size:
                break

            page_index += 1

    def __getitem__(self, key: Union[int, slice, str]) -> Any:
        rows = self.rows
        if isinstance(key, (int, slice)):
            return rows[key]

        for row in rows:
            if row.ref.extra[-1] == key:  # type: ignore
                return row

        raise KeyError(f"Row ID not found: {key}")

    def __iter__(self) -> Iterator[dict]:
        return iter(self.rows)

    def append(self, val: dict) -> None:
        if not isinstance(val, dict):
            raise ValueError("Can only append dicts to tables")
        self._mark_dirty()
        self.rows.append(val)

    def pop(self, index: int) -> None:
        self._mark_dirty()
        self.rows.pop(index)


class WeaveList(Traceable, list):
    def __init__(
        self,
        *args: Any,
        server: TraceServerInterface,
        ref: Optional[RefWithExtra] = None,
        root: Optional[Traceable] = None,
        parent: Optional[Traceable] = None,
    ) -> None:
        self.server = server

        self.ref = ref
        self.root = root if root is not None else self
        self.parent = parent
        super().__init__(*args)

    def __getitem__(self, i: Union[SupportsIndex, slice]) -> Any:
        if isinstance(i, slice):
            raise ValueError("Slices not yet supported")
        index = operator.index(i)
        new_ref = self.ref.with_index(index) if self.ref else None
        index_val = super().__getitem__(index)
        return make_trace_obj(index_val, new_ref, self.server, self.root)

    def __setitem__(self, i: Union[SupportsIndex, slice], value: Any) -> None:
        if isinstance(i, slice):
            raise ValueError("Slices not yet supported")
        if (index := operator.index(i)) >= len(self):
            raise IndexError("list assignment index out of range")

        # Though this ostensibly only marks the parent (list) as dirty, siblings
        # will also get new refs because their old refs are relative to the parent
        # (the element refs will be extras of the new parent ref)
        self._mark_dirty()
        if isinstance(value, Traceable):
            value.parent = self

        super().__setitem__(index, value)

    def append(self, item: Any) -> None:
        self._mark_dirty()
        if isinstance(item, Traceable):
            item.parent = self

        super().append(item)

    def __iter__(self) -> Iterator[Any]:
        for i in range(len(self)):
            yield self[i]

    def __repr__(self) -> str:
        return f"WeaveList({super().__repr__()})"

    def __eq__(self, other: Any) -> bool:
        if not isinstance(other, list):
            return False
        if len(self) != len(other):
            return False
        for v1, v2 in zip(self, other):
            if v1 != v2:
                return False
        return True


class WeaveDict(Traceable, dict):
    def __init__(
        self,
        *args: Any,
        server: TraceServerInterface,
        ref: Optional[RefWithExtra] = None,
        root: Optional[Traceable] = None,
        parent: Optional[Traceable] = None,
        **kwargs: Any,
    ) -> None:
        self.server = server

        self.ref = ref
        self.root = root if root is not None else self
        self.parent = parent
        super().__init__(*args, **kwargs)

    def __getitem__(self, key: str) -> Any:
        new_ref = self.ref.with_key(key) if self.ref else None
        v = super().__getitem__(key)
        return make_trace_obj(v, new_ref, self.server, self.root)

    def get(self, key: str, default: Any = None) -> Any:
        new_ref = self.ref.with_key(key) if self.ref else None
        v = super().get(key, default)
        return make_trace_obj(v, new_ref, self.server, self.root)

    def __setitem__(self, key: str, value: Any) -> None:
        # Though this ostensibly only marks the parent (dict) as dirty, siblings
        # will also get new refs because their old refs are relative to the parent
        # (the element refs will be extras of the new parent ref)
        self._mark_dirty()
        if isinstance(value, Traceable):
            value.parent = self

        super().__setitem__(key, value)

    def keys(self) -> Generator[Any, Any, Any]:  # type: ignore
        yield from super().keys()

    def values(self) -> Generator[Any, Any, Any]:  # type: ignore
        for k in self.keys():
            yield self[k]

    def items(self) -> Generator[tuple[Any, Any], Any, Any]:  # type: ignore
        for k in self.keys():
            yield k, self[k]

    def __iter__(self) -> Iterator[str]:
        # Simply define this to so that d = WeaveDict({'a': 1, 'b': 2})); d2 = dict(d)
        # works. The dict(d) constructor works differently if __iter__ is not defined
        # on d.
        return super().__iter__()

    def __repr__(self) -> str:
        return f"WeaveDict({super().__repr__()})"

    def __eq__(self, other: Any) -> bool:
        if not isinstance(other, dict):
            return False
        if len(self) != len(other):
            return False
        for k, v in self.items():
            if k not in other:
                return False
            if other[k] != v:
                return False
        return True


def make_trace_obj(
    val: Any,
    new_ref: Optional[RefWithExtra],  # Can this actually be None?
    server: TraceServerInterface,
    root: Optional[Traceable],
    parent: Any = None,
) -> Any:
    if isinstance(val, Traceable):
        # If val is a WeaveTable, we want to refer to it via the outer object
        # that it is within, rather than via the TableRef. For example we
        # want Dataset row refs to be Dataset.rows[id] rather than table[id]
        if isinstance(val, WeaveTable):
            val.ref = new_ref
        return val
    if hasattr(val, "ref") and isinstance(val.ref, RefWithExtra):
        # The Traceable check above does not currently work for Ops, where we
        # directly attach a ref, or to our Boxed classes. We should use Traceable
        # for all of these, but for now we need to check for the ref attribute.
        return val
    # Derefence val and create the appropriate wrapper object
    extra: tuple[str, ...] = ()
    if isinstance(val, ObjectRef):
        new_ref = val
        extra = val.extra
        read_res = server.obj_read(
            ObjReadReq(
                project_id=f"{val.entity}/{val.project}",
                object_id=val.name,
                digest=val.digest,
            )
        )
        val = from_json(read_res.obj.val, val.entity + "/" + val.project, server)

    if isinstance(val, Table):
        val_ref = val.ref
        if not isinstance(val_ref, TableRef):
            val_table_ref = getattr(val, "table_ref", None)
            if not isinstance(val_table_ref, TableRef):
                raise InternalError(
                    "Expected Table.ref or Table.table_ref to be TableRef"
                )
            val_ref = val_table_ref
        rows = val.rows
        val = WeaveTable(
            table_ref=val_ref,
            ref=new_ref,
            server=server,
            filter=TableRowFilter(),
            root=root,
            parent=parent,
        )
        # Use in memory rows! This is the case where we are making
        # a trace object from an existing Table! If we don't do this
        # then the WeaveTable will try to fetch all the rows from the
        # server, throwing away the in memory rows. This is really expensive
        # when we are doing evaluations!
        val.set_prefetched_rows(rows)
    if isinstance(val, TableRef):
        val = WeaveTable(
            table_ref=val,
            ref=new_ref,
            server=server,
            filter=TableRowFilter(),
            root=root,
            parent=parent,
        )

    if extra:
        # This is where extra resolution happens?
        for extra_index in range(0, len(extra), 2):
            op, arg = extra[extra_index], extra[extra_index + 1]
            if op == DICT_KEY_EDGE_NAME:
                val = val[arg]
            elif op == OBJECT_ATTR_EDGE_NAME:
                val = getattr(val, arg)
            elif op == LIST_INDEX_EDGE_NAME:
                val = val[int(arg)]
            elif op == TABLE_ROW_ID_EDGE_NAME:
                val = val[arg]
            else:
                raise ValueError(f"Unknown ref type: {extra[extra_index]}")

            # need to deref if we encounter these
            if isinstance(val, TableRef):
                val = WeaveTable(
                    table_ref=val,
                    ref=new_ref,
                    server=server,
                    filter=TableRowFilter(),
                    root=root,
                    parent=parent,
                )

    if not isinstance(val, Traceable):
        if isinstance(val, ObjectRecord):
            return WeaveObject(
                val, ref=new_ref, server=server, root=root, parent=parent
            )
        elif isinstance(val, list):
            return WeaveList(val, ref=new_ref, server=server, root=root, parent=parent)
        elif isinstance(val, dict):
            return WeaveDict(val, ref=new_ref, server=server, root=root)
    if is_op(val) and inspect.signature(val.resolve_fn).parameters.get("self"):
        # This condition attempts to bind the current `self` to the attribute if
        # it happens to be both an `Op` and have a `self` argument. This is a
        # bit of a hack since we are not always sure that the current object is
        # the correct object to bind. There are 3 cases:
        # 1. The attribute is part of the instance methods and the binding is
        #    correct
        # 2. The attribute is assigned as a property and is not bound at
        #    assignment time. In this case, it is "unlikely" that the args
        #    contain a `self` argument - which is why we apply this heuristic.
        # 3. The attribute is assigned as a property and is bound to another
        #    object at the time of assignment. In this case, the binding is
        #    incorrect. However, in our evaluation use case we do not have this
        #    case. We are accepting the incorrect assignment here for the sake
        #    of expediency, but should be fixed.
        if parent is None:
            raise MissingSelfInstanceError(
                f"{val.name} Op requires a bound self instance. Must be called from an instance method."
            )
        # TODO: This binding is correct but not done for consistency with the
        # not-yet-saved-method-op API which requires explicitly passing self
        # val.call = partial(call, val, parent)
        val = maybe_bind_method(val, parent)
    box_val = box.box(val)
    if isinstance(box_val, pydantic_v1.BaseModel) or is_op(val):
        box_val.__dict__["ref"] = new_ref
    elif box_val is None or isinstance(box_val, bool):
        # We intentionally don't box None and bools because it's imposible to
        # make them behave like the underlying True/False/None objects in python.
        # This is unlike other objects (dict, list, int) that can be inherited
        # from and compared.

        # The tradeoff we're making here is:
        # 1. We won't ref track bools or None when passed into a call; but
        # 2. Users can compare them pythonically (e.g. `x is None` vs. `x == None`)

        pass
    else:
        if hasattr(box_val, "ref"):
            setattr(box_val, "ref", new_ref)
    return box_val


class MissingSelfInstanceError(ValueError):
    pass<|MERGE_RESOLUTION|>--- conflicted
+++ resolved
@@ -9,15 +9,12 @@
 from pydantic import v1 as pydantic_v1
 
 from weave.trace import box
-<<<<<<< HEAD
 from weave.trace.client_context.weave_client import (
     get_weave_client,
 )
 from weave.trace.concurrent.futures import defer
-=======
 from weave.trace.client_context.weave_client import get_weave_client
 from weave.trace.context import get_raise_on_captured_errors
->>>>>>> a1e81202
 from weave.trace.errors import InternalError
 from weave.trace.object_record import ObjectRecord
 from weave.trace.op import is_op, maybe_bind_method
@@ -340,7 +337,7 @@
                 raise
             yield from self._remote_iter()
             return
-<<<<<<< HEAD
+
         cached_table_ref = self.table_ref
         if isinstance(self.table_ref._row_digests, list):
             # Only do this check if it is resolved
@@ -350,20 +347,12 @@
                 logger.error(
                     f"Expected length of row digests ({row_digest_len}) to match prefetched rows ({prefetched_rows_len}). Falling back to remote iteration."
                 )
+                if get_raise_on_captured_errors():
+                    raise
                 yield from self._remote_iter()
-=======
-
-        row_digest_len = len(self.table_ref.row_digests)
-        prefetched_rows_len = len(self._prefetched_rows)
-        if row_digest_len != prefetched_rows_len:
-            logger.error(
-                f"Expected length of row digests ({row_digest_len}) to match prefetched rows ({prefetched_rows_len}). Falling back to remote iteration."
-            )
-            if get_raise_on_captured_errors():
-                raise
-            yield from self._remote_iter()
->>>>>>> a1e81202
-            return
+                return
+
+
 
         for ndx, row in enumerate(self._prefetched_rows):
             next_id_future = defer(lambda: cached_table_ref.row_digests[ndx])
