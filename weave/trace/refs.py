import dataclasses
import urllib
<<<<<<< HEAD
from typing import Any, Callable, Optional, Union
=======
from typing import Any, Optional, Union
>>>>>>> e55ef39a

from ..trace_server import refs_internal

DICT_KEY_EDGE_NAME = refs_internal.DICT_KEY_EDGE_NAME
LIST_INDEX_EDGE_NAME = refs_internal.LIST_INDEX_EDGE_NAME
OBJECT_ATTR_EDGE_NAME = refs_internal.OBJECT_ATTR_EDGE_NAME
TABLE_ROW_ID_EDGE_NAME = refs_internal.TABLE_ROW_ID_EDGE_NAME


@dataclasses.dataclass(frozen=True)
class Ref:
    def uri(self) -> str:
        raise NotImplementedError

    def as_dict(self) -> dict:
        return dataclasses.asdict(self)


@dataclasses.dataclass(frozen=True)
class TableRef(Ref):
    entity: str
    project: str
    digest: str
<<<<<<< HEAD
    _blocking_digest_resolver: Optional[Callable[[], str]] = dataclasses.field(
        default=None, repr=False
    )

    def __post_init__(self) -> None:
        if self._blocking_digest_resolver is not None:
            object.__setattr__(self, "digest", "")

    def as_dict(self) -> dict:
        # Needed to not accidentally block on resolving the digest
        if self._blocking_digest_resolver is not None:
            digest = ""
        else:
            digest = self.digest
        return {
            "entity": self.entity,
            "project": self.project,
            "digest": digest,
        }

    def __getattribute__(self, item: str) -> Any:
        if (
            item == "digest"
            and object.__getattribute__(self, "_blocking_digest_resolver") is not None
        ):
            resolver = object.__getattribute__(self, "_blocking_digest_resolver")
            digest = resolver()
            object.__setattr__(self, "digest", digest)
            object.__setattr__(self, "_blocking_digest_resolver", None)
        return object.__getattribute__(self, item)
=======
    row_digests: Optional[list[str]] = None
>>>>>>> e55ef39a

    def uri(self) -> str:
        return f"weave:///{self.entity}/{self.project}/table/{self.digest}"


@dataclasses.dataclass(frozen=True)
class RefWithExtra(Ref):
    def with_extra(self, extra: tuple[str, ...]) -> "RefWithExtra":
        params = self.as_dict()
        params["extra"] = self.extra + tuple(extra)  # type: ignore
        return self.__class__(**params)

    def with_key(self, key: str) -> "RefWithExtra":
        return self.with_extra((DICT_KEY_EDGE_NAME, key))

    def with_attr(self, attr: str) -> "RefWithExtra":
        return self.with_extra((OBJECT_ATTR_EDGE_NAME, attr))

    def with_index(self, index: int) -> "RefWithExtra":
        return self.with_extra((LIST_INDEX_EDGE_NAME, str(index)))

    def with_item(self, item_digest: str) -> "RefWithExtra":
        return self.with_extra((TABLE_ROW_ID_EDGE_NAME, f"{item_digest}"))


@dataclasses.dataclass(frozen=True)
class ObjectRef(RefWithExtra):
    entity: str
    project: str
    name: str
    digest: str
    extra: tuple[str, ...] = ()
    _blocking_digest_resolver: Optional[Callable[[], str]] = dataclasses.field(
        default=None, repr=False
    )

    def __post_init__(self) -> None:
        if self._blocking_digest_resolver is not None:
            object.__setattr__(self, "digest", "")
        else:
            refs_internal.validate_no_slashes(self.digest, "digest")
            refs_internal.validate_no_colons(self.digest, "digest")
        refs_internal.validate_extra(list(self.extra))
        refs_internal.validate_no_slashes(self.name, "name")
        refs_internal.validate_no_colons(self.name, "name")

    def __getattribute__(self, item: str) -> Any:
        if (
            item == "digest"
            and object.__getattribute__(self, "_blocking_digest_resolver") is not None
        ):
            resolver = object.__getattribute__(self, "_blocking_digest_resolver")
            digest = resolver()
            # VALIDATE DIGEST?
            object.__setattr__(self, "digest", digest)
            object.__setattr__(self, "_blocking_digest_resolver", None)
        return object.__getattribute__(self, item)

    def as_dict(self) -> dict:
        # Needed to not accidentally block on resolving the digest
        if self._blocking_digest_resolver is not None:
            digest = ""
        else:
            digest = self.digest
        return {
            "entity": self.entity,
            "project": self.project,
            "name": self.name,
            "digest": digest,
            "extra": self.extra,
            "_blocking_digest_resolver": self._blocking_digest_resolver,
        }

    def uri(self) -> str:
        u = f"weave:///{self.entity}/{self.project}/object/{self.name}:{self.digest}"
        if self.extra:
            u += "/" + "/".join(refs_internal.extra_value_quoter(e) for e in self.extra)
        return u

    def get(self) -> Any:
        # Move import here so that it only happens when the function is called.
        # This import is invalid in the trace server and represents a dependency
        # that should be removed.
        from weave.trace.client_context.weave_client import get_weave_client
        from weave.trace.weave_init import init_weave

        gc = get_weave_client()
        if gc is not None:
            return gc.get(self)

        # Special case: If the user is attempting to fetch an object but has not
        # yet initialized the client, we can initialize a client to
        # fetch the object. It is critical to reset the client after fetching the
        # object to avoid any side effects in user code.
        if gc is None:
            init_client = init_weave(
                f"{self.entity}/{self.project}", ensure_project_exists=False
            )
            try:
                res = init_client.client.get(self)
            finally:
                init_client.reset()
            return res

    def is_descended_from(self, potential_ancestor: "ObjectRef") -> bool:
        if self.entity != potential_ancestor.entity:
            return False
        if self.project != potential_ancestor.project:
            return False
        if self.name != potential_ancestor.name:
            return False
        if self.digest != potential_ancestor.digest:
            return False
        if len(self.extra) <= len(potential_ancestor.extra):
            return False
        return all(
            self.extra[i] == potential_ancestor.extra[i]
            for i in range(len(potential_ancestor.extra))
        )


@dataclasses.dataclass(frozen=True)
class OpRef(ObjectRef):
    def uri(self) -> str:
        u = f"weave:///{self.entity}/{self.project}/op/{self.name}:{self.digest}"
        if self.extra:
            u += "/" + "/".join(refs_internal.extra_value_quoter(e) for e in self.extra)
        return u


@dataclasses.dataclass(frozen=True)
class CallRef(RefWithExtra):
    entity: str
    project: str
    id: str
    extra: tuple[str, ...] = ()

    def uri(self) -> str:
        u = f"weave:///{self.entity}/{self.project}/call/{self.id}"
        if self.extra:
            u += "/" + "/".join(refs_internal.extra_value_quoter(e) for e in self.extra)
        return u


AnyRef = Union[ObjectRef, TableRef, CallRef, OpRef]


def parse_uri(uri: str) -> AnyRef:
    if not uri.startswith("weave:///"):
        raise ValueError(f"Invalid URI: {uri}")
    path = uri[len("weave:///") :]
    parts = path.split("/")
    if len(parts) < 3:
        raise ValueError(f"Invalid URI: {uri}")
    entity, project, kind = parts[:3]
    remaining = tuple(parts[3:])
    if kind == "table":
        return TableRef(entity=entity, project=project, digest=remaining[0])
    extra = tuple(urllib.parse.unquote(r) for r in remaining[1:])
    if kind == "call":
        return CallRef(entity=entity, project=project, id=remaining[0], extra=extra)
    elif kind == "object":
        name, version = remaining[0].split(":")
        return ObjectRef(
            entity=entity, project=project, name=name, digest=version, extra=extra
        )
    elif kind == "op":
        name, version = remaining[0].split(":")
        return OpRef(
            entity=entity, project=project, name=name, digest=version, extra=extra
        )
    else:
        raise ValueError(f"Unknown ref kind: {kind}")


def parse_op_uri(uri: str) -> OpRef:
    if not isinstance(parsed := parse_uri(uri), OpRef):
        raise ValueError(f"URI is not for an Op: {uri}")
    return parsed<|MERGE_RESOLUTION|>--- conflicted
+++ resolved
@@ -1,10 +1,7 @@
 import dataclasses
 import urllib
-<<<<<<< HEAD
 from typing import Any, Callable, Optional, Union
-=======
-from typing import Any, Optional, Union
->>>>>>> e55ef39a
+
 
 from ..trace_server import refs_internal
 
@@ -28,7 +25,7 @@
     entity: str
     project: str
     digest: str
-<<<<<<< HEAD
+    row_digests: Optional[list[str]] = None
     _blocking_digest_resolver: Optional[Callable[[], str]] = dataclasses.field(
         default=None, repr=False
     )
@@ -59,9 +56,6 @@
             object.__setattr__(self, "digest", digest)
             object.__setattr__(self, "_blocking_digest_resolver", None)
         return object.__getattribute__(self, item)
-=======
-    row_digests: Optional[list[str]] = None
->>>>>>> e55ef39a
 
     def uri(self) -> str:
         return f"weave:///{self.entity}/{self.project}/table/{self.digest}"
