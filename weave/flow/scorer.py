--- conflicted
+++ resolved
@@ -252,13 +252,8 @@
 ApplyScorerResult = ApplyScorerSuccess
 
 
-<<<<<<< HEAD
 def prepare_scorer_op_args(
-    scorer: Union[Op, Scorer], example: dict, model_output: Any
-=======
-def preparer_scorer_op_args(
     scorer: Union[Op, Scorer], example: dict[str, Any], model_output: Any
->>>>>>> 2f37b43b
 ) -> tuple[Op, dict[str, Any]]:
     # Extract the core components of the scorer
     scorer_attributes = get_scorer_attributes(scorer)
