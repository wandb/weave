import asyncio
import time
import inspect
import textwrap
import traceback
import typing
from typing import Any, Callable, Optional, Union
import numpy as np

import weave
from weave.trace.op import Op, BoundOp
<<<<<<< HEAD
=======
from weave.trace.errors import OpCallError
>>>>>>> 5bee0f3b
from weave.flow.obj import Object
from weave.flow.dataset import Dataset
from weave.flow.model import Model
from weave.flow.model import get_infer_method
from weave.flow.scorer import Scorer, get_scorer_attributes, auto_summarize
from weave.flow import util

from rich.console import Console
from rich import print

console = Console()


def async_call(
    func: typing.Union[Callable, Op], *args: Any, **kwargs: Any
) -> typing.Coroutine:
    is_async = False
    if isinstance(func, Op):
        is_async = inspect.iscoroutinefunction(func.resolve_fn)
    else:
        is_async = inspect.iscoroutinefunction(func)
    if is_async:
        return func(*args, **kwargs)  # type: ignore
    return asyncio.to_thread(func, *args, **kwargs)


class Evaluation(Object):
    dataset: Union[Dataset, list]
    scorers: Optional[list[Union[Callable, Op, Scorer]]] = None
    preprocess_model_input: Optional[Callable] = None

    def model_post_init(self, __context: Any) -> None:
        scorers = []
        for scorer in self.scorers or []:
            if isinstance(scorer, Scorer):
                pass
            elif callable(scorer) and not isinstance(scorer, Op):
                scorer = weave.op()(scorer)
            elif isinstance(scorer, Op):
                pass
            else:
                raise ValueError(f"Invalid scorer: {scorer}")
            scorers.append(scorer)
        self.scorers = scorers

        if isinstance(self.dataset, list):
            self.dataset = Dataset(rows=self.dataset)

        if self.name == None and self.dataset.name != None:
            self.name = self.dataset.name + "-evaluation"  # type: ignore

    @weave.op()
    async def predict_and_score(
        self, example: dict, model: Union[Callable, Model]
    ) -> dict:
        if self.preprocess_model_input == None:
            model_input = example
        else:
            model_input = self.preprocess_model_input(example)  # type: ignore

        if callable(model):
            model_predict = model
        else:
            model_predict = get_infer_method(model)

        model_predict_fn_name = (
            model_predict.name
            if isinstance(model_predict, Op)
            else model_predict.__name__
        )

        if isinstance(model_predict, Op):
            predict_signature = model_predict.signature
        else:
            predict_signature = inspect.signature(model_predict)
        model_predict_arg_names = list(predict_signature.parameters.keys())
<<<<<<< HEAD
        # If the op is a `BoundOp`, then the first arg is automatically added at
        # call time and we should exclude it from the args required from the
        # user.
        if isinstance(model_predict, BoundOp):
            model_predict_arg_names = model_predict_arg_names[1:]

=======
        if isinstance(model_predict, BoundOp):
            model_predict_arg_names = model_predict_arg_names[1:]
>>>>>>> 5bee0f3b
        if isinstance(model_input, dict):
            model_predict_args = {
                k: v for k, v in model_input.items() if k in model_predict_arg_names
            }
        else:
            if len(model_predict_arg_names) == 1:
                model_predict_args = {model_predict_arg_names[0]: model_input}
            else:
                raise ValueError(
                    f"{model_predict} expects arguments: {model_predict_arg_names}, provide a preprocess_model_input function that returns a dict with those keys."
                )
        try:
            prediction = await async_call(model_predict, **model_predict_args)
        except OpCallError as e:
            dataset_column_names = list(model_input.keys())
            dataset_column_names_str = ", ".join(dataset_column_names[:3])
            if len(dataset_column_names) > 3:
                dataset_column_names_str += ", ..."
            required_arg_names = [
                param.name
                for param in predict_signature.parameters.values()
                if param.default == inspect.Parameter.empty
            ]
            if isinstance(model_predict, BoundOp):
                required_arg_names = required_arg_names[1:]

            message = textwrap.dedent(
                f"""
                Call error: {e}

                Options for resolving:
                a. change {model_predict_fn_name} argument names to match a subset of dataset column names: {dataset_column_names_str}
                b. change dataset column names to match expected {model_predict_fn_name} argument names: {required_arg_names}
                c. construct Evaluation with a preprocess_model_input function that accepts a dataset example and returns a dict with keys expected by {model_predict_fn_name}
                """
            )
            raise OpCallError(message)
        except Exception as e:
            print("Prediction failed")
            traceback.print_exc()
            prediction = None

        scores = {}
        scorers = typing.cast(list[Union[Op, Scorer]], self.scorers or [])
        for scorer in scorers:
            scorer_name, score_fn, _ = get_scorer_attributes(scorer)
            if isinstance(score_fn, Op):
                score_signature = score_fn.signature
            else:
                score_signature = inspect.signature(score_fn)
            score_arg_names = list(score_signature.parameters.keys())
<<<<<<< HEAD
            # If the op is a `BoundOp`, then the first arg is automatically added at
            # call time and we should exclude it from the args required from the
            # user.
            if isinstance(score_arg_names, BoundOp):
                score_arg_names = score_arg_names[1:]
=======
            if "prediction" not in score_arg_names:
                raise OpCallError(
                    f"Scorer {scorer_name} must have a 'prediction' argument, to receive the output of the model function."
                )

>>>>>>> 5bee0f3b
            if isinstance(example, dict):
                score_args = {k: v for k, v in example.items() if k in score_arg_names}
            else:
                if len(score_arg_names) == 2:
                    score_args = {score_arg_names[0]: example}
                else:
                    raise ValueError(
                        f"{score_fn} expects arguments: {score_arg_names}, provide a preprocess_model_input function that returns a dict with those keys."
                    )
            score_args["prediction"] = prediction

            try:
                result = await async_call(score_fn, **score_args)
            except OpCallError as e:
                dataset_column_names = list(example.keys())
                dataset_column_names_str = ", ".join(dataset_column_names[:3])
                if len(dataset_column_names) > 3:
                    dataset_column_names_str += ", ..."
                required_arg_names = [
                    param.name
                    for param in score_signature.parameters.values()
                    if param.default == inspect.Parameter.empty
                ]
                if isinstance(score_fn, BoundOp):
                    required_arg_names = required_arg_names[1:]
                required_arg_names.remove("prediction")

                message = textwrap.dedent(
                    f"""
                    Call error: {e}

                    Options for resolving:
                    a. change {scorer_name} argument names to match a subset of dataset column names ({dataset_column_names_str})
                    b. change dataset column names to match expected {scorer_name} argument names: {required_arg_names}
                    """
                )
                raise OpCallError(message)
            scores[scorer_name] = result

        return {
            "prediction": prediction,
            "scores": scores,
        }

    @weave.op()
    async def summarize(self, eval_table: typing.Union[weave.WeaveList, list]) -> dict:
        summary = {}
        if not isinstance(eval_table, weave.WeaveList):
            eval_table = weave.WeaveList(eval_table)
        prediction_summary = auto_summarize(eval_table.column("prediction"))
        if prediction_summary:
            summary["prediction"] = prediction_summary
        scorers = self.scorers or []
        for scorer in scorers:
            scorer_name, _, summarize_fn = get_scorer_attributes(scorer)
            scorer_scores = eval_table.column("scores").column(scorer_name)
            summary[scorer_name] = summarize_fn(scorer_scores)  # type: ignore
        return summary

    @weave.op()
    async def evaluate(self, model: Union[Callable, Model]) -> dict:
        eval_rows = []

        start_time = time.time()

        async def eval_example(example: dict) -> dict:
            try:
                eval_row = await self.predict_and_score(example, model)
            except OpCallError as e:
                raise e
            except Exception as e:
                print("Predict and score failed")
                traceback.print_exc()
                return {"prediction": None, "scores": {}}
            return eval_row

        n_complete = 0
        with console.status("Evaluating...") as status:
            dataset = typing.cast(Dataset, self.dataset)
            _rows = dataset.rows
            async for example, eval_row in util.async_foreach(_rows, eval_example, 30):
                n_complete += 1
                duration = time.time() - start_time
                status.update(
                    f"Evaluating... {duration:.2f}s [{n_complete} / {len(self.dataset.rows)} complete]"  # type:ignore
                )
                if eval_row == None:
                    eval_row = {"prediction": None, "scores": {}}
                if eval_row["scores"] == None:
                    eval_row["scores"] = {}
                for scorer in self.scorers or []:
                    scorer_name, _, _ = get_scorer_attributes(scorer)
                    if scorer_name not in eval_row["scores"]:
                        eval_row["scores"][scorer_name] = {}
                eval_rows.append(eval_row)

        # eval_table: weave.WeaveList = weave.WeaveList(eval_rows)

        summary = await self.summarize(eval_rows)

        print("Evaluation summary", summary)

        return summary


def evaluate(
    dataset: Union[Dataset, list],
    model: Union[Callable, Model],
    scores: Optional[list[Union[Callable, Scorer]]] = None,
    preprocess_model_input: Optional[Callable] = None,
) -> dict:
    eval = Evaluation(
        dataset=dataset, scorers=scores, preprocess_model_input=preprocess_model_input
    )
    return asyncio.run(eval.evaluate(model))<|MERGE_RESOLUTION|>--- conflicted
+++ resolved
@@ -9,10 +9,7 @@
 
 import weave
 from weave.trace.op import Op, BoundOp
-<<<<<<< HEAD
-=======
 from weave.trace.errors import OpCallError
->>>>>>> 5bee0f3b
 from weave.flow.obj import Object
 from weave.flow.dataset import Dataset
 from weave.flow.model import Model
@@ -89,17 +86,12 @@
         else:
             predict_signature = inspect.signature(model_predict)
         model_predict_arg_names = list(predict_signature.parameters.keys())
-<<<<<<< HEAD
         # If the op is a `BoundOp`, then the first arg is automatically added at
         # call time and we should exclude it from the args required from the
         # user.
         if isinstance(model_predict, BoundOp):
             model_predict_arg_names = model_predict_arg_names[1:]
 
-=======
-        if isinstance(model_predict, BoundOp):
-            model_predict_arg_names = model_predict_arg_names[1:]
->>>>>>> 5bee0f3b
         if isinstance(model_input, dict):
             model_predict_args = {
                 k: v for k, v in model_input.items() if k in model_predict_arg_names
@@ -151,19 +143,19 @@
             else:
                 score_signature = inspect.signature(score_fn)
             score_arg_names = list(score_signature.parameters.keys())
-<<<<<<< HEAD
+
             # If the op is a `BoundOp`, then the first arg is automatically added at
             # call time and we should exclude it from the args required from the
             # user.
             if isinstance(score_arg_names, BoundOp):
                 score_arg_names = score_arg_names[1:]
-=======
+
             if "prediction" not in score_arg_names:
                 raise OpCallError(
                     f"Scorer {scorer_name} must have a 'prediction' argument, to receive the output of the model function."
                 )
 
->>>>>>> 5bee0f3b
+
             if isinstance(example, dict):
                 score_args = {k: v for k, v in example.items() if k in score_arg_names}
             else:
