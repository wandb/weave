--- conflicted
+++ resolved
@@ -30,13 +30,9 @@
     sequence: Iterable[T],
     func: Callable[[T], Awaitable[U]],
     max_concurrent_tasks: int,
-<<<<<<< HEAD
     progress: Optional[Progress] = None,
     progress_desc: str = "Processing items",
-) -> AsyncIterator[tuple[T, U]]:
-=======
 ) -> AsyncIterator[ItemReturnType]:
->>>>>>> afec6eff
     """Process items from a sequence concurrently with a maximum number of parallel tasks.
 
     This function loads items from the input sequence lazily to support large or infinite
@@ -70,9 +66,8 @@
         - All pending tasks are properly cleaned up on error or cancellation
         - Results are yielded in the same order as the input sequence
     """
-<<<<<<< HEAD
-    semaphore = asyncio.Semaphore(max_concurrent_tasks)
-    active_tasks: list[asyncio.Task] = []
+    semaphore: asyncio.Semaphore = asyncio.Semaphore(max_concurrent_tasks)
+    active_tasks: list[asyncio.Task[ItemReturnType]] = []
     task_id: Optional[TaskID] = None
     total: Optional[int] = None
     processed_count = 0
@@ -84,10 +79,6 @@
             # Sequence doesn't have a defined length (e.g., generator)
             total = None
         task_id = progress.add_task(progress_desc, total=total)
-=======
-    semaphore: asyncio.Semaphore = asyncio.Semaphore(max_concurrent_tasks)
-    active_tasks: list[asyncio.Task[ItemReturnType]] = []
->>>>>>> afec6eff
 
     async def process_item(index: int, item: T) -> ItemReturnType:
         """Process a single item using the provided function with semaphore control."""
@@ -118,26 +109,18 @@
             # Always wait for the first task in the list to complete
             # This ensures we yield results in order
             try:
-<<<<<<< HEAD
-                item, result = await task
-                processed_count += 1
-                if progress and task_id is not None:
-                    progress.update(task_id, advance=1, refresh=True)
-                yield item, result
-
-                # Add a new task if there are more items
-                maybe_queue_next_task()
-=======
                 (done, pending) = await asyncio.wait(
                     active_tasks, return_when=asyncio.FIRST_COMPLETED
                 )
                 active_tasks = list(pending)
                 for task in done:
                     (index, item, result) = task.result()
+                    processed_count += 1
+                    if progress and task_id is not None:
+                        progress.update(task_id, advance=1, refresh=True)
                     yield index, item, result
                     # Add a new task if there are more items
                     maybe_queue_next_task()
->>>>>>> afec6eff
             except Exception:
                 # Clean up remaining tasks before re-raising
                 for t in active_tasks:
