--- conflicted
+++ resolved
@@ -5,13 +5,13 @@
 import openai
 import pytest
 import pytest_asyncio
+import weave
 from openai import AsyncStream, Stream
 from openai.types.chat.chat_completion import ChatCompletion, Choice
-from openai.types.chat.chat_completion_chunk import ChatCompletionChunk, ChoiceDelta
+from openai.types.chat.chat_completion_chunk import ChatCompletionChunk
 from openai.types.chat.chat_completion_chunk import Choice as ChunkChoice
+from openai.types.chat.chat_completion_chunk import ChoiceDelta
 from openai.types.completion_usage import CompletionUsage
-
-import weave
 from weave.monitoring import init_monitor
 from weave.monitoring.openai import util
 from weave.monitoring.openai.models import *
@@ -370,11 +370,7 @@
 
 
 class MockSyncResponse:
-<<<<<<< HEAD
-    """This emulates an SSE response"""
-=======
     """This emulates a synchronous SSE response"""
->>>>>>> 17febaa0
 
     def __init__(self, chunks: List):
         self._chunks = iter(chunks)
