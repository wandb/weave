--- conflicted
+++ resolved
@@ -12,11 +12,7 @@
 import weave.trace_server.trace_server_interface as tsi
 from weave import Evaluation
 from weave.legacy.weave import op_def
-<<<<<<< HEAD
-from weave.tests.trace.util import AnyIntMatcher, RegexStringMatcher
-=======
-from weave.tests.trace.util import DatetimeMatcher, RegexStringMatcher
->>>>>>> 30ba88c9
+from weave.tests.trace.util import AnyIntMatcher, DatetimeMatcher, RegexStringMatcher
 from weave.trace import refs, weave_client
 from weave.trace.isinstance import weave_isinstance
 from weave.trace.op import Op
@@ -38,11 +34,6 @@
     TableSchemaForInsert,
 )
 
-<<<<<<< HEAD
-pytestmark = pytest.mark.trace
-
-=======
->>>>>>> 30ba88c9
 
 def test_table_create(client):
     res = client.server.table_create(
@@ -314,18 +305,15 @@
                 "sys_version": sys.version,
             },
         },
-<<<<<<< HEAD
         summary={
             "weave": {
                 "status": "running",
                 "trace_name": "x",
             }
         },
-=======
         started_at=DatetimeMatcher(),
         ended_at=None,
         deleted_at=None,
->>>>>>> 30ba88c9
     )
     assert result[1] == weave_client.Call(
         op_name="weave:///shawn/test-project/op/x:tzUhDyzVm5bqQsuqh5RT4axEXSosyLIYZn9zbRyenaw",
@@ -344,18 +332,15 @@
                 "sys_version": sys.version,
             },
         },
-<<<<<<< HEAD
         summary={
             "weave": {
                 "status": "running",
                 "trace_name": "x",
             }
         },
-=======
         started_at=DatetimeMatcher(),
         ended_at=None,
         deleted_at=None,
->>>>>>> 30ba88c9
     )
     client.finish_call(call2, None)
     client.finish_call(call1, None)
