import asyncio
import dataclasses
import json
import platform
import re
import sys

import pydantic
import pytest
import requests

import weave
import weave.trace_server.trace_server_interface as tsi
from weave import Evaluation
from weave.legacy import op_def
<<<<<<< HEAD
from weave.tests.trace.util import AnyIntMatcher, RegexStringMatcher
from weave.trace import refs
=======
from weave.trace import refs, weave_client
>>>>>>> dfa4cf0b
from weave.trace.isinstance import weave_isinstance
from weave.trace.op import Op
from weave.trace.refs import (
    DICT_KEY_EDGE_NAME,
    LIST_INDEX_EDGE_NAME,
    OBJECT_ATTR_EDGE_NAME,
    TABLE_ROW_ID_EDGE_NAME,
)
from weave.trace.serializer import get_serializer_for_obj, register_serializer
from weave.trace.tests.testutil import ObjectRefStrMatcher
from weave.trace_server.sqlite_trace_server import SqliteTraceServer
from weave.trace_server.trace_server_interface import (
    FileContentReadReq,
    FileCreateReq,
    RefsReadBatchReq,
    TableCreateReq,
    TableQueryReq,
    TableSchemaForInsert,
)

pytestmark = pytest.mark.trace


def test_table_create(client):
    res = client.server.table_create(
        TableCreateReq(
            table=TableSchemaForInsert(
                project_id="test/test-project",
                rows=[
                    {TABLE_ROW_ID_EDGE_NAME: 1, "val": 1},
                    {TABLE_ROW_ID_EDGE_NAME: 2, "val": 2},
                    {TABLE_ROW_ID_EDGE_NAME: 3, "val": 3},
                ],
            )
        )
    )
    result = client.server.table_query(
        TableQueryReq(project_id="test/test-project", digest=res.digest)
    )
    assert result.rows[0].val["val"] == 1
    assert result.rows[1].val["val"] == 2
    assert result.rows[2].val["val"] == 3


def test_table_update(client):
    data = [
        {"val": 1},
        {"val": 2},
        {"val": 3},
    ]
    table_create_res = client.server.table_create(
        TableCreateReq(
            table=TableSchemaForInsert(
                project_id=client._project_id(),
                rows=data,
            )
        )
    )
    table_query_res = client.server.table_query(
        TableQueryReq(project_id=client._project_id(), digest=table_create_res.digest)
    )
    assert len(table_query_res.rows) == len(data)
    for i, row in enumerate(table_query_res.rows):
        assert row.val["val"] == data[i]["val"]

    table_create_res = client.server.table_update(
        tsi.TableUpdateReq.model_validate(
            dict(
                project_id=client._project_id(),
                base_digest=table_create_res.digest,
                updates=[
                    {"insert": {"index": 1, "row": {"val": 4}}},
                    {"pop": {"index": 0}},
                    {"append": {"row": {"val": 5}}},
                ],
            )
        )
    )
    final_data = [*data]
    final_data.insert(1, {"val": 4})
    final_data.pop(0)
    final_data.append({"val": 5})

    table_query_2_res = client.server.table_query(
        TableQueryReq(project_id=client._project_id(), digest=table_create_res.digest)
    )

    assert len(table_query_2_res.rows) == len(final_data)
    for i, row in enumerate(table_query_2_res.rows):
        assert row.val["val"] == final_data[i]["val"]

    # Verify digests are equal to if we added directly
    check_res = client.server.table_create(
        TableCreateReq(
            table=TableSchemaForInsert(
                project_id=client._project_id(),
                rows=final_data,
            )
        )
    )
    assert check_res.digest == table_create_res.digest


@pytest.mark.skip()
def test_table_append(server):
    table_ref = server.new_table([1, 2, 3])
    new_table_ref, item_id = server.table_append(table_ref, 4)
    assert list(r.val for r in server.table_query(new_table_ref)) == [1, 2, 3, 4]


@pytest.mark.skip()
def test_table_remove(server):
    table_ref0 = server.new_table([1])
    table_ref1, item_id2 = server.table_append(table_ref0, 2)
    table_ref2, item_id3 = server.table_append(table_ref1, 3)
    table_ref3 = server.table_remove(table_ref2, item_id2)
    assert list(r.val for r in server.table_query(table_ref3)) == [1, 3]


@pytest.mark.skip()
def new_val_single(server):
    obj_id = server.new_val(42)
    assert server.get(obj_id) == 42


@pytest.mark.skip()
def test_new_val_with_list(server):
    ref = server.new_val({"a": [1, 2, 3]})
    server_val = server.get_val(ref)
    table_ref = server_val["a"]
    assert isinstance(table_ref, chobj.TableRef)
    table_val = server.table_query(table_ref)
    assert list(r.val for r in table_val) == [1, 2, 3]


@pytest.mark.skip()
def test_object(server):
    obj_ref = server.new_object({"a": 43}, "my-obj", "latest")
    val_ref = server._resolve_object("my-obj", "latest")
    assert obj_ref.val_id == val_ref.val_id
    assert server._resolve_object("my-obj", "latest2") is None


def test_save_load(client):
    saved_val = client.save({"a": [1, 2, 3]}, "my-obj")
    val = client.get(saved_val.ref)
    val_table = list(val["a"])
    assert val_table[0] == 1
    assert val_table[1] == 2
    assert val_table[2] == 3


def test_dataset_refs(client):
    ref = client.save(weave.Dataset(rows=[{"v": 1}, {"v": 2}]), "my-dataset")
    new_table_rows = []
    for row in ref.rows:
        new_table_rows.append({"a_ref": row["v"], "b": row["v"] + 42})
    ref2 = client.save(new_table_rows, "my-dataset2")

    row0 = ref2[0]
    ref0_aref = row0["a_ref"]
    assert ref0_aref == 1
    assert weave_client.get_ref(ref0_aref) == weave_client.ObjectRef(
        "shawn",
        "test-project",
        "my-dataset",
        ref.ref.digest,
        (
            OBJECT_ATTR_EDGE_NAME,
            "rows",
            TABLE_ROW_ID_EDGE_NAME,
            RegexStringMatcher(".*"),
            DICT_KEY_EDGE_NAME,
            "v",
        ),
    )

    row1 = ref2[1]
    ref1_aref = row1["a_ref"]
    assert ref1_aref == 2
    assert weave_client.get_ref(ref0_aref) == weave_client.ObjectRef(
        "shawn",
        "test-project",
        "my-dataset",
        ref.ref.digest,
        (
            OBJECT_ATTR_EDGE_NAME,
            "rows",
            TABLE_ROW_ID_EDGE_NAME,
            RegexStringMatcher(".*"),
            DICT_KEY_EDGE_NAME,
            "v",
        ),
    )


def test_obj_with_table(client):
    class ObjWithTable(weave.Object):
        table: weave_client.Table

    o = ObjWithTable(table=weave_client.Table([{"a": 1}, {"a": 2}, {"a": 3}]))
    res = client._save_object(o, "my-obj")
    o2 = client.get(res)
    row_vals = list(o2.table)
    assert row_vals[0]["a"] == 1
    assert row_vals[1]["a"] == 2
    assert row_vals[2]["a"] == 3


def test_pydantic(client):
    class A(pydantic.BaseModel):
        a: int

    class B(A):
        b: str

    val = B(a=5, b="x")
    ref = client._save_object(val, "my-pydantic-obj")
    val2 = client.get(ref)
    assert val == val2

    assert weave_isinstance(val, B)
    assert weave_isinstance(val, A)
    assert weave_isinstance(val, pydantic.BaseModel)
    assert not weave_isinstance(val, int)

    assert weave_isinstance(val2, B)
    assert weave_isinstance(val2, A)
    assert weave_isinstance(val2, pydantic.BaseModel)
    assert not weave_isinstance(val2, int)


def test_call_create(client):
    call = client.create_call("x", {"a": 5, "b": 10})
    client.finish_call(call, "hello")
    result = client.call(call.id)
    expected = weave_client.Call(
        op_name="weave:///shawn/test-project/op/x:tzUhDyzVm5bqQsuqh5RT4axEXSosyLIYZn9zbRyenaw",
        project_id="shawn/test-project",
        trace_id=RegexStringMatcher(".*"),
        parent_id=None,
        inputs={"a": 5, "b": 10},
        id=call.id,
        output="hello",
        exception=None,
        summary={
            "weave": {
                "status": "success",
                "nice_trace_name": "x",
                "latency": AnyIntMatcher(),
            }
        },
        _children=[],
        attributes={
            "weave": {
                "client_version": weave.version.VERSION,
                "source": "python-sdk",
                "os_name": platform.system(),
                "os_version": platform.version(),
                "os_release": platform.release(),
                "sys_version": sys.version,
            },
        },
    )
    assert dataclasses.asdict(result._val) == dataclasses.asdict(expected)


def test_calls_query(client):
    call0 = client.create_call("x", {"a": 5, "b": 10})
    call1 = client.create_call("x", {"a": 6, "b": 11})
    call2 = client.create_call("y", {"a": 5, "b": 10})
    result = list(client.calls(weave_client.CallsFilter(op_names=[call1.op_name])))
    assert len(result) == 2
    assert result[0] == weave_client.Call(
        op_name="weave:///shawn/test-project/op/x:tzUhDyzVm5bqQsuqh5RT4axEXSosyLIYZn9zbRyenaw",
        project_id="shawn/test-project",
        trace_id=RegexStringMatcher(".*"),
        parent_id=None,
        inputs={"a": 5, "b": 10},
        id=call0.id,
        attributes={
            "weave": {
                "client_version": weave.version.VERSION,
                "source": "python-sdk",
                "os_name": platform.system(),
                "os_version": platform.version(),
                "os_release": platform.release(),
                "sys_version": sys.version,
            },
        },
        summary={
            "weave": {
                "status": "running",
                "nice_trace_name": "x",
                "latency": None,
            }
        },
    )
    assert result[1] == weave_client.Call(
        op_name="weave:///shawn/test-project/op/x:tzUhDyzVm5bqQsuqh5RT4axEXSosyLIYZn9zbRyenaw",
        project_id="shawn/test-project",
        trace_id=RegexStringMatcher(".*"),
        parent_id=call0.id,
        inputs={"a": 6, "b": 11},
        id=call1.id,
        attributes={
            "weave": {
                "client_version": weave.version.VERSION,
                "source": "python-sdk",
                "os_name": platform.system(),
                "os_version": platform.version(),
                "os_release": platform.release(),
                "sys_version": sys.version,
            },
        },
        summary={
            "weave": {
                "status": "running",
                "nice_trace_name": "x",
                "latency": None,
            }
        },
    )
    client.finish_call(call2, None)
    client.finish_call(call1, None)
    client.finish_call(call0, None)


def test_calls_delete(client):
    call0 = client.create_call("x", {"a": 5, "b": 10})
    call0_child1 = client.create_call("x", {"a": 5, "b": 11}, call0)
    _call0_child2 = client.create_call("x", {"a": 5, "b": 12}, call0_child1)
    call1 = client.create_call("y", {"a": 6, "b": 11})

    assert len(list(client.calls())) == 4

    result = list(client.calls(weave_client.CallsFilter(op_names=[call0.op_name])))
    assert len(result) == 3

    # should deleted call0_child1, _call0_child2, call1, but not call0
    client.delete_call(call0_child1)

    result = list(client.calls(weave_client.CallsFilter(op_names=[call0.op_name])))
    assert len(result) == 1

    result = list(client.calls(weave_client.CallsFilter(op_names=[call1.op_name])))
    assert len(result) == 0

    # no-op if already deleted
    client.delete_call(call0_child1)
    call1.delete()
    call1.delete()

    result = list(client.calls())
    # only call0 should be left
    assert len(result) == 1


def test_calls_delete_cascade(client):
    # run an evaluation, then delete the evaluation and its children
    @weave.op()
    async def model_predict(input) -> str:
        return eval(input)

    dataset_rows = [{"input": "1 + 2", "target": 3}, {"input": "2**4", "target": 15}]

    @weave.op()
    async def score(target, model_output):
        return target == model_output

    evaluation = Evaluation(
        name="my-eval",
        dataset=dataset_rows,
        scorers=[score],
    )
    asyncio.run(evaluation.evaluate(model_predict))

    evaluate_calls = list(weave.as_op(evaluation.evaluate).calls())
    assert len(evaluate_calls) == 1
    eval_call = evaluate_calls[0]
    eval_call_children = list(eval_call.children())
    assert len(eval_call_children) == 3

    # delete the evaluation, should cascade to all the calls and sub-calls
    client.delete_call(eval_call)

    # check that all the calls are gone
    result = list(client.calls())
    assert len(result) == 0


def test_call_display_name(client):
    call0 = client.create_call("x", {"a": 5, "b": 10})

    # Rename using the client method
    client._set_call_display_name(call0, "updated_name")
    # same op_name
    result = list(client.calls())
    assert len(result) == 1

    # Rename using the call object's method
    call0 = result[0]
    call0.set_display_name("new_name")
    result = list(client.calls())
    assert len(result) == 1
    assert result[0].display_name == "new_name"

    # delete the display name
    call0 = result[0]
    client._remove_call_display_name(call0)
    call0 = client.call(call0.id)
    assert call0.display_name is None

    # add it back
    call0.set_display_name("new new name")
    call0 = client.call(call0.id)
    assert call0.display_name == "new new name"

    # delete display_name by setting to None
    call0.remove_display_name()
    call0 = client.call(call0.id)
    assert call0.display_name is None

    # add it back
    call0.set_display_name("new new name")
    call0 = client.call(call0.id)
    assert call0.display_name == "new new name"

    # delete by passing None to set
    call0.set_display_name(None)
    call0 = client.call(call0.id)
    assert call0.display_name is None


def test_dataset_calls(client):
    ref = client.save(
        weave.Dataset(rows=[{"doc": "xx", "label": "c"}, {"doc": "yy", "label": "d"}]),
        "my-dataset",
    )
    for row in ref.rows:
        call = client.create_call("x", {"a": row["doc"]})
        client.finish_call(call, None)

    calls = list(client.calls({"op_name": "x"}))
    assert calls[0].inputs["a"] == "xx"
    assert calls[1].inputs["a"] == "yy"


@pytest.mark.skip()
def test_mutations(client):
    dataset = client.save(
        weave.Dataset(
            rows=[
                {"doc": "xx", "label": "c"},
                {"doc": "yy", "label": "d", "somelist": [{"a": 3, "b": 14}]},
            ]
        ),
        "my-dataset",
    )
    dataset.rows.append({"doc": "zz", "label": "e"})
    dataset.rows[1]["doc"] = "jjj"
    dataset.rows[1]["somelist"][0]["a"] = 12
    dataset.cows = "moo"
    assert dataset.mutations == [
        weave_client.MutationAppend(
            path=[OBJECT_ATTR_EDGE_NAME, "rows"],
            operation="append",
            args=({"doc": "zz", "label": "e"},),
        ),
        weave_client.MutationSetitem(
            path=[
                OBJECT_ATTR_EDGE_NAME,
                "rows",
                TABLE_ROW_ID_EDGE_NAME,
                RegexStringMatcher(".*,.*"),
            ],
            operation="setitem",
            args=("doc", "jjj"),
        ),
        weave_client.MutationSetitem(
            path=[
                OBJECT_ATTR_EDGE_NAME,
                "rows",
                TABLE_ROW_ID_EDGE_NAME,
                RegexStringMatcher(".*,.*"),
                DICT_KEY_EDGE_NAME,
                "somelist",
                LIST_INDEX_EDGE_NAME,
                "0",
            ],
            operation="setitem",
            args=("a", 12),
        ),
        weave_client.MutationSetattr(
            path=[], operation="setattr", args=("cows", "moo")
        ),
    ]
    new_ref = dataset.save()
    new_ds = client.get(new_ref)
    assert new_ds.cows == "moo"
    new_ds_rows = list(new_ds.rows)
    assert new_ds_rows[0] == {"doc": "xx", "label": "c"}
    assert new_ds_rows[1] == {
        "doc": "jjj",
        "label": "d",
        "somelist": [{"a": 12, "b": 14}],
    }
    assert new_ds_rows[2] == {"doc": "zz", "label": "e"}


@pytest.mark.skip()
def test_stable_dataset_row_refs(client):
    dataset = client.save(
        weave.Dataset(
            rows=[
                {"doc": "xx", "label": "c"},
                {"doc": "yy", "label": "d", "somelist": [{"a": 3, "b": 14}]},
            ]
        ),
        "my-dataset",
    )
    call = client.create_call("x", {"a": dataset.rows[0]["doc"]})
    client.finish_call(call, "call1")
    dataset.rows.append({"doc": "zz", "label": "e"})
    dataset2_ref = dataset.save()
    dataset2 = client.get(dataset2_ref)
    call = client.create_call("x", {"a": dataset2.rows[0]["doc"]})
    client.finish_call(call, "call2")
    x = client.calls({"ref": weave_client.get_ref(dataset.rows[0]["doc"])})

    assert len(list(x)) == 2


def test_opdef(client):
    @weave.op()
    def add2(x, y):
        return x + y

    res = add2(1, 3)
    assert isinstance(weave_client.get_ref(add2), refs.OpRef)
    assert res == 4
    assert len(list(client.calls())) == 1


@pytest.mark.skip("failing in ci, due to some kind of /tmp file slowness?")
def test_saveload_op(client):
    @weave.op()
    def add2(x, y):
        return x + y

    @weave.op()
    def add3(x, y, z):
        return x + y + z

    obj = {"a": add2, "b": add3}
    ref = client._save_object(obj, "my-ops")
    obj2 = client.get(ref)
    assert isinstance(obj2["a"], op_def.OpDef)
    assert obj2["a"].name == "op-add2"
    assert isinstance(obj2["b"], op_def.OpDef)
    assert obj2["b"].name == "op-add3"


def test_object_mismatch_project_ref(client):
    client.project = "test-project"

    class MyModel(weave.Model):
        prompt: str

        @weave.op()
        def predict(self, input):
            return self.prompt.format(input=input)

    obj = MyModel(prompt="input is: {input}")

    client.project = "test-project2"
    obj.predict("x")

    calls = list(client.calls())
    assert len(calls) == 1
    assert calls[0].project_id == "shawn/test-project2"
    assert "weave:///shawn/test-project2/op" in str(calls[0].op_name)


def test_object_mismatch_project_ref_nested(client):
    client.project = "test-project"

    @weave.op()
    def hello_world():
        return "Hello world"

    hello_world()

    calls = list(client.calls())
    assert len(calls) == 1
    assert calls[0].project_id == "shawn/test-project"
    assert "weave:///shawn/test-project/op" in str(calls[0].op_name)

    ### Now change project in client, simulating new init
    client.project = "test-project2"
    nested = {"a": hello_world}

    client.save(nested, "my-object")

    nested["a"]()

    calls = list(client.calls())
    assert len(calls) == 1
    assert calls[0].project_id == "shawn/test-project2"
    assert "weave:///shawn/test-project2/op" in str(calls[0].op_name)

    # also assert the op and objects are correct in db
    res = client.server.objs_query(tsi.ObjQueryReq(project_id=client._project_id()))
    assert len(res.objs) == 2

    op = [x for x in res.objs if x.kind == "op"][0]
    assert op.object_id == "hello_world"
    assert op.project_id == "shawn/test-project2"
    assert op.kind == "op"

    obj = [x for x in res.objs if x.kind == "object"][0]
    assert obj.object_id == "my-object"
    assert obj.project_id == "shawn/test-project2"


def test_saveload_customtype(client, strict_op_saving):
    class MyCustomObj:
        a: int
        b: str

        def __init__(self, a, b):
            self.a = a
            self.b = b

    def custom_obj_save(obj, artifact, name) -> None:
        with artifact.new_file(f"{name}.json") as f:
            json.dump({"a": obj.a, "b": obj.b}, f)

    def custom_obj_load(artifact, name):
        with artifact.open(f"{name}.json") as f:
            json_obj = json.load(f)
            return MyCustomObj(json_obj["a"], json_obj["b"])

    register_serializer(MyCustomObj, custom_obj_save, custom_obj_load)

    obj = MyCustomObj(5, "x")
    ref = client._save_object(obj, "my-obj")

    # Hack the serializer so that it's loader no longer exists, to ensure
    # it can't be called.
    serializer = get_serializer_for_obj(obj)
    serializer.load = None

    obj2 = client.get(ref)
    assert obj2.__class__.__name__ == "MyCustomObj"
    assert obj2.a == 5
    assert obj2.b == "x"


def test_save_unknown_type(client):
    class SomeUnknownThing:
        def __init__(self, a):
            self.a = a

    obj = SomeUnknownThing(3)
    ref = client._save_object(obj, "my-np-array")
    obj2 = client.get(ref)
    # Expect None for now
    assert obj2 == repr(obj)


def test_save_model(client):
    class MyModel(weave.Model):
        prompt: str

        @weave.op()
        def predict(self, input):
            return self.prompt.format(input=input)

    model = MyModel(prompt="input is: {input}")
    ref = client._save_object(model, "my-model")
    model2 = client.get(ref)
    assert model2.predict("x") == "input is: x"


@pytest.mark.flaky(reruns=5, reruns_delay=2)
def test_saved_nested_modellike(client):
    class A(weave.Object):
        x: int

        @weave.op()
        async def call(self, input):
            return self.x + input

    class B(weave.Object):
        a: A
        y: int

        @weave.op()
        async def call(self, input):
            return await self.a.call(input - self.y)

    model = B(a=A(x=3), y=2)
    ref = client._save_object(model, "my-model")
    model2 = client.get(ref)

    class C(weave.Object):
        b: B
        z: int

        @weave.op()
        async def call(self, input):
            return await self.b.call(input - 2 * self.z)

    @weave.op()
    async def call_model(c, input):
        return await c.call(input)

    c = C(b=model2, z=1)
    assert asyncio.run(call_model(c, 5)) == 4


def test_dataset_rows_ref(client):
    dataset = weave.Dataset(rows=[{"a": 1}, {"a": 2}, {"a": 3}])
    saved = client.save(dataset, "my-dataset")
    assert isinstance(saved.rows.ref, weave_client.ObjectRef)
    assert saved.rows.ref.name == "my-dataset"
    assert saved.rows.ref.extra == (OBJECT_ATTR_EDGE_NAME, "rows")


@pytest.mark.skip("failing in ci, due to some kind of /tmp file slowness?")
def test_evaluate(client):
    @weave.op()
    async def model_predict(input) -> str:
        return eval(input)

    dataset_rows = [{"input": "1 + 2", "target": 3}, {"input": "2**4", "target": 15}]

    @weave.op()
    async def score(target, model_output):
        return target == model_output

    evaluation = Evaluation(
        name="my-eval",
        dataset=dataset_rows,
        scorers=[score],
    )
    result = asyncio.run(evaluation.evaluate(model_predict))
    expected_eval_result = {
        "model_output": {"mean": 9.5},
        "score": {"true_count": 1, "true_fraction": 0.5},
    }
    assert result == expected_eval_result

    evaluate_calls = list(weave.as_op(evaluation.evaluate).calls())
    assert len(evaluate_calls) == 1
    eval_call = evaluate_calls[0]
    eval_call_children = list(eval_call.children())
    assert len(eval_call_children) == 3

    # TODO: walk the whole graph and make sure all the refs and relationships
    # are there.
    child0 = eval_call_children[0]
    assert child0.op_name == weave_client.get_ref(Evaluation.predict_and_score).uri()

    eval_obj = child0.inputs["self"]
    eval_obj_val = eval_obj._val  # non-trace version so we don't automatically deref
    assert eval_obj_val._class_name == "Evaluation"
    assert eval_obj_val.name == "my-eval"
    assert eval_obj_val.description is None
    assert isinstance(eval_obj_val.dataset, weave_client.ObjectRef)
    assert eval_obj.dataset._class_name == "Dataset"
    assert len(eval_obj_val.scorers) == 1
    assert isinstance(eval_obj_val.scorers[0], weave_client.ObjectRef)
    assert isinstance(eval_obj.scorers[0], Op)
    # WARNING: test ordering issue. Because we attach the ref to ops directly,
    # the ref may be incorrect if we've blown away the database between tests.
    # Running a different evaluation test before this check will cause a failure
    # here.
    assert isinstance(eval_obj_val.predict_and_score, weave_client.ObjectRef)
    # Disabled because of test ordering issue, if test_evaluate.py runs first, this fails
    # assert isinstance(eval_obj.predict_and_score, op_def.OpDef)
    assert isinstance(eval_obj_val.summarize, weave_client.ObjectRef)
    # Disabled because of test ordering issue, if test_evaluate.py runs first, this fails
    # assert isinstance(eval_obj.summarize, op_def.OpDef)

    model_obj = child0.inputs["model"]
    assert isinstance(model_obj, Op)
    assert (
        weave_client.get_ref(model_obj).uri()
        == weave_client.get_ref(model_predict).uri()
    )

    example0_obj = child0.inputs["example"]
    assert example0_obj.ref.name == "Dataset"
    assert example0_obj.ref.extra == (
        OBJECT_ATTR_EDGE_NAME,
        "rows",
        TABLE_ROW_ID_EDGE_NAME,
        RegexStringMatcher(".*"),
    )
    example0_obj_input = example0_obj["input"]
    assert example0_obj_input == "1 + 2"
    assert example0_obj_input.ref.name == "Dataset"
    assert example0_obj_input.ref.extra == (
        OBJECT_ATTR_EDGE_NAME,
        "rows",
        TABLE_ROW_ID_EDGE_NAME,
        RegexStringMatcher(".*"),
        DICT_KEY_EDGE_NAME,
        "input",
    )
    example0_obj_target = example0_obj["target"]
    assert example0_obj_target == 3
    assert example0_obj_target.ref.name == "Dataset"
    assert example0_obj_target.ref.extra == (
        OBJECT_ATTR_EDGE_NAME,
        "rows",
        TABLE_ROW_ID_EDGE_NAME,
        RegexStringMatcher(".*"),
        DICT_KEY_EDGE_NAME,
        "target",
    )

    # second child is another predict_and_score call
    child1 = eval_call_children[1]
    assert child1.op_name == weave_client.get_ref(Evaluation.predict_and_score).uri()
    assert child0.inputs["self"]._val == child1.inputs["self"]._val

    # TODO: these are not directly equal, we end up loading the same thing
    # multiple times
    # (these are ops)
    assert child0.inputs["model"].name == child1.inputs["model"].name
    example1_obj = child1.inputs["example"]
    assert example1_obj.ref.name == "Dataset"
    assert example1_obj.ref.extra == (
        OBJECT_ATTR_EDGE_NAME,
        "rows",
        TABLE_ROW_ID_EDGE_NAME,
        RegexStringMatcher(".*"),
    )
    # Should be a different row ref
    assert example1_obj.ref.extra[3] != example0_obj.ref.extra[3]


def test_nested_ref_is_inner(client):
    dataset_rows = [{"input": "1 + 2", "target": 3}, {"input": "2**4", "target": 15}]

    @weave.op()
    async def score(target, model_output):
        return target == model_output

    evaluation = Evaluation(
        name="my-eval",
        dataset=dataset_rows,
        scorers=[score],
    )

    saved = client.save(evaluation, "my-eval")
    assert saved.dataset.ref.name == "Dataset"
    assert saved.dataset.rows.ref.name == "Dataset"


def test_obj_dedupe(client):
    client._save_object({"a": 1}, "my-obj")
    client._save_object({"a": 1}, "my-obj")
    client._save_object({"a": 2}, "my-obj")
    res = client._objects()
    assert len(res) == 2
    assert res[0].version_index == 0
    assert res[1].version_index == 1


def test_op_query(client):
    @weave.op()
    def myop(x):
        return x

    client._save_object({"a": 1}, "my-obj")
    client._save_object(myop, "my-op")
    res = client._objects()
    assert len(res) == 1


def test_refs_read_batch_noextra(client):
    ref = client._save_object([1, 2, 3], "my-list")
    ref2 = client._save_object({"a": [3, 4, 5]}, "my-obj")
    res = client.server.refs_read_batch(RefsReadBatchReq(refs=[ref.uri(), ref2.uri()]))
    assert len(res.vals) == 2
    assert res.vals[0] == [1, 2, 3]
    assert res.vals[1] == {"a": [3, 4, 5]}


def test_refs_read_batch_with_extra(client):
    saved = client.save([{"a": 5}, {"a": 6}], "my-list")
    ref1 = saved[0]["a"].ref
    ref2 = saved[1].ref
    res = client.server.refs_read_batch(RefsReadBatchReq(refs=[ref1.uri(), ref2.uri()]))
    assert len(res.vals) == 2
    assert res.vals[0] == 5
    assert res.vals[1] == {"a": 6}


def test_refs_read_batch_dataset_rows(client):
    saved = client.save(weave.Dataset(rows=[{"a": 5}, {"a": 6}]), "my-dataset")
    ref1 = saved.rows[0]["a"].ref
    ref2 = saved.rows[1]["a"].ref
    res = client.server.refs_read_batch(RefsReadBatchReq(refs=[ref1.uri(), ref2.uri()]))
    assert len(res.vals) == 2
    assert res.vals[0] == 5
    assert res.vals[1] == 6


def test_refs_read_batch_multi_project(client):
    client.project = "test111"
    ref = client._save_object([1, 2, 3], "my-list")

    client.project = "test222"
    ref2 = client._save_object({"a": [3, 4, 5]}, "my-obj")

    client.project = "test333"
    ref3 = client._save_object({"ab": [3, 4, 5]}, "my-obj-2")

    refs = [ref.uri(), ref2.uri(), ref3.uri()]
    res = client.server.refs_read_batch(RefsReadBatchReq(refs=refs))
    assert len(res.vals) == 3
    assert res.vals[0] == [1, 2, 3]
    assert res.vals[1] == {"a": [3, 4, 5]}
    assert res.vals[2] == {"ab": [3, 4, 5]}


def test_large_files(client):
    class CoolCustomThing:
        a: str

        def __init__(self, a):
            self.a = a

    def save_instance(obj, artifact, name):
        with artifact.new_file(name) as f:
            f.write(obj.a * 10000005)

    def load_instance(artifact, name, extra=None):
        with artifact.open(name) as f:
            return CoolCustomThing(f.read())

    register_serializer(CoolCustomThing, save_instance, load_instance)

    ref = client._save_object(CoolCustomThing("x"), "my-obj")
    res = client.get(ref)
    assert len(res.a) == 10000005


def test_server_file(client):
    f_bytes = b"0" * 10000005
    res = client.server.file_create(
        FileCreateReq(project_id="shawn/test-project", name="my-file", content=f_bytes)
    )

    read_res = client.server.file_content_read(
        FileContentReadReq(project_id="shawn/test-project", digest=res.digest)
    )
    assert f_bytes == read_res.content


def test_isinstance_checks(client):
    class PydanticObjA(weave.Object):
        x: dict

    class PydanticObjB(weave.Object):
        a: PydanticObjA

    b = PydanticObjB(a=PydanticObjA(x={"y": [1, "j", True, None]}))

    client._save_nested_objects(b)

    assert isinstance(b, PydanticObjB)
    a = b.a
    assert b.ref is not None
    assert isinstance(a, PydanticObjA)
    assert a.ref is not None
    assert not a.ref.is_descended_from(b.ref)  # objects always saved as roots
    x = a.x
    assert isinstance(x, dict)
    assert x.ref is not None
    assert x.ref.is_descended_from(a.ref)
    y = x["y"]
    assert isinstance(y, list)
    assert y.ref is not None
    assert y.ref.is_descended_from(x.ref)
    y0 = y[0]
    assert isinstance(y0, int)
    assert y0.ref is not None
    assert y0.ref.is_descended_from(y.ref)
    y1 = y[1]
    assert isinstance(y1, str)
    assert y1.ref is not None
    assert y1.ref.is_descended_from(y.ref)

    # BoxedBool can't inherit from bool
    y2 = y[2]

    y3 = y[3]
    assert y3 is None


def test_summary_tokens(client):
    @weave.op()
    def model_a(text):
        result = "a: " + text
        return {
            "result": result,
            "model": "model_a",
            "usage": {
                "prompt_tokens": len(text),
                "completion_tokens": len(result),
            },
        }

    @weave.op()
    def model_b(text):
        result = "bbbb: " + text
        return {
            "result": result,
            "model": "model_b",
            "usage": {
                "prompt_tokens": len(text),
                "completion_tokens": len(result),
            },
        }

    @weave.op()
    def models(text):
        return (
            model_a(text)["result"]
            + " "
            + model_a(text)["result"]
            + " "
            + model_b(text)["result"]
        )

    res = models("hello")
    assert res == "a: hello a: hello bbbb: hello"

    call = list(models.calls())[0]

    assert call.summary["usage"] == {
        "model_a": {"requests": 2, "prompt_tokens": 10, "completion_tokens": 16},
        "model_b": {"requests": 1, "prompt_tokens": 5, "completion_tokens": 11},
    }


@pytest.mark.skip("descendent error tracking disabled until we fix UI")
def test_summary_descendents(client):
    @weave.op()
    def model_a(text):
        return "a: " + text

    @weave.op()
    def model_b(text):
        return "bbbb: " + text

    @weave.op()
    def model_error(text):
        raise ValueError("error: " + text)

    @weave.op()
    def model_error_catch(text):
        try:
            model_error(text)
        except ValueError as e:
            return str(e)

    @weave.op()
    def models(text):
        return (
            model_a(text)
            + " "
            + model_a(text)
            + " "
            + model_b(text)
            + " "
            + model_error_catch(text)
        )

    res = models("hello")
    assert res == "a: hello a: hello bbbb: hello error: hello"

    call = list(models.calls())[0]

    assert list(call.summary["descendants"].items()) == [
        (ObjectRefStrMatcher(name="model_a"), {"successes": 2, "errors": 0}),
        (ObjectRefStrMatcher(name="model_b"), {"successes": 1, "errors": 0}),
        (ObjectRefStrMatcher(name="model_error"), {"successes": 0, "errors": 1}),
        (ObjectRefStrMatcher(name="model_error_catch"), {"successes": 1, "errors": 0}),
    ]


def test_weave_server(client):
    class MyModel(weave.Model):
        prompt: str

        @weave.op()
        def predict(self, input: str) -> str:
            return self.prompt.format(input=input)

    model = MyModel(prompt="input is: {input}")
    ref = client._save_object(model, "my-model")

    url = weave.serve(ref, thread=True)
    response = requests.post(url + "/predict", json={"input": "x"})
    assert response.json() == {"result": "input is: x"}


def row_gen(num_rows: int, approx_row_bytes: int = 1024):
    for i in range(num_rows):
        yield {"a": i, "b": "x" * approx_row_bytes}


def test_table_partitioning(network_proxy_client):
    """
    This test is specifically testing the correctness
    of the table partitioning logic in the remote client.
    In particular, the ability to partition large dataset
    creation into multiple updates
    """
    client, remote_client, records = network_proxy_client
    NUM_ROWS = 16
    rows = list(row_gen(NUM_ROWS, 1024))
    exp_digest = "15696550bde28f9231173a085ce107c823e7eab6744a97adaa7da55bc9c93347"

    remote_client.remote_request_bytes_limit = (
        100 * 1024
    )  # very large buffer to ensure a single request
    res = remote_client.table_create(
        tsi.TableCreateReq(
            table=tsi.TableSchemaForInsert(
                project_id=client._project_id(),
                rows=rows,
            )
        )
    )
    assert res.digest == exp_digest
    assert len(records) == 1

    remote_client.remote_request_bytes_limit = (
        4 * 1024
    )  # Small enough to get multiple updates
    res = remote_client.table_create(
        tsi.TableCreateReq(
            table=tsi.TableSchemaForInsert(
                project_id=client._project_id(),
                rows=rows,
            )
        )
    )
    assert res.digest == exp_digest
    assert len(records) == (
        1  # The first create call,
        + 1  # the second  create
        + NUM_ROWS / 2  # updates - 2 per batch
    )


def test_summary_tokens_cost(client):
    is_sqlite = isinstance(client.server._internal_trace_server, SqliteTraceServer)
    if is_sqlite:
        # SQLite does not support costs
        return

    @weave.op()
    def gpt4(text):
        result = "a: " + text
        return {
            "result": result,
            "model": "gpt-4",
            "usage": {
                "prompt_tokens": 1000000,
                "completion_tokens": 2000000,
            },
        }

    @weave.op()
    def gpt4o(text):
        result = "bbbb: " + text
        return {
            "result": result,
            "model": "gpt-4o",
            "usage": {
                "prompt_tokens": 3000000,
                "completion_tokens": 5000000,
            },
        }

    @weave.op()
    def models(text):
        return (
            gpt4(text)["result"]
            + " "
            + gpt4(text)["result"]
            + " "
            + gpt4o(text)["result"]
        )

    res = models("hello")
    assert res == "a: hello a: hello bbbb: hello"

    call = list(models.calls())[0]

    assert call.summary["usage"] == {
        "gpt-4": {
            "requests": 2,
            "prompt_tokens": 2000000,
            "completion_tokens": 4000000,
        },
        "gpt-4o": {
            "requests": 1,
            "prompt_tokens": 3000000,
            "completion_tokens": 5000000,
        },
    }

    callsWithCost = list(
        client.calls(
            weave_client.CallsFilter(op_names=[call.op_name]),
            include_costs=True,
        )
    )
    callsNoCost = list(
        client.calls(
            weave_client.CallsFilter(op_names=[call.op_name]),
            include_costs=False,
        )
    )

    assert len(callsWithCost) == len(callsNoCost)
    assert len(callsWithCost) == 1

    noCostCallSummary = callsNoCost[0].summary
    withCostCallSummary = callsWithCost[0].summary

    assert withCostCallSummary.get("weave", "bah") != "bah"
    assert len(withCostCallSummary["weave"]["costs"]) == 2

    gpt4cost = withCostCallSummary["weave"]["costs"]["gpt-4"]
    gpt4ocost = withCostCallSummary["weave"]["costs"]["gpt-4o"]

    # delete the effective_date and created_at fields, as they will be different each start up
    del gpt4cost["effective_date"]
    del gpt4ocost["effective_date"]
    del gpt4cost["created_at"]
    del gpt4ocost["created_at"]

    assert gpt4cost == (
        {
            "prompt_tokens": 2000000,
            "completion_tokens": 4000000,
            "requests": 2,
            "total_tokens": 0,
            "prompt_tokens_cost": pytest.approx(60),
            "completion_tokens_cost": pytest.approx(240),
            "prompt_token_cost": 3e-05,
            "completion_token_cost": 6e-05,
            "prompt_token_cost_unit": "USD",
            "completion_token_cost_unit": "USD",
            "provider_id": "openai",
            "pricing_level": "default",
            "pricing_level_id": "default",
            "created_by": "system",
        }
    )

    assert gpt4ocost == (
        {
            "prompt_tokens": 3000000,
            "completion_tokens": 5000000,
            "requests": 1,
            "total_tokens": 0,
            "prompt_tokens_cost": pytest.approx(15),
            "completion_tokens_cost": pytest.approx(75),
            "prompt_token_cost": 5e-06,
            "completion_token_cost": 1.5e-05,
            "prompt_token_cost_unit": "USD",
            "completion_token_cost_unit": "USD",
            "provider_id": "openai",
            "pricing_level": "default",
            "pricing_level_id": "default",
            "created_by": "system",
        }
    )

    # for no cost call, there should be no cost information
    # currently that means no weave object in the summary
    assert noCostCallSummary.get("weave", "bah") == "bah"


@pytest.mark.skip_clickhouse_client
def test_summary_tokens_cost_sqlite(client):
    is_sqlite = isinstance(client.server._internal_trace_server, SqliteTraceServer)
    if not is_sqlite:
        # only run this test for sqlite
        return

    # ensure that include_costs is a no-op for sqlite
    call0 = client.create_call("x", {"a": 5, "b": 10})
    call0_child1 = client.create_call("x", {"a": 5, "b": 11}, call0)
    _call0_child2 = client.create_call("x", {"a": 5, "b": 12}, call0_child1)
    call1 = client.create_call("y", {"a": 6, "b": 11})

    callsWithCost = list(client.calls(include_costs=True))
    callsNoCost = list(client.calls(include_costs=False))

    assert len(callsWithCost) == len(callsNoCost)
    assert len(callsWithCost) == 4

    noCostCallSummary = callsNoCost[0].summary
    withCostCallSummary = callsWithCost[0].summary

    assert noCostCallSummary == {
        "weave": {"status": "running", "nice_trace_name": "x", "latency": None}
    }
    assert withCostCallSummary == {
        "weave": {
            "status": "running",
            "nice_trace_name": "x",
            "latency": None,
        }
    }


def test_ref_in_dict(client):
    ref = client._save_object({"a": 5}, "d1")

    # Put a ref directly in a dict.
    ref2 = client._save_object({"b": ref}, "d2")

    obj = weave.ref(ref2.uri()).get()
    assert obj["b"] == {"a": 5}<|MERGE_RESOLUTION|>--- conflicted
+++ resolved
@@ -13,12 +13,8 @@
 import weave.trace_server.trace_server_interface as tsi
 from weave import Evaluation
 from weave.legacy import op_def
-<<<<<<< HEAD
 from weave.tests.trace.util import AnyIntMatcher, RegexStringMatcher
-from weave.trace import refs
-=======
 from weave.trace import refs, weave_client
->>>>>>> dfa4cf0b
 from weave.trace.isinstance import weave_isinstance
 from weave.trace.op import Op
 from weave.trace.refs import (
