--- conflicted
+++ resolved
@@ -11,17 +11,12 @@
 import weave
 import weave.trace_server.trace_server_interface as tsi
 from weave import Evaluation
-<<<<<<< HEAD
-from weave.tests.trace.util import AnyIntMatcher, DatetimeMatcher, RegexStringMatcher
-=======
-from weave.legacy.weave import op_def
 from weave.tests.trace.util import (
     AnyIntMatcher,
     DatetimeMatcher,
     RegexStringMatcher,
     client_is_sqlite,
 )
->>>>>>> 5a9ee8c5
 from weave.trace import refs, weave_client
 from weave.trace.isinstance import weave_isinstance
 from weave.trace.op import Op, is_op
