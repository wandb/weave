import dataclasses
import datetime
import platform
import sys
import time
import typing
from collections import defaultdict, namedtuple
from contextlib import contextmanager
from contextvars import copy_context

import pytest
import wandb
from pydantic import BaseModel, ValidationError

import weave
from weave import Thread, ThreadPoolExecutor
from weave.trace import weave_client
from weave.trace.vals import MissingSelfInstanceError
from weave.trace.weave_client import sanitize_object_name
from weave.trace_server import trace_server_interface as tsi
from weave.trace_server.ids import generate_id
from weave.trace_server.refs_internal import extra_value_quoter
from weave.trace_server.sqlite_trace_server import SqliteTraceServer
from weave.trace_server.trace_server_interface_util import (
    TRACE_REF_SCHEME,
    WILDCARD_ARTIFACT_VERSION_AND_PATH,
    extract_refs_from_values,
)

pytestmark = pytest.mark.trace


## Hacky interface compatibility helpers

ClientType = weave_client.WeaveClient


def get_client_trace_server(
    client: weave_client.WeaveClient,
) -> tsi.TraceServerInterface:
    return client.server


def get_client_project_id(client: weave_client.WeaveClient) -> str:
    return client._project_id()


## End hacky interface compatibility helpers


def test_simple_op(client):
    @weave.op()
    def my_op(a: int) -> int:
        return a + 1

    assert my_op(5) == 6

    op_ref = weave_client.get_ref(my_op)
    # assert client._ref_is_own(op_ref)
    got_op = client.get(op_ref)

    calls = list(client.calls())
    assert len(calls) == 1
    fetched_call = calls[0]
    digest = "Zo4OshYu57R00QNlBBGjuiDGyewGYsJ1B69IKXSXYQY"
    expected_name = (
        f"{TRACE_REF_SCHEME}:///{client.entity}/{client.project}/op/my_op:{digest}"
    )
    assert fetched_call == weave_client.Call(
        op_name=expected_name,
        project_id=f"{client.entity}/{client.project}",
        trace_id=fetched_call.trace_id,
        parent_id=None,
        id=fetched_call.id,
        inputs={"a": 5},
        exception=None,
        output=6,
        summary={},
        attributes={
            "weave": {
                "client_version": weave.version.VERSION,
                "source": "python-sdk",
                "os_name": platform.system(),
                "os_version": platform.version(),
                "os_release": platform.release(),
                "sys_version": sys.version,
            },
        },
    )


def test_dataset(client):
    from weave.flow.dataset import Dataset

    d = Dataset(rows=[{"a": 5, "b": 6}, {"a": 7, "b": 10}])
    ref = weave.publish(d)
    d2 = weave.ref(ref.uri()).get()
    assert list(d2.rows) == list(d2.rows)


def test_trace_server_call_start_and_end(client):
    call_id = generate_id()
    trace_id = generate_id()
    parent_id = generate_id()
    start = tsi.StartedCallSchemaForInsert(
        project_id=client._project_id(),
        id=call_id,
        op_name="test_name",
        trace_id=trace_id,
        parent_id=parent_id,
        started_at=datetime.datetime.now(tz=datetime.timezone.utc)
        - datetime.timedelta(seconds=1),
        attributes={"a": 5},
        inputs={"b": 5},
    )
    client.server.call_start(tsi.CallStartReq(start=start))

    res = client.server.call_read(
        tsi.CallReadReq(
            project_id=client._project_id(),
            id=call_id,
        )
    )

    exp_started_at = datetime.datetime.fromisoformat(
        start.started_at.isoformat(timespec="milliseconds")
    )

    class FuzzyDateTimeMatcher:
        def __init__(self, dt):
            self.dt = dt

        def __eq__(self, other):
            # Checks within 1ms
            return abs((self.dt - other).total_seconds()) < 0.001

    class MaybeStringMatcher:
        def __init__(self, s):
            self.s = s

        def __eq__(self, other):
            if other is None:
                return True
            return self.s == other

    assert res.call.model_dump() == {
        "project_id": client._project_id(),
        "id": call_id,
        "op_name": "test_name",
        "trace_id": trace_id,
        "parent_id": parent_id,
        "started_at": FuzzyDateTimeMatcher(start.started_at),
        "ended_at": None,
        "exception": None,
        "attributes": {"a": 5},
        "inputs": {"b": 5},
        "output": None,
        "summary": None,
        "wb_user_id": MaybeStringMatcher(client.entity),
        "wb_run_id": None,
        "deleted_at": None,
        "display_name": None,
    }

    end = tsi.EndedCallSchemaForInsert(
        project_id=client._project_id(),
        id=call_id,
        ended_at=datetime.datetime.now(tz=datetime.timezone.utc),
        summary={"c": 5},
        output={"d": 5},
    )
    client.server.call_end(tsi.CallEndReq(end=end))

    res = client.server.call_read(
        tsi.CallReadReq(
            project_id=client._project_id(),
            id=call_id,
        )
    )

    exp_ended_at = datetime.datetime.fromisoformat(
        end.ended_at.isoformat(timespec="milliseconds")
    )

    assert res.call.model_dump() == {
        "project_id": client._project_id(),
        "id": call_id,
        "op_name": "test_name",
        "trace_id": trace_id,
        "parent_id": parent_id,
        "started_at": FuzzyDateTimeMatcher(start.started_at),
        "ended_at": FuzzyDateTimeMatcher(end.ended_at),
        "exception": None,
        "attributes": {"a": 5},
        "inputs": {"b": 5},
        "output": {"d": 5},
        "summary": {"c": 5},
        "wb_user_id": MaybeStringMatcher(client.entity),
        "wb_run_id": None,
        "deleted_at": None,
        "display_name": None,
    }


def test_call_read_not_found(client):
    call_id = generate_id()
    res = client.server.call_read(
        tsi.CallReadReq(
            project_id=client._project_id(),
            id=call_id,
        )
    )
    assert res.call is None


def test_graph_call_ordering(client):
    @weave.op()
    def my_op(a: int) -> int:
        return a + 1

    for i in range(10):
        my_op(i)

    calls = list(client.calls())
    assert len(calls) == 10

    # We want to preserve insert order
    assert [call.inputs["a"] for call in calls] == list(range(10))


class OpCallSummary(BaseModel):
    op: typing.Callable
    num_calls: int = 0


class OpCallSpec(BaseModel):
    call_summaries: typing.Dict[str, OpCallSummary]
    total_calls: int
    root_calls: int
    run_calls: int


def simple_line_call_bootstrap(init_wandb: bool = False) -> OpCallSpec:
    # @weave.type()
    # class Number:
    #     value: int

    class Number(BaseModel):
        value: int

    @weave.op()
    def adder(a: Number) -> Number:
        return Number(value=a.value + a.value)

    adder_v0 = adder

    @weave.op()
    def adder(a: Number, b) -> Number:
        return Number(value=a.value + b)

    @weave.op()
    def subtractor(a: Number, b) -> Number:
        return Number(value=a.value - b)

    @weave.op()
    def multiplier(
        a: Number, b
    ) -> int:  # intentionally deviant in returning plain int - so that we have a different type
        return a.value * b

    @weave.op()
    def liner(m: Number, b, x) -> Number:
        return adder(Number(value=multiplier(m, x)), b)

    result: typing.Dict[str, OpCallSummary] = {}
    result["adder_v0"] = OpCallSummary(op=adder_v0)
    result["adder"] = OpCallSummary(op=adder)
    result["subtractor"] = OpCallSummary(op=subtractor)
    result["multiplier"] = OpCallSummary(op=multiplier)
    result["liner"] = OpCallSummary(op=liner)
    root_calls = 0

    # Call each op a distinct number of time (allows for easier assertions later)
    num_calls = 1
    for i in range(num_calls):
        adder_v0(Number(value=i))
    result["adder_v0"].num_calls += num_calls
    root_calls += num_calls

    num_calls = 2
    for i in range(num_calls):
        adder(Number(value=i), i)
    result["adder"].num_calls += num_calls
    root_calls += num_calls

    num_calls = 3
    for i in range(num_calls):
        subtractor(Number(value=i), i)
    result["subtractor"].num_calls += num_calls
    root_calls += num_calls

    num_calls = 4
    for i in range(num_calls):
        multiplier(Number(value=i), i)
    result["multiplier"].num_calls += num_calls
    root_calls += num_calls

    num_calls = 5
    run_calls = 0
    if init_wandb:
        run = wandb.init()
    for i in range(num_calls):
        liner(Number(value=i), i, i)
    if init_wandb:
        run.finish()
    result["liner"].num_calls += num_calls
    result["adder"].num_calls += num_calls
    result["multiplier"].num_calls += num_calls
    run_calls += num_calls * 3
    root_calls += num_calls

    total_calls = sum([op_call.num_calls for op_call in result.values()])

    return OpCallSpec(
        call_summaries=result,
        total_calls=total_calls,
        root_calls=root_calls,
        run_calls=run_calls,
    )


def ref_str(op):
    return weave_client.get_ref(op).uri()


def test_trace_call_query_filter_op_version_refs(client):
    call_spec = simple_line_call_bootstrap()
    call_summaries = call_spec.call_summaries

    # This is just a string representation of the ref
    # this only reason we are doing this assertion is to make sure the
    # manually constructed wildcard string is correct
    assert ref_str(call_summaries["adder"].op).startswith(
        f"{TRACE_REF_SCHEME}:///{client.entity}/{client.project}/op/adder:"
    )
    wildcard_adder_ref_str = f"{TRACE_REF_SCHEME}:///{client.entity}/{client.project}/op/adder{WILDCARD_ARTIFACT_VERSION_AND_PATH}"

    for i, (op_version_refs, exp_count) in enumerate(
        [
            # Test the None case
            (None, call_spec.total_calls),
            # Test the empty list case
            ([], call_spec.total_calls),
            # Base case of most recent version of adder
            ([ref_str(call_summaries["adder"].op)], call_summaries["adder"].num_calls),
            # Base case of non-recent version of adder
            (
                [ref_str(call_summaries["adder_v0"].op)],
                call_summaries["adder_v0"].num_calls,
            ),
            # more than one op
            (
                [
                    ref_str(call_summaries["adder"].op),
                    ref_str(call_summaries["subtractor"].op),
                ],
                call_summaries["adder"].num_calls
                + call_summaries["subtractor"].num_calls,
            ),
            # Test the wildcard case
            (
                [wildcard_adder_ref_str],
                call_summaries["adder"].num_calls
                + call_summaries["adder_v0"].num_calls,
            ),
            # Test the wildcard case and specific case
            (
                [wildcard_adder_ref_str, ref_str(call_summaries["subtractor"].op)],
                call_summaries["adder"].num_calls
                + call_summaries["adder_v0"].num_calls
                + call_summaries["subtractor"].num_calls,
            ),
        ]
    ):
        res = get_client_trace_server(client).calls_query(
            tsi.CallsQueryReq(
                project_id=get_client_project_id(client),
                filter=tsi.CallsFilter(op_names=op_version_refs),
            )
        )
        print(f"TEST CASE [{i}]", op_version_refs, exp_count)

        assert len(res.calls) == exp_count


def has_any(list_a: typing.List[str], list_b: typing.List[str]) -> bool:
    return any([a in list_b for a in list_a])


def unique_vals(list_a: typing.List[str]) -> typing.List[str]:
    return list(set(list_a))


def get_all_calls_asserting_finished(
    client: ClientType, call_spec: OpCallSpec
) -> tsi.CallsQueryRes:
    res = get_client_trace_server(client).calls_query(
        tsi.CallsQueryReq(
            project_id=get_client_project_id(client),
        )
    )
    assert len(res.calls) == call_spec.total_calls
    assert all([call.ended_at for call in res.calls])
    return res


def test_trace_call_query_filter_input_object_version_refs(client):
    call_spec = simple_line_call_bootstrap()

    res = get_all_calls_asserting_finished(client, call_spec)

    input_object_version_refs = unique_vals(
        [ref for call in res.calls for ref in extract_refs_from_values(call.inputs)]
    )
    assert len(input_object_version_refs) > 3

    for input_object_version_refs, exp_count in [
        # Test the None case
        (None, call_spec.total_calls),
        # Test the empty list case
        ([], call_spec.total_calls),
        # Test single
        (
            input_object_version_refs[:1],
            len(
                [
                    call
                    for call in res.calls
                    if has_any(
                        extract_refs_from_values(call.inputs),
                        input_object_version_refs[:1],
                    )
                ]
            ),
        ),
        # Test multiple
        (
            input_object_version_refs[:3],
            len(
                [
                    call
                    for call in res.calls
                    if has_any(
                        extract_refs_from_values(call.inputs),
                        input_object_version_refs[:3],
                    )
                ]
            ),
        ),
    ]:
        inner_res = get_client_trace_server(client).calls_query(
            tsi.CallsQueryReq(
                project_id=get_client_project_id(client),
                filter=tsi.CallsFilter(input_refs=input_object_version_refs),
            )
        )

        assert len(inner_res.calls) == exp_count


def test_trace_call_query_filter_output_object_version_refs(client):
    call_spec = simple_line_call_bootstrap()

    res = get_all_calls_asserting_finished(client, call_spec)

    output_object_version_refs = unique_vals(
        [ref for call in res.calls for ref in extract_refs_from_values(call.output)]
    )
    assert len(output_object_version_refs) > 3

    for output_object_version_refs, exp_count in [
        # Test the None case
        (None, call_spec.total_calls),
        # Test the empty list case
        ([], call_spec.total_calls),
        # Test single
        (
            output_object_version_refs[:1],
            len(
                [
                    call
                    for call in res.calls
                    if has_any(
                        extract_refs_from_values(call.output),
                        output_object_version_refs[:1],
                    )
                ]
            ),
        ),
        # Test multiple
        (
            output_object_version_refs[:3],
            len(
                [
                    call
                    for call in res.calls
                    if has_any(
                        extract_refs_from_values(call.output),
                        output_object_version_refs[:3],
                    )
                ]
            ),
        ),
    ]:
        inner_res = get_client_trace_server(client).calls_query(
            tsi.CallsQueryReq(
                project_id=get_client_project_id(client),
                filter=tsi.CallsFilter(output_refs=output_object_version_refs),
            )
        )

        assert len(inner_res.calls) == exp_count


def test_trace_call_query_filter_parent_ids(client):
    call_spec = simple_line_call_bootstrap()

    res = get_all_calls_asserting_finished(client, call_spec)

    parent_ids = unique_vals(
        [call.parent_id for call in res.calls if call.parent_id is not None]
    )
    assert len(parent_ids) > 3

    for parent_ids, exp_count in [
        # Test the None case
        (None, call_spec.total_calls),
        # Test the empty list case
        ([], call_spec.total_calls),
        # Test single
        (
            parent_ids[:1],
            len([call for call in res.calls if call.parent_id in parent_ids[:1]]),
        ),
        # Test multiple
        (
            parent_ids[:3],
            len([call for call in res.calls if call.parent_id in parent_ids[:3]]),
        ),
    ]:
        inner_res = get_client_trace_server(client).calls_query(
            tsi.CallsQueryReq(
                project_id=get_client_project_id(client),
                filter=tsi.CallsFilter(parent_ids=parent_ids),
            )
        )

        assert len(inner_res.calls) == exp_count


def test_trace_call_query_filter_trace_ids(client):
    call_spec = simple_line_call_bootstrap()

    res = get_all_calls_asserting_finished(client, call_spec)

    trace_ids = [call.trace_id for call in res.calls]

    for trace_ids, exp_count in [
        # Test the None case
        (None, call_spec.total_calls),
        # Test the empty list case
        ([], call_spec.total_calls),
        # Test single
        ([trace_ids[0]], 1),
        # Test multiple
        (trace_ids[:3], 3),
    ]:
        inner_res = get_client_trace_server(client).calls_query(
            tsi.CallsQueryReq(
                project_id=get_client_project_id(client),
                filter=tsi.CallsFilter(trace_ids=trace_ids),
            )
        )

        assert len(inner_res.calls) == exp_count


def test_trace_call_query_filter_call_ids(client):
    call_spec = simple_line_call_bootstrap()

    res = get_all_calls_asserting_finished(client, call_spec)

    call_ids = [call.id for call in res.calls]

    for call_ids, exp_count in [
        # Test the None case
        (None, call_spec.total_calls),
        # Test the empty list case
        ([], call_spec.total_calls),
        # Test single
        ([call_ids[0]], 1),
        # Test multiple
        (call_ids[:3], 3),
    ]:
        inner_res = get_client_trace_server(client).calls_query(
            tsi.CallsQueryReq(
                project_id=get_client_project_id(client),
                filter=tsi.CallsFilter(call_ids=call_ids),
            )
        )

        assert len(inner_res.calls) == exp_count


def test_trace_call_query_filter_trace_roots_only(client):
    call_spec = simple_line_call_bootstrap()

    for trace_roots_only, exp_count in [
        # Test the None case
        (None, call_spec.total_calls),
        # Test the True
        (True, call_spec.root_calls),
        # Test the False
        (False, call_spec.total_calls),
    ]:
        inner_res = get_client_trace_server(client).calls_query(
            tsi.CallsQueryReq(
                project_id=get_client_project_id(client),
                filter=tsi.CallsFilter(trace_roots_only=trace_roots_only),
            )
        )

        assert len(inner_res.calls) == exp_count


@pytest.mark.skip("too slow")
def test_trace_call_query_filter_wb_run_ids(client, user_by_api_key_in_env):
    call_spec = simple_line_call_bootstrap(init_wandb=True)

    res = get_all_calls_asserting_finished(client, call_spec)

    wb_run_ids = list(set([call.wb_run_id for call in res.calls]) - set([None]))

    for wb_run_ids, exp_count in [
        # Test the None case
        (None, call_spec.total_calls),
        # Test the empty list case
        ([], call_spec.total_calls),
        # Test List (of 1)
        (wb_run_ids, call_spec.run_calls),
    ]:
        inner_res = get_client_trace_server(client).calls_query(
            tsi.CallsQueryReq(
                project_id=get_client_project_id(client),
                filter=tsi.CallsFilter(wb_run_ids=wb_run_ids),
            )
        )

        assert len(inner_res.calls) == exp_count


def test_trace_call_query_limit(client):
    call_spec = simple_line_call_bootstrap()

    for limit, exp_count in [
        # Test the None case
        (None, call_spec.total_calls),
        # Test limit of 1
        (1, 1),
        # Test limit of 10
        (10, 10),
    ]:
        inner_res = get_client_trace_server(client).calls_query(
            tsi.CallsQueryReq(
                project_id=get_client_project_id(client),
                limit=limit,
            )
        )

        assert len(inner_res.calls) == exp_count


def test_trace_call_query_offset(client):
    call_spec = simple_line_call_bootstrap()

    for offset, exp_count in [
        # Test the None case
        (None, call_spec.total_calls),
        # Test offset of 1
        (1, call_spec.total_calls - 1),
        # Test offset of 10
        (10, call_spec.total_calls - 10),
    ]:
        inner_res = get_client_trace_server(client).calls_query(
            tsi.CallsQueryReq(
                project_id=get_client_project_id(client),
                offset=offset,
            )
        )

        assert len(inner_res.calls) == exp_count


def test_trace_call_sort(client):
    @weave.op()
    def basic_op(in_val: dict, delay) -> dict:
        import time

        time.sleep(delay)
        return in_val

    for i in range(3):
        basic_op({"prim": i, "list": [i], "dict": {"inner": i}}, i / 10)

    for first, last, sort_by in [
        (2, 0, [tsi.SortBy(field="started_at", direction="desc")]),
        (2, 0, [tsi.SortBy(field="inputs.in_val.prim", direction="desc")]),
        (2, 0, [tsi.SortBy(field="inputs.in_val.list.0", direction="desc")]),
        (2, 0, [tsi.SortBy(field="inputs.in_val.dict.inner", direction="desc")]),
        (2, 0, [tsi.SortBy(field="output.prim", direction="desc")]),
        (2, 0, [tsi.SortBy(field="output.list.0", direction="desc")]),
        (2, 0, [tsi.SortBy(field="output.dict.inner", direction="desc")]),
    ]:
        inner_res = get_client_trace_server(client).calls_query(
            tsi.CallsQueryReq(
                project_id=get_client_project_id(client),
                sort_by=sort_by,
            )
        )

        assert inner_res.calls[0].inputs["in_val"]["prim"] == first
        assert inner_res.calls[2].inputs["in_val"]["prim"] == last


def test_trace_call_sort_with_mixed_types(client):
    is_sqlite = client_is_sqlite(client)
    if is_sqlite:
        # SQLite does not support sorting over mixed types in a column, so we skip this test
        return

    @weave.op()
    def basic_op(in_val: dict) -> dict:
        import time

        time.sleep(1 / 10)
        return in_val

    basic_op({"prim": None})
    basic_op({"not_prim": 1})
    basic_op({"prim": 100})
    basic_op({"prim": 2})
    basic_op({"prim": "b"})
    basic_op({"prim": "a"})

    for direction, seq in [
        ("desc", [100, 2, "b", "a", None, None]),
        (
            "asc",
            [
                2,
                100,
                "a",
                "b",
                None,
                None,
            ],
        ),
    ]:
        inner_res = get_client_trace_server(client).calls_query(
            tsi.CallsQueryReq(
                project_id=get_client_project_id(client),
                sort_by=[tsi.SortBy(field="inputs.in_val.prim", direction=direction)],
            )
        )

        for i, call in enumerate(inner_res.calls):
            assert call.inputs["in_val"].get("prim") == seq[i]


def client_is_sqlite(client):
    return isinstance(client.server._internal_trace_server, SqliteTraceServer)


def test_trace_call_filter(client):
    is_sqlite = client_is_sqlite(client)

    @weave.op()
    def basic_op(in_val: dict, delay) -> dict:
        return in_val

    for i in range(10):
        basic_op(
            {"prim": i, "list": [i], "dict": {"inner": i}, "str": "str_" + str(i)},
            i / 10,
        )

    # Adding a row of a different type here to make sure we safely exclude it without it messing up other things
    basic_op(
        {
            "prim": "Different Type",
            "list": "Different Type",
            "dict": "Different Type",
            "str": False,
        },
        0.1,
    )

    basic_op("simple_primitive", 0.1)
    basic_op(42, 0.1)

    failed_cases = []
    for count, query in [
        # Base Case - simple True
        (
            13,
            {"$eq": [{"$literal": 1}, {"$literal": 1}]},
        ),
        # Base Case - simple false
        (
            0,
            {"$eq": [{"$literal": 1}, {"$literal": 2}]},
        ),
        # eq
        (
            1,
            {
                "$eq": [
                    {"$literal": 5},
                    {
                        "$convert": {
                            "input": {"$getField": "inputs.in_val.prim"},
                            "to": "int",
                        }
                    },
                ]
            },
        ),
        # eq - string
        (
            1,
            {
                "$eq": [
                    {"$literal": "simple_primitive"},
                    {"$getField": "inputs.in_val"},
                ]
            },
        ),
        # eq - string out
        (
            1,
            {"$eq": [{"$literal": "simple_primitive"}, {"$getField": "output"}]},
        ),
        # gt
        (
            4,
            {
                "$gt": [
                    {
                        "$convert": {
                            "input": {"$getField": "inputs.in_val.prim"},
                            "to": "int",
                        }
                    },
                    {"$literal": 5},
                ]
            },
        ),
        # gte
        (
            5,
            {
                "$gte": [
                    {
                        "$convert": {
                            "input": {"$getField": "inputs.in_val.prim"},
                            "to": "int",
                        }
                    },
                    {"$literal": 5},
                ]
            },
        ),
        # not gt = lte
        (
            6
            + (
                1 if is_sqlite else 0
            ),  # SQLite casting transforms strings to 0, instead of NULL
            {
                "$not": [
                    {
                        "$gt": [
                            {
                                "$convert": {
                                    "input": {"$getField": "inputs.in_val.prim"},
                                    "to": "int",
                                }
                            },
                            {"$literal": 5},
                        ]
                    }
                ]
            },
        ),
        # not gte = lt
        (
            5
            + (
                1 if is_sqlite else 0
            ),  # SQLite casting transforms strings to 0, instead of NULL
            {
                "$not": [
                    {
                        "$gte": [
                            {
                                "$convert": {
                                    "input": {"$getField": "inputs.in_val.prim"},
                                    "to": "int",
                                }
                            },
                            {"$literal": 5},
                        ]
                    }
                ]
            },
        ),
        # like all
        (
            13
            + (
                -2 if is_sqlite else 0
            ),  # SQLite returns NULL for non-existent fields rather than ''.
            {
                "$contains": {
                    "input": {"$getField": "inputs.in_val.str"},
                    "substr": {"$literal": ""},
                }
            },
        ),
        # like select
        (
            10,
            {
                "$contains": {
                    "input": {"$getField": "inputs.in_val.str"},
                    "substr": {"$literal": "str"},
                }
            },
        ),
        (
            0,
            {
                "$contains": {
                    "input": {"$getField": "inputs.in_val.str"},
                    "substr": {"$literal": "STR"},
                }
            },
        ),
        (
            10,
            {
                "$contains": {
                    "input": {"$getField": "inputs.in_val.str"},
                    "substr": {"$literal": "STR"},
                    "case_insensitive": True,
                }
            },
        ),
        # and
        (
            3,
            {
                "$and": [
                    {
                        "$not": [
                            {
                                "$gt": [
                                    {
                                        "$convert": {
                                            "input": {
                                                "$getField": "inputs.in_val.prim"
                                            },
                                            "to": "int",
                                        }
                                    },
                                    {"$literal": 7},
                                ]
                            }
                        ]
                    },
                    {
                        "$gte": [
                            {
                                "$convert": {
                                    "input": {"$getField": "inputs.in_val.prim"},
                                    "to": "int",
                                }
                            },
                            {"$literal": 5},
                        ]
                    },
                ]
            },
        ),
        # or
        (
            5
            + (
                1 if is_sqlite else 0
            ),  # SQLite casting transforms strings to 0, instead of NULL
            {
                "$or": [
                    {
                        "$not": [
                            {
                                "$gt": [
                                    {
                                        "$convert": {
                                            "input": {
                                                "$getField": "inputs.in_val.prim"
                                            },
                                            "to": "int",
                                        }
                                    },
                                    {"$literal": 3},
                                ]
                            }
                        ]
                    },
                    {
                        "$gte": [
                            {
                                "$convert": {
                                    "input": {"$getField": "inputs.in_val.prim"},
                                    "to": "int",
                                }
                            },
                            {"$literal": 9},
                        ]
                    },
                ]
            },
        ),
        # Invalid type - safely return none
        (
            0,
            {
                "$eq": [
                    {"$literal": 5},
                    {
                        "$convert": {
                            "input": {"$getField": "inputs.in_val.str"},
                            "to": "int",
                        }
                    },
                ]
            },
        ),
        # Cast across type
        (
            1,
            {
                "$eq": [
                    {"$literal": "5"},
                    {
                        "$convert": {
                            "input": {"$getField": "inputs.in_val.prim"},
                            "to": "string",
                        }
                    },
                ]
            },
        ),
        # Different key access
        (
            4,
            {
                "$gt": [
                    {
                        "$convert": {
                            "input": {
                                "$getField": "inputs.in_val.list.0"
                            },  # changing this to a dot instead of [0]
                            "to": "int",
                        }
                    },
                    {"$literal": 5},
                ]
            },
        ),
        (
            4,
            {
                "$gt": [
                    {
                        "$convert": {
                            "input": {"$getField": "inputs.in_val.dict.inner"},
                            "to": "int",
                        }
                    },
                    {"$literal": 5},
                ]
            },
        ),
        (
            4,
            {
                "$gt": [
                    {"$convert": {"input": {"$getField": "output.prim"}, "to": "int"}},
                    {"$literal": 5},
                ]
            },
        ),
        (
            4,
            {
                "$gt": [
                    {
                        "$convert": {
                            "input": {"$getField": "output.list.0"},
                            "to": "int",
                        }
                    },
                    {"$literal": 5},
                ]
            },
        ),
        (
            4,
            {
                "$gt": [
                    {
                        "$convert": {
                            "input": {"$getField": "output.dict.inner"},
                            "to": "int",
                        }
                    },
                    {"$literal": 5},
                ]
            },
        ),
    ]:
        print(f"TEST CASE [{count}]", query)
        inner_res = get_client_trace_server(client).calls_query(
            tsi.CallsQueryReq.model_validate(
                dict(
                    project_id=get_client_project_id(client),
                    query={"$expr": query},
                )
            )
        )

        if len(inner_res.calls) != count:
            failed_cases.append(
                f"(ALL) Query {query} expected {count}, but found {len(inner_res.calls)}"
            )
        inner_res = get_client_trace_server(client).calls_query_stats(
            tsi.CallsQueryStatsReq.model_validate(
                dict(
                    project_id=get_client_project_id(client),
                    query={"$expr": query},
                )
            )
        )

        if inner_res.count != count:
            failed_cases.append(
                f"(Stats) Query {query} expected {count}, but found {inner_res.count}"
            )

    if failed_cases:
        raise AssertionError(
            f"Failed {len(failed_cases)} cases:\n" + "\n".join(failed_cases)
        )


def test_ops_with_default_params(client):
    @weave.op()
    def op_with_default(a: int, b: int = 10) -> int:
        return a + b

    assert op_with_default(1) == 11
    assert op_with_default(1, 5) == 6
    assert op_with_default(1, b=5) == 6
    assert op_with_default(a=1) == 11
    assert op_with_default(a=1, b=5) == 6
    assert op_with_default(b=5, a=1) == 6

    inner_res = client.server.calls_query(
        tsi.CallsQueryReq(
            project_id=client._project_id(),
        )
    )

    assert len(inner_res.calls) == 6
    assert inner_res.calls[0].inputs == {"a": 1, "b": 10}
    assert inner_res.calls[1].inputs == {"a": 1, "b": 5}
    assert inner_res.calls[2].inputs == {"a": 1, "b": 5}
    assert inner_res.calls[3].inputs == {"a": 1, "b": 10}
    assert inner_res.calls[4].inputs == {"a": 1, "b": 5}
    assert inner_res.calls[5].inputs == {"a": 1, "b": 5}


def test_root_type(client):
    class BaseTypeA(weave.Object):
        a: int

    class BaseTypeX(weave.Object):
        x: int

    class BaseTypeB(BaseTypeA):
        b: int

    class BaseTypeC(BaseTypeB):
        c: int

    c = BaseTypeC(a=1, b=2, c=3)
    x = BaseTypeX(x=5)

    ref = weave.publish(x)
    x2 = weave.ref(ref.uri()).get()
    assert x2.x == 5

    ref = weave.publish(c)
    c2 = weave.ref(ref.uri()).get()

    assert c2.a == 1
    assert c2.b == 2
    assert c2.c == 3

    inner_res = client.server.objs_query(
        tsi.ObjQueryReq(
            project_id=client._project_id(),
        )
    )

    assert len(inner_res.objs) == 2

    inner_res = client.server.objs_query(
        tsi.ObjQueryReq(
            project_id=client._project_id(),
            filter=tsi.ObjectVersionFilter(
                base_object_classes=["BaseTypeA"],
            ),
        )
    )

    assert len(inner_res.objs) == 1


def test_attributes_on_ops(client):
    @weave.op()
    def op_with_attrs(a: int, b: int) -> int:
        return a + b

    with weave.attributes({"custom": "attribute"}):
        op_with_attrs(1, 2)

    res = get_client_trace_server(client).calls_query(
        tsi.CallsQueryReq(
            project_id=get_client_project_id(client),
            filter=tsi.CallsFilter(op_names=[ref_str(op_with_attrs)]),
        )
    )

    assert len(res.calls) == 1
    assert res.calls[0].attributes == {
        "custom": "attribute",
        "weave": {
            "client_version": weave.version.VERSION,
            "source": "python-sdk",
            "os_name": platform.system(),
            "os_version": platform.version(),
            "os_release": platform.release(),
            "sys_version": sys.version,
        },
    }


def test_dataset_row_type(client):
    d = weave.Dataset(rows=[{"a": 5, "b": 6}, {"a": 7, "b": 10}])
    with pytest.raises(ValidationError):
        d = weave.Dataset(rows=[])
    with pytest.raises(ValidationError):
        d = weave.Dataset(rows=[{"a": 1}, "a", "b"])
    with pytest.raises(ValidationError):
        d = weave.Dataset(rows=[{"a": 1}, {}])


def test_dataclass_support(client):
    @dataclasses.dataclass
    class MyDataclass:
        val: int

    @weave.op()
    def dataclass_maker(a: MyDataclass, b: MyDataclass) -> MyDataclass:
        return MyDataclass(a.val + b.val)

    a = MyDataclass(1)
    b = MyDataclass(2)
    act = dataclass_maker(a, b)
    exp = MyDataclass(3)
    assert act == exp

    res = get_client_trace_server(client).calls_query(
        tsi.CallsQueryReq(
            project_id=get_client_project_id(client),
            filter=tsi.CallsFilter(op_names=[ref_str(dataclass_maker)]),
        )
    )

    exp_ref = weave.publish(exp)
    exp_2 = weave.ref(exp_ref.uri()).get()
    assert exp_2.val == 3

    assert len(res.calls) == 1
    assert res.calls[0].inputs == {
        "a": "weave:///shawn/test-project/object/MyDataclass:qDo5jHFme5xIM1LwgeiXXVxYoGnp4LQ9hulqkX5zunY",
        "b": "weave:///shawn/test-project/object/MyDataclass:We1slmdrWzi2NYSWObBsLybTTNSP4M9zfQbCMf8rQMc",
    }
    assert (
        res.calls[0].output
        == "weave:///shawn/test-project/object/MyDataclass:2exnZIHkq8DyHTbJzhL0m5Ew1XrqIBCstZWilQS6Lpo"
    )


def test_op_retrieval(client):
    @weave.op()
    def my_op(a: int) -> int:
        return a + 1

    assert my_op(1) == 2
    my_op_ref = weave_client.get_ref(my_op)
    my_op2 = my_op_ref.get()
    assert my_op2(1) == 2


def test_bound_op_retrieval(client):
    class CustomType(weave.Object):
        a: int

        @weave.op()
        def op_with_custom_type(self, v):
            return self.a + v

    obj = CustomType(a=1)
    obj_ref = weave.publish(obj)
    obj2 = obj_ref.get()
    assert obj2.op_with_custom_type(1) == 2

    my_op_ref = weave_client.get_ref(CustomType.op_with_custom_type)
    with pytest.raises(MissingSelfInstanceError):
        my_op2 = my_op_ref.get()

    my_op_ref2 = weave_client.get_ref(obj2.op_with_custom_type)
    with pytest.raises(MissingSelfInstanceError):
        my_op2 = my_op_ref2.get()


@pytest.mark.skip("Not implemented: general bound op designation")
def test_bound_op_retrieval_no_self(client):
    class CustomTypeWithoutSelf(weave.Object):
        a: int

        @weave.op()
        def op_with_custom_type(me, v):
            return me.a + v

    obj = CustomTypeWithoutSelf(a=1)
    obj_ref = weave.publish(obj)
    obj2 = obj_ref.get()
    assert obj2.op_with_custom_type(1) == 2

    my_op_ref = weave_client.get_ref(CustomTypeWithoutSelf.op_with_custom_type)
    with pytest.raises(MissingSelfInstanceError):
        my_op2 = my_op_ref.get()


def test_dataset_row_ref(client):
    d = weave.Dataset(rows=[{"a": 5, "b": 6}, {"a": 7, "b": 10}])
    ref = weave.publish(d)
    d2 = weave.ref(ref.uri()).get()

    inner = d2.rows[0]["a"]
    exp_ref = "weave:///shawn/test-project/object/Dataset:0xTDJ6hEmsx8Wg9H75y42bL2WgvW5l4IXjuhHcrMh7A/attr/rows/id/XfhC9dNA5D4taMvhKT4MKN2uce7F56Krsyv4Q6mvVMA/key/a"
    assert inner == 5
    assert inner.ref.uri() == exp_ref
    gotten = weave.ref(exp_ref).get()
    assert gotten == 5


def test_tuple_support(client):
    @weave.op()
    def tuple_maker(a, b):
        return (a, b)

    act = tuple_maker((1, 2), 3)
    exp = ((1, 2), 3)
    assert act == exp

    exp_ref = weave.publish(exp)
    exp_2 = weave.ref(exp_ref.uri()).get()
    assert exp_2 == [[1, 2], 3]

    res = get_client_trace_server(client).calls_query(
        tsi.CallsQueryReq(
            project_id=get_client_project_id(client),
            filter=tsi.CallsFilter(op_names=[ref_str(tuple_maker)]),
        )
    )

    assert len(res.calls) == 1
    assert res.calls[0].output == [[1, 2], 3]


def test_namedtuple_support(client):
    @weave.op()
    def tuple_maker(a, b):
        return (a, b)

    Point = namedtuple("Point", ["x", "y"])
    act = tuple_maker(Point(1, 2), 3)
    exp = (Point(1, 2), 3)
    assert act == exp

    exp_ref = weave.publish(exp)
    exp_2 = weave.ref(exp_ref.uri()).get()
    assert exp_2 == [{"x": 1, "y": 2}, 3]

    res = get_client_trace_server(client).calls_query(
        tsi.CallsQueryReq(
            project_id=get_client_project_id(client),
            filter=tsi.CallsFilter(op_names=[ref_str(tuple_maker)]),
        )
    )

    assert len(res.calls) == 1
    assert res.calls[0].output == [{"x": 1, "y": 2}, 3]


def test_named_reuse(client):
    import asyncio

    d = weave.Dataset(rows=[{"x": 1}, {"x": 2}])
    d_ref = weave.publish(d, "test_dataset")
    dataset = weave.ref(d_ref.uri()).get()

    @weave.op()
    async def dummy_score(model_output):
        return 1

    class SimpleModel(weave.Model):
        async def predict(self, x):
            return {"answer": "42"}

    model = SimpleModel()

    evaluation = weave.Evaluation(
        dataset=dataset,
        scorers=[dummy_score],
    )
    dataset_ref = dataset.ref
    evaluation_dataset = evaluation.dataset
    eval_dataset_ref = evaluation_dataset.ref
    assert dataset_ref == eval_dataset_ref
    asyncio.run(evaluation.evaluate(model))

    res = get_client_trace_server(client).objs_query(
        tsi.ObjQueryReq(
            project_id=get_client_project_id(client),
            filter=tsi.ObjectVersionFilter(
                is_op=False, latest_only=True, base_object_classes=["Dataset"]
            ),
        )
    )

    # There are a lot of additional assertions that could be made here!
    print(res.objs)
    assert len(res.objs) == 1


def test_unknown_input_and_output_types(client):
    class MyUnserializableClassA:
        a_val: float

        def __init__(self, a_val) -> None:
            self.a_val = a_val

    class MyUnserializableClassB:
        b_val: float

        def __init__(self, b_val) -> None:
            self.b_val = b_val

    @weave.op()
    def op_with_unknown_types(
        a: MyUnserializableClassA, b: float
    ) -> MyUnserializableClassB:
        return MyUnserializableClassB(a.a_val + b)

    a = MyUnserializableClassA(3)
    res = op_with_unknown_types(a, 0.14)

    assert res.b_val == 3.14

    inner_res = client.server.calls_query(
        tsi.CallsQueryReq(
            project_id=client._project_id(),
        )
    )

    assert len(inner_res.calls) == 1
    assert inner_res.calls[0].inputs == {
        "a": repr(a),
        "b": 0.14,
    }
    assert inner_res.calls[0].output == repr(res)


def test_unknown_attribute(client):
    class MyUnserializableClass:
        val: int

        def __init__(self, a_val) -> None:
            self.a_val = a_val

    class MySerializableClass(weave.Object):
        obj: MyUnserializableClass

    a_obj = MyUnserializableClass(1)
    a = MySerializableClass(obj=a_obj)
    b_obj = MyUnserializableClass(2)
    b = MySerializableClass(obj=b_obj)

    ref_a = weave.publish(a)
    ref_b = weave.publish(b)

    a2 = weave.ref(ref_a.uri()).get()
    b2 = weave.ref(ref_b.uri()).get()

    assert a2.obj == repr(a_obj)
    assert b2.obj == repr(b_obj)


# Note: this test only works with the `trace_init_client` fixture
def test_ref_get_no_client(trace_init_client):
    trace_client = trace_init_client.client
    data = weave.publish(42)
    data_got = weave.ref(data.uri()).get()
    assert data_got == 42

    # clear the graph client effectively "de-initializing it"
    with _no_graph_client():
        # This patching is required just to make the test path work
        with _patched_default_initializer(trace_client):
            # Now we will try to get the data again
            data_got = weave.ref(data.uri()).get()
            assert data_got == 42


@contextmanager
def _no_graph_client():
    client = weave.client_context.weave_client.get_weave_client()
    weave.client_context.weave_client.set_weave_client_global(None)
    try:
        yield
    finally:
        weave.client_context.weave_client.set_weave_client_global(client)


@contextmanager
def _patched_default_initializer(trace_client: weave_client.WeaveClient):
    from weave import weave_init

    def init_weave_get_server_patched(api_key):
        return trace_client.server

    orig = weave_init.init_weave_get_server
    weave_init.init_weave_get_server = init_weave_get_server_patched

    try:
        yield
    finally:
        weave_init.init_weave_get_server = orig


def test_single_primitive_output(client):
    @weave.op()
    def single_int_output(a: int) -> int:
        return a

    @weave.op()
    def single_bool_output(a: int) -> bool:
        return a == 1

    @weave.op()
    def single_none_output(a: int) -> None:
        return None

    @weave.op()
    def dict_output(a: int, b: bool, c: None) -> dict:
        return {"a": a, "b": b, "c": c}

    a = single_int_output(1)
    b = single_bool_output(1)
    c = single_none_output(1)
    d = dict_output(a, b, c)

    assert isinstance(a, int)
    assert a == 1
    assert isinstance(b, bool)
    assert b == True
    assert isinstance(c, type(None))
    assert c is None
    assert isinstance(d, dict)
    assert isinstance(d["a"], int)
    assert isinstance(d["b"], bool)
    assert isinstance(d["c"], type(None))
    assert d == {"a": 1, "b": True, "c": None}

    inner_res = client.server.calls_query(
        tsi.CallsQueryReq(
            project_id=client._project_id(),
        )
    )

    assert len(inner_res.calls) == 4
    assert inner_res.calls[0].output == 1
    assert inner_res.calls[1].output == True
    assert inner_res.calls[2].output is None
    assert inner_res.calls[3].output == {"a": 1, "b": True, "c": None}


def map_simple(fn, vals):
    return [fn(v) for v in vals]


max_workers = 3


def map_with_threads_no_executor(fn, vals):
    def task_wrapper(v):
        return fn(v)

    threads = []

    for v in vals:
        thread = Thread(target=task_wrapper, args=(v,))
        thread.start()
        threads.append(thread)

        if len(threads) >= max_workers:
            for thread in threads:
                thread.join()
            threads = []

        for thread in threads:
            thread.join()


def map_with_thread_executor(fn, vals):
    with ThreadPoolExecutor(max_workers=max_workers) as executor:
        executor.map(fn, vals)


# This is how Langchain executes batches (with a manual context copy)
def map_with_copying_thread_executor(fn, vals):
    with ThreadPoolExecutor(max_workers=max_workers) as executor:
        contexts = [copy_context() for _ in range(len(vals))]

        def _wrapped_fn(*args):
            return contexts.pop().run(fn, *args)

        executor.map(_wrapped_fn, vals)


# TODO: Make an async version of this
@pytest.mark.flaky(retries=3)  # <-- Flakes in CI
@pytest.mark.parametrize(
    "mapper",
    [
        map_simple,
        map_with_threads_no_executor,
        map_with_thread_executor,
        # map_with_copying_thread_executor, # <-- Flakes in CI
    ],
)
def test_mapped_execution(client, mapper):
    import time

    events = []

    @weave.op()
    def op_a(a: int) -> int:
        events.append("A(S):" + str(a))
        time.sleep(0.3)
        events.append("A(E):" + str(a))
        return a

    @weave.op()
    def op_b(b: int) -> int:
        events.append("B(S):" + str(b))
        time.sleep(0.2)
        res = op_a(b)
        events.append("B(E):" + str(b))
        return res

    @weave.op()
    def op_c(c: int) -> int:
        events.append("C(S):" + str(c))
        time.sleep(0.1)
        res = op_b(c)
        events.append("C(E):" + str(c))
        return res

    @weave.op()
    def op_mapper(vals):
        return mapper(op_c, vals)

    map_vals = list(range(12))
    first_val = map_vals[0]
    last_val = map_vals[-1]
    middle_vals = map_vals[1:-1]
    split = len(middle_vals) // 2
    middle_vals_outer = middle_vals[:split]
    middle_vals_inner = middle_vals[split:]
    op_c(first_val)
    mapper(op_c, middle_vals_outer)
    op_mapper(middle_vals_inner)
    op_c(last_val)

    # Make sure that the events are in the right (or wrong!) order
    sequential_expected_order = []
    for i in map_vals:
        for event in ["S", "E"]:
            order = ["A", "B", "C"]
            if event == "S":
                order = order[::-1]
            for op in order:
                sequential_expected_order.append(f"{op}({event}):{i}")
    if mapper == map_simple:
        assert events == sequential_expected_order

    inner_res = client.server.calls_query(
        tsi.CallsQueryReq(
            project_id=client._project_id(),
        )
    )

    assert len(inner_res.calls) == (len(map_vals) * 3) + 1

    # Now, we want to assert that the calls are in the right topological order - while
    # it is possible that their timestamps are not in order
    # First some helpers:
    roots = [c for c in inner_res.calls if c.parent_id is None]

    def assert_input_of_call(call, input_val):
        assert call.inputs == input_val

    def get_children_of_call(call):
        return [c for c in inner_res.calls if c.parent_id == call.id]

    def assert_valid_trace(root_call, val):
        assert_input_of_call(root_call, {"c": val})
        children = get_children_of_call(root_call)
        assert len(children) == 1
        assert_input_of_call(children[0], {"b": val})
        children = get_children_of_call(children[0])
        assert len(children) == 1
        assert_input_of_call(children[0], {"a": val})

    def assert_valid_batched_trace(root_call):
        val = int(root_call.inputs["c"])
        assert_valid_trace(root_call, val)

    # First, ensure that there are 5 roots
    assert len(roots) == 3 + len(middle_vals_outer)

    # Now we can validate the shape of the calls within their traces.
    # The first and last roots are not batched and therefore deterministic
    # The middle 3 roots are batched and therefore non-deterministic
    root_ndx = 0
    assert_valid_trace(roots[root_ndx], first_val)
    root_ndx += 1
    for outer in middle_vals_outer:
        assert_valid_trace(roots[root_ndx], outer)
        root_ndx += 1

    children = get_children_of_call(roots[root_ndx])
    root_ndx += 1
    assert len(children) == len(middle_vals_inner)
    for child in children:
        assert_valid_batched_trace(child)
    assert_valid_trace(roots[root_ndx], last_val)


def call_structure(calls):
    parent_to_children_map = defaultdict(list)
    roots = []
    for call in calls:
        parent_to_children_map[call.parent_id].append(call.id)
        if call.parent_id is None:
            roots.append(call.id)

    found_structure = {}

    def build_structure(parent_id):
        if parent_id is None:
            return {}
        children = parent_to_children_map[parent_id]
        return {child: build_structure(child) for child in children}

    for root in roots:
        found_structure[root] = build_structure(root)

    return found_structure


def test_call_stack_order_implicit_depth_first(client):
    # Note: There is a debate going on about if the client should
    # be responsible for enforcing the call stack order (vs having)
    # another object that is responsible for this. This test is
    # written with the assumption that the client is responsible
    # for enforcing the call stack order. However, it is plausible
    # that we change this. If so, then this test will need to both
    # `create_call` and `push_call` effectively. Same with finish_call

    # This version of the call sequence matches the happy path
    # without any out-of-order calls
    call_1 = client.create_call("op", {})
    call_2 = client.create_call("op", {})
    call_3 = client.create_call("op", {})
    client.finish_call(call_3)
    call_4 = client.create_call("op", {})
    client.finish_call(call_4)
    client.finish_call(call_2)
    call_5 = client.create_call("op", {})
    call_6 = client.create_call("op", {})
    client.finish_call(call_6)
    call_7 = client.create_call("op", {})
    client.finish_call(call_7)
    client.finish_call(call_5)
    client.finish_call(call_1)

    terminal_root_call = client.create_call("op", {})
    client.finish_call(terminal_root_call)

    inner_res = client.server.calls_query(
        tsi.CallsQueryReq(
            project_id=client._project_id(),
        )
    )

    assert call_structure(inner_res.calls) == {
        call_1.id: {
            call_2.id: {call_3.id: {}, call_4.id: {}},
            call_5.id: {call_6.id: {}, call_7.id: {}},
        },
        terminal_root_call.id: {},
    }


def test_call_stack_order_explicit_depth_first(client):
    # Note: There is a debate going on about if the client should
    # be responsible for enforcing the call stack order (vs having)
    # another object that is responsible for this. This test is
    # written with the assumption that the client is responsible
    # for enforcing the call stack order. However, it is plausible
    # that we change this. If so, then this test will need to both
    # `create_call` and `push_call` effectively. Same with finish_call
    #
    #
    # This version of the call sequence matches the happy path
    # without any out-of-order calls, but with explicit parentage
    # specified.
    call_1 = client.create_call("op", {})
    call_2 = client.create_call("op", {}, call_1)
    call_3 = client.create_call("op", {}, call_2)
    client.finish_call(call_3)
    call_4 = client.create_call("op", {}, call_2)
    client.finish_call(call_4)
    client.finish_call(call_2)
    call_5 = client.create_call("op", {}, call_1)
    call_6 = client.create_call("op", {}, call_5)
    client.finish_call(call_6)
    call_7 = client.create_call("op", {}, call_5)
    client.finish_call(call_7)
    client.finish_call(call_5)
    client.finish_call(call_1)

    terminal_root_call = client.create_call("op", {})
    client.finish_call(terminal_root_call)

    inner_res = client.server.calls_query(
        tsi.CallsQueryReq(
            project_id=client._project_id(),
        )
    )

    assert call_structure(inner_res.calls) == {
        call_1.id: {
            call_2.id: {call_3.id: {}, call_4.id: {}},
            call_5.id: {call_6.id: {}, call_7.id: {}},
        },
        terminal_root_call.id: {},
    }


def test_call_stack_order_langchain_batch(client):
    # Note: There is a debate going on about if the client should
    # be responsible for enforcing the call stack order (vs having)
    # another object that is responsible for this. This test is
    # written with the assumption that the client is responsible
    # for enforcing the call stack order. However, it is plausible
    # that we change this. If so, then this test will need to both
    # `create_call` and `push_call` effectively. Same with finish_call
    #
    #
    # This sequence is pretty much exactly what langchain does when handling
    # a batch of calls. Specifically (prompt | llm).batch([1,2])
    call_1 = client.create_call("op", {})  # <- Implicit Parent, no stack = root
    call_2 = client.create_call("op", {}, call_1)  # <- RunnableSequence1
    call_5 = client.create_call("op", {}, call_1)  # <- RunnableSequence2
    call_3 = client.create_call("op", {}, call_2)  # <- Prompt1
    client.finish_call(call_3)
    call_4 = client.create_call("op", {}, call_2)  # <- LLM1
    call_4gpt = client.create_call("op", {})  # <- Openai
    client.finish_call(call_4gpt)
    client.finish_call(call_4)
    call_6 = client.create_call("op", {}, call_5)  # <- Prompt2
    client.finish_call(call_6)
    call_7 = client.create_call("op", {}, call_5)  # <- LLM2
    call_7gpt = client.create_call("op", {})  # <- Openai
    client.finish_call(call_7gpt)
    client.finish_call(call_7)
    client.finish_call(call_2)
    client.finish_call(call_5)
    client.finish_call(call_1)

    terminal_root_call = client.create_call("op", {})
    client.finish_call(terminal_root_call)

    inner_res = client.server.calls_query(
        tsi.CallsQueryReq(
            project_id=client._project_id(),
        )
    )

    assert call_structure(inner_res.calls) == {
        call_1.id: {
            call_2.id: {call_3.id: {}, call_4.id: {call_4gpt.id: {}}},
            call_5.id: {call_6.id: {}, call_7.id: {call_7gpt.id: {}}},
        },
        terminal_root_call.id: {},
    }


POP_REORDERS_STACK = False


def test_call_stack_order_out_of_order_pop(client):
    # Note: There is a debate going on about if the client should
    # be responsible for enforcing the call stack order (vs having)
    # another object that is responsible for this. This test is
    # written with the assumption that the client is responsible
    # for enforcing the call stack order. However, it is plausible
    # that we change this. If so, then this test will need to both
    # `create_call` and `push_call` effectively. Same with finish_call
    #
    #
    # This ordering is a specifically challenging case where we return to
    # a parent that that was not the top of stack
    call_1 = client.create_call("op", {})
    call_2 = client.create_call("op", {})
    call_3 = client.create_call("op", {})
    # Purposely swap 4 & 5
    call_5 = client.create_call("op", {}, call_1)  # <- Explicit Parent (call_1)
    call_4 = client.create_call("op", {}, call_2)  # <- Explicit Parent (call_2)
    call_6 = client.create_call("op", {}, call_5)  # <- Explicit Parent (call_5)
    client.finish_call(call_6)  # <- Finish call_6
    # (should change stack to call_6.parent which is call_5)
    call_7 = client.create_call("op", {})  # <- Implicit Parent (call_5)
    # (current stack implementation will think this is 4)

    # Finish them in completely reverse order, because why not?
    client.finish_call(call_1)
    client.finish_call(call_2)
    client.finish_call(call_3)
    client.finish_call(call_4)
    client.finish_call(call_5)
    client.finish_call(call_7)

    terminal_root_call = client.create_call("op", {})
    client.finish_call(terminal_root_call)

    inner_res = client.server.calls_query(
        tsi.CallsQueryReq(
            project_id=client._project_id(),
        )
    )

    if POP_REORDERS_STACK:
        # In my (Tim) opinion, this is the correct ordering.
        # However, the current implementation results in the
        # "else" branch here. The key difference is when we
        # finish call_6. Since call_6 was started immediately after
        # call_4, we currently will believe the top of the stack is
        # call_4. However, call_6's parent is call_5, so in my
        # opinion, we should pop the stack back to call_5. We
        # can debate this more and change the test/implementation
        # as needed.
        exp = {
            call_1.id: {
                call_2.id: {call_3.id: {}, call_4.id: {}},
                call_5.id: {call_6.id: {}, call_7.id: {}},
            },
            terminal_root_call.id: {},
        }
    else:
        exp = {
            call_1.id: {
                call_2.id: {call_3.id: {}, call_4.id: {call_7.id: {}}},
                call_5.id: {
                    call_6.id: {},
                },
            },
            terminal_root_call.id: {},
        }

    assert call_structure(inner_res.calls) == exp


def test_call_stack_order_height_ordering(client):
    # Note: There is a debate going on about if the client should
    # be responsible for enforcing the call stack order (vs having)
    # another object that is responsible for this. This test is
    # written with the assumption that the client is responsible
    # for enforcing the call stack order. However, it is plausible
    # that we change this. If so, then this test will need to both
    # `create_call` and `push_call` effectively. Same with finish_call
    #
    #
    # This ordering calls ops in the order of their height in the tree
    call_1 = client.create_call("op", {})
    call_2 = client.create_call("op", {}, call_1)
    call_5 = client.create_call("op", {}, call_1)
    call_3 = client.create_call("op", {}, call_2)
    call_6 = client.create_call("op", {}, call_5)
    call_4 = client.create_call("op", {}, call_2)
    call_7 = client.create_call("op", {}, call_5)

    # Finish them in completely reverse order
    client.finish_call(call_1)
    client.finish_call(call_2)
    client.finish_call(call_3)
    client.finish_call(call_4)
    client.finish_call(call_5)
    client.finish_call(call_7)

    terminal_root_call = client.create_call("op", {})
    client.finish_call(terminal_root_call)

    inner_res = client.server.calls_query(
        tsi.CallsQueryReq(
            project_id=client._project_id(),
        )
    )

    assert call_structure(inner_res.calls) == {
        call_1.id: {
            call_2.id: {call_3.id: {}, call_4.id: {}},
            call_5.id: {call_6.id: {}, call_7.id: {}},
        },
        terminal_root_call.id: {},
    }


def test_call_stack_order_mixed(client):
    # Note: There is a debate going on about if the client should
    # be responsible for enforcing the call stack order (vs having)
    # another object that is responsible for this. This test is
    # written with the assumption that the client is responsible
    # for enforcing the call stack order. However, it is plausible
    # that we change this. If so, then this test will need to both
    # `create_call` and `push_call` effectively. Same with finish_call
    #
    #
    # This ordering is as mixed up as I could make it
    call_1 = client.create_call("op", {})
    call_5 = client.create_call("op", {}, call_1)
    call_7 = client.create_call("op", {}, call_5)
    client.finish_call(call_7)
    call_6 = client.create_call("op", {}, call_5)
    client.finish_call(call_5)
    call_2 = client.create_call("op", {}, call_1)
    client.finish_call(call_1)
    call_4 = client.create_call("op", {}, call_2)
    call_3 = client.create_call("op", {}, call_2)
    client.finish_call(call_2)
    client.finish_call(call_3)
    client.finish_call(call_4)

    terminal_root_call = client.create_call("op", {})
    client.finish_call(terminal_root_call)

    inner_res = client.server.calls_query(
        tsi.CallsQueryReq(
            project_id=client._project_id(),
        )
    )

    assert call_structure(inner_res.calls) == {
        call_1.id: {
            call_5.id: {call_7.id: {}, call_6.id: {}},
            call_2.id: {call_4.id: {}, call_3.id: {}},
        },
        terminal_root_call.id: {},
    }


def test_call_query_stream_equality(client):
    @weave.op
    def calculate(a: int, b: int) -> int:
        return a + b

    for i in range(10):
        calculate(i, i * i)

    calls = client.server.calls_query(
        tsi.CallsQueryReq(
            project_id=client._project_id(),
        )
    )

    calls_stream = client.server.calls_query_stream(
        tsi.CallsQueryReq(
            project_id=client._project_id(),
        )
    )

    i = 0
    for call in calls_stream:
        assert call == calls.calls[i]
        i += 1

    assert i == len(calls.calls)


def test_call_query_stream_columns(client):
    @weave.op
    def calculate(a: int, b: int) -> int:
        return {"result": {"a + b": a + b}, "not result": 123}

    for i in range(2):
        calculate(i, i * i)

    calls = client.server.calls_query_stream(
        tsi.CallsQueryReq(
            project_id=client._project_id(),
            columns=["id", "inputs"],
        )
    )
    calls = list(calls)
    assert len(calls) == 2
    assert len(calls[0].inputs) == 2

    # NO output returned because not required and not requested
    assert calls[0].output is None
    assert calls[0].ended_at is None
    assert calls[0].attributes == {}
    assert calls[0].inputs == {"a": 0, "b": 0}

    # now explicitly get output
    calls = client.server.calls_query_stream(
        tsi.CallsQueryReq(
            project_id=client._project_id(),
            columns=["id", "inputs", "output.result"],
        )
    )
    calls = list(calls)
    assert len(calls) == 2
    assert calls[0].output["result"]["a + b"] == 0
    assert calls[0].attributes == {}
    assert calls[0].inputs == {"a": 0, "b": 0}


@pytest.mark.skip("Not implemented: filter / sort through refs")
def test_sort_and_filter_through_refs(client):
    @weave.op()
    def test_op(label, val):
        return val

    class TestObj(weave.Object):
        val: typing.Any

    def test_obj(val):
        return weave.publish(TestObj(val=val))

    import random

    # Purposely shuffled and contains values that would not sort correctly as strings
    values = [3, 9, 15, 21, 0, 12, 6, 18]
    random.shuffle(values)

    test_op(values[0], {"a": {"b": {"c": {"d": values[0]}}}})

    # Ref at A
    test_op(values[1], {"a": test_obj({"b": {"c": {"d": values[1]}}})})
    # Ref at B
    test_op(values[2], {"a": {"b": test_obj({"c": {"d": values[2]}})}})
    # Ref at C
    test_op(values[3], {"a": {"b": {"c": test_obj({"d": values[3]})}}})

    # Ref at A and B
    test_op(values[4], {"a": test_obj({"b": test_obj({"c": {"d": values[4]}})})})
    # Ref at A and C
    test_op(values[5], {"a": test_obj({"b": {"c": test_obj({"d": values[5]})}})})
    # Ref at B and C
    test_op(values[6], {"a": {"b": test_obj({"c": test_obj({"d": values[6]})})}})

    # Ref at A, B and C
    test_op(
        values[7], {"a": test_obj({"b": test_obj({"c": test_obj({"d": values[7]})})})}
    )

    for first, last, sort_by in [
        (0, 21, [tsi.SortBy(field="inputs.val.a.b.c.d", direction="asc")]),
        (21, 0, [tsi.SortBy(field="inputs.val.a.b.c.d", direction="desc")]),
        (0, 21, [tsi.SortBy(field="output.a.b.c.d", direction="asc")]),
        (21, 0, [tsi.SortBy(field="output.a.b.c.d", direction="desc")]),
    ]:
        inner_res = get_client_trace_server(client).calls_query(
            tsi.CallsQueryReq(
                project_id=get_client_project_id(client),
                sort_by=sort_by,
            )
        )

        assert inner_res.calls[0].inputs["label"] == first
        assert inner_res.calls[1].inputs["label"] == first

    for first, last, count, query in [
        (
            6,
            21,
            6,
            {
                "$gt": [
                    {
                        "$convert": {
                            "input": {"$getField": "inputs.val.a.b.c.d"},
                            "to": "int",
                        }
                    },
                    {"$literal": 5},
                ]
            },
        ),
        (
            0,
            3,
            2,
            {
                "$not": [
                    {
                        "$gt": [
                            {
                                "$convert": {
                                    "input": {"$getField": "output.a.b.c.d"},
                                    "to": "int",
                                }
                            },
                            {"$literal": 5},
                        ]
                    }
                ]
            },
        ),
    ]:
        inner_res = get_client_trace_server(client).calls_query(
            tsi.CallsQueryReq.model_validate(
                dict(
                    project_id=get_client_project_id(client),
                    sort_by=[tsi.SortBy(field="inputs.val.a.b.c.d", direction="asc")],
                    query={"$expr": query},
                )
            )
        )

        assert len(inner_res.calls) == count
        inner_res = get_client_trace_server(client).calls_query_stats(
            tsi.CallsQueryStatsReq.model_validate(
                dict(
                    project_id=get_client_project_id(client),
                    query={"$expr": query},
                )
            )
        )

        assert inner_res.count == count


def test_in_operation(client):
    @weave.op()
    def test_op(label, val):
        return val

    test_op(1, [1, 2, 3])
    test_op(2, [1, 2, 3])
    test_op(3, [5, 6, 7])
    test_op(4, [8, 2, 3])

    call_ids = [call.id for call in test_op.calls()]
    assert len(call_ids) == 4

    query = {
        "$in": [
            {"$getField": "id"},
            [{"$literal": call_id} for call_id in call_ids[:2]],
        ]
    }

    res = get_client_trace_server(client).calls_query_stats(
        tsi.CallsQueryStatsReq.model_validate(
            dict(
                project_id=get_client_project_id(client),
                query={"$expr": query},
            )
        )
    )
    assert res.count == 2

    query = {
        "$in": [
            {"$getField": "id"},
            [{"$literal": call_id} for call_id in call_ids],
        ]
    }
    res = get_client_trace_server(client).calls_query_stream(
        tsi.CallsQueryReq.model_validate(
            dict(
                project_id=get_client_project_id(client),
                query={"$expr": query},
            )
        )
    )
    res = list(res)
    assert len(res) == 4
    for i in range(4):
        assert res[i].id == call_ids[i]


def test_call_has_client_version(client):
    @weave.op
    def test():
        return 1

    _, c = test.call()
    assert "weave" in c.attributes
    assert "client_version" in c.attributes["weave"]


def test_user_cannot_modify_call_weave_dict(client):
    @weave.op
    def test():
        return 1

    _, call = test.call()

    call.attributes["test"] = 123

    with pytest.raises(KeyError):
        call.attributes["weave"] = {"anything": "blah"}

    with pytest.raises(KeyError):
        call.attributes["weave"]["anything"] = "blah"

    # you can set call.attributes["weave"]["anything"]["something_else"] = "blah"
    # but at that point you're on your own :)


def test_calls_iter_slice(client):
    @weave.op
    def func(x):
        return x

    for i in range(10):
        func(i)

    calls = func.calls()
    calls_subset = calls[2:5]
    assert len(calls_subset) == 3


def test_calls_iter_cached(client):
    @weave.op
    def func(x):
        return x

    for i in range(20):
        func(i)

    calls = func.calls()

    elapsed_times = []
    for i in range(3):
        start_time = time.time()
        c = calls[0]
        end_time = time.time()
        elapsed_times.append(end_time - start_time)

    # cached lookup should be way faster!
    assert elapsed_times[0] > elapsed_times[1] * 10
    assert elapsed_times[0] > elapsed_times[2] * 10


def test_calls_iter_different_value_same_page_cached(client):
    @weave.op
    def func(x):
        return x

    for i in range(20):
        func(i)

    calls = func.calls()

    start_time1 = time.time()
    c1 = calls[0]
    end_time1 = time.time()
    elapsed_time1 = end_time1 - start_time1

    # default page size is 1000, so these lookups should be cached too
    start_time2 = time.time()
    c2 = calls[1]
    end_time2 = time.time()
    elapsed_time2 = end_time2 - start_time2

    start_time3 = time.time()
    c3 = calls[2]
    end_time3 = time.time()
    elapsed_time3 = end_time3 - start_time3

    # cached lookup should be way faster!
    assert elapsed_time1 > elapsed_time2 * 10
    assert elapsed_time1 > elapsed_time3 * 10


class BasicModel(weave.Model):
    @weave.op()
    def predict(self, x):
        return {"answer": "42"}


def test_model_save(client):
    model = BasicModel()
    assert model.predict(1) == {"answer": "42"}
    model_ref = weave.publish(model)
    assert model.predict(1) == {"answer": "42"}
    model2 = model_ref.get()
    assert model2.predict(1) == {"answer": "42"}

    inner_res = get_client_trace_server(client).objs_query(
        tsi.ObjQueryReq(
            project_id=get_client_project_id(client),
            filter=tsi.ObjectVersionFilter(
                is_op=False, latest_only=True, base_object_classes=["Model"]
            ),
        )
    )

    assert len(inner_res.objs) == 1
    expected_predict_op = inner_res.objs[0].val["predict"]
    assert isinstance(expected_predict_op, str) and expected_predict_op.startswith(
        "weave:///"
    )


def test_calls_stream_column_expansion(client):
    # make an object, and a nested object
    # make an op that accepts the nested object, and returns it
    # call the op

    class ObjectRef(weave.Object):
        id: str

    obj = ObjectRef(id="123")
    ref = weave.publish(obj)

    class SimpleObject(weave.Object):
        a: str

    class NestedObject(weave.Object):
        b: SimpleObject

    @weave.op()
    def return_nested_object(nested_obj: NestedObject):
        return nested_obj

    simple_obj = SimpleObject(a=ref.uri())
    simple_ref = weave.publish(simple_obj)
    nested_obj = NestedObject(b=simple_obj)
    nested_ref = weave.publish(nested_obj)

    return_nested_object(nested_obj)

    # output is a ref
    res = client.server.calls_query_stream(
        tsi.CallsQueryReq(
            project_id=client._project_id(),
        )
    )

    call_result = list(res)[0]
    assert call_result.output == nested_ref.uri()

    # output is dereffed
    res = client.server.calls_query_stream(
        tsi.CallsQueryReq(
            project_id=client._project_id(),
            columns=["output"],
            expand_columns=["output"],
        )
    )

    call_result = list(res)[0]
    assert call_result.output["b"] == simple_ref.uri()

    # expand 2 refs, should be {"b": {"a": ref}}
    res = client.server.calls_query_stream(
        tsi.CallsQueryReq(
            project_id=client._project_id(),
            columns=["output.b"],
            expand_columns=["output", "output.b"],
        )
    )
    call_result = list(res)[0]
    assert call_result.output["b"]["a"] == ref.uri()

    # expand 3 refs, should be {"b": {"a": {"id": 123}}}
    res = client.server.calls_query_stream(
        tsi.CallsQueryReq(
            project_id=client._project_id(),
            columns=["output.b.a"],
            expand_columns=["output", "output.b", "output.b.a"],
        )
    )
    call_result = list(res)[0]
    assert call_result.output["b"]["a"]["id"] == "123"

    # incomplete expansion columns, output should be un expanded
    res = client.server.calls_query_stream(
        tsi.CallsQueryReq(
            project_id=client._project_id(),
            columns=["output"],
            expand_columns=["output.b"],
        )
    )
    call_result = list(res)[0]
    assert call_result.output == nested_ref.uri()

    # non-existent column, should be un expanded
    res = client.server.calls_query_stream(
        tsi.CallsQueryReq(
            project_id=client._project_id(),
            columns=["output.b.a"],
            expand_columns=["output.b", "output.zzzz"],
        )
    )
    call_result = list(res)[0]
    assert call_result.output == nested_ref.uri()


<<<<<<< HEAD
def test_calls_stream_feedback(client):
    @weave.op
    def test_call(x):
        return "ello chap"

    test_call(1)
    test_call(2)
    test_call(3)

    calls = list(test_call.calls())
    assert len(calls) == 3

    # add feedback to the first call
    calls[0].feedback.add("note", {"note": "this is a note on call1"})
    calls[0].feedback.add_reaction("👍")
    calls[0].feedback.add_reaction("👍")
    calls[0].feedback.add_reaction("👎")

    calls[1].feedback.add_reaction("👍")

    # now get calls from the server, with the feedback expanded
    res = client.server.calls_query_stream(
        tsi.CallsQueryReq(
            project_id=client._project_id(),
            include_feedback=True,
        )
    )
    calls = list(res)

    assert len(calls) == 3
    assert len(calls[0].summary["weave"]["feedback"]) == 4
    assert len(calls[1].summary["weave"]["feedback"]) == 1
    assert not calls[2].summary.get("weave", {}).get("feedback")

    call1_payloads = [f["payload"] for f in calls[0].summary["weave"]["feedback"]]
    assert {"note": "this is a note on call1"} in call1_payloads
    assert {
        "alias": ":thumbs_up:",
        "detoned": "👍",
        "detoned_alias": ":thumbs_up:",
        "emoji": "👍",
    } in call1_payloads
    assert {
        "alias": ":thumbs_down:",
        "detoned": "👎",
        "detoned_alias": ":thumbs_down:",
        "emoji": "👎",
    } in call1_payloads

    call2_payloads = [f["payload"] for f in calls[1].summary["weave"]["feedback"]]
    assert {
        "alias": ":thumbs_up:",
        "detoned": "👍",
        "detoned_alias": ":thumbs_up:",
        "emoji": "👍",
    } in call2_payloads
=======
class Custom(weave.Object):
    val: dict


def test_object_with_disallowed_keys(client):
    name = "thing % with / disallowed : keys"
    obj = Custom(name=name, val={"1": 1})

    weave.publish(obj)

    # we sanitize the name
    assert obj.ref.name == "thing-with-disallowed-keys"

    create_req = tsi.ObjCreateReq.model_validate(
        dict(
            obj=dict(
                project_id=client._project_id(),
                object_id=name,
                val={"1": 1},
            )
        )
    )
    with pytest.raises(Exception):
        client.server.obj_create(create_req)


CHAR_LIMIT = 128


def test_object_with_char_limit(client):
    name = "l" * CHAR_LIMIT
    obj = Custom(name=name, val={"1": 1})

    weave.publish(obj)

    # we sanitize the name
    assert obj.ref.name == name

    create_req = tsi.ObjCreateReq.model_validate(
        dict(
            obj=dict(
                project_id=client._project_id(),
                object_id=name,
                val={"1": 1},
            )
        )
    )
    client.server.obj_create(create_req)


def test_object_with_char_over_limit(client):
    name = "l" * (CHAR_LIMIT + 1)
    obj = Custom(name=name, val={"1": 1})

    weave.publish(obj)

    # we sanitize the name
    assert obj.ref.name == name[:-1]

    create_req = tsi.ObjCreateReq.model_validate(
        dict(
            obj=dict(
                project_id=client._project_id(),
                object_id=name,
                val={"1": 1},
            )
        )
    )
    with pytest.raises(Exception):
        client.server.obj_create(create_req)


chars = "+_(){}|\"'<>!@$^&*#:,.[]-=;~`"


def test_objects_and_keys_with_special_characters(client):
    # make sure to include ":", "/" which are URI-related

    name_with_special_characters = "n-a_m.e: /" + chars + "100"
    dict_payload = {name_with_special_characters: "hello world"}

    obj = Custom(name=name_with_special_characters, val=dict_payload)

    weave.publish(obj)
    assert obj.ref is not None

    entity, project = client._project_id().split("/")
    project_id = f"{entity}/{project}"
    ref_base = f"weave:///{project_id}"
    exp_name = sanitize_object_name(name_with_special_characters)
    assert exp_name == "n-a_m.e-100"
    exp_key = extra_value_quoter(name_with_special_characters)
    assert (
        exp_key
        == "n-a_m.e%3A%20%2F%2B_%28%29%7B%7D%7C%22%27%3C%3E%21%40%24%5E%26%2A%23%3A%2C.%5B%5D-%3D%3B~%60100"
    )
    exp_digest = "O66Mk7g91rlAUtcGYOFR1Y2Wk94YyPXJy2UEAzDQcYM"

    exp_obj_ref = f"{ref_base}/object/{exp_name}:{exp_digest}"
    assert obj.ref.uri() == exp_obj_ref

    @weave.op
    def test(obj: Custom):
        return obj.val[name_with_special_characters]

    test.name = name_with_special_characters

    res = test(obj)

    exp_res_ref = f"{exp_obj_ref}/attr/val/key/{exp_key}"
    found_ref = res.ref.uri()
    assert res == "hello world"
    assert found_ref == exp_res_ref

    gotten_res = weave.ref(found_ref).get()
    assert gotten_res == "hello world"

    exp_op_digest = "xEPCVKKjDWxKzqaCxxU09jD82FGGf5WcNy2fC9VUF3M"
    exp_op_ref = f"{ref_base}/op/{exp_name}:{exp_op_digest}"

    found_ref = test.ref.uri()
    assert found_ref == exp_op_ref
    gotten_fn = weave.ref(found_ref).get()
    assert gotten_fn(obj) == "hello world"
>>>>>>> d92d02cf
<|MERGE_RESOLUTION|>--- conflicted
+++ resolved
@@ -2570,7 +2570,132 @@
     assert call_result.output == nested_ref.uri()
 
 
-<<<<<<< HEAD
+class Custom(weave.Object):
+    val: dict
+
+
+def test_object_with_disallowed_keys(client):
+    name = "thing % with / disallowed : keys"
+    obj = Custom(name=name, val={"1": 1})
+
+    weave.publish(obj)
+
+    # we sanitize the name
+    assert obj.ref.name == "thing-with-disallowed-keys"
+
+    create_req = tsi.ObjCreateReq.model_validate(
+        dict(
+            obj=dict(
+                project_id=client._project_id(),
+                object_id=name,
+                val={"1": 1},
+            )
+        )
+    )
+    with pytest.raises(Exception):
+        client.server.obj_create(create_req)
+
+
+CHAR_LIMIT = 128
+
+
+def test_object_with_char_limit(client):
+    name = "l" * CHAR_LIMIT
+    obj = Custom(name=name, val={"1": 1})
+
+    weave.publish(obj)
+
+    # we sanitize the name
+    assert obj.ref.name == name
+
+    create_req = tsi.ObjCreateReq.model_validate(
+        dict(
+            obj=dict(
+                project_id=client._project_id(),
+                object_id=name,
+                val={"1": 1},
+            )
+        )
+    )
+    client.server.obj_create(create_req)
+
+
+def test_object_with_char_over_limit(client):
+    name = "l" * (CHAR_LIMIT + 1)
+    obj = Custom(name=name, val={"1": 1})
+
+    weave.publish(obj)
+
+    # we sanitize the name
+    assert obj.ref.name == name[:-1]
+
+    create_req = tsi.ObjCreateReq.model_validate(
+        dict(
+            obj=dict(
+                project_id=client._project_id(),
+                object_id=name,
+                val={"1": 1},
+            )
+        )
+    )
+    with pytest.raises(Exception):
+        client.server.obj_create(create_req)
+
+
+chars = "+_(){}|\"'<>!@$^&*#:,.[]-=;~`"
+
+
+def test_objects_and_keys_with_special_characters(client):
+    # make sure to include ":", "/" which are URI-related
+
+    name_with_special_characters = "n-a_m.e: /" + chars + "100"
+    dict_payload = {name_with_special_characters: "hello world"}
+
+    obj = Custom(name=name_with_special_characters, val=dict_payload)
+
+    weave.publish(obj)
+    assert obj.ref is not None
+
+    entity, project = client._project_id().split("/")
+    project_id = f"{entity}/{project}"
+    ref_base = f"weave:///{project_id}"
+    exp_name = sanitize_object_name(name_with_special_characters)
+    assert exp_name == "n-a_m.e-100"
+    exp_key = extra_value_quoter(name_with_special_characters)
+    assert (
+        exp_key
+        == "n-a_m.e%3A%20%2F%2B_%28%29%7B%7D%7C%22%27%3C%3E%21%40%24%5E%26%2A%23%3A%2C.%5B%5D-%3D%3B~%60100"
+    )
+    exp_digest = "O66Mk7g91rlAUtcGYOFR1Y2Wk94YyPXJy2UEAzDQcYM"
+
+    exp_obj_ref = f"{ref_base}/object/{exp_name}:{exp_digest}"
+    assert obj.ref.uri() == exp_obj_ref
+
+    @weave.op
+    def test(obj: Custom):
+        return obj.val[name_with_special_characters]
+
+    test.name = name_with_special_characters
+
+    res = test(obj)
+
+    exp_res_ref = f"{exp_obj_ref}/attr/val/key/{exp_key}"
+    found_ref = res.ref.uri()
+    assert res == "hello world"
+    assert found_ref == exp_res_ref
+
+    gotten_res = weave.ref(found_ref).get()
+    assert gotten_res == "hello world"
+
+    exp_op_digest = "xEPCVKKjDWxKzqaCxxU09jD82FGGf5WcNy2fC9VUF3M"
+    exp_op_ref = f"{ref_base}/op/{exp_name}:{exp_op_digest}"
+
+    found_ref = test.ref.uri()
+    assert found_ref == exp_op_ref
+    gotten_fn = weave.ref(found_ref).get()
+    assert gotten_fn(obj) == "hello world"
+
+
 def test_calls_stream_feedback(client):
     @weave.op
     def test_call(x):
@@ -2626,130 +2751,4 @@
         "detoned": "👍",
         "detoned_alias": ":thumbs_up:",
         "emoji": "👍",
-    } in call2_payloads
-=======
-class Custom(weave.Object):
-    val: dict
-
-
-def test_object_with_disallowed_keys(client):
-    name = "thing % with / disallowed : keys"
-    obj = Custom(name=name, val={"1": 1})
-
-    weave.publish(obj)
-
-    # we sanitize the name
-    assert obj.ref.name == "thing-with-disallowed-keys"
-
-    create_req = tsi.ObjCreateReq.model_validate(
-        dict(
-            obj=dict(
-                project_id=client._project_id(),
-                object_id=name,
-                val={"1": 1},
-            )
-        )
-    )
-    with pytest.raises(Exception):
-        client.server.obj_create(create_req)
-
-
-CHAR_LIMIT = 128
-
-
-def test_object_with_char_limit(client):
-    name = "l" * CHAR_LIMIT
-    obj = Custom(name=name, val={"1": 1})
-
-    weave.publish(obj)
-
-    # we sanitize the name
-    assert obj.ref.name == name
-
-    create_req = tsi.ObjCreateReq.model_validate(
-        dict(
-            obj=dict(
-                project_id=client._project_id(),
-                object_id=name,
-                val={"1": 1},
-            )
-        )
-    )
-    client.server.obj_create(create_req)
-
-
-def test_object_with_char_over_limit(client):
-    name = "l" * (CHAR_LIMIT + 1)
-    obj = Custom(name=name, val={"1": 1})
-
-    weave.publish(obj)
-
-    # we sanitize the name
-    assert obj.ref.name == name[:-1]
-
-    create_req = tsi.ObjCreateReq.model_validate(
-        dict(
-            obj=dict(
-                project_id=client._project_id(),
-                object_id=name,
-                val={"1": 1},
-            )
-        )
-    )
-    with pytest.raises(Exception):
-        client.server.obj_create(create_req)
-
-
-chars = "+_(){}|\"'<>!@$^&*#:,.[]-=;~`"
-
-
-def test_objects_and_keys_with_special_characters(client):
-    # make sure to include ":", "/" which are URI-related
-
-    name_with_special_characters = "n-a_m.e: /" + chars + "100"
-    dict_payload = {name_with_special_characters: "hello world"}
-
-    obj = Custom(name=name_with_special_characters, val=dict_payload)
-
-    weave.publish(obj)
-    assert obj.ref is not None
-
-    entity, project = client._project_id().split("/")
-    project_id = f"{entity}/{project}"
-    ref_base = f"weave:///{project_id}"
-    exp_name = sanitize_object_name(name_with_special_characters)
-    assert exp_name == "n-a_m.e-100"
-    exp_key = extra_value_quoter(name_with_special_characters)
-    assert (
-        exp_key
-        == "n-a_m.e%3A%20%2F%2B_%28%29%7B%7D%7C%22%27%3C%3E%21%40%24%5E%26%2A%23%3A%2C.%5B%5D-%3D%3B~%60100"
-    )
-    exp_digest = "O66Mk7g91rlAUtcGYOFR1Y2Wk94YyPXJy2UEAzDQcYM"
-
-    exp_obj_ref = f"{ref_base}/object/{exp_name}:{exp_digest}"
-    assert obj.ref.uri() == exp_obj_ref
-
-    @weave.op
-    def test(obj: Custom):
-        return obj.val[name_with_special_characters]
-
-    test.name = name_with_special_characters
-
-    res = test(obj)
-
-    exp_res_ref = f"{exp_obj_ref}/attr/val/key/{exp_key}"
-    found_ref = res.ref.uri()
-    assert res == "hello world"
-    assert found_ref == exp_res_ref
-
-    gotten_res = weave.ref(found_ref).get()
-    assert gotten_res == "hello world"
-
-    exp_op_digest = "xEPCVKKjDWxKzqaCxxU09jD82FGGf5WcNy2fC9VUF3M"
-    exp_op_ref = f"{ref_base}/op/{exp_name}:{exp_op_digest}"
-
-    found_ref = test.ref.uri()
-    assert found_ref == exp_op_ref
-    gotten_fn = weave.ref(found_ref).get()
-    assert gotten_fn(obj) == "hello world"
->>>>>>> d92d02cf
+    } in call2_payloads