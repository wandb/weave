--- conflicted
+++ resolved
@@ -2782,20 +2782,6 @@
     } in call2_payloads
 
 
-<<<<<<< HEAD
-def test_large_keys_are_stripped(client):
-    data = {"dictionary": {f"{i}": i for i in range(1_000_000)}}
-
-    @weave.op
-    def test_op_dict(input_data: dict):
-        return {"output": input_data}
-
-    test_op_dict(data)
-
-    calls = list(test_op_dict.calls())
-    assert len(calls) == 1
-    assert calls[0].output == {"output": data}
-=======
 def test_inline_dataclass_generates_no_refs_in_function(client):
     @dataclasses.dataclass
     class A:
@@ -2886,4 +2872,17 @@
         )
     )
     assert len(res.objs) == 1  # Just the weave object, and not the pydantic model
->>>>>>> 9e225f2d
+
+
+def test_large_keys_are_stripped(client):
+    data = {"dictionary": {f"{i}": i for i in range(1_000_000)}}
+
+    @weave.op
+    def test_op_dict(input_data: dict):
+        return {"output": input_data}
+
+    test_op_dict(data)
+
+    calls = list(test_op_dict.calls())
+    assert len(calls) == 1
+    assert calls[0].output == {"output": data}