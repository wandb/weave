--- conflicted
+++ resolved
@@ -20,13 +20,11 @@
 from weave.trace_server import trace_server_interface as tsi
 
 
-<<<<<<< HEAD
-=======
 class DummyTestException(Exception):
     pass
 
 
->>>>>>> 5a9ee8c5
+
 def assert_no_current_call():
     assert call_context.get_current_call() is None
 
@@ -51,9 +49,6 @@
     assert_no_current_call()
 
 
-<<<<<<< HEAD
-def test_resilience_to_server_errors(client_with_throwing_server):
-=======
 class ThrowingServer(tsi.TraceServerInterface):
     # Call API
     def call_start(self, req: tsi.CallStartReq) -> tsi.CallStartRes:
@@ -138,13 +133,7 @@
         raise DummyTestException("FAILURE!")
 
 
-@pytest.mark.skip(
-    "TODO: Unskip after Tim's backgrounding PR goes in (add one for the entire eval workflow)"
-)
-def test_resilience_to_server_errors(client):
-    client.server = ThrowingServer()
-
->>>>>>> 5a9ee8c5
+def test_resilience_to_server_errors(client_with_throwing_server):
     def do_test():
         @weave.op
         def simple_op():
