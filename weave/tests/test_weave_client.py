import asyncio
import dataclasses
import json
import platform
import re
import signal
<<<<<<< HEAD
from typing import Callable
=======
import sys
>>>>>>> 8496ae99

import pydantic
import pytest
import requests
from pydantic import BaseModel

import weave
import weave.trace_server.trace_server_interface as tsi
from weave import Evaluation, weave_client
from weave.legacy import op_def
from weave.trace import refs
from weave.trace.isinstance import weave_isinstance
from weave.trace.op import Op
from weave.trace.refs import (
    DICT_KEY_EDGE_NAME,
    LIST_INDEX_EDGE_NAME,
    OBJECT_ATTR_EDGE_NAME,
    TABLE_ROW_ID_EDGE_NAME,
    OpRef,
)
from weave.trace.serializer import get_serializer_for_obj, register_serializer
from weave.trace.tests.testutil import ObjectRefStrMatcher
from weave.trace_server.trace_server_interface import (
    FileContentReadReq,
    FileCreateReq,
    RefsReadBatchReq,
    TableCreateReq,
    TableQueryReq,
    TableSchemaForInsert,
)

pytestmark = pytest.mark.trace


class RegexStringMatcher(str):
    def __init__(self, pattern):
        self.pattern = pattern

    def __eq__(self, other_string):
        if not isinstance(other_string, str):
            return NotImplemented
        return bool(re.match(self.pattern, other_string))


def test_table_create(client):
    res = client.server.table_create(
        TableCreateReq(
            table=TableSchemaForInsert(
                project_id="test/test-project",
                rows=[
                    {TABLE_ROW_ID_EDGE_NAME: 1, "val": 1},
                    {TABLE_ROW_ID_EDGE_NAME: 2, "val": 2},
                    {TABLE_ROW_ID_EDGE_NAME: 3, "val": 3},
                ],
            )
        )
    )
    result = client.server.table_query(
        TableQueryReq(project_id="test/test-project", digest=res.digest)
    )
    assert result.rows[0].val["val"] == 1
    assert result.rows[1].val["val"] == 2
    assert result.rows[2].val["val"] == 3


@pytest.mark.skip()
def test_table_append(server):
    table_ref = server.new_table([1, 2, 3])
    new_table_ref, item_id = server.table_append(table_ref, 4)
    assert list(r.val for r in server.table_query(new_table_ref)) == [1, 2, 3, 4]


@pytest.mark.skip()
def test_table_remove(server):
    table_ref0 = server.new_table([1])
    table_ref1, item_id2 = server.table_append(table_ref0, 2)
    table_ref2, item_id3 = server.table_append(table_ref1, 3)
    table_ref3 = server.table_remove(table_ref2, item_id2)
    assert list(r.val for r in server.table_query(table_ref3)) == [1, 3]


@pytest.mark.skip()
def new_val_single(server):
    obj_id = server.new_val(42)
    assert server.get(obj_id) == 42


@pytest.mark.skip()
def test_new_val_with_list(server):
    ref = server.new_val({"a": [1, 2, 3]})
    server_val = server.get_val(ref)
    table_ref = server_val["a"]
    assert isinstance(table_ref, chobj.TableRef)
    table_val = server.table_query(table_ref)
    assert list(r.val for r in table_val) == [1, 2, 3]


@pytest.mark.skip()
def test_object(server):
    obj_ref = server.new_object({"a": 43}, "my-obj", "latest")
    val_ref = server._resolve_object("my-obj", "latest")
    assert obj_ref.val_id == val_ref.val_id
    assert server._resolve_object("my-obj", "latest2") is None


def test_save_load(client):
    saved_val = client.save({"a": [1, 2, 3]}, "my-obj")
    val = client.get(saved_val.ref)
    val_table = list(val["a"])
    assert val_table[0] == 1
    assert val_table[1] == 2
    assert val_table[2] == 3


def test_dataset_refs(client):
    ref = client.save(weave.Dataset(rows=[{"v": 1}, {"v": 2}]), "my-dataset")
    new_table_rows = []
    for row in ref.rows:
        new_table_rows.append({"a_ref": row["v"], "b": row["v"] + 42})
    ref2 = client.save(new_table_rows, "my-dataset2")

    row0 = ref2[0]
    ref0_aref = row0["a_ref"]
    assert ref0_aref == 1
    assert weave_client.get_ref(ref0_aref) == weave_client.ObjectRef(
        "shawn",
        "test-project",
        "my-dataset",
        ref.ref.digest,
        (
            OBJECT_ATTR_EDGE_NAME,
            "rows",
            TABLE_ROW_ID_EDGE_NAME,
            RegexStringMatcher(".*"),
            DICT_KEY_EDGE_NAME,
            "v",
        ),
    )

    row1 = ref2[1]
    ref1_aref = row1["a_ref"]
    assert ref1_aref == 2
    assert weave_client.get_ref(ref0_aref) == weave_client.ObjectRef(
        "shawn",
        "test-project",
        "my-dataset",
        ref.ref.digest,
        (
            OBJECT_ATTR_EDGE_NAME,
            "rows",
            TABLE_ROW_ID_EDGE_NAME,
            RegexStringMatcher(".*"),
            DICT_KEY_EDGE_NAME,
            "v",
        ),
    )


def test_obj_with_table(client):
    class ObjWithTable(weave.Object):
        table: weave_client.Table

    o = ObjWithTable(table=weave_client.Table([{"a": 1}, {"a": 2}, {"a": 3}]))
    res = client._save_object(o, "my-obj")
    o2 = client.get(res)
    row_vals = list(o2.table)
    assert row_vals[0]["a"] == 1
    assert row_vals[1]["a"] == 2
    assert row_vals[2]["a"] == 3


def test_pydantic(client):
    class A(pydantic.BaseModel):
        a: int

    class B(A):
        b: str

    val = B(a=5, b="x")
    ref = client._save_object(val, "my-pydantic-obj")
    val2 = client.get(ref)
    assert val == val2

    assert weave_isinstance(val, B)
    assert weave_isinstance(val, A)
    assert weave_isinstance(val, pydantic.BaseModel)
    assert not weave_isinstance(val, int)

    assert weave_isinstance(val2, B)
    assert weave_isinstance(val2, A)
    assert weave_isinstance(val2, pydantic.BaseModel)
    assert not weave_isinstance(val2, int)


def test_call_create(client):
    call = client.create_call("x", {"a": 5, "b": 10})
    client.finish_call(call, "hello")
    result = client.call(call.id)
    expected = weave_client.Call(
        op_name="weave:///shawn/test-project/op/x:tzUhDyzVm5bqQsuqh5RT4axEXSosyLIYZn9zbRyenaw",
        project_id="shawn/test-project",
        trace_id=RegexStringMatcher(".*"),
        parent_id=None,
        inputs={"a": 5, "b": 10},
        id=call.id,
        output="hello",
        exception=None,
        summary={},
        _children=[],
        attributes={
            "weave": {
                "client_version": weave.version.VERSION,
                "source": "python-sdk",
                "os_name": platform.system(),
                "os_version": platform.version(),
                "os_release": platform.release(),
                "sys_version": sys.version,
            },
        },
    )
    assert dataclasses.asdict(result._val) == dataclasses.asdict(expected)


def test_calls_query(client):
    call0 = client.create_call("x", {"a": 5, "b": 10})
    call1 = client.create_call("x", {"a": 6, "b": 11})
    call2 = client.create_call("y", {"a": 5, "b": 10})
    result = list(client.calls(weave_client._CallsFilter(op_names=[call1.op_name])))
    assert len(result) == 2
    assert result[0] == weave_client.Call(
        op_name="weave:///shawn/test-project/op/x:tzUhDyzVm5bqQsuqh5RT4axEXSosyLIYZn9zbRyenaw",
        project_id="shawn/test-project",
        trace_id=RegexStringMatcher(".*"),
        parent_id=None,
        inputs={"a": 5, "b": 10},
        id=call0.id,
        attributes={
            "weave": {
                "client_version": weave.version.VERSION,
                "source": "python-sdk",
                "os_name": platform.system(),
                "os_version": platform.version(),
                "os_release": platform.release(),
                "sys_version": sys.version,
            },
        },
    )
    assert result[1] == weave_client.Call(
        op_name="weave:///shawn/test-project/op/x:tzUhDyzVm5bqQsuqh5RT4axEXSosyLIYZn9zbRyenaw",
        project_id="shawn/test-project",
        trace_id=RegexStringMatcher(".*"),
        parent_id=call0.id,
        inputs={"a": 6, "b": 11},
        id=call1.id,
        attributes={
            "weave": {
                "client_version": weave.version.VERSION,
                "source": "python-sdk",
                "os_name": platform.system(),
                "os_version": platform.version(),
                "os_release": platform.release(),
                "sys_version": sys.version,
            },
        },
    )
    client.finish_call(call2, None)
    client.finish_call(call1, None)
    client.finish_call(call0, None)


def test_calls_delete(client):
    call0 = client.create_call("x", {"a": 5, "b": 10})
    call0_child1 = client.create_call("x", {"a": 5, "b": 11}, call0)
    _call0_child2 = client.create_call("x", {"a": 5, "b": 12}, call0_child1)
    call1 = client.create_call("y", {"a": 6, "b": 11})

    assert len(list(client.calls())) == 4

    result = list(client.calls(weave_client._CallsFilter(op_names=[call0.op_name])))
    assert len(result) == 3

    # should deleted call0_child1, _call0_child2, call1, but not call0
    client.delete_call(call0_child1)

    result = list(client.calls(weave_client._CallsFilter(op_names=[call0.op_name])))
    assert len(result) == 1

    result = list(client.calls(weave_client._CallsFilter(op_names=[call1.op_name])))
    assert len(result) == 0

    # no-op if already deleted
    client.delete_call(call0_child1)
    call1.delete()
    call1.delete()

    result = list(client.calls())
    # only call0 should be left
    assert len(result) == 1


def test_calls_delete_cascade(client):
    # run an evaluation, then delete the evaluation and its children
    @weave.op()
    async def model_predict(input) -> str:
        return eval(input)

    dataset_rows = [{"input": "1 + 2", "target": 3}, {"input": "2**4", "target": 15}]

    @weave.op()
    async def score(target, model_output):
        return target == model_output

    evaluation = Evaluation(
        name="my-eval",
        dataset=dataset_rows,
        scorers=[score],
    )
    asyncio.run(evaluation.evaluate(model_predict))

    evaluate_calls = list(weave.as_op(evaluation.evaluate).calls())
    assert len(evaluate_calls) == 1
    eval_call = evaluate_calls[0]
    eval_call_children = list(eval_call.children())
    assert len(eval_call_children) == 3

    # delete the evaluation, should cascade to all the calls and sub-calls
    client.delete_call(eval_call)

    # check that all the calls are gone
    result = list(client.calls())
    assert len(result) == 0


def test_call_display_name(client):
    call0 = client.create_call("x", {"a": 5, "b": 10})

    # Rename using the client method
    client._set_call_display_name(call0, "updated_name")
    # same op_name
    result = list(client.calls())
    assert len(result) == 1

    # Rename using the call object's method
    call0 = result[0]
    call0.set_display_name("new_name")
    result = list(client.calls())
    assert len(result) == 1
    assert result[0].display_name == "new_name"

    # delete the display name
    call0 = result[0]
    client._remove_call_display_name(call0)
    call0 = client.call(call0.id)
    assert call0.display_name is None

    # add it back
    call0.set_display_name("new new name")
    call0 = client.call(call0.id)
    assert call0.display_name == "new new name"

    # delete display_name by setting to None
    call0.remove_display_name()
    call0 = client.call(call0.id)
    assert call0.display_name is None

    # add it back
    call0.set_display_name("new new name")
    call0 = client.call(call0.id)
    assert call0.display_name == "new new name"

    # delete by passing None to set
    call0.set_display_name(None)
    call0 = client.call(call0.id)
    assert call0.display_name is None


def test_dataset_calls(client):
    ref = client.save(
        weave.Dataset(rows=[{"doc": "xx", "label": "c"}, {"doc": "yy", "label": "d"}]),
        "my-dataset",
    )
    for row in ref.rows:
        call = client.create_call("x", {"a": row["doc"]})
        client.finish_call(call, None)

    calls = list(client.calls({"op_name": "x"}))
    assert calls[0].inputs["a"] == "xx"
    assert calls[1].inputs["a"] == "yy"


@pytest.mark.skip()
def test_mutations(client):
    dataset = client.save(
        weave.Dataset(
            rows=[
                {"doc": "xx", "label": "c"},
                {"doc": "yy", "label": "d", "somelist": [{"a": 3, "b": 14}]},
            ]
        ),
        "my-dataset",
    )
    dataset.rows.append({"doc": "zz", "label": "e"})
    dataset.rows[1]["doc"] = "jjj"
    dataset.rows[1]["somelist"][0]["a"] = 12
    dataset.cows = "moo"
    assert dataset.mutations == [
        weave_client.MutationAppend(
            path=[OBJECT_ATTR_EDGE_NAME, "rows"],
            operation="append",
            args=({"doc": "zz", "label": "e"},),
        ),
        weave_client.MutationSetitem(
            path=[
                OBJECT_ATTR_EDGE_NAME,
                "rows",
                TABLE_ROW_ID_EDGE_NAME,
                RegexStringMatcher(".*,.*"),
            ],
            operation="setitem",
            args=("doc", "jjj"),
        ),
        weave_client.MutationSetitem(
            path=[
                OBJECT_ATTR_EDGE_NAME,
                "rows",
                TABLE_ROW_ID_EDGE_NAME,
                RegexStringMatcher(".*,.*"),
                DICT_KEY_EDGE_NAME,
                "somelist",
                LIST_INDEX_EDGE_NAME,
                "0",
            ],
            operation="setitem",
            args=("a", 12),
        ),
        weave_client.MutationSetattr(
            path=[], operation="setattr", args=("cows", "moo")
        ),
    ]
    new_ref = dataset.save()
    new_ds = client.get(new_ref)
    assert new_ds.cows == "moo"
    new_ds_rows = list(new_ds.rows)
    assert new_ds_rows[0] == {"doc": "xx", "label": "c"}
    assert new_ds_rows[1] == {
        "doc": "jjj",
        "label": "d",
        "somelist": [{"a": 12, "b": 14}],
    }
    assert new_ds_rows[2] == {"doc": "zz", "label": "e"}


@pytest.mark.skip()
def test_stable_dataset_row_refs(client):
    dataset = client.save(
        weave.Dataset(
            rows=[
                {"doc": "xx", "label": "c"},
                {"doc": "yy", "label": "d", "somelist": [{"a": 3, "b": 14}]},
            ]
        ),
        "my-dataset",
    )
    call = client.create_call("x", {"a": dataset.rows[0]["doc"]})
    client.finish_call(call, "call1")
    dataset.rows.append({"doc": "zz", "label": "e"})
    dataset2_ref = dataset.save()
    dataset2 = client.get(dataset2_ref)
    call = client.create_call("x", {"a": dataset2.rows[0]["doc"]})
    client.finish_call(call, "call2")
    x = client.calls({"ref": weave_client.get_ref(dataset.rows[0]["doc"])})

    assert len(list(x)) == 2


def test_opdef(client):
    @weave.op()
    def add2(x, y):
        return x + y

    res = add2(1, 3)
    assert isinstance(weave_client.get_ref(add2), refs.OpRef)
    assert res == 4
    assert len(list(client.calls())) == 1


@pytest.mark.skip("failing in ci, due to some kind of /tmp file slowness?")
def test_saveload_op(client):
    @weave.op()
    def add2(x, y):
        return x + y

    @weave.op()
    def add3(x, y, z):
        return x + y + z

    obj = {"a": add2, "b": add3}
    ref = client._save_object(obj, "my-ops")
    obj2 = client.get(ref)
    assert isinstance(obj2["a"], op_def.OpDef)
    assert obj2["a"].name == "op-add2"
    assert isinstance(obj2["b"], op_def.OpDef)
    assert obj2["b"].name == "op-add3"


def test_object_mismatch_project_ref(client):
    client.project = "test-project"

    class MyModel(weave.Model):
        prompt: str

        @weave.op()
        def predict(self, input):
            return self.prompt.format(input=input)

    obj = MyModel(prompt="input is: {input}")

    client.project = "test-project2"
    obj.predict("x")

    calls = list(client.calls())
    assert len(calls) == 1
    assert calls[0].project_id == "shawn/test-project2"
    assert "weave:///shawn/test-project2/op" in str(calls[0].op_name)


def test_object_mismatch_project_ref_nested(client):
    client.project = "test-project"

    @weave.op()
    def hello_world():
        return "Hello world"

    hello_world()

    calls = list(client.calls())
    assert len(calls) == 1
    assert calls[0].project_id == "shawn/test-project"
    assert "weave:///shawn/test-project/op" in str(calls[0].op_name)

    ### Now change project in client, simulating new init
    client.project = "test-project2"
    nested = {"a": hello_world}

    client.save(nested, "my-object")

    nested["a"]()

    calls = list(client.calls())
    assert len(calls) == 1
    assert calls[0].project_id == "shawn/test-project2"
    assert "weave:///shawn/test-project2/op" in str(calls[0].op_name)

    # also assert the op and objects are correct in db
    res = client.server.objs_query(tsi.ObjQueryReq(project_id=client._project_id()))
    assert len(res.objs) == 2

    op = [x for x in res.objs if x.kind == "op"][0]
    assert op.object_id == "hello_world"
    assert op.project_id == "shawn/test-project2"
    assert op.kind == "op"

    obj = [x for x in res.objs if x.kind == "object"][0]
    assert obj.object_id == "my-object"
    assert obj.project_id == "shawn/test-project2"


def test_saveload_customtype(client, strict_op_saving):
    class MyCustomObj:
        a: int
        b: str

        def __init__(self, a, b):
            self.a = a
            self.b = b

    def custom_obj_save(obj, artifact, name) -> None:
        with artifact.new_file(f"{name}.json") as f:
            json.dump({"a": obj.a, "b": obj.b}, f)

    def custom_obj_load(artifact, name):
        with artifact.open(f"{name}.json") as f:
            json_obj = json.load(f)
            return MyCustomObj(json_obj["a"], json_obj["b"])

    register_serializer(MyCustomObj, custom_obj_save, custom_obj_load)

    obj = MyCustomObj(5, "x")
    ref = client._save_object(obj, "my-obj")

    # Hack the serializer so that it's loader no longer exists, to ensure
    # it can't be called.
    serializer = get_serializer_for_obj(obj)
    serializer.load = None

    obj2 = client.get(ref)
    assert obj2.__class__.__name__ == "MyCustomObj"
    assert obj2.a == 5
    assert obj2.b == "x"


def test_save_unknown_type(client):
    class SomeUnknownThing:
        def __init__(self, a):
            self.a = a

    obj = SomeUnknownThing(3)
    ref = client._save_object(obj, "my-np-array")
    obj2 = client.get(ref)
    # Expect None for now
    assert obj2 == repr(obj)


def test_save_model(client):
    class MyModel(weave.Model):
        prompt: str

        @weave.op()
        def predict(self, input):
            return self.prompt.format(input=input)

    model = MyModel(prompt="input is: {input}")
    ref = client._save_object(model, "my-model")
    model2 = client.get(ref)
    assert model2.predict("x") == "input is: x"


@pytest.mark.flaky(reruns=5, reruns_delay=2)
def test_saved_nested_modellike(client):
    class A(weave.Object):
        x: int

        @weave.op()
        async def call(self, input):
            return self.x + input

    class B(weave.Object):
        a: A
        y: int

        @weave.op()
        async def call(self, input):
            return await self.a.call(input - self.y)

    model = B(a=A(x=3), y=2)
    ref = client._save_object(model, "my-model")
    model2 = client.get(ref)

    class C(weave.Object):
        b: B
        z: int

        @weave.op()
        async def call(self, input):
            return await self.b.call(input - 2 * self.z)

    @weave.op()
    async def call_model(c, input):
        return await c.call(input)

    c = C(b=model2, z=1)
    assert asyncio.run(call_model(c, 5)) == 4


def test_dataset_rows_ref(client):
    dataset = weave.Dataset(rows=[{"a": 1}, {"a": 2}, {"a": 3}])
    saved = client.save(dataset, "my-dataset")
    assert isinstance(saved.rows.ref, weave_client.ObjectRef)
    assert saved.rows.ref.name == "my-dataset"
    assert saved.rows.ref.extra == (OBJECT_ATTR_EDGE_NAME, "rows")


@pytest.mark.skip("failing in ci, due to some kind of /tmp file slowness?")
def test_evaluate(client):
    @weave.op()
    async def model_predict(input) -> str:
        return eval(input)

    dataset_rows = [{"input": "1 + 2", "target": 3}, {"input": "2**4", "target": 15}]

    @weave.op()
    async def score(target, model_output):
        return target == model_output

    evaluation = Evaluation(
        name="my-eval",
        dataset=dataset_rows,
        scorers=[score],
    )
    result = asyncio.run(evaluation.evaluate(model_predict))
    expected_eval_result = {
        "model_output": {"mean": 9.5},
        "score": {"true_count": 1, "true_fraction": 0.5},
    }
    assert result == expected_eval_result

    evaluate_calls = list(weave.as_op(evaluation.evaluate).calls())
    assert len(evaluate_calls) == 1
    eval_call = evaluate_calls[0]
    eval_call_children = list(eval_call.children())
    assert len(eval_call_children) == 3

    # TODO: walk the whole graph and make sure all the refs and relationships
    # are there.
    child0 = eval_call_children[0]
    assert child0.op_name == weave_client.get_ref(Evaluation.predict_and_score).uri()

    eval_obj = child0.inputs["self"]
    eval_obj_val = eval_obj._val  # non-trace version so we don't automatically deref
    assert eval_obj_val._class_name == "Evaluation"
    assert eval_obj_val.name == "my-eval"
    assert eval_obj_val.description is None
    assert isinstance(eval_obj_val.dataset, weave_client.ObjectRef)
    assert eval_obj.dataset._class_name == "Dataset"
    assert len(eval_obj_val.scorers) == 1
    assert isinstance(eval_obj_val.scorers[0], weave_client.ObjectRef)
    assert isinstance(eval_obj.scorers[0], Op)
    # WARNING: test ordering issue. Because we attach the ref to ops directly,
    # the ref may be incorrect if we've blown away the database between tests.
    # Running a different evaluation test before this check will cause a failure
    # here.
    assert isinstance(eval_obj_val.predict_and_score, weave_client.ObjectRef)
    # Disabled because of test ordering issue, if test_evaluate.py runs first, this fails
    # assert isinstance(eval_obj.predict_and_score, op_def.OpDef)
    assert isinstance(eval_obj_val.summarize, weave_client.ObjectRef)
    # Disabled because of test ordering issue, if test_evaluate.py runs first, this fails
    # assert isinstance(eval_obj.summarize, op_def.OpDef)

    model_obj = child0.inputs["model"]
    assert isinstance(model_obj, Op)
    assert (
        weave_client.get_ref(model_obj).uri()
        == weave_client.get_ref(model_predict).uri()
    )

    example0_obj = child0.inputs["example"]
    assert example0_obj.ref.name == "Dataset"
    assert example0_obj.ref.extra == (
        OBJECT_ATTR_EDGE_NAME,
        "rows",
        TABLE_ROW_ID_EDGE_NAME,
        RegexStringMatcher(".*"),
    )
    example0_obj_input = example0_obj["input"]
    assert example0_obj_input == "1 + 2"
    assert example0_obj_input.ref.name == "Dataset"
    assert example0_obj_input.ref.extra == (
        OBJECT_ATTR_EDGE_NAME,
        "rows",
        TABLE_ROW_ID_EDGE_NAME,
        RegexStringMatcher(".*"),
        DICT_KEY_EDGE_NAME,
        "input",
    )
    example0_obj_target = example0_obj["target"]
    assert example0_obj_target == 3
    assert example0_obj_target.ref.name == "Dataset"
    assert example0_obj_target.ref.extra == (
        OBJECT_ATTR_EDGE_NAME,
        "rows",
        TABLE_ROW_ID_EDGE_NAME,
        RegexStringMatcher(".*"),
        DICT_KEY_EDGE_NAME,
        "target",
    )

    # second child is another predict_and_score call
    child1 = eval_call_children[1]
    assert child1.op_name == weave_client.get_ref(Evaluation.predict_and_score).uri()
    assert child0.inputs["self"]._val == child1.inputs["self"]._val

    # TODO: these are not directly equal, we end up loading the same thing
    # multiple times
    # (these are ops)
    assert child0.inputs["model"].name == child1.inputs["model"].name
    example1_obj = child1.inputs["example"]
    assert example1_obj.ref.name == "Dataset"
    assert example1_obj.ref.extra == (
        OBJECT_ATTR_EDGE_NAME,
        "rows",
        TABLE_ROW_ID_EDGE_NAME,
        RegexStringMatcher(".*"),
    )
    # Should be a different row ref
    assert example1_obj.ref.extra[3] != example0_obj.ref.extra[3]


def test_nested_ref_is_inner(client):
    dataset_rows = [{"input": "1 + 2", "target": 3}, {"input": "2**4", "target": 15}]

    @weave.op()
    async def score(target, model_output):
        return target == model_output

    evaluation = Evaluation(
        name="my-eval",
        dataset=dataset_rows,
        scorers=[score],
    )

    saved = client.save(evaluation, "my-eval")
    assert saved.dataset.ref.name == "Dataset"
    assert saved.dataset.rows.ref.name == "Dataset"


def test_obj_dedupe(client):
    client._save_object({"a": 1}, "my-obj")
    client._save_object({"a": 1}, "my-obj")
    client._save_object({"a": 2}, "my-obj")
    res = client._objects()
    assert len(res) == 2
    assert res[0].version_index in [0, 1]
    assert res[1].version_index in [0, 1]


def test_op_query(client):
    @weave.op()
    def myop(x):
        return x

    client._save_object({"a": 1}, "my-obj")
    client._save_object(myop, "my-op")
    res = client._objects()
    assert len(res) == 1


def test_refs_read_batch_noextra(client):
    ref = client._save_object([1, 2, 3], "my-list")
    ref2 = client._save_object({"a": [3, 4, 5]}, "my-obj")
    res = client.server.refs_read_batch(RefsReadBatchReq(refs=[ref.uri(), ref2.uri()]))
    assert len(res.vals) == 2
    assert res.vals[0] == [1, 2, 3]
    assert res.vals[1] == {"a": [3, 4, 5]}


def test_refs_read_batch_with_extra(client):
    saved = client.save([{"a": 5}, {"a": 6}], "my-list")
    ref1 = saved[0]["a"].ref
    ref2 = saved[1].ref
    res = client.server.refs_read_batch(RefsReadBatchReq(refs=[ref1.uri(), ref2.uri()]))
    assert len(res.vals) == 2
    assert res.vals[0] == 5
    assert res.vals[1] == {"a": 6}


def test_refs_read_batch_dataset_rows(client):
    saved = client.save(weave.Dataset(rows=[{"a": 5}, {"a": 6}]), "my-dataset")
    ref1 = saved.rows[0]["a"].ref
    ref2 = saved.rows[1]["a"].ref
    res = client.server.refs_read_batch(RefsReadBatchReq(refs=[ref1.uri(), ref2.uri()]))
    assert len(res.vals) == 2
    assert res.vals[0] == 5
    assert res.vals[1] == 6


def test_large_files(client):
    class CoolCustomThing:
        a: str

        def __init__(self, a):
            self.a = a

    def save_instance(obj, artifact, name):
        with artifact.new_file(name) as f:
            f.write(obj.a * 10000005)

    def load_instance(artifact, name, extra=None):
        with artifact.open(name) as f:
            return CoolCustomThing(f.read())

    register_serializer(CoolCustomThing, save_instance, load_instance)

    ref = client._save_object(CoolCustomThing("x"), "my-obj")
    res = client.get(ref)
    assert len(res.a) == 10000005


def test_server_file(client):
    f_bytes = b"0" * 10000005
    res = client.server.file_create(
        FileCreateReq(project_id="shawn/test-project", name="my-file", content=f_bytes)
    )

    read_res = client.server.file_content_read(
        FileContentReadReq(project_id="shawn/test-project", digest=res.digest)
    )
    assert f_bytes == read_res.content


def test_isinstance_checks(client):
    class PydanticObjA(weave.Object):
        x: dict

    class PydanticObjB(weave.Object):
        a: PydanticObjA

    b = PydanticObjB(a=PydanticObjA(x={"y": [1, "j", True, None]}))

    client._save_nested_objects(b)

    assert isinstance(b, PydanticObjB)
    a = b.a
    assert b.ref is not None
    assert isinstance(a, PydanticObjA)
    assert a.ref is not None
    assert not a.ref.is_descended_from(b.ref)  # objects always saved as roots
    x = a.x
    assert isinstance(x, dict)
    assert x.ref is not None
    assert x.ref.is_descended_from(a.ref)
    y = x["y"]
    assert isinstance(y, list)
    assert y.ref is not None
    assert y.ref.is_descended_from(x.ref)
    y0 = y[0]
    assert isinstance(y0, int)
    assert y0.ref is not None
    assert y0.ref.is_descended_from(y.ref)
    y1 = y[1]
    assert isinstance(y1, str)
    assert y1.ref is not None
    assert y1.ref.is_descended_from(y.ref)

    # BoxedBool can't inherit from bool
    y2 = y[2]

    y3 = y[3]
    assert y3 is None


def test_summary_tokens(client):
    @weave.op()
    def model_a(text):
        result = "a: " + text
        return {
            "result": result,
            "model": "model_a",
            "usage": {
                "prompt_tokens": len(text),
                "completion_tokens": len(result),
            },
        }

    @weave.op()
    def model_b(text):
        result = "bbbb: " + text
        return {
            "result": result,
            "model": "model_b",
            "usage": {
                "prompt_tokens": len(text),
                "completion_tokens": len(result),
            },
        }

    @weave.op()
    def models(text):
        return (
            model_a(text)["result"]
            + " "
            + model_a(text)["result"]
            + " "
            + model_b(text)["result"]
        )

    res = models("hello")
    assert res == "a: hello a: hello bbbb: hello"

    call = list(models.calls())[0]

    assert call.summary["usage"] == {
        "model_a": {"requests": 2, "prompt_tokens": 10, "completion_tokens": 16},
        "model_b": {"requests": 1, "prompt_tokens": 5, "completion_tokens": 11},
    }


@pytest.mark.skip("descendent error tracking disabled until we fix UI")
def test_summary_descendents(client):
    @weave.op()
    def model_a(text):
        return "a: " + text

    @weave.op()
    def model_b(text):
        return "bbbb: " + text

    @weave.op()
    def model_error(text):
        raise ValueError("error: " + text)

    @weave.op()
    def model_error_catch(text):
        try:
            model_error(text)
        except ValueError as e:
            return str(e)

    @weave.op()
    def models(text):
        return (
            model_a(text)
            + " "
            + model_a(text)
            + " "
            + model_b(text)
            + " "
            + model_error_catch(text)
        )

    res = models("hello")
    assert res == "a: hello a: hello bbbb: hello error: hello"

    call = list(models.calls())[0]

    assert list(call.summary["descendants"].items()) == [
        (ObjectRefStrMatcher(name="model_a"), {"successes": 2, "errors": 0}),
        (ObjectRefStrMatcher(name="model_b"), {"successes": 1, "errors": 0}),
        (ObjectRefStrMatcher(name="model_error"), {"successes": 0, "errors": 1}),
        (ObjectRefStrMatcher(name="model_error_catch"), {"successes": 1, "errors": 0}),
    ]


def test_weave_server(client):
    class MyModel(weave.Model):
        prompt: str

        @weave.op()
        def predict(self, input: str) -> str:
            return self.prompt.format(input=input)

    model = MyModel(prompt="input is: {input}")
    ref = client._save_object(model, "my-model")

    url = weave.serve(ref, thread=True)
    response = requests.post(url + "/predict", json={"input": "x"})
    assert response.json() == {"result": "input is: x"}<|MERGE_RESOLUTION|>--- conflicted
+++ resolved
@@ -4,11 +4,8 @@
 import platform
 import re
 import signal
-<<<<<<< HEAD
 from typing import Callable
-=======
 import sys
->>>>>>> 8496ae99
 
 import pydantic
 import pytest
