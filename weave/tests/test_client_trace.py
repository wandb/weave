--- conflicted
+++ resolved
@@ -2,11 +2,8 @@
 import dataclasses
 import datetime
 import os
-<<<<<<< HEAD
 import platform
-=======
 import time
->>>>>>> 8fbd0e9d
 import typing
 from collections import defaultdict, namedtuple
 from concurrent.futures import ThreadPoolExecutor
@@ -2233,7 +2230,6 @@
         assert inner_res.count == count
 
 
-<<<<<<< HEAD
 def test_call_has_client_version(client):
     @weave.op
     def test():
@@ -2261,8 +2257,9 @@
 
     # you can set call.attributes["weave"]["anything"]["something_else"] = "blah"
     # but at that point you're on your own :)
-=======
-def test_calls_iter_slice(client):
+
+    
+    def test_calls_iter_slice(client):
     @weave.op
     def func(x):
         return x
@@ -2326,7 +2323,6 @@
     # cached lookup should be way faster!
     assert elapsed_time1 > elapsed_time2 * 10
     assert elapsed_time1 > elapsed_time3 * 10
->>>>>>> 8fbd0e9d
 
 
 class BasicModel(weave.Model):
