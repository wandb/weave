import asyncio
import dataclasses
import datetime
import os
import platform
import typing
from collections import defaultdict, namedtuple
from concurrent.futures import ThreadPoolExecutor
from contextlib import contextmanager
from contextvars import copy_context

import pytest
import wandb
from pydantic import BaseModel, ValidationError

import weave
from weave import weave_client
from weave.legacy import context_state
from weave.trace.vals import MissingSelfInstanceError, WeaveObject
from weave.trace_server.sqlite_trace_server import SqliteTraceServer
from weave.weave_client import Call

from ..trace_server import trace_server_interface as tsi
from ..trace_server.trace_server_interface_util import (
    TRACE_REF_SCHEME,
    WILDCARD_ARTIFACT_VERSION_AND_PATH,
    extract_refs_from_values,
    generate_id,
)

pytestmark = pytest.mark.trace


## Hacky interface compatibility helpers

ClientType = weave_client.WeaveClient


def get_client_trace_server(
    client: weave_client.WeaveClient,
) -> tsi.TraceServerInterface:
    return client.server


def get_client_project_id(client: weave_client.WeaveClient) -> str:
    return client._project_id()


## End hacky interface compatibility helpers


def test_simple_op(client):
    @weave.op()
    def my_op(a: int) -> int:
        return a + 1

    assert my_op(5) == 6

    op_ref = weave_client.get_ref(my_op)
    # assert client._ref_is_own(op_ref)
    got_op = client.get(op_ref)

    calls = list(client.calls())
    assert len(calls) == 1
    fetched_call = calls[0]
    digest = "Zo4OshYu57R00QNlBBGjuiDGyewGYsJ1B69IKXSXYQY"
    expected_name = (
        f"{TRACE_REF_SCHEME}:///{client.entity}/{client.project}/op/my_op:{digest}"
    )
    assert fetched_call == weave_client.Call(
        op_name=expected_name,
        project_id=f"{client.entity}/{client.project}",
        trace_id=fetched_call.trace_id,
        parent_id=None,
        id=fetched_call.id,
        inputs={"a": 5},
        exception=None,
        output=6,
        summary={},
        attributes={
            "weave": {
                "client_version": weave.version.VERSION,
                "source": "python-sdk",
                "os_name": platform.system(),
                "os_version": platform.version(),
                "os_release": platform.release(),
            },
        },
    )


def test_dataset(client):
    from weave.flow.dataset import Dataset

    d = Dataset(rows=[{"a": 5, "b": 6}, {"a": 7, "b": 10}])
    ref = weave.publish(d)
    d2 = weave.ref(ref.uri()).get()
    assert list(d2.rows) == list(d2.rows)


def test_trace_server_call_start_and_end(client):
    call_id = generate_id()
    start = tsi.StartedCallSchemaForInsert(
        project_id=client._project_id(),
        id=call_id,
        op_name="test_name",
        trace_id="test_trace_id",
        parent_id="test_parent_id",
        started_at=datetime.datetime.now(tz=datetime.timezone.utc)
        - datetime.timedelta(seconds=1),
        attributes={"a": 5},
        inputs={"b": 5},
    )
    client.server.call_start(tsi.CallStartReq(start=start))

    res = client.server.call_read(
        tsi.CallReadReq(
            project_id=client._project_id(),
            id=call_id,
        )
    )

    exp_started_at = datetime.datetime.fromisoformat(
        start.started_at.isoformat(timespec="milliseconds")
    )

    class FuzzyDateTimeMatcher:
        def __init__(self, dt):
            self.dt = dt

        def __eq__(self, other):
            # Checks within 1ms
            return abs((self.dt - other).total_seconds()) < 0.001

    class MaybeStringMatcher:
        def __init__(self, s):
            self.s = s

        def __eq__(self, other):
            if other is None:
                return True
            return self.s == other

    assert res.call.model_dump() == {
        "project_id": client._project_id(),
        "id": call_id,
        "op_name": "test_name",
        "trace_id": "test_trace_id",
        "parent_id": "test_parent_id",
        "started_at": FuzzyDateTimeMatcher(start.started_at),
        "ended_at": None,
        "exception": None,
        "attributes": {"a": 5},
        "inputs": {"b": 5},
        "output": None,
        "summary": None,
        "wb_user_id": MaybeStringMatcher(client.entity),
        "wb_run_id": None,
        "deleted_at": None,
        "display_name": None,
    }

    end = tsi.EndedCallSchemaForInsert(
        project_id=client._project_id(),
        id=call_id,
        ended_at=datetime.datetime.now(tz=datetime.timezone.utc),
        summary={"c": 5},
        output={"d": 5},
    )
    client.server.call_end(tsi.CallEndReq(end=end))

    res = client.server.call_read(
        tsi.CallReadReq(
            project_id=client._project_id(),
            id=call_id,
        )
    )

    exp_ended_at = datetime.datetime.fromisoformat(
        end.ended_at.isoformat(timespec="milliseconds")
    )

    assert res.call.model_dump() == {
        "project_id": client._project_id(),
        "id": call_id,
        "op_name": "test_name",
        "trace_id": "test_trace_id",
        "parent_id": "test_parent_id",
        "started_at": FuzzyDateTimeMatcher(start.started_at),
        "ended_at": FuzzyDateTimeMatcher(end.ended_at),
        "exception": None,
        "attributes": {"a": 5},
        "inputs": {"b": 5},
        "output": {"d": 5},
        "summary": {"c": 5},
        "wb_user_id": MaybeStringMatcher(client.entity),
        "wb_run_id": None,
        "deleted_at": None,
        "display_name": None,
    }


def test_graph_call_ordering(client):
    @weave.op()
    def my_op(a: int) -> int:
        return a + 1

    for i in range(10):
        my_op(i)

    calls = list(client.calls())
    assert len(calls) == 10

    # We want to preserve insert order
    assert [call.inputs["a"] for call in calls] == list(range(10))


class OpCallSummary(BaseModel):
    op: typing.Callable
    num_calls: int = 0


class OpCallSpec(BaseModel):
    call_summaries: typing.Dict[str, OpCallSummary]
    total_calls: int
    root_calls: int
    run_calls: int


def simple_line_call_bootstrap(init_wandb: bool = False) -> OpCallSpec:
    # @weave.type()
    # class Number:
    #     value: int

    class Number(BaseModel):
        value: int

    @weave.op()
    def adder(a: Number) -> Number:
        return Number(value=a.value + a.value)

    adder_v0 = adder

    @weave.op()
    def adder(a: Number, b) -> Number:
        return Number(value=a.value + b)

    @weave.op()
    def subtractor(a: Number, b) -> Number:
        return Number(value=a.value - b)

    @weave.op()
    def multiplier(
        a: Number, b
    ) -> int:  # intentionally deviant in returning plain int - so that we have a different type
        return a.value * b

    @weave.op()
    def liner(m: Number, b, x) -> Number:
        return adder(Number(value=multiplier(m, x)), b)

    result: typing.Dict[str, OpCallSummary] = {}
    result["adder_v0"] = OpCallSummary(op=adder_v0)
    result["adder"] = OpCallSummary(op=adder)
    result["subtractor"] = OpCallSummary(op=subtractor)
    result["multiplier"] = OpCallSummary(op=multiplier)
    result["liner"] = OpCallSummary(op=liner)
    root_calls = 0

    # Call each op a distinct number of time (allows for easier assertions later)
    num_calls = 1
    for i in range(num_calls):
        adder_v0(Number(value=i))
    result["adder_v0"].num_calls += num_calls
    root_calls += num_calls

    num_calls = 2
    for i in range(num_calls):
        adder(Number(value=i), i)
    result["adder"].num_calls += num_calls
    root_calls += num_calls

    num_calls = 3
    for i in range(num_calls):
        subtractor(Number(value=i), i)
    result["subtractor"].num_calls += num_calls
    root_calls += num_calls

    num_calls = 4
    for i in range(num_calls):
        multiplier(Number(value=i), i)
    result["multiplier"].num_calls += num_calls
    root_calls += num_calls

    num_calls = 5
    run_calls = 0
    if init_wandb:
        run = wandb.init()
    for i in range(num_calls):
        liner(Number(value=i), i, i)
    if init_wandb:
        run.finish()
    result["liner"].num_calls += num_calls
    result["adder"].num_calls += num_calls
    result["multiplier"].num_calls += num_calls
    run_calls += num_calls * 3
    root_calls += num_calls

    total_calls = sum([op_call.num_calls for op_call in result.values()])

    return OpCallSpec(
        call_summaries=result,
        total_calls=total_calls,
        root_calls=root_calls,
        run_calls=run_calls,
    )


def ref_str(op):
    return weave_client.get_ref(op).uri()


def test_trace_call_query_filter_op_version_refs(client):
    call_spec = simple_line_call_bootstrap()
    call_summaries = call_spec.call_summaries

    # This is just a string representation of the ref
    # this only reason we are doing this assertion is to make sure the
    # manually constructed wildcard string is correct
    assert ref_str(call_summaries["adder"].op).startswith(
        f"{TRACE_REF_SCHEME}:///{client.entity}/{client.project}/op/adder:"
    )
    wildcard_adder_ref_str = f"{TRACE_REF_SCHEME}:///{client.entity}/{client.project}/op/adder{WILDCARD_ARTIFACT_VERSION_AND_PATH}"

    for i, (op_version_refs, exp_count) in enumerate(
        [
            # Test the None case
            (None, call_spec.total_calls),
            # Test the empty list case
            ([], call_spec.total_calls),
            # Base case of most recent version of adder
            ([ref_str(call_summaries["adder"].op)], call_summaries["adder"].num_calls),
            # Base case of non-recent version of adder
            (
                [ref_str(call_summaries["adder_v0"].op)],
                call_summaries["adder_v0"].num_calls,
            ),
            # more than one op
            (
                [
                    ref_str(call_summaries["adder"].op),
                    ref_str(call_summaries["subtractor"].op),
                ],
                call_summaries["adder"].num_calls
                + call_summaries["subtractor"].num_calls,
            ),
            # Test the wildcard case
            (
                [wildcard_adder_ref_str],
                call_summaries["adder"].num_calls
                + call_summaries["adder_v0"].num_calls,
            ),
            # Test the wildcard case and specific case
            (
                [wildcard_adder_ref_str, ref_str(call_summaries["subtractor"].op)],
                call_summaries["adder"].num_calls
                + call_summaries["adder_v0"].num_calls
                + call_summaries["subtractor"].num_calls,
            ),
        ]
    ):
        res = get_client_trace_server(client).calls_query(
            tsi.CallsQueryReq(
                project_id=get_client_project_id(client),
                filter=tsi._CallsFilter(op_names=op_version_refs),
            )
        )
        print(f"TEST CASE [{i}]", op_version_refs, exp_count)

        assert len(res.calls) == exp_count


def has_any(list_a: typing.List[str], list_b: typing.List[str]) -> bool:
    return any([a in list_b for a in list_a])


def unique_vals(list_a: typing.List[str]) -> typing.List[str]:
    return list(set(list_a))


def get_all_calls_asserting_finished(
    client: ClientType, call_spec: OpCallSpec
) -> tsi.CallsQueryRes:
    res = get_client_trace_server(client).calls_query(
        tsi.CallsQueryReq(
            project_id=get_client_project_id(client),
        )
    )
    assert len(res.calls) == call_spec.total_calls
    assert all([call.ended_at for call in res.calls])
    return res


def test_trace_call_query_filter_input_object_version_refs(client):
    call_spec = simple_line_call_bootstrap()

    res = get_all_calls_asserting_finished(client, call_spec)

    input_object_version_refs = unique_vals(
        [ref for call in res.calls for ref in extract_refs_from_values(call.inputs)]
    )
    assert len(input_object_version_refs) > 3

    for input_object_version_refs, exp_count in [
        # Test the None case
        (None, call_spec.total_calls),
        # Test the empty list case
        ([], call_spec.total_calls),
        # Test single
        (
            input_object_version_refs[:1],
            len(
                [
                    call
                    for call in res.calls
                    if has_any(
                        extract_refs_from_values(call.inputs),
                        input_object_version_refs[:1],
                    )
                ]
            ),
        ),
        # Test multiple
        (
            input_object_version_refs[:3],
            len(
                [
                    call
                    for call in res.calls
                    if has_any(
                        extract_refs_from_values(call.inputs),
                        input_object_version_refs[:3],
                    )
                ]
            ),
        ),
    ]:
        inner_res = get_client_trace_server(client).calls_query(
            tsi.CallsQueryReq(
                project_id=get_client_project_id(client),
                filter=tsi._CallsFilter(input_refs=input_object_version_refs),
            )
        )

        assert len(inner_res.calls) == exp_count


def test_trace_call_query_filter_output_object_version_refs(client):
    call_spec = simple_line_call_bootstrap()

    res = get_all_calls_asserting_finished(client, call_spec)

    output_object_version_refs = unique_vals(
        [ref for call in res.calls for ref in extract_refs_from_values(call.output)]
    )
    assert len(output_object_version_refs) > 3

    for output_object_version_refs, exp_count in [
        # Test the None case
        (None, call_spec.total_calls),
        # Test the empty list case
        ([], call_spec.total_calls),
        # Test single
        (
            output_object_version_refs[:1],
            len(
                [
                    call
                    for call in res.calls
                    if has_any(
                        extract_refs_from_values(call.output),
                        output_object_version_refs[:1],
                    )
                ]
            ),
        ),
        # Test multiple
        (
            output_object_version_refs[:3],
            len(
                [
                    call
                    for call in res.calls
                    if has_any(
                        extract_refs_from_values(call.output),
                        output_object_version_refs[:3],
                    )
                ]
            ),
        ),
    ]:
        inner_res = get_client_trace_server(client).calls_query(
            tsi.CallsQueryReq(
                project_id=get_client_project_id(client),
                filter=tsi._CallsFilter(output_refs=output_object_version_refs),
            )
        )

        assert len(inner_res.calls) == exp_count


def test_trace_call_query_filter_parent_ids(client):
    call_spec = simple_line_call_bootstrap()

    res = get_all_calls_asserting_finished(client, call_spec)

    parent_ids = unique_vals(
        [call.parent_id for call in res.calls if call.parent_id is not None]
    )
    assert len(parent_ids) > 3

    for parent_ids, exp_count in [
        # Test the None case
        (None, call_spec.total_calls),
        # Test the empty list case
        ([], call_spec.total_calls),
        # Test single
        (
            parent_ids[:1],
            len([call for call in res.calls if call.parent_id in parent_ids[:1]]),
        ),
        # Test multiple
        (
            parent_ids[:3],
            len([call for call in res.calls if call.parent_id in parent_ids[:3]]),
        ),
    ]:
        inner_res = get_client_trace_server(client).calls_query(
            tsi.CallsQueryReq(
                project_id=get_client_project_id(client),
                filter=tsi._CallsFilter(parent_ids=parent_ids),
            )
        )

        assert len(inner_res.calls) == exp_count


def test_trace_call_query_filter_trace_ids(client):
    call_spec = simple_line_call_bootstrap()

    res = get_all_calls_asserting_finished(client, call_spec)

    trace_ids = [call.trace_id for call in res.calls]

    for trace_ids, exp_count in [
        # Test the None case
        (None, call_spec.total_calls),
        # Test the empty list case
        ([], call_spec.total_calls),
        # Test single
        ([trace_ids[0]], 1),
        # Test multiple
        (trace_ids[:3], 3),
    ]:
        inner_res = get_client_trace_server(client).calls_query(
            tsi.CallsQueryReq(
                project_id=get_client_project_id(client),
                filter=tsi._CallsFilter(trace_ids=trace_ids),
            )
        )

        assert len(inner_res.calls) == exp_count


def test_trace_call_query_filter_call_ids(client):
    call_spec = simple_line_call_bootstrap()

    res = get_all_calls_asserting_finished(client, call_spec)

    call_ids = [call.id for call in res.calls]

    for call_ids, exp_count in [
        # Test the None case
        (None, call_spec.total_calls),
        # Test the empty list case
        ([], call_spec.total_calls),
        # Test single
        ([call_ids[0]], 1),
        # Test multiple
        (call_ids[:3], 3),
    ]:
        inner_res = get_client_trace_server(client).calls_query(
            tsi.CallsQueryReq(
                project_id=get_client_project_id(client),
                filter=tsi._CallsFilter(call_ids=call_ids),
            )
        )

        assert len(inner_res.calls) == exp_count


def test_trace_call_query_filter_trace_roots_only(client):
    call_spec = simple_line_call_bootstrap()

    for trace_roots_only, exp_count in [
        # Test the None case
        (None, call_spec.total_calls),
        # Test the True
        (True, call_spec.root_calls),
        # Test the False
        (False, call_spec.total_calls),
    ]:
        inner_res = get_client_trace_server(client).calls_query(
            tsi.CallsQueryReq(
                project_id=get_client_project_id(client),
                filter=tsi._CallsFilter(trace_roots_only=trace_roots_only),
            )
        )

        assert len(inner_res.calls) == exp_count


@pytest.mark.skip("too slow")
def test_trace_call_query_filter_wb_run_ids(client, user_by_api_key_in_env):
    call_spec = simple_line_call_bootstrap(init_wandb=True)

    res = get_all_calls_asserting_finished(client, call_spec)

    wb_run_ids = list(set([call.wb_run_id for call in res.calls]) - set([None]))

    for wb_run_ids, exp_count in [
        # Test the None case
        (None, call_spec.total_calls),
        # Test the empty list case
        ([], call_spec.total_calls),
        # Test List (of 1)
        (wb_run_ids, call_spec.run_calls),
    ]:
        inner_res = get_client_trace_server(client).calls_query(
            tsi.CallsQueryReq(
                project_id=get_client_project_id(client),
                filter=tsi._CallsFilter(wb_run_ids=wb_run_ids),
            )
        )

        assert len(inner_res.calls) == exp_count


def test_trace_call_query_limit(client):
    call_spec = simple_line_call_bootstrap()

    for limit, exp_count in [
        # Test the None case
        (None, call_spec.total_calls),
        # Test limit of 1
        (1, 1),
        # Test limit of 10
        (10, 10),
    ]:
        inner_res = get_client_trace_server(client).calls_query(
            tsi.CallsQueryReq(
                project_id=get_client_project_id(client),
                limit=limit,
            )
        )

        assert len(inner_res.calls) == exp_count


def test_trace_call_query_offset(client):
    call_spec = simple_line_call_bootstrap()

    for offset, exp_count in [
        # Test the None case
        (None, call_spec.total_calls),
        # Test offset of 1
        (1, call_spec.total_calls - 1),
        # Test offset of 10
        (10, call_spec.total_calls - 10),
    ]:
        inner_res = get_client_trace_server(client).calls_query(
            tsi.CallsQueryReq(
                project_id=get_client_project_id(client),
                offset=offset,
            )
        )

        assert len(inner_res.calls) == exp_count


def test_trace_call_sort(client):
    @weave.op()
    def basic_op(in_val: dict, delay) -> dict:
        import time

        time.sleep(delay)
        return in_val

    for i in range(3):
        basic_op({"prim": i, "list": [i], "dict": {"inner": i}}, i / 10)

    for first, last, sort_by in [
        (2, 0, [tsi._SortBy(field="started_at", direction="desc")]),
        (2, 0, [tsi._SortBy(field="inputs.in_val.prim", direction="desc")]),
        (2, 0, [tsi._SortBy(field="inputs.in_val.list.0", direction="desc")]),
        (2, 0, [tsi._SortBy(field="inputs.in_val.dict.inner", direction="desc")]),
        (2, 0, [tsi._SortBy(field="output.prim", direction="desc")]),
        (2, 0, [tsi._SortBy(field="output.list.0", direction="desc")]),
        (2, 0, [tsi._SortBy(field="output.dict.inner", direction="desc")]),
    ]:
        inner_res = get_client_trace_server(client).calls_query(
            tsi.CallsQueryReq(
                project_id=get_client_project_id(client),
                sort_by=sort_by,
            )
        )

        assert inner_res.calls[0].inputs["in_val"]["prim"] == first
        assert inner_res.calls[2].inputs["in_val"]["prim"] == last


def test_trace_call_sort_with_mixed_types(client):
    is_sqlite = client_is_sqlite(client)
    if is_sqlite:
        # SQLite does not support sorting over mixed types in a column, so we skip this test
        return

    @weave.op()
    def basic_op(in_val: dict) -> dict:
        import time

        time.sleep(1 / 10)
        return in_val

    basic_op({"prim": None})
    basic_op({"not_prim": 1})
    basic_op({"prim": 100})
    basic_op({"prim": 2})
    basic_op({"prim": "b"})
    basic_op({"prim": "a"})

    for direction, seq in [
        ("desc", [100, 2, "b", "a", None, None]),
        (
            "asc",
            [
                2,
                100,
                "a",
                "b",
                None,
                None,
            ],
        ),
    ]:
        inner_res = get_client_trace_server(client).calls_query(
            tsi.CallsQueryReq(
                project_id=get_client_project_id(client),
                sort_by=[tsi._SortBy(field="inputs.in_val.prim", direction=direction)],
            )
        )

        for i, call in enumerate(inner_res.calls):
            assert call.inputs["in_val"].get("prim") == seq[i]


def client_is_sqlite(client):
    return isinstance(client.server._internal_trace_server, SqliteTraceServer)


def test_trace_call_filter(client):
    is_sqlite = client_is_sqlite(client)

    @weave.op()
    def basic_op(in_val: dict, delay) -> dict:
        return in_val

    for i in range(10):
        basic_op(
            {"prim": i, "list": [i], "dict": {"inner": i}, "str": "str_" + str(i)},
            i / 10,
        )

    # Adding a row of a different type here to make sure we safely exclude it without it messing up other things
    basic_op(
        {
            "prim": "Different Type",
            "list": "Different Type",
            "dict": "Different Type",
            "str": False,
        },
        0.1,
    )

    basic_op("simple_primitive", 0.1)
    basic_op(42, 0.1)

    failed_cases = []
    for count, query in [
        # Base Case - simple True
        (
            13,
            {"$eq": [{"$literal": 1}, {"$literal": 1}]},
        ),
        # Base Case - simple false
        (
            0,
            {"$eq": [{"$literal": 1}, {"$literal": 2}]},
        ),
        # eq
        (
            1,
            {
                "$eq": [
                    {"$literal": 5},
                    {
                        "$convert": {
                            "input": {"$getField": "inputs.in_val.prim"},
                            "to": "int",
                        }
                    },
                ]
            },
        ),
        # eq - string
        (
            1,
            {
                "$eq": [
                    {"$literal": "simple_primitive"},
                    {"$getField": "inputs.in_val"},
                ]
            },
        ),
        # eq - string out
        (
            1,
            {"$eq": [{"$literal": "simple_primitive"}, {"$getField": "output"}]},
        ),
        # gt
        (
            4,
            {
                "$gt": [
                    {
                        "$convert": {
                            "input": {"$getField": "inputs.in_val.prim"},
                            "to": "int",
                        }
                    },
                    {"$literal": 5},
                ]
            },
        ),
        # gte
        (
            5,
            {
                "$gte": [
                    {
                        "$convert": {
                            "input": {"$getField": "inputs.in_val.prim"},
                            "to": "int",
                        }
                    },
                    {"$literal": 5},
                ]
            },
        ),
        # not gt = lte
        (
            6
            + (
                1 if is_sqlite else 0
            ),  # SQLite casting transforms strings to 0, instead of NULL
            {
                "$not": [
                    {
                        "$gt": [
                            {
                                "$convert": {
                                    "input": {"$getField": "inputs.in_val.prim"},
                                    "to": "int",
                                }
                            },
                            {"$literal": 5},
                        ]
                    }
                ]
            },
        ),
        # not gte = lt
        (
            5
            + (
                1 if is_sqlite else 0
            ),  # SQLite casting transforms strings to 0, instead of NULL
            {
                "$not": [
                    {
                        "$gte": [
                            {
                                "$convert": {
                                    "input": {"$getField": "inputs.in_val.prim"},
                                    "to": "int",
                                }
                            },
                            {"$literal": 5},
                        ]
                    }
                ]
            },
        ),
        # like all
        (
            13
            + (
                -2 if is_sqlite else 0
            ),  # SQLite returns NULL for non-existent fields rather than ''.
            {
                "$contains": {
                    "input": {"$getField": "inputs.in_val.str"},
                    "substr": {"$literal": ""},
                }
            },
        ),
        # like select
        (
            10,
            {
                "$contains": {
                    "input": {"$getField": "inputs.in_val.str"},
                    "substr": {"$literal": "str"},
                }
            },
        ),
        (
            0,
            {
                "$contains": {
                    "input": {"$getField": "inputs.in_val.str"},
                    "substr": {"$literal": "STR"},
                }
            },
        ),
        (
            10,
            {
                "$contains": {
                    "input": {"$getField": "inputs.in_val.str"},
                    "substr": {"$literal": "STR"},
                    "case_insensitive": True,
                }
            },
        ),
        # and
        (
            3,
            {
                "$and": [
                    {
                        "$not": [
                            {
                                "$gt": [
                                    {
                                        "$convert": {
                                            "input": {
                                                "$getField": "inputs.in_val.prim"
                                            },
                                            "to": "int",
                                        }
                                    },
                                    {"$literal": 7},
                                ]
                            }
                        ]
                    },
                    {
                        "$gte": [
                            {
                                "$convert": {
                                    "input": {"$getField": "inputs.in_val.prim"},
                                    "to": "int",
                                }
                            },
                            {"$literal": 5},
                        ]
                    },
                ]
            },
        ),
        # or
        (
            5
            + (
                1 if is_sqlite else 0
            ),  # SQLite casting transforms strings to 0, instead of NULL
            {
                "$or": [
                    {
                        "$not": [
                            {
                                "$gt": [
                                    {
                                        "$convert": {
                                            "input": {
                                                "$getField": "inputs.in_val.prim"
                                            },
                                            "to": "int",
                                        }
                                    },
                                    {"$literal": 3},
                                ]
                            }
                        ]
                    },
                    {
                        "$gte": [
                            {
                                "$convert": {
                                    "input": {"$getField": "inputs.in_val.prim"},
                                    "to": "int",
                                }
                            },
                            {"$literal": 9},
                        ]
                    },
                ]
            },
        ),
        # Invalid type - safely return none
        (
            0,
            {
                "$eq": [
                    {"$literal": 5},
                    {
                        "$convert": {
                            "input": {"$getField": "inputs.in_val.str"},
                            "to": "int",
                        }
                    },
                ]
            },
        ),
        # Cast across type
        (
            1,
            {
                "$eq": [
                    {"$literal": "5"},
                    {
                        "$convert": {
                            "input": {"$getField": "inputs.in_val.prim"},
                            "to": "string",
                        }
                    },
                ]
            },
        ),
        # Different key access
        (
            4,
            {
                "$gt": [
                    {
                        "$convert": {
                            "input": {
                                "$getField": "inputs.in_val.list.0"
                            },  # changing this to a dot instead of [0]
                            "to": "int",
                        }
                    },
                    {"$literal": 5},
                ]
            },
        ),
        (
            4,
            {
                "$gt": [
                    {
                        "$convert": {
                            "input": {"$getField": "inputs.in_val.dict.inner"},
                            "to": "int",
                        }
                    },
                    {"$literal": 5},
                ]
            },
        ),
        (
            4,
            {
                "$gt": [
                    {"$convert": {"input": {"$getField": "output.prim"}, "to": "int"}},
                    {"$literal": 5},
                ]
            },
        ),
        (
            4,
            {
                "$gt": [
                    {
                        "$convert": {
                            "input": {"$getField": "output.list.0"},
                            "to": "int",
                        }
                    },
                    {"$literal": 5},
                ]
            },
        ),
        (
            4,
            {
                "$gt": [
                    {
                        "$convert": {
                            "input": {"$getField": "output.dict.inner"},
                            "to": "int",
                        }
                    },
                    {"$literal": 5},
                ]
            },
        ),
    ]:
        print(f"TEST CASE [{count}]", query)
        inner_res = get_client_trace_server(client).calls_query(
            tsi.CallsQueryReq.model_validate(
                dict(
                    project_id=get_client_project_id(client),
                    query={"$expr": query},
                )
            )
        )

        if len(inner_res.calls) != count:
            failed_cases.append(
                f"(ALL) Query {query} expected {count}, but found {len(inner_res.calls)}"
            )
        inner_res = get_client_trace_server(client).calls_query_stats(
            tsi.CallsQueryStatsReq.model_validate(
                dict(
                    project_id=get_client_project_id(client),
                    query={"$expr": query},
                )
            )
        )

        if inner_res.count != count:
            failed_cases.append(
                f"(Stats) Query {query} expected {count}, but found {inner_res.count}"
            )

    if failed_cases:
        raise AssertionError(
            f"Failed {len(failed_cases)} cases:\n" + "\n".join(failed_cases)
        )


def test_ops_with_default_params(client):
    @weave.op()
    def op_with_default(a: int, b: int = 10) -> int:
        return a + b

    assert op_with_default(1) == 11
    assert op_with_default(1, 5) == 6
    assert op_with_default(1, b=5) == 6
    assert op_with_default(a=1) == 11
    assert op_with_default(a=1, b=5) == 6
    assert op_with_default(b=5, a=1) == 6

    inner_res = client.server.calls_query(
        tsi.CallsQueryReq(
            project_id=client._project_id(),
        )
    )

    assert len(inner_res.calls) == 6
    assert inner_res.calls[0].inputs == {"a": 1, "b": 10}
    assert inner_res.calls[1].inputs == {"a": 1, "b": 5}
    assert inner_res.calls[2].inputs == {"a": 1, "b": 5}
    assert inner_res.calls[3].inputs == {"a": 1, "b": 10}
    assert inner_res.calls[4].inputs == {"a": 1, "b": 5}
    assert inner_res.calls[5].inputs == {"a": 1, "b": 5}


def test_root_type(client):
    class BaseTypeA(weave.Object):
        a: int

    class BaseTypeX(weave.Object):
        x: int

    class BaseTypeB(BaseTypeA):
        b: int

    class BaseTypeC(BaseTypeB):
        c: int

    c = BaseTypeC(a=1, b=2, c=3)
    x = BaseTypeX(x=5)

    ref = weave.publish(x)
    x2 = weave.ref(ref.uri()).get()
    assert x2.x == 5

    ref = weave.publish(c)
    c2 = weave.ref(ref.uri()).get()

    assert c2.a == 1
    assert c2.b == 2
    assert c2.c == 3

    inner_res = client.server.objs_query(
        tsi.ObjQueryReq(
            project_id=client._project_id(),
        )
    )

    assert len(inner_res.objs) == 2

    inner_res = client.server.objs_query(
        tsi.ObjQueryReq(
            project_id=client._project_id(),
            filter=tsi._ObjectVersionFilter(
                base_object_classes=["BaseTypeA"],
            ),
        )
    )

    assert len(inner_res.objs) == 1


def test_attributes_on_ops(client):
    @weave.op()
    def op_with_attrs(a: int, b: int) -> int:
        return a + b

    with weave.attributes({"custom": "attribute"}):
        op_with_attrs(1, 2)

    res = get_client_trace_server(client).calls_query(
        tsi.CallsQueryReq(
            project_id=get_client_project_id(client),
            filter=tsi._CallsFilter(op_names=[ref_str(op_with_attrs)]),
        )
    )

    assert len(res.calls) == 1
    assert res.calls[0].attributes == {
        "custom": "attribute",
        "weave": {
            "client_version": weave.version.VERSION,
            "source": "python-sdk",
            "os_name": platform.system(),
            "os_version": platform.version(),
            "os_release": platform.release(),
        },
    }


def test_dataset_row_type(client):
    d = weave.Dataset(rows=[{"a": 5, "b": 6}, {"a": 7, "b": 10}])
    with pytest.raises(ValidationError):
        d = weave.Dataset(rows=[])
    with pytest.raises(ValidationError):
        d = weave.Dataset(rows=[{"a": 1}, "a", "b"])
    with pytest.raises(ValidationError):
        d = weave.Dataset(rows=[{"a": 1}, {}])


def test_dataclass_support(client):
    @dataclasses.dataclass
    class MyDataclass:
        val: int

    @weave.op()
    def dataclass_maker(a: MyDataclass, b: MyDataclass) -> MyDataclass:
        return MyDataclass(a.val + b.val)

    a = MyDataclass(1)
    b = MyDataclass(2)
    act = dataclass_maker(a, b)
    exp = MyDataclass(3)
    assert act == exp

    res = get_client_trace_server(client).calls_query(
        tsi.CallsQueryReq(
            project_id=get_client_project_id(client),
            filter=tsi._CallsFilter(op_names=[ref_str(dataclass_maker)]),
        )
    )

    exp_ref = weave.publish(exp)
    exp_2 = weave.ref(exp_ref.uri()).get()
    assert exp_2.val == 3

    assert len(res.calls) == 1
    assert res.calls[0].inputs == {
        "a": "weave:///shawn/test-project/object/MyDataclass:qDo5jHFme5xIM1LwgeiXXVxYoGnp4LQ9hulqkX5zunY",
        "b": "weave:///shawn/test-project/object/MyDataclass:We1slmdrWzi2NYSWObBsLybTTNSP4M9zfQbCMf8rQMc",
    }
    assert (
        res.calls[0].output
        == "weave:///shawn/test-project/object/MyDataclass:2exnZIHkq8DyHTbJzhL0m5Ew1XrqIBCstZWilQS6Lpo"
    )


def test_op_retrieval(client):
    @weave.op()
    def my_op(a: int) -> int:
        return a + 1

    assert my_op(1) == 2
    my_op_ref = weave_client.get_ref(my_op)
    my_op2 = my_op_ref.get()
    assert my_op2(1) == 2


def test_bound_op_retrieval(client):
    class CustomType(weave.Object):
        a: int

        @weave.op()
        def op_with_custom_type(self, v):
            return self.a + v

    obj = CustomType(a=1)
    obj_ref = weave.publish(obj)
    obj2 = obj_ref.get()
    assert obj2.op_with_custom_type(1) == 2

    my_op_ref = weave_client.get_ref(CustomType.op_with_custom_type)
    with pytest.raises(MissingSelfInstanceError):
        my_op2 = my_op_ref.get()

    my_op_ref2 = weave_client.get_ref(obj2.op_with_custom_type)
    with pytest.raises(MissingSelfInstanceError):
        my_op2 = my_op_ref2.get()


@pytest.mark.skip("Not implemented: general bound op designation")
def test_bound_op_retrieval_no_self(client):
    class CustomTypeWithoutSelf(weave.Object):
        a: int

        @weave.op()
        def op_with_custom_type(me, v):
            return me.a + v

    obj = CustomTypeWithoutSelf(a=1)
    obj_ref = weave.publish(obj)
    obj2 = obj_ref.get()
    assert obj2.op_with_custom_type(1) == 2

    my_op_ref = weave_client.get_ref(CustomTypeWithoutSelf.op_with_custom_type)
    with pytest.raises(MissingSelfInstanceError):
        my_op2 = my_op_ref.get()


def test_dataset_row_ref(client):
    d = weave.Dataset(rows=[{"a": 5, "b": 6}, {"a": 7, "b": 10}])
    ref = weave.publish(d)
    d2 = weave.ref(ref.uri()).get()

    inner = d2.rows[0]["a"]
    exp_ref = "weave:///shawn/test-project/object/Dataset:PHOGkwSOn7DqLgIUNgUAq7d2vXpOmG8NGLltn6slzeU/attr/rows/id/XfhC9dNA5D4taMvhKT4MKN2uce7F56Krsyv4Q6mvVMA/key/a"
    assert inner == 5
    assert inner.ref.uri() == exp_ref
    gotten = weave.ref(exp_ref).get()
    assert gotten == 5


def test_tuple_support(client):
    @weave.op()
    def tuple_maker(a, b):
        return (a, b)

    act = tuple_maker((1, 2), 3)
    exp = ((1, 2), 3)
    assert act == exp

    exp_ref = weave.publish(exp)
    exp_2 = weave.ref(exp_ref.uri()).get()
    assert exp_2 == [[1, 2], 3]

    res = get_client_trace_server(client).calls_query(
        tsi.CallsQueryReq(
            project_id=get_client_project_id(client),
            filter=tsi._CallsFilter(op_names=[ref_str(tuple_maker)]),
        )
    )

    assert len(res.calls) == 1
    assert res.calls[0].output == [[1, 2], 3]


def test_namedtuple_support(client):
    @weave.op()
    def tuple_maker(a, b):
        return (a, b)

    Point = namedtuple("Point", ["x", "y"])
    act = tuple_maker(Point(1, 2), 3)
    exp = (Point(1, 2), 3)
    assert act == exp

    exp_ref = weave.publish(exp)
    exp_2 = weave.ref(exp_ref.uri()).get()
    assert exp_2 == [{"x": 1, "y": 2}, 3]

    res = get_client_trace_server(client).calls_query(
        tsi.CallsQueryReq(
            project_id=get_client_project_id(client),
            filter=tsi._CallsFilter(op_names=[ref_str(tuple_maker)]),
        )
    )

    assert len(res.calls) == 1
    assert res.calls[0].output == [{"x": 1, "y": 2}, 3]


def test_named_reuse(client):
    import asyncio

    d = weave.Dataset(rows=[{"x": 1}, {"x": 2}])
    d_ref = weave.publish(d, "test_dataset")
    dataset = weave.ref(d_ref.uri()).get()

    @weave.op()
    async def dummy_score(model_output):
        return 1

    class SimpleModel(weave.Model):
        async def predict(self, x):
            return {"answer": "42"}

    model = SimpleModel()

    evaluation = weave.Evaluation(
        dataset=dataset,
        scorers=[dummy_score],
    )
    dataset_ref = dataset.ref
    evaluation_dataset = evaluation.dataset
    eval_dataset_ref = evaluation_dataset.ref
    assert dataset_ref == eval_dataset_ref
    asyncio.run(evaluation.evaluate(model))

    res = get_client_trace_server(client).objs_query(
        tsi.ObjQueryReq(
            project_id=get_client_project_id(client),
            filter=tsi._ObjectVersionFilter(
                is_op=False, latest_only=True, base_object_classes=["Dataset"]
            ),
        )
    )

    # There are a lot of additional assertions that could be made here!
    print(res.objs)
    assert len(res.objs) == 1


def test_unknown_input_and_output_types(client):
    class MyUnserializableClassA:
        a_val: float

        def __init__(self, a_val) -> None:
            self.a_val = a_val

    class MyUnserializableClassB:
        b_val: float

        def __init__(self, b_val) -> None:
            self.b_val = b_val

    @weave.op()
    def op_with_unknown_types(
        a: MyUnserializableClassA, b: float
    ) -> MyUnserializableClassB:
        return MyUnserializableClassB(a.a_val + b)

    a = MyUnserializableClassA(3)
    res = op_with_unknown_types(a, 0.14)

    assert res.b_val == 3.14

    inner_res = client.server.calls_query(
        tsi.CallsQueryReq(
            project_id=client._project_id(),
        )
    )

    assert len(inner_res.calls) == 1
    assert inner_res.calls[0].inputs == {
        "a": repr(a),
        "b": 0.14,
    }
    assert inner_res.calls[0].output == repr(res)


def test_unknown_attribute(client):
    class MyUnserializableClass:
        val: int

        def __init__(self, a_val) -> None:
            self.a_val = a_val

    class MySerializableClass(weave.Object):
        obj: MyUnserializableClass

    a_obj = MyUnserializableClass(1)
    a = MySerializableClass(obj=a_obj)
    b_obj = MyUnserializableClass(2)
    b = MySerializableClass(obj=b_obj)

    ref_a = weave.publish(a)
    ref_b = weave.publish(b)

    a2 = weave.ref(ref_a.uri()).get()
    b2 = weave.ref(ref_b.uri()).get()

    assert a2.obj == repr(a_obj)
    assert b2.obj == repr(b_obj)


# Note: this test only works with the `trace_init_client` fixture
def test_ref_get_no_client(trace_init_client):
    trace_client = trace_init_client.client
    data = weave.publish(42)
    data_got = weave.ref(data.uri()).get()
    assert data_got == 42

    # clear the graph client effectively "de-initializing it"
    with _no_graph_client():
        # This patching is required just to make the test path work
        with _patched_default_initializer(trace_client):
            # Now we will try to get the data again
            data_got = weave.ref(data.uri()).get()
            assert data_got == 42


@contextmanager
def _no_graph_client():
    client = weave.client_context.weave_client.get_weave_client()
    weave.client_context.weave_client.set_weave_client_global(None)
    try:
        yield
    finally:
        weave.client_context.weave_client.set_weave_client_global(client)


@contextmanager
def _patched_default_initializer(trace_client: weave_client.WeaveClient):
    from weave import weave_init

    def init_weave_get_server_patched(api_key):
        return trace_client.server

    orig = weave_init.init_weave_get_server
    weave_init.init_weave_get_server = init_weave_get_server_patched

    try:
        yield
    finally:
        weave_init.init_weave_get_server = orig


def test_single_primitive_output(client):
    @weave.op()
    def single_int_output(a: int) -> int:
        return a

    @weave.op()
    def single_bool_output(a: int) -> bool:
        return a == 1

    @weave.op()
    def single_none_output(a: int) -> None:
        return None

    @weave.op()
    def dict_output(a: int, b: bool, c: None) -> dict:
        return {"a": a, "b": b, "c": c}

    a = single_int_output(1)
    b = single_bool_output(1)
    c = single_none_output(1)
    d = dict_output(a, b, c)

    assert isinstance(a, int)
    assert a == 1
    assert isinstance(b, bool)
    assert b == True
    assert isinstance(c, type(None))
    assert c is None
    assert isinstance(d, dict)
    assert isinstance(d["a"], int)
    assert isinstance(d["b"], bool)
    assert isinstance(d["c"], type(None))
    assert d == {"a": 1, "b": True, "c": None}

    inner_res = client.server.calls_query(
        tsi.CallsQueryReq(
            project_id=client._project_id(),
        )
    )

    assert len(inner_res.calls) == 4
    assert inner_res.calls[0].output == 1
    assert inner_res.calls[1].output == True
    assert inner_res.calls[2].output is None
    assert inner_res.calls[3].output == {"a": 1, "b": True, "c": None}


def map_simple(fn, vals):
    return [fn(v) for v in vals]


max_workers = 3


# This is a standard way to execute a map operation with thread executor.
def map_with_thread_executor(fn, vals):
    with ThreadPoolExecutor(max_workers=max_workers) as executor:
        executor.map(fn, vals)


# This is how Langchain executes batches (with a manual context copy)
def map_with_copying_thread_executor(fn, vals):
    with ThreadPoolExecutor(max_workers=max_workers) as executor:
        contexts = [copy_context() for _ in range(len(vals))]

        def _wrapped_fn(*args):
            return contexts.pop().run(fn, *args)

        executor.map(_wrapped_fn, vals)


# TODO: Make an async version of this
@pytest.mark.parametrize(
    "mapper",
    [
        map_simple,
        # map_with_thread_executor, # <-- Currently this is failing! Fix me (:
        # map_with_copying_thread_executor, # <-- Flakes in CI
    ],
)
def test_mapped_execution(client, mapper):
    import time

    events = []

    @weave.op()
    def op_a(a: int) -> int:
        events.append("A(S):" + str(a))
        time.sleep(0.3)
        events.append("A(E):" + str(a))
        return a

    @weave.op()
    def op_b(b: int) -> int:
        events.append("B(S):" + str(b))
        time.sleep(0.2)
        res = op_a(b)
        events.append("B(E):" + str(b))
        return res

    @weave.op()
    def op_c(c: int) -> int:
        events.append("C(S):" + str(c))
        time.sleep(0.1)
        res = op_b(c)
        events.append("C(E):" + str(c))
        return res

    @weave.op()
    def op_mapper(vals):
        return mapper(op_c, vals)

    map_vals = list(range(12))
    first_val = map_vals[0]
    last_val = map_vals[-1]
    middle_vals = map_vals[1:-1]
    split = len(middle_vals) // 2
    middle_vals_outer = middle_vals[:split]
    middle_vals_inner = middle_vals[split:]
    op_c(first_val)
    mapper(op_c, middle_vals_outer)
    op_mapper(middle_vals_inner)
    op_c(last_val)

    # Make sure that the events are in the right (or wrong!) order
    sequential_expected_order = []
    for i in map_vals:
        for event in ["S", "E"]:
            order = ["A", "B", "C"]
            if event == "S":
                order = order[::-1]
            for op in order:
                sequential_expected_order.append(f"{op}({event}):{i}")
    if mapper == map_simple:
        assert events == sequential_expected_order
    else:
        assert events != sequential_expected_order

    inner_res = client.server.calls_query(
        tsi.CallsQueryReq(
            project_id=client._project_id(),
        )
    )

    assert len(inner_res.calls) == (len(map_vals) * 3) + 1

    # Now, we want to assert that the calls are in the right topological order - while
    # it is possible that their timestamps are not in order
    # First some helpers:
    roots = [c for c in inner_res.calls if c.parent_id is None]

    def assert_input_of_call(call, input_val):
        assert call.inputs == input_val

    def get_children_of_call(call):
        return [c for c in inner_res.calls if c.parent_id == call.id]

    def assert_valid_trace(root_call, val):
        assert_input_of_call(root_call, {"c": val})
        children = get_children_of_call(root_call)
        assert len(children) == 1
        assert_input_of_call(children[0], {"b": val})
        children = get_children_of_call(children[0])
        assert len(children) == 1
        assert_input_of_call(children[0], {"a": val})

    def assert_valid_batched_trace(root_call):
        val = int(root_call.inputs["c"])
        assert_valid_trace(root_call, val)

    # First, ensure that there are 5 roots
    assert len(roots) == 3 + len(middle_vals_outer)

    # Now we can validate the shape of the calls within their traces.
    # The first and last roots are not batched and therefore deterministic
    # The middle 3 roots are batched and therefore non-deterministic
    root_ndx = 0
    assert_valid_trace(roots[root_ndx], first_val)
    root_ndx += 1
    for outer in middle_vals_outer:
        assert_valid_trace(roots[root_ndx], outer)
        root_ndx += 1

    children = get_children_of_call(roots[root_ndx])
    root_ndx += 1
    assert len(children) == len(middle_vals_inner)
    for child in children:
        assert_valid_batched_trace(child)
    assert_valid_trace(roots[root_ndx], last_val)


def call_structure(calls):
    parent_to_children_map = defaultdict(list)
    roots = []
    for call in calls:
        parent_to_children_map[call.parent_id].append(call.id)
        if call.parent_id is None:
            roots.append(call.id)

    found_structure = {}

    def build_structure(parent_id):
        if parent_id is None:
            return {}
        children = parent_to_children_map[parent_id]
        return {child: build_structure(child) for child in children}

    for root in roots:
        found_structure[root] = build_structure(root)

    return found_structure


def test_call_stack_order_implicit_depth_first(client):
    # Note: There is a debate going on about if the client should
    # be responsible for enforcing the call stack order (vs having)
    # another object that is responsible for this. This test is
    # written with the assumption that the client is responsible
    # for enforcing the call stack order. However, it is plausible
    # that we change this. If so, then this test will need to both
    # `create_call` and `push_call` effectively. Same with finish_call

    # This version of the call sequence matches the happy path
    # without any out-of-order calls
    call_1 = client.create_call("op", {})
    call_2 = client.create_call("op", {})
    call_3 = client.create_call("op", {})
    client.finish_call(call_3)
    call_4 = client.create_call("op", {})
    client.finish_call(call_4)
    client.finish_call(call_2)
    call_5 = client.create_call("op", {})
    call_6 = client.create_call("op", {})
    client.finish_call(call_6)
    call_7 = client.create_call("op", {})
    client.finish_call(call_7)
    client.finish_call(call_5)
    client.finish_call(call_1)

    terminal_root_call = client.create_call("op", {})
    client.finish_call(terminal_root_call)

    inner_res = client.server.calls_query(
        tsi.CallsQueryReq(
            project_id=client._project_id(),
        )
    )

    assert call_structure(inner_res.calls) == {
        call_1.id: {
            call_2.id: {call_3.id: {}, call_4.id: {}},
            call_5.id: {call_6.id: {}, call_7.id: {}},
        },
        terminal_root_call.id: {},
    }


def test_call_stack_order_explicit_depth_first(client):
    # Note: There is a debate going on about if the client should
    # be responsible for enforcing the call stack order (vs having)
    # another object that is responsible for this. This test is
    # written with the assumption that the client is responsible
    # for enforcing the call stack order. However, it is plausible
    # that we change this. If so, then this test will need to both
    # `create_call` and `push_call` effectively. Same with finish_call
    #
    #
    # This version of the call sequence matches the happy path
    # without any out-of-order calls, but with explicit parentage
    # specified.
    call_1 = client.create_call("op", {})
    call_2 = client.create_call("op", {}, call_1)
    call_3 = client.create_call("op", {}, call_2)
    client.finish_call(call_3)
    call_4 = client.create_call("op", {}, call_2)
    client.finish_call(call_4)
    client.finish_call(call_2)
    call_5 = client.create_call("op", {}, call_1)
    call_6 = client.create_call("op", {}, call_5)
    client.finish_call(call_6)
    call_7 = client.create_call("op", {}, call_5)
    client.finish_call(call_7)
    client.finish_call(call_5)
    client.finish_call(call_1)

    terminal_root_call = client.create_call("op", {})
    client.finish_call(terminal_root_call)

    inner_res = client.server.calls_query(
        tsi.CallsQueryReq(
            project_id=client._project_id(),
        )
    )

    assert call_structure(inner_res.calls) == {
        call_1.id: {
            call_2.id: {call_3.id: {}, call_4.id: {}},
            call_5.id: {call_6.id: {}, call_7.id: {}},
        },
        terminal_root_call.id: {},
    }


def test_call_stack_order_langchain_batch(client):
    # Note: There is a debate going on about if the client should
    # be responsible for enforcing the call stack order (vs having)
    # another object that is responsible for this. This test is
    # written with the assumption that the client is responsible
    # for enforcing the call stack order. However, it is plausible
    # that we change this. If so, then this test will need to both
    # `create_call` and `push_call` effectively. Same with finish_call
    #
    #
    # This sequence is pretty much exactly what langchain does when handling
    # a batch of calls. Specifically (prompt | llm).batch([1,2])
    call_1 = client.create_call("op", {})  # <- Implicit Parent, no stack = root
    call_2 = client.create_call("op", {}, call_1)  # <- RunnableSequence1
    call_5 = client.create_call("op", {}, call_1)  # <- RunnableSequence2
    call_3 = client.create_call("op", {}, call_2)  # <- Prompt1
    client.finish_call(call_3)
    call_4 = client.create_call("op", {}, call_2)  # <- LLM1
    call_4gpt = client.create_call("op", {})  # <- Openai
    client.finish_call(call_4gpt)
    client.finish_call(call_4)
    call_6 = client.create_call("op", {}, call_5)  # <- Prompt2
    client.finish_call(call_6)
    call_7 = client.create_call("op", {}, call_5)  # <- LLM2
    call_7gpt = client.create_call("op", {})  # <- Openai
    client.finish_call(call_7gpt)
    client.finish_call(call_7)
    client.finish_call(call_2)
    client.finish_call(call_5)
    client.finish_call(call_1)

    terminal_root_call = client.create_call("op", {})
    client.finish_call(terminal_root_call)

    inner_res = client.server.calls_query(
        tsi.CallsQueryReq(
            project_id=client._project_id(),
        )
    )

    assert call_structure(inner_res.calls) == {
        call_1.id: {
            call_2.id: {call_3.id: {}, call_4.id: {call_4gpt.id: {}}},
            call_5.id: {call_6.id: {}, call_7.id: {call_7gpt.id: {}}},
        },
        terminal_root_call.id: {},
    }


POP_REORDERS_STACK = False


def test_call_stack_order_out_of_order_pop(client):
    # Note: There is a debate going on about if the client should
    # be responsible for enforcing the call stack order (vs having)
    # another object that is responsible for this. This test is
    # written with the assumption that the client is responsible
    # for enforcing the call stack order. However, it is plausible
    # that we change this. If so, then this test will need to both
    # `create_call` and `push_call` effectively. Same with finish_call
    #
    #
    # This ordering is a specifically challenging case where we return to
    # a parent that that was not the top of stack
    call_1 = client.create_call("op", {})
    call_2 = client.create_call("op", {})
    call_3 = client.create_call("op", {})
    # Purposely swap 4 & 5
    call_5 = client.create_call("op", {}, call_1)  # <- Explicit Parent (call_1)
    call_4 = client.create_call("op", {}, call_2)  # <- Explicit Parent (call_2)
    call_6 = client.create_call("op", {}, call_5)  # <- Explicit Parent (call_5)
    client.finish_call(call_6)  # <- Finish call_6
    # (should change stack to call_6.parent which is call_5)
    call_7 = client.create_call("op", {})  # <- Implicit Parent (call_5)
    # (current stack implementation will think this is 4)

    # Finish them in completely reverse order, because why not?
    client.finish_call(call_1)
    client.finish_call(call_2)
    client.finish_call(call_3)
    client.finish_call(call_4)
    client.finish_call(call_5)
    client.finish_call(call_7)

    terminal_root_call = client.create_call("op", {})
    client.finish_call(terminal_root_call)

    inner_res = client.server.calls_query(
        tsi.CallsQueryReq(
            project_id=client._project_id(),
        )
    )

    if POP_REORDERS_STACK:
        # In my (Tim) opinion, this is the correct ordering.
        # However, the current implementation results in the
        # "else" branch here. The key difference is when we
        # finish call_6. Since call_6 was started immediately after
        # call_4, we currently will believe the top of the stack is
        # call_4. However, call_6's parent is call_5, so in my
        # opinion, we should pop the stack back to call_5. We
        # can debate this more and change the test/implementation
        # as needed.
        exp = {
            call_1.id: {
                call_2.id: {call_3.id: {}, call_4.id: {}},
                call_5.id: {call_6.id: {}, call_7.id: {}},
            },
            terminal_root_call.id: {},
        }
    else:
        exp = {
            call_1.id: {
                call_2.id: {call_3.id: {}, call_4.id: {call_7.id: {}}},
                call_5.id: {
                    call_6.id: {},
                },
            },
            terminal_root_call.id: {},
        }

    assert call_structure(inner_res.calls) == exp


def test_call_stack_order_height_ordering(client):
    # Note: There is a debate going on about if the client should
    # be responsible for enforcing the call stack order (vs having)
    # another object that is responsible for this. This test is
    # written with the assumption that the client is responsible
    # for enforcing the call stack order. However, it is plausible
    # that we change this. If so, then this test will need to both
    # `create_call` and `push_call` effectively. Same with finish_call
    #
    #
    # This ordering calls ops in the order of their height in the tree
    call_1 = client.create_call("op", {})
    call_2 = client.create_call("op", {}, call_1)
    call_5 = client.create_call("op", {}, call_1)
    call_3 = client.create_call("op", {}, call_2)
    call_6 = client.create_call("op", {}, call_5)
    call_4 = client.create_call("op", {}, call_2)
    call_7 = client.create_call("op", {}, call_5)

    # Finish them in completely reverse order
    client.finish_call(call_1)
    client.finish_call(call_2)
    client.finish_call(call_3)
    client.finish_call(call_4)
    client.finish_call(call_5)
    client.finish_call(call_7)

    terminal_root_call = client.create_call("op", {})
    client.finish_call(terminal_root_call)

    inner_res = client.server.calls_query(
        tsi.CallsQueryReq(
            project_id=client._project_id(),
        )
    )

    assert call_structure(inner_res.calls) == {
        call_1.id: {
            call_2.id: {call_3.id: {}, call_4.id: {}},
            call_5.id: {call_6.id: {}, call_7.id: {}},
        },
        terminal_root_call.id: {},
    }


def test_call_stack_order_mixed(client):
    # Note: There is a debate going on about if the client should
    # be responsible for enforcing the call stack order (vs having)
    # another object that is responsible for this. This test is
    # written with the assumption that the client is responsible
    # for enforcing the call stack order. However, it is plausible
    # that we change this. If so, then this test will need to both
    # `create_call` and `push_call` effectively. Same with finish_call
    #
    #
    # This ordering is as mixed up as I could make it
    call_1 = client.create_call("op", {})
    call_5 = client.create_call("op", {}, call_1)
    call_7 = client.create_call("op", {}, call_5)
    client.finish_call(call_7)
    call_6 = client.create_call("op", {}, call_5)
    client.finish_call(call_5)
    call_2 = client.create_call("op", {}, call_1)
    client.finish_call(call_1)
    call_4 = client.create_call("op", {}, call_2)
    call_3 = client.create_call("op", {}, call_2)
    client.finish_call(call_2)
    client.finish_call(call_3)
    client.finish_call(call_4)

    terminal_root_call = client.create_call("op", {})
    client.finish_call(terminal_root_call)

    inner_res = client.server.calls_query(
        tsi.CallsQueryReq(
            project_id=client._project_id(),
        )
    )

    assert call_structure(inner_res.calls) == {
        call_1.id: {
            call_5.id: {call_7.id: {}, call_6.id: {}},
            call_2.id: {call_4.id: {}, call_3.id: {}},
        },
        terminal_root_call.id: {},
    }


def test_call_query_stream_equality(client):
    @weave.op
    def calculate(a: int, b: int) -> int:
        return a + b

    for i in range(10):
        calculate(i, i * i)

    calls = client.server.calls_query(
        tsi.CallsQueryReq(
            project_id=client._project_id(),
        )
    )

    calls_stream = client.server.calls_query_stream(
        tsi.CallsQueryReq(
            project_id=client._project_id(),
        )
    )

    i = 0
    for call in calls_stream:
        assert call == calls.calls[i]
        i += 1

    assert i == len(calls.calls)


@pytest.mark.skip("Not implemented: filter / sort through refs")
def test_sort_and_filter_through_refs(client):
    @weave.op()
    def test_op(label, val):
        return val

    class TestObj(weave.Object):
        val: typing.Any

    def test_obj(val):
        return weave.publish(TestObj(val=val))

    import random

    # Purposely shuffled and contains values that would not sort correctly as strings
    values = [3, 9, 15, 21, 0, 12, 6, 18]
    random.shuffle(values)

    test_op(values[0], {"a": {"b": {"c": {"d": values[0]}}}})

    # Ref at A
    test_op(values[1], {"a": test_obj({"b": {"c": {"d": values[1]}}})})
    # Ref at B
    test_op(values[2], {"a": {"b": test_obj({"c": {"d": values[2]}})}})
    # Ref at C
    test_op(values[3], {"a": {"b": {"c": test_obj({"d": values[3]})}}})

    # Ref at A and B
    test_op(values[4], {"a": test_obj({"b": test_obj({"c": {"d": values[4]}})})})
    # Ref at A and C
    test_op(values[5], {"a": test_obj({"b": {"c": test_obj({"d": values[5]})}})})
    # Ref at B and C
    test_op(values[6], {"a": {"b": test_obj({"c": test_obj({"d": values[6]})})}})

    # Ref at A, B and C
    test_op(
        values[7], {"a": test_obj({"b": test_obj({"c": test_obj({"d": values[7]})})})}
    )

    for first, last, sort_by in [
        (0, 21, [tsi._SortBy(field="inputs.val.a.b.c.d", direction="asc")]),
        (21, 0, [tsi._SortBy(field="inputs.val.a.b.c.d", direction="desc")]),
        (0, 21, [tsi._SortBy(field="output.a.b.c.d", direction="asc")]),
        (21, 0, [tsi._SortBy(field="output.a.b.c.d", direction="desc")]),
    ]:
        inner_res = get_client_trace_server(client).calls_query(
            tsi.CallsQueryReq(
                project_id=get_client_project_id(client),
                sort_by=sort_by,
            )
        )

        assert inner_res.calls[0].inputs["label"] == first
        assert inner_res.calls[1].inputs["label"] == first

    for first, last, count, query in [
        (
            6,
            21,
            6,
            {
                "$gt": [
                    {
                        "$convert": {
                            "input": {"$getField": "inputs.val.a.b.c.d"},
                            "to": "int",
                        }
                    },
                    {"$literal": 5},
                ]
            },
        ),
        (
            0,
            3,
            2,
            {
                "$not": [
                    {
                        "$gt": [
                            {
                                "$convert": {
                                    "input": {"$getField": "output.a.b.c.d"},
                                    "to": "int",
                                }
                            },
                            {"$literal": 5},
                        ]
                    }
                ]
            },
        ),
    ]:
        inner_res = get_client_trace_server(client).calls_query(
            tsi.CallsQueryReq.model_validate(
                dict(
                    project_id=get_client_project_id(client),
                    sort_by=[tsi._SortBy(field="inputs.val.a.b.c.d", direction="asc")],
                    query={"$expr": query},
                )
            )
        )

        assert len(inner_res.calls) == count
        inner_res = get_client_trace_server(client).calls_query_stats(
            tsi.CallsQueryStatsReq.model_validate(
                dict(
                    project_id=get_client_project_id(client),
                    query={"$expr": query},
                )
            )
        )

        assert inner_res.count == count


<<<<<<< HEAD
def test_call_has_client_version(client):
    @weave.op
    def test():
        return 1

    c = test.call()
    assert "weave" in c.attributes
    assert "client_version" in c.attributes["weave"]


def test_user_cannot_modify_call_weave_dict(client):
    @weave.op
    def test():
        return 1

    call = test.call()

    call.attributes["test"] = 123

    with pytest.raises(KeyError):
        call.attributes["weave"] = {"anything": "blah"}

    with pytest.raises(KeyError):
        call.attributes["weave"]["anything"] = "blah"

    # you can set call.attributes["weave"]["anything"]["something_else"] = "blah"
    # but at that point you're on your own :)
=======
class BasicModel(weave.Model):
    @weave.op()
    def predict(self, x):
        return {"answer": "42"}


def test_model_save(client):
    model = BasicModel()
    assert model.predict(1) == {"answer": "42"}
    model_ref = weave.publish(model)
    assert model.predict(1) == {"answer": "42"}
    model2 = model_ref.get()
    assert model2.predict(1) == {"answer": "42"}

    inner_res = get_client_trace_server(client).objs_query(
        tsi.ObjQueryReq(
            project_id=get_client_project_id(client),
            filter=tsi._ObjectVersionFilter(
                is_op=False, latest_only=True, base_object_classes=["Model"]
            ),
        )
    )

    assert len(inner_res.objs) == 1
    expected_predict_op = inner_res.objs[0].val["predict"]
    assert isinstance(expected_predict_op, str) and expected_predict_op.startswith(
        "weave:///"
    )
>>>>>>> 0c3f458f
<|MERGE_RESOLUTION|>--- conflicted
+++ resolved
@@ -2229,7 +2229,7 @@
         assert inner_res.count == count
 
 
-<<<<<<< HEAD
+
 def test_call_has_client_version(client):
     @weave.op
     def test():
@@ -2257,7 +2257,8 @@
 
     # you can set call.attributes["weave"]["anything"]["something_else"] = "blah"
     # but at that point you're on your own :)
-=======
+
+
 class BasicModel(weave.Model):
     @weave.op()
     def predict(self, x):
@@ -2285,5 +2286,4 @@
     expected_predict_op = inner_res.objs[0].val["predict"]
     assert isinstance(expected_predict_op, str) and expected_predict_op.startswith(
         "weave:///"
-    )
->>>>>>> 0c3f458f
+    )