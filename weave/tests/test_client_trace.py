--- conflicted
+++ resolved
@@ -831,7 +831,6 @@
     assert res.calls[0].output == [{"x": 1, "y": 2}, 3]
 
 
-<<<<<<< HEAD
 def test_named_reuse(client):
     import asyncio
 
@@ -871,7 +870,6 @@
     # There are a lot of additional assertions that could be made here!
     print(res.objs)
     assert len(res.objs) == 1
-=======
 def test_unknown_input_and_output_types(client):
     class MyUnserializableClassA:
         a_val: float
@@ -932,5 +930,4 @@
     b2 = weave.ref(ref_b.uri()).get()
 
     assert a2.obj == repr(a_obj)
-    assert b2.obj == repr(b_obj)
->>>>>>> da4f6487
+    assert b2.obj == repr(b_obj)