import asyncio
import dataclasses
import datetime
import os
import time
import typing
from collections import defaultdict, namedtuple
from concurrent.futures import ThreadPoolExecutor
from contextlib import contextmanager
from contextvars import copy_context

import pytest
import wandb
from pydantic import BaseModel, ValidationError

import weave
from weave import weave_client
from weave.legacy import context_state
from weave.trace.vals import MissingSelfInstanceError, WeaveObject
from weave.trace_server.sqlite_trace_server import SqliteTraceServer

from ..trace_server import trace_server_interface as tsi
from ..trace_server.trace_server_interface_util import (
    TRACE_REF_SCHEME,
    WILDCARD_ARTIFACT_VERSION_AND_PATH,
    extract_refs_from_values,
    generate_id,
)

pytestmark = pytest.mark.trace


## Hacky interface compatibility helpers

ClientType = weave_client.WeaveClient


def get_client_trace_server(
    client: weave_client.WeaveClient,
) -> tsi.TraceServerInterface:
    return client.server


def get_client_project_id(client: weave_client.WeaveClient) -> str:
    return client._project_id()


## End hacky interface compatibility helpers


def test_simple_op(client):
    @weave.op()
    def my_op(a: int) -> int:
        return a + 1

    assert my_op(5) == 6

    op_ref = weave_client.get_ref(my_op)
    # assert client._ref_is_own(op_ref)
    got_op = client.get(op_ref)

    calls = list(client.calls())
    assert len(calls) == 1
    fetched_call = calls[0]
    digest = "Zo4OshYu57R00QNlBBGjuiDGyewGYsJ1B69IKXSXYQY"
    expected_name = (
        f"{TRACE_REF_SCHEME}:///{client.entity}/{client.project}/op/my_op:{digest}"
    )
    assert fetched_call == weave_client.Call(
        op_name=expected_name,
        project_id=f"{client.entity}/{client.project}",
        trace_id=fetched_call.trace_id,
        parent_id=None,
        id=fetched_call.id,
        inputs={"a": 5},
        exception=None,
        output=6,
        summary={},
        attributes={},
    )


def test_dataset(client):
    from weave.flow.dataset import Dataset

    d = Dataset(rows=[{"a": 5, "b": 6}, {"a": 7, "b": 10}])
    ref = weave.publish(d)
    d2 = weave.ref(ref.uri()).get()
    assert list(d2.rows) == list(d2.rows)


def test_trace_server_call_start_and_end(client):
    call_id = generate_id()
    start = tsi.StartedCallSchemaForInsert(
        project_id=client._project_id(),
        id=call_id,
        op_name="test_name",
        trace_id="test_trace_id",
        parent_id="test_parent_id",
        started_at=datetime.datetime.now(tz=datetime.timezone.utc)
        - datetime.timedelta(seconds=1),
        attributes={"a": 5},
        inputs={"b": 5},
    )
    client.server.call_start(tsi.CallStartReq(start=start))

    res = client.server.call_read(
        tsi.CallReadReq(
            project_id=client._project_id(),
            id=call_id,
        )
    )

    exp_started_at = datetime.datetime.fromisoformat(
        start.started_at.isoformat(timespec="milliseconds")
    )

    class FuzzyDateTimeMatcher:
        def __init__(self, dt):
            self.dt = dt

        def __eq__(self, other):
            # Checks within 1ms
            return abs((self.dt - other).total_seconds()) < 0.001

    class MaybeStringMatcher:
        def __init__(self, s):
            self.s = s

        def __eq__(self, other):
            if other is None:
                return True
            return self.s == other

    assert res.call.model_dump() == {
        "project_id": client._project_id(),
        "id": call_id,
        "op_name": "test_name",
        "trace_id": "test_trace_id",
        "parent_id": "test_parent_id",
        "started_at": FuzzyDateTimeMatcher(start.started_at),
        "ended_at": None,
        "exception": None,
        "attributes": {"a": 5},
        "inputs": {"b": 5},
        "output": None,
        "summary": None,
        "wb_user_id": MaybeStringMatcher(client.entity),
        "wb_run_id": None,
        "deleted_at": None,
        "display_name": None,
    }

    end = tsi.EndedCallSchemaForInsert(
        project_id=client._project_id(),
        id=call_id,
        ended_at=datetime.datetime.now(tz=datetime.timezone.utc),
        summary={"c": 5},
        output={"d": 5},
    )
    client.server.call_end(tsi.CallEndReq(end=end))

    res = client.server.call_read(
        tsi.CallReadReq(
            project_id=client._project_id(),
            id=call_id,
        )
    )

    exp_ended_at = datetime.datetime.fromisoformat(
        end.ended_at.isoformat(timespec="milliseconds")
    )

    assert res.call.model_dump() == {
        "project_id": client._project_id(),
        "id": call_id,
        "op_name": "test_name",
        "trace_id": "test_trace_id",
        "parent_id": "test_parent_id",
        "started_at": FuzzyDateTimeMatcher(start.started_at),
        "ended_at": FuzzyDateTimeMatcher(end.ended_at),
        "exception": None,
        "attributes": {"a": 5},
        "inputs": {"b": 5},
        "output": {"d": 5},
        "summary": {"c": 5},
        "wb_user_id": MaybeStringMatcher(client.entity),
        "wb_run_id": None,
        "deleted_at": None,
        "display_name": None,
    }


def test_graph_call_ordering(client):
    @weave.op()
    def my_op(a: int) -> int:
        return a + 1

    for i in range(10):
        my_op(i)

    calls = list(client.calls())
    assert len(calls) == 10

    # We want to preserve insert order
    assert [call.inputs["a"] for call in calls] == list(range(10))


class OpCallSummary(BaseModel):
    op: typing.Callable
    num_calls: int = 0


class OpCallSpec(BaseModel):
    call_summaries: typing.Dict[str, OpCallSummary]
    total_calls: int
    root_calls: int
    run_calls: int


def simple_line_call_bootstrap(init_wandb: bool = False) -> OpCallSpec:
    # @weave.type()
    # class Number:
    #     value: int

    class Number(BaseModel):
        value: int

    @weave.op()
    def adder(a: Number) -> Number:
        return Number(value=a.value + a.value)

    adder_v0 = adder

    @weave.op()
    def adder(a: Number, b) -> Number:
        return Number(value=a.value + b)

    @weave.op()
    def subtractor(a: Number, b) -> Number:
        return Number(value=a.value - b)

    @weave.op()
    def multiplier(
        a: Number, b
    ) -> int:  # intentionally deviant in returning plain int - so that we have a different type
        return a.value * b

    @weave.op()
    def liner(m: Number, b, x) -> Number:
        return adder(Number(value=multiplier(m, x)), b)

    result: typing.Dict[str, OpCallSummary] = {}
    result["adder_v0"] = OpCallSummary(op=adder_v0)
    result["adder"] = OpCallSummary(op=adder)
    result["subtractor"] = OpCallSummary(op=subtractor)
    result["multiplier"] = OpCallSummary(op=multiplier)
    result["liner"] = OpCallSummary(op=liner)
    root_calls = 0

    # Call each op a distinct number of time (allows for easier assertions later)
    num_calls = 1
    for i in range(num_calls):
        adder_v0(Number(value=i))
    result["adder_v0"].num_calls += num_calls
    root_calls += num_calls

    num_calls = 2
    for i in range(num_calls):
        adder(Number(value=i), i)
    result["adder"].num_calls += num_calls
    root_calls += num_calls

    num_calls = 3
    for i in range(num_calls):
        subtractor(Number(value=i), i)
    result["subtractor"].num_calls += num_calls
    root_calls += num_calls

    num_calls = 4
    for i in range(num_calls):
        multiplier(Number(value=i), i)
    result["multiplier"].num_calls += num_calls
    root_calls += num_calls

    num_calls = 5
    run_calls = 0
    if init_wandb:
        run = wandb.init()
    for i in range(num_calls):
        liner(Number(value=i), i, i)
    if init_wandb:
        run.finish()
    result["liner"].num_calls += num_calls
    result["adder"].num_calls += num_calls
    result["multiplier"].num_calls += num_calls
    run_calls += num_calls * 3
    root_calls += num_calls

    total_calls = sum([op_call.num_calls for op_call in result.values()])

    return OpCallSpec(
        call_summaries=result,
        total_calls=total_calls,
        root_calls=root_calls,
        run_calls=run_calls,
    )


def ref_str(op):
    return weave_client.get_ref(op).uri()


def test_trace_call_query_filter_op_version_refs(client):
    call_spec = simple_line_call_bootstrap()
    call_summaries = call_spec.call_summaries

    # This is just a string representation of the ref
    # this only reason we are doing this assertion is to make sure the
    # manually constructed wildcard string is correct
    assert ref_str(call_summaries["adder"].op).startswith(
        f"{TRACE_REF_SCHEME}:///{client.entity}/{client.project}/op/adder:"
    )
    wildcard_adder_ref_str = f"{TRACE_REF_SCHEME}:///{client.entity}/{client.project}/op/adder{WILDCARD_ARTIFACT_VERSION_AND_PATH}"

    for i, (op_version_refs, exp_count) in enumerate(
        [
            # Test the None case
            (None, call_spec.total_calls),
            # Test the empty list case
            ([], call_spec.total_calls),
            # Base case of most recent version of adder
            ([ref_str(call_summaries["adder"].op)], call_summaries["adder"].num_calls),
            # Base case of non-recent version of adder
            (
                [ref_str(call_summaries["adder_v0"].op)],
                call_summaries["adder_v0"].num_calls,
            ),
            # more than one op
            (
                [
                    ref_str(call_summaries["adder"].op),
                    ref_str(call_summaries["subtractor"].op),
                ],
                call_summaries["adder"].num_calls
                + call_summaries["subtractor"].num_calls,
            ),
            # Test the wildcard case
            (
                [wildcard_adder_ref_str],
                call_summaries["adder"].num_calls
                + call_summaries["adder_v0"].num_calls,
            ),
            # Test the wildcard case and specific case
            (
                [wildcard_adder_ref_str, ref_str(call_summaries["subtractor"].op)],
                call_summaries["adder"].num_calls
                + call_summaries["adder_v0"].num_calls
                + call_summaries["subtractor"].num_calls,
            ),
        ]
    ):
        res = get_client_trace_server(client).calls_query(
            tsi.CallsQueryReq(
                project_id=get_client_project_id(client),
                filter=tsi._CallsFilter(op_names=op_version_refs),
            )
        )
        print(f"TEST CASE [{i}]", op_version_refs, exp_count)

        assert len(res.calls) == exp_count


def has_any(list_a: typing.List[str], list_b: typing.List[str]) -> bool:
    return any([a in list_b for a in list_a])


def unique_vals(list_a: typing.List[str]) -> typing.List[str]:
    return list(set(list_a))


def get_all_calls_asserting_finished(
    client: ClientType, call_spec: OpCallSpec
) -> tsi.CallsQueryRes:
    res = get_client_trace_server(client).calls_query(
        tsi.CallsQueryReq(
            project_id=get_client_project_id(client),
        )
    )
    assert len(res.calls) == call_spec.total_calls
    assert all([call.ended_at for call in res.calls])
    return res


def test_trace_call_query_filter_input_object_version_refs(client):
    call_spec = simple_line_call_bootstrap()

    res = get_all_calls_asserting_finished(client, call_spec)

    input_object_version_refs = unique_vals(
        [ref for call in res.calls for ref in extract_refs_from_values(call.inputs)]
    )
    assert len(input_object_version_refs) > 3

    for input_object_version_refs, exp_count in [
        # Test the None case
        (None, call_spec.total_calls),
        # Test the empty list case
        ([], call_spec.total_calls),
        # Test single
        (
            input_object_version_refs[:1],
            len(
                [
                    call
                    for call in res.calls
                    if has_any(
                        extract_refs_from_values(call.inputs),
                        input_object_version_refs[:1],
                    )
                ]
            ),
        ),
        # Test multiple
        (
            input_object_version_refs[:3],
            len(
                [
                    call
                    for call in res.calls
                    if has_any(
                        extract_refs_from_values(call.inputs),
                        input_object_version_refs[:3],
                    )
                ]
            ),
        ),
    ]:
        inner_res = get_client_trace_server(client).calls_query(
            tsi.CallsQueryReq(
                project_id=get_client_project_id(client),
                filter=tsi._CallsFilter(input_refs=input_object_version_refs),
            )
        )

        assert len(inner_res.calls) == exp_count


def test_trace_call_query_filter_output_object_version_refs(client):
    call_spec = simple_line_call_bootstrap()

    res = get_all_calls_asserting_finished(client, call_spec)

    output_object_version_refs = unique_vals(
        [ref for call in res.calls for ref in extract_refs_from_values(call.output)]
    )
    assert len(output_object_version_refs) > 3

    for output_object_version_refs, exp_count in [
        # Test the None case
        (None, call_spec.total_calls),
        # Test the empty list case
        ([], call_spec.total_calls),
        # Test single
        (
            output_object_version_refs[:1],
            len(
                [
                    call
                    for call in res.calls
                    if has_any(
                        extract_refs_from_values(call.output),
                        output_object_version_refs[:1],
                    )
                ]
            ),
        ),
        # Test multiple
        (
            output_object_version_refs[:3],
            len(
                [
                    call
                    for call in res.calls
                    if has_any(
                        extract_refs_from_values(call.output),
                        output_object_version_refs[:3],
                    )
                ]
            ),
        ),
    ]:
        inner_res = get_client_trace_server(client).calls_query(
            tsi.CallsQueryReq(
                project_id=get_client_project_id(client),
                filter=tsi._CallsFilter(output_refs=output_object_version_refs),
            )
        )

        assert len(inner_res.calls) == exp_count


def test_trace_call_query_filter_parent_ids(client):
    call_spec = simple_line_call_bootstrap()

    res = get_all_calls_asserting_finished(client, call_spec)

    parent_ids = unique_vals(
        [call.parent_id for call in res.calls if call.parent_id is not None]
    )
    assert len(parent_ids) > 3

    for parent_ids, exp_count in [
        # Test the None case
        (None, call_spec.total_calls),
        # Test the empty list case
        ([], call_spec.total_calls),
        # Test single
        (
            parent_ids[:1],
            len([call for call in res.calls if call.parent_id in parent_ids[:1]]),
        ),
        # Test multiple
        (
            parent_ids[:3],
            len([call for call in res.calls if call.parent_id in parent_ids[:3]]),
        ),
    ]:
        inner_res = get_client_trace_server(client).calls_query(
            tsi.CallsQueryReq(
                project_id=get_client_project_id(client),
                filter=tsi._CallsFilter(parent_ids=parent_ids),
            )
        )

        assert len(inner_res.calls) == exp_count


def test_trace_call_query_filter_trace_ids(client):
    call_spec = simple_line_call_bootstrap()

    res = get_all_calls_asserting_finished(client, call_spec)

    trace_ids = [call.trace_id for call in res.calls]

    for trace_ids, exp_count in [
        # Test the None case
        (None, call_spec.total_calls),
        # Test the empty list case
        ([], call_spec.total_calls),
        # Test single
        ([trace_ids[0]], 1),
        # Test multiple
        (trace_ids[:3], 3),
    ]:
        inner_res = get_client_trace_server(client).calls_query(
            tsi.CallsQueryReq(
                project_id=get_client_project_id(client),
                filter=tsi._CallsFilter(trace_ids=trace_ids),
            )
        )

        assert len(inner_res.calls) == exp_count


def test_trace_call_query_filter_call_ids(client):
    call_spec = simple_line_call_bootstrap()

    res = get_all_calls_asserting_finished(client, call_spec)

    call_ids = [call.id for call in res.calls]

    for call_ids, exp_count in [
        # Test the None case
        (None, call_spec.total_calls),
        # Test the empty list case
        ([], call_spec.total_calls),
        # Test single
        ([call_ids[0]], 1),
        # Test multiple
        (call_ids[:3], 3),
    ]:
        inner_res = get_client_trace_server(client).calls_query(
            tsi.CallsQueryReq(
                project_id=get_client_project_id(client),
                filter=tsi._CallsFilter(call_ids=call_ids),
            )
        )

        assert len(inner_res.calls) == exp_count


def test_trace_call_query_filter_trace_roots_only(client):
    call_spec = simple_line_call_bootstrap()

    for trace_roots_only, exp_count in [
        # Test the None case
        (None, call_spec.total_calls),
        # Test the True
        (True, call_spec.root_calls),
        # Test the False
        (False, call_spec.total_calls),
    ]:
        inner_res = get_client_trace_server(client).calls_query(
            tsi.CallsQueryReq(
                project_id=get_client_project_id(client),
                filter=tsi._CallsFilter(trace_roots_only=trace_roots_only),
            )
        )

        assert len(inner_res.calls) == exp_count


@pytest.mark.skip("too slow")
def test_trace_call_query_filter_wb_run_ids(client, user_by_api_key_in_env):
    call_spec = simple_line_call_bootstrap(init_wandb=True)

    res = get_all_calls_asserting_finished(client, call_spec)

    wb_run_ids = list(set([call.wb_run_id for call in res.calls]) - set([None]))

    for wb_run_ids, exp_count in [
        # Test the None case
        (None, call_spec.total_calls),
        # Test the empty list case
        ([], call_spec.total_calls),
        # Test List (of 1)
        (wb_run_ids, call_spec.run_calls),
    ]:
        inner_res = get_client_trace_server(client).calls_query(
            tsi.CallsQueryReq(
                project_id=get_client_project_id(client),
                filter=tsi._CallsFilter(wb_run_ids=wb_run_ids),
            )
        )

        assert len(inner_res.calls) == exp_count


def test_trace_call_query_limit(client):
    call_spec = simple_line_call_bootstrap()

    for limit, exp_count in [
        # Test the None case
        (None, call_spec.total_calls),
        # Test limit of 1
        (1, 1),
        # Test limit of 10
        (10, 10),
    ]:
        inner_res = get_client_trace_server(client).calls_query(
            tsi.CallsQueryReq(
                project_id=get_client_project_id(client),
                limit=limit,
            )
        )

        assert len(inner_res.calls) == exp_count


def test_trace_call_query_offset(client):
    call_spec = simple_line_call_bootstrap()

    for offset, exp_count in [
        # Test the None case
        (None, call_spec.total_calls),
        # Test offset of 1
        (1, call_spec.total_calls - 1),
        # Test offset of 10
        (10, call_spec.total_calls - 10),
    ]:
        inner_res = get_client_trace_server(client).calls_query(
            tsi.CallsQueryReq(
                project_id=get_client_project_id(client),
                offset=offset,
            )
        )

        assert len(inner_res.calls) == exp_count


def test_trace_call_sort(client):
    @weave.op()
    def basic_op(in_val: dict, delay) -> dict:
        import time

        time.sleep(delay)
        return in_val

    for i in range(3):
        basic_op({"prim": i, "list": [i], "dict": {"inner": i}}, i / 10)

    for first, last, sort_by in [
        (2, 0, [tsi._SortBy(field="started_at", direction="desc")]),
        (2, 0, [tsi._SortBy(field="inputs.in_val.prim", direction="desc")]),
        (2, 0, [tsi._SortBy(field="inputs.in_val.list.0", direction="desc")]),
        (2, 0, [tsi._SortBy(field="inputs.in_val.dict.inner", direction="desc")]),
        (2, 0, [tsi._SortBy(field="output.prim", direction="desc")]),
        (2, 0, [tsi._SortBy(field="output.list.0", direction="desc")]),
        (2, 0, [tsi._SortBy(field="output.dict.inner", direction="desc")]),
    ]:
        inner_res = get_client_trace_server(client).calls_query(
            tsi.CallsQueryReq(
                project_id=get_client_project_id(client),
                sort_by=sort_by,
            )
        )

        assert inner_res.calls[0].inputs["in_val"]["prim"] == first
        assert inner_res.calls[2].inputs["in_val"]["prim"] == last


def test_trace_call_sort_with_mixed_types(client):
    is_sqlite = client_is_sqlite(client)
    if is_sqlite:
        # SQLite does not support sorting over mixed types in a column, so we skip this test
        return

    @weave.op()
    def basic_op(in_val: dict) -> dict:
        import time

        time.sleep(1 / 10)
        return in_val

    basic_op({"prim": None})
    basic_op({"not_prim": 1})
    basic_op({"prim": 100})
    basic_op({"prim": 2})
    basic_op({"prim": "b"})
    basic_op({"prim": "a"})

    for direction, seq in [
        ("desc", [100, 2, "b", "a", None, None]),
        (
            "asc",
            [
                2,
                100,
                "a",
                "b",
                None,
                None,
            ],
        ),
    ]:
        inner_res = get_client_trace_server(client).calls_query(
            tsi.CallsQueryReq(
                project_id=get_client_project_id(client),
                sort_by=[tsi._SortBy(field="inputs.in_val.prim", direction=direction)],
            )
        )

        for i, call in enumerate(inner_res.calls):
            assert call.inputs["in_val"].get("prim") == seq[i]


def client_is_sqlite(client):
    return isinstance(client.server._internal_trace_server, SqliteTraceServer)


def test_trace_call_filter(client):
    is_sqlite = client_is_sqlite(client)

    @weave.op()
    def basic_op(in_val: dict, delay) -> dict:
        return in_val

    for i in range(10):
        basic_op(
            {"prim": i, "list": [i], "dict": {"inner": i}, "str": "str_" + str(i)},
            i / 10,
        )

    # Adding a row of a different type here to make sure we safely exclude it without it messing up other things
    basic_op(
        {
            "prim": "Different Type",
            "list": "Different Type",
            "dict": "Different Type",
            "str": False,
        },
        0.1,
    )

    basic_op("simple_primitive", 0.1)
    basic_op(42, 0.1)

    failed_cases = []
    for count, query in [
        # Base Case - simple True
        (
            13,
            {"$eq": [{"$literal": 1}, {"$literal": 1}]},
        ),
        # Base Case - simple false
        (
            0,
            {"$eq": [{"$literal": 1}, {"$literal": 2}]},
        ),
        # eq
        (
            1,
            {
                "$eq": [
                    {"$literal": 5},
                    {
                        "$convert": {
                            "input": {"$getField": "inputs.in_val.prim"},
                            "to": "int",
                        }
                    },
                ]
            },
        ),
        # eq - string
        (
            1,
            {
                "$eq": [
                    {"$literal": "simple_primitive"},
                    {"$getField": "inputs.in_val"},
                ]
            },
        ),
        # eq - string out
        (
            1,
            {"$eq": [{"$literal": "simple_primitive"}, {"$getField": "output"}]},
        ),
        # gt
        (
            4,
            {
                "$gt": [
                    {
                        "$convert": {
                            "input": {"$getField": "inputs.in_val.prim"},
                            "to": "int",
                        }
                    },
                    {"$literal": 5},
                ]
            },
        ),
        # gte
        (
            5,
            {
                "$gte": [
                    {
                        "$convert": {
                            "input": {"$getField": "inputs.in_val.prim"},
                            "to": "int",
                        }
                    },
                    {"$literal": 5},
                ]
            },
        ),
        # not gt = lte
        (
            6
            + (
                1 if is_sqlite else 0
            ),  # SQLite casting transforms strings to 0, instead of NULL
            {
                "$not": [
                    {
                        "$gt": [
                            {
                                "$convert": {
                                    "input": {"$getField": "inputs.in_val.prim"},
                                    "to": "int",
                                }
                            },
                            {"$literal": 5},
                        ]
                    }
                ]
            },
        ),
        # not gte = lt
        (
            5
            + (
                1 if is_sqlite else 0
            ),  # SQLite casting transforms strings to 0, instead of NULL
            {
                "$not": [
                    {
                        "$gte": [
                            {
                                "$convert": {
                                    "input": {"$getField": "inputs.in_val.prim"},
                                    "to": "int",
                                }
                            },
                            {"$literal": 5},
                        ]
                    }
                ]
            },
        ),
        # like all
        (
            13
            + (
                -2 if is_sqlite else 0
            ),  # SQLite returns NULL for non-existent fields rather than ''.
            {
                "$contains": {
                    "input": {"$getField": "inputs.in_val.str"},
                    "substr": {"$literal": ""},
                }
            },
        ),
        # like select
        (
            10,
            {
                "$contains": {
                    "input": {"$getField": "inputs.in_val.str"},
                    "substr": {"$literal": "str"},
                }
            },
        ),
        (
            0,
            {
                "$contains": {
                    "input": {"$getField": "inputs.in_val.str"},
                    "substr": {"$literal": "STR"},
                }
            },
        ),
        (
            10,
            {
                "$contains": {
                    "input": {"$getField": "inputs.in_val.str"},
                    "substr": {"$literal": "STR"},
                    "case_insensitive": True,
                }
            },
        ),
        # and
        (
            3,
            {
                "$and": [
                    {
                        "$not": [
                            {
                                "$gt": [
                                    {
                                        "$convert": {
                                            "input": {
                                                "$getField": "inputs.in_val.prim"
                                            },
                                            "to": "int",
                                        }
                                    },
                                    {"$literal": 7},
                                ]
                            }
                        ]
                    },
                    {
                        "$gte": [
                            {
                                "$convert": {
                                    "input": {"$getField": "inputs.in_val.prim"},
                                    "to": "int",
                                }
                            },
                            {"$literal": 5},
                        ]
                    },
                ]
            },
        ),
        # or
        (
            5
            + (
                1 if is_sqlite else 0
            ),  # SQLite casting transforms strings to 0, instead of NULL
            {
                "$or": [
                    {
                        "$not": [
                            {
                                "$gt": [
                                    {
                                        "$convert": {
                                            "input": {
                                                "$getField": "inputs.in_val.prim"
                                            },
                                            "to": "int",
                                        }
                                    },
                                    {"$literal": 3},
                                ]
                            }
                        ]
                    },
                    {
                        "$gte": [
                            {
                                "$convert": {
                                    "input": {"$getField": "inputs.in_val.prim"},
                                    "to": "int",
                                }
                            },
                            {"$literal": 9},
                        ]
                    },
                ]
            },
        ),
        # Invalid type - safely return none
        (
            0,
            {
                "$eq": [
                    {"$literal": 5},
                    {
                        "$convert": {
                            "input": {"$getField": "inputs.in_val.str"},
                            "to": "int",
                        }
                    },
                ]
            },
        ),
        # Cast across type
        (
            1,
            {
                "$eq": [
                    {"$literal": "5"},
                    {
                        "$convert": {
                            "input": {"$getField": "inputs.in_val.prim"},
                            "to": "string",
                        }
                    },
                ]
            },
        ),
        # Different key access
        (
            4,
            {
                "$gt": [
                    {
                        "$convert": {
                            "input": {
                                "$getField": "inputs.in_val.list.0"
                            },  # changing this to a dot instead of [0]
                            "to": "int",
                        }
                    },
                    {"$literal": 5},
                ]
            },
        ),
        (
            4,
            {
                "$gt": [
                    {
                        "$convert": {
                            "input": {"$getField": "inputs.in_val.dict.inner"},
                            "to": "int",
                        }
                    },
                    {"$literal": 5},
                ]
            },
        ),
        (
            4,
            {
                "$gt": [
                    {"$convert": {"input": {"$getField": "output.prim"}, "to": "int"}},
                    {"$literal": 5},
                ]
            },
        ),
        (
            4,
            {
                "$gt": [
                    {
                        "$convert": {
                            "input": {"$getField": "output.list.0"},
                            "to": "int",
                        }
                    },
                    {"$literal": 5},
                ]
            },
        ),
        (
            4,
            {
                "$gt": [
                    {
                        "$convert": {
                            "input": {"$getField": "output.dict.inner"},
                            "to": "int",
                        }
                    },
                    {"$literal": 5},
                ]
            },
        ),
    ]:
        print(f"TEST CASE [{count}]", query)
        inner_res = get_client_trace_server(client).calls_query(
            tsi.CallsQueryReq.model_validate(
                dict(
                    project_id=get_client_project_id(client),
                    query={"$expr": query},
                )
            )
        )

        if len(inner_res.calls) != count:
            failed_cases.append(
                f"(ALL) Query {query} expected {count}, but found {len(inner_res.calls)}"
            )
        inner_res = get_client_trace_server(client).calls_query_stats(
            tsi.CallsQueryStatsReq.model_validate(
                dict(
                    project_id=get_client_project_id(client),
                    query={"$expr": query},
                )
            )
        )

        if inner_res.count != count:
            failed_cases.append(
                f"(Stats) Query {query} expected {count}, but found {inner_res.count}"
            )

    if failed_cases:
        raise AssertionError(
            f"Failed {len(failed_cases)} cases:\n" + "\n".join(failed_cases)
        )


def test_ops_with_default_params(client):
    @weave.op()
    def op_with_default(a: int, b: int = 10) -> int:
        return a + b

    assert op_with_default(1) == 11
    assert op_with_default(1, 5) == 6
    assert op_with_default(1, b=5) == 6
    assert op_with_default(a=1) == 11
    assert op_with_default(a=1, b=5) == 6
    assert op_with_default(b=5, a=1) == 6

    inner_res = client.server.calls_query(
        tsi.CallsQueryReq(
            project_id=client._project_id(),
        )
    )

    assert len(inner_res.calls) == 6
    assert inner_res.calls[0].inputs == {"a": 1, "b": 10}
    assert inner_res.calls[1].inputs == {"a": 1, "b": 5}
    assert inner_res.calls[2].inputs == {"a": 1, "b": 5}
    assert inner_res.calls[3].inputs == {"a": 1, "b": 10}
    assert inner_res.calls[4].inputs == {"a": 1, "b": 5}
    assert inner_res.calls[5].inputs == {"a": 1, "b": 5}


def test_root_type(client):
    class BaseTypeA(weave.Object):
        a: int

    class BaseTypeX(weave.Object):
        x: int

    class BaseTypeB(BaseTypeA):
        b: int

    class BaseTypeC(BaseTypeB):
        c: int

    c = BaseTypeC(a=1, b=2, c=3)
    x = BaseTypeX(x=5)

    ref = weave.publish(x)
    x2 = weave.ref(ref.uri()).get()
    assert x2.x == 5

    ref = weave.publish(c)
    c2 = weave.ref(ref.uri()).get()

    assert c2.a == 1
    assert c2.b == 2
    assert c2.c == 3

    inner_res = client.server.objs_query(
        tsi.ObjQueryReq(
            project_id=client._project_id(),
        )
    )

    assert len(inner_res.objs) == 2

    inner_res = client.server.objs_query(
        tsi.ObjQueryReq(
            project_id=client._project_id(),
            filter=tsi._ObjectVersionFilter(
                base_object_classes=["BaseTypeA"],
            ),
        )
    )

    assert len(inner_res.objs) == 1


def test_attributes_on_ops(client):
    @weave.op()
    def op_with_attrs(a: int, b: int) -> int:
        return a + b

    with weave.attributes({"custom": "attribute"}):
        op_with_attrs(1, 2)

    res = get_client_trace_server(client).calls_query(
        tsi.CallsQueryReq(
            project_id=get_client_project_id(client),
            filter=tsi._CallsFilter(op_names=[ref_str(op_with_attrs)]),
        )
    )

    assert len(res.calls) == 1
    assert res.calls[0].attributes == {"custom": "attribute"}


def test_dataset_row_type(client):
    d = weave.Dataset(rows=[{"a": 5, "b": 6}, {"a": 7, "b": 10}])
    with pytest.raises(ValidationError):
        d = weave.Dataset(rows=[])
    with pytest.raises(ValidationError):
        d = weave.Dataset(rows=[{"a": 1}, "a", "b"])
    with pytest.raises(ValidationError):
        d = weave.Dataset(rows=[{"a": 1}, {}])


def test_dataclass_support(client):
    @dataclasses.dataclass
    class MyDataclass:
        val: int

    @weave.op()
    def dataclass_maker(a: MyDataclass, b: MyDataclass) -> MyDataclass:
        return MyDataclass(a.val + b.val)

    a = MyDataclass(1)
    b = MyDataclass(2)
    act = dataclass_maker(a, b)
    exp = MyDataclass(3)
    assert act == exp

    res = get_client_trace_server(client).calls_query(
        tsi.CallsQueryReq(
            project_id=get_client_project_id(client),
            filter=tsi._CallsFilter(op_names=[ref_str(dataclass_maker)]),
        )
    )

    exp_ref = weave.publish(exp)
    exp_2 = weave.ref(exp_ref.uri()).get()
    assert exp_2.val == 3

    assert len(res.calls) == 1
    assert res.calls[0].inputs == {
        "a": "weave:///shawn/test-project/object/MyDataclass:qDo5jHFme5xIM1LwgeiXXVxYoGnp4LQ9hulqkX5zunY",
        "b": "weave:///shawn/test-project/object/MyDataclass:We1slmdrWzi2NYSWObBsLybTTNSP4M9zfQbCMf8rQMc",
    }
    assert (
        res.calls[0].output
        == "weave:///shawn/test-project/object/MyDataclass:2exnZIHkq8DyHTbJzhL0m5Ew1XrqIBCstZWilQS6Lpo"
    )


def test_op_retrieval(client):
    @weave.op()
    def my_op(a: int) -> int:
        return a + 1

    assert my_op(1) == 2
    my_op_ref = weave_client.get_ref(my_op)
    my_op2 = my_op_ref.get()
    assert my_op2(1) == 2


def test_bound_op_retrieval(client):
    class CustomType(weave.Object):
        a: int

        @weave.op()
        def op_with_custom_type(self, v):
            return self.a + v

    obj = CustomType(a=1)
    obj_ref = weave.publish(obj)
    obj2 = obj_ref.get()
    assert obj2.op_with_custom_type(1) == 2

    my_op_ref = weave_client.get_ref(CustomType.op_with_custom_type)
    with pytest.raises(MissingSelfInstanceError):
        my_op2 = my_op_ref.get()

    my_op_ref2 = weave_client.get_ref(obj2.op_with_custom_type)
    with pytest.raises(MissingSelfInstanceError):
        my_op2 = my_op_ref2.get()


@pytest.mark.skip("Not implemented: general bound op designation")
def test_bound_op_retrieval_no_self(client):
    class CustomTypeWithoutSelf(weave.Object):
        a: int

        @weave.op()
        def op_with_custom_type(me, v):
            return me.a + v

    obj = CustomTypeWithoutSelf(a=1)
    obj_ref = weave.publish(obj)
    obj2 = obj_ref.get()
    assert obj2.op_with_custom_type(1) == 2

    my_op_ref = weave_client.get_ref(CustomTypeWithoutSelf.op_with_custom_type)
    with pytest.raises(MissingSelfInstanceError):
        my_op2 = my_op_ref.get()


def test_dataset_row_ref(client):
    d = weave.Dataset(rows=[{"a": 5, "b": 6}, {"a": 7, "b": 10}])
    ref = weave.publish(d)
    d2 = weave.ref(ref.uri()).get()

    inner = d2.rows[0]["a"]
    exp_ref = "weave:///shawn/test-project/object/Dataset:PHOGkwSOn7DqLgIUNgUAq7d2vXpOmG8NGLltn6slzeU/attr/rows/id/XfhC9dNA5D4taMvhKT4MKN2uce7F56Krsyv4Q6mvVMA/key/a"
    assert inner == 5
    assert inner.ref.uri() == exp_ref
    gotten = weave.ref(exp_ref).get()
    assert gotten == 5


def test_tuple_support(client):
    @weave.op()
    def tuple_maker(a, b):
        return (a, b)

    act = tuple_maker((1, 2), 3)
    exp = ((1, 2), 3)
    assert act == exp

    exp_ref = weave.publish(exp)
    exp_2 = weave.ref(exp_ref.uri()).get()
    assert exp_2 == [[1, 2], 3]

    res = get_client_trace_server(client).calls_query(
        tsi.CallsQueryReq(
            project_id=get_client_project_id(client),
            filter=tsi._CallsFilter(op_names=[ref_str(tuple_maker)]),
        )
    )

    assert len(res.calls) == 1
    assert res.calls[0].output == [[1, 2], 3]


def test_namedtuple_support(client):
    @weave.op()
    def tuple_maker(a, b):
        return (a, b)

    Point = namedtuple("Point", ["x", "y"])
    act = tuple_maker(Point(1, 2), 3)
    exp = (Point(1, 2), 3)
    assert act == exp

    exp_ref = weave.publish(exp)
    exp_2 = weave.ref(exp_ref.uri()).get()
    assert exp_2 == [{"x": 1, "y": 2}, 3]

    res = get_client_trace_server(client).calls_query(
        tsi.CallsQueryReq(
            project_id=get_client_project_id(client),
            filter=tsi._CallsFilter(op_names=[ref_str(tuple_maker)]),
        )
    )

    assert len(res.calls) == 1
    assert res.calls[0].output == [{"x": 1, "y": 2}, 3]


def test_named_reuse(client):
    import asyncio

    d = weave.Dataset(rows=[{"x": 1}, {"x": 2}])
    d_ref = weave.publish(d, "test_dataset")
    dataset = weave.ref(d_ref.uri()).get()

    @weave.op()
    async def dummy_score(model_output):
        return 1

    class SimpleModel(weave.Model):
        async def predict(self, x):
            return {"answer": "42"}

    model = SimpleModel()

    evaluation = weave.Evaluation(
        dataset=dataset,
        scorers=[dummy_score],
    )
    dataset_ref = dataset.ref
    evaluation_dataset = evaluation.dataset
    eval_dataset_ref = evaluation_dataset.ref
    assert dataset_ref == eval_dataset_ref
    asyncio.run(evaluation.evaluate(model))

    res = get_client_trace_server(client).objs_query(
        tsi.ObjQueryReq(
            project_id=get_client_project_id(client),
            filter=tsi._ObjectVersionFilter(
                is_op=False, latest_only=True, base_object_classes=["Dataset"]
            ),
        )
    )

    # There are a lot of additional assertions that could be made here!
    print(res.objs)
    assert len(res.objs) == 1


def test_unknown_input_and_output_types(client):
    class MyUnserializableClassA:
        a_val: float

        def __init__(self, a_val) -> None:
            self.a_val = a_val

    class MyUnserializableClassB:
        b_val: float

        def __init__(self, b_val) -> None:
            self.b_val = b_val

    @weave.op()
    def op_with_unknown_types(
        a: MyUnserializableClassA, b: float
    ) -> MyUnserializableClassB:
        return MyUnserializableClassB(a.a_val + b)

    a = MyUnserializableClassA(3)
    res = op_with_unknown_types(a, 0.14)

    assert res.b_val == 3.14

    inner_res = client.server.calls_query(
        tsi.CallsQueryReq(
            project_id=client._project_id(),
        )
    )

    assert len(inner_res.calls) == 1
    assert inner_res.calls[0].inputs == {
        "a": repr(a),
        "b": 0.14,
    }
    assert inner_res.calls[0].output == repr(res)


def test_unknown_attribute(client):
    class MyUnserializableClass:
        val: int

        def __init__(self, a_val) -> None:
            self.a_val = a_val

    class MySerializableClass(weave.Object):
        obj: MyUnserializableClass

    a_obj = MyUnserializableClass(1)
    a = MySerializableClass(obj=a_obj)
    b_obj = MyUnserializableClass(2)
    b = MySerializableClass(obj=b_obj)

    ref_a = weave.publish(a)
    ref_b = weave.publish(b)

    a2 = weave.ref(ref_a.uri()).get()
    b2 = weave.ref(ref_b.uri()).get()

    assert a2.obj == repr(a_obj)
    assert b2.obj == repr(b_obj)


# Note: this test only works with the `trace_init_client` fixture
def test_ref_get_no_client(trace_init_client):
    trace_client = trace_init_client.client
    data = weave.publish(42)
    data_got = weave.ref(data.uri()).get()
    assert data_got == 42

    # clear the graph client effectively "de-initializing it"
    with _no_graph_client():
        # This patching is required just to make the test path work
        with _patched_default_initializer(trace_client):
            # Now we will try to get the data again
            data_got = weave.ref(data.uri()).get()
            assert data_got == 42


@contextmanager
def _no_graph_client():
    client = weave.client_context.weave_client.get_weave_client()
    weave.client_context.weave_client.set_weave_client_global(None)
    try:
        yield
    finally:
        weave.client_context.weave_client.set_weave_client_global(client)


@contextmanager
def _patched_default_initializer(trace_client: weave_client.WeaveClient):
    from weave import weave_init

    def init_weave_get_server_patched(api_key):
        return trace_client.server

    orig = weave_init.init_weave_get_server
    weave_init.init_weave_get_server = init_weave_get_server_patched

    try:
        yield
    finally:
        weave_init.init_weave_get_server = orig


def test_single_primitive_output(client):
    @weave.op()
    def single_int_output(a: int) -> int:
        return a

    @weave.op()
    def single_bool_output(a: int) -> bool:
        return a == 1

    @weave.op()
    def single_none_output(a: int) -> None:
        return None

    @weave.op()
    def dict_output(a: int, b: bool, c: None) -> dict:
        return {"a": a, "b": b, "c": c}

    a = single_int_output(1)
    b = single_bool_output(1)
    c = single_none_output(1)
    d = dict_output(a, b, c)

    assert isinstance(a, int)
    assert a == 1
    assert isinstance(b, bool)
    assert b == True
    assert isinstance(c, type(None))
    assert c is None
    assert isinstance(d, dict)
    assert isinstance(d["a"], int)
    assert isinstance(d["b"], bool)
    assert isinstance(d["c"], type(None))
    assert d == {"a": 1, "b": True, "c": None}

    inner_res = client.server.calls_query(
        tsi.CallsQueryReq(
            project_id=client._project_id(),
        )
    )

    assert len(inner_res.calls) == 4
    assert inner_res.calls[0].output == 1
    assert inner_res.calls[1].output == True
    assert inner_res.calls[2].output is None
    assert inner_res.calls[3].output == {"a": 1, "b": True, "c": None}


def map_simple(fn, vals):
    return [fn(v) for v in vals]


max_workers = 3


# This is a standard way to execute a map operation with thread executor.
def map_with_thread_executor(fn, vals):
    with ThreadPoolExecutor(max_workers=max_workers) as executor:
        executor.map(fn, vals)


# This is how Langchain executes batches (with a manual context copy)
def map_with_copying_thread_executor(fn, vals):
    with ThreadPoolExecutor(max_workers=max_workers) as executor:
        contexts = [copy_context() for _ in range(len(vals))]

        def _wrapped_fn(*args):
            return contexts.pop().run(fn, *args)

        executor.map(_wrapped_fn, vals)


# TODO: Make an async version of this
@pytest.mark.parametrize(
    "mapper",
    [
        map_simple,
        # map_with_thread_executor, # <-- Currently this is failing! Fix me (:
        # map_with_copying_thread_executor, # <-- Flakes in CI
    ],
)
def test_mapped_execution(client, mapper):
    import time

    events = []

    @weave.op()
    def op_a(a: int) -> int:
        events.append("A(S):" + str(a))
        time.sleep(0.3)
        events.append("A(E):" + str(a))
        return a

    @weave.op()
    def op_b(b: int) -> int:
        events.append("B(S):" + str(b))
        time.sleep(0.2)
        res = op_a(b)
        events.append("B(E):" + str(b))
        return res

    @weave.op()
    def op_c(c: int) -> int:
        events.append("C(S):" + str(c))
        time.sleep(0.1)
        res = op_b(c)
        events.append("C(E):" + str(c))
        return res

    @weave.op()
    def op_mapper(vals):
        return mapper(op_c, vals)

    map_vals = list(range(12))
    first_val = map_vals[0]
    last_val = map_vals[-1]
    middle_vals = map_vals[1:-1]
    split = len(middle_vals) // 2
    middle_vals_outer = middle_vals[:split]
    middle_vals_inner = middle_vals[split:]
    op_c(first_val)
    mapper(op_c, middle_vals_outer)
    op_mapper(middle_vals_inner)
    op_c(last_val)

    # Make sure that the events are in the right (or wrong!) order
    sequential_expected_order = []
    for i in map_vals:
        for event in ["S", "E"]:
            order = ["A", "B", "C"]
            if event == "S":
                order = order[::-1]
            for op in order:
                sequential_expected_order.append(f"{op}({event}):{i}")
    if mapper == map_simple:
        assert events == sequential_expected_order
    else:
        assert events != sequential_expected_order

    inner_res = client.server.calls_query(
        tsi.CallsQueryReq(
            project_id=client._project_id(),
        )
    )

    assert len(inner_res.calls) == (len(map_vals) * 3) + 1

    # Now, we want to assert that the calls are in the right topological order - while
    # it is possible that their timestamps are not in order
    # First some helpers:
    roots = [c for c in inner_res.calls if c.parent_id is None]

    def assert_input_of_call(call, input_val):
        assert call.inputs == input_val

    def get_children_of_call(call):
        return [c for c in inner_res.calls if c.parent_id == call.id]

    def assert_valid_trace(root_call, val):
        assert_input_of_call(root_call, {"c": val})
        children = get_children_of_call(root_call)
        assert len(children) == 1
        assert_input_of_call(children[0], {"b": val})
        children = get_children_of_call(children[0])
        assert len(children) == 1
        assert_input_of_call(children[0], {"a": val})

    def assert_valid_batched_trace(root_call):
        val = int(root_call.inputs["c"])
        assert_valid_trace(root_call, val)

    # First, ensure that there are 5 roots
    assert len(roots) == 3 + len(middle_vals_outer)

    # Now we can validate the shape of the calls within their traces.
    # The first and last roots are not batched and therefore deterministic
    # The middle 3 roots are batched and therefore non-deterministic
    root_ndx = 0
    assert_valid_trace(roots[root_ndx], first_val)
    root_ndx += 1
    for outer in middle_vals_outer:
        assert_valid_trace(roots[root_ndx], outer)
        root_ndx += 1

    children = get_children_of_call(roots[root_ndx])
    root_ndx += 1
    assert len(children) == len(middle_vals_inner)
    for child in children:
        assert_valid_batched_trace(child)
    assert_valid_trace(roots[root_ndx], last_val)


def call_structure(calls):
    parent_to_children_map = defaultdict(list)
    roots = []
    for call in calls:
        parent_to_children_map[call.parent_id].append(call.id)
        if call.parent_id is None:
            roots.append(call.id)

    found_structure = {}

    def build_structure(parent_id):
        if parent_id is None:
            return {}
        children = parent_to_children_map[parent_id]
        return {child: build_structure(child) for child in children}

    for root in roots:
        found_structure[root] = build_structure(root)

    return found_structure


def test_call_stack_order_implicit_depth_first(client):
    # Note: There is a debate going on about if the client should
    # be responsible for enforcing the call stack order (vs having)
    # another object that is responsible for this. This test is
    # written with the assumption that the client is responsible
    # for enforcing the call stack order. However, it is plausible
    # that we change this. If so, then this test will need to both
    # `create_call` and `push_call` effectively. Same with finish_call

    # This version of the call sequence matches the happy path
    # without any out-of-order calls
    call_1 = client.create_call("op", {})
    call_2 = client.create_call("op", {})
    call_3 = client.create_call("op", {})
    client.finish_call(call_3)
    call_4 = client.create_call("op", {})
    client.finish_call(call_4)
    client.finish_call(call_2)
    call_5 = client.create_call("op", {})
    call_6 = client.create_call("op", {})
    client.finish_call(call_6)
    call_7 = client.create_call("op", {})
    client.finish_call(call_7)
    client.finish_call(call_5)
    client.finish_call(call_1)

    terminal_root_call = client.create_call("op", {})
    client.finish_call(terminal_root_call)

    inner_res = client.server.calls_query(
        tsi.CallsQueryReq(
            project_id=client._project_id(),
        )
    )

    assert call_structure(inner_res.calls) == {
        call_1.id: {
            call_2.id: {call_3.id: {}, call_4.id: {}},
            call_5.id: {call_6.id: {}, call_7.id: {}},
        },
        terminal_root_call.id: {},
    }


def test_call_stack_order_explicit_depth_first(client):
    # Note: There is a debate going on about if the client should
    # be responsible for enforcing the call stack order (vs having)
    # another object that is responsible for this. This test is
    # written with the assumption that the client is responsible
    # for enforcing the call stack order. However, it is plausible
    # that we change this. If so, then this test will need to both
    # `create_call` and `push_call` effectively. Same with finish_call
    #
    #
    # This version of the call sequence matches the happy path
    # without any out-of-order calls, but with explicit parentage
    # specified.
    call_1 = client.create_call("op", {})
    call_2 = client.create_call("op", {}, call_1)
    call_3 = client.create_call("op", {}, call_2)
    client.finish_call(call_3)
    call_4 = client.create_call("op", {}, call_2)
    client.finish_call(call_4)
    client.finish_call(call_2)
    call_5 = client.create_call("op", {}, call_1)
    call_6 = client.create_call("op", {}, call_5)
    client.finish_call(call_6)
    call_7 = client.create_call("op", {}, call_5)
    client.finish_call(call_7)
    client.finish_call(call_5)
    client.finish_call(call_1)

    terminal_root_call = client.create_call("op", {})
    client.finish_call(terminal_root_call)

    inner_res = client.server.calls_query(
        tsi.CallsQueryReq(
            project_id=client._project_id(),
        )
    )

    assert call_structure(inner_res.calls) == {
        call_1.id: {
            call_2.id: {call_3.id: {}, call_4.id: {}},
            call_5.id: {call_6.id: {}, call_7.id: {}},
        },
        terminal_root_call.id: {},
    }


def test_call_stack_order_langchain_batch(client):
    # Note: There is a debate going on about if the client should
    # be responsible for enforcing the call stack order (vs having)
    # another object that is responsible for this. This test is
    # written with the assumption that the client is responsible
    # for enforcing the call stack order. However, it is plausible
    # that we change this. If so, then this test will need to both
    # `create_call` and `push_call` effectively. Same with finish_call
    #
    #
    # This sequence is pretty much exactly what langchain does when handling
    # a batch of calls. Specifically (prompt | llm).batch([1,2])
    call_1 = client.create_call("op", {})  # <- Implicit Parent, no stack = root
    call_2 = client.create_call("op", {}, call_1)  # <- RunnableSequence1
    call_5 = client.create_call("op", {}, call_1)  # <- RunnableSequence2
    call_3 = client.create_call("op", {}, call_2)  # <- Prompt1
    client.finish_call(call_3)
    call_4 = client.create_call("op", {}, call_2)  # <- LLM1
    call_4gpt = client.create_call("op", {})  # <- Openai
    client.finish_call(call_4gpt)
    client.finish_call(call_4)
    call_6 = client.create_call("op", {}, call_5)  # <- Prompt2
    client.finish_call(call_6)
    call_7 = client.create_call("op", {}, call_5)  # <- LLM2
    call_7gpt = client.create_call("op", {})  # <- Openai
    client.finish_call(call_7gpt)
    client.finish_call(call_7)
    client.finish_call(call_2)
    client.finish_call(call_5)
    client.finish_call(call_1)

    terminal_root_call = client.create_call("op", {})
    client.finish_call(terminal_root_call)

    inner_res = client.server.calls_query(
        tsi.CallsQueryReq(
            project_id=client._project_id(),
        )
    )

    assert call_structure(inner_res.calls) == {
        call_1.id: {
            call_2.id: {call_3.id: {}, call_4.id: {call_4gpt.id: {}}},
            call_5.id: {call_6.id: {}, call_7.id: {call_7gpt.id: {}}},
        },
        terminal_root_call.id: {},
    }


POP_REORDERS_STACK = False


def test_call_stack_order_out_of_order_pop(client):
    # Note: There is a debate going on about if the client should
    # be responsible for enforcing the call stack order (vs having)
    # another object that is responsible for this. This test is
    # written with the assumption that the client is responsible
    # for enforcing the call stack order. However, it is plausible
    # that we change this. If so, then this test will need to both
    # `create_call` and `push_call` effectively. Same with finish_call
    #
    #
    # This ordering is a specifically challenging case where we return to
    # a parent that that was not the top of stack
    call_1 = client.create_call("op", {})
    call_2 = client.create_call("op", {})
    call_3 = client.create_call("op", {})
    # Purposely swap 4 & 5
    call_5 = client.create_call("op", {}, call_1)  # <- Explicit Parent (call_1)
    call_4 = client.create_call("op", {}, call_2)  # <- Explicit Parent (call_2)
    call_6 = client.create_call("op", {}, call_5)  # <- Explicit Parent (call_5)
    client.finish_call(call_6)  # <- Finish call_6
    # (should change stack to call_6.parent which is call_5)
    call_7 = client.create_call("op", {})  # <- Implicit Parent (call_5)
    # (current stack implementation will think this is 4)

    # Finish them in completely reverse order, because why not?
    client.finish_call(call_1)
    client.finish_call(call_2)
    client.finish_call(call_3)
    client.finish_call(call_4)
    client.finish_call(call_5)
    client.finish_call(call_7)

    terminal_root_call = client.create_call("op", {})
    client.finish_call(terminal_root_call)

    inner_res = client.server.calls_query(
        tsi.CallsQueryReq(
            project_id=client._project_id(),
        )
    )

    if POP_REORDERS_STACK:
        # In my (Tim) opinion, this is the correct ordering.
        # However, the current implementation results in the
        # "else" branch here. The key difference is when we
        # finish call_6. Since call_6 was started immediately after
        # call_4, we currently will believe the top of the stack is
        # call_4. However, call_6's parent is call_5, so in my
        # opinion, we should pop the stack back to call_5. We
        # can debate this more and change the test/implementation
        # as needed.
        exp = {
            call_1.id: {
                call_2.id: {call_3.id: {}, call_4.id: {}},
                call_5.id: {call_6.id: {}, call_7.id: {}},
            },
            terminal_root_call.id: {},
        }
    else:
        exp = {
            call_1.id: {
                call_2.id: {call_3.id: {}, call_4.id: {call_7.id: {}}},
                call_5.id: {
                    call_6.id: {},
                },
            },
            terminal_root_call.id: {},
        }

    assert call_structure(inner_res.calls) == exp


def test_call_stack_order_height_ordering(client):
    # Note: There is a debate going on about if the client should
    # be responsible for enforcing the call stack order (vs having)
    # another object that is responsible for this. This test is
    # written with the assumption that the client is responsible
    # for enforcing the call stack order. However, it is plausible
    # that we change this. If so, then this test will need to both
    # `create_call` and `push_call` effectively. Same with finish_call
    #
    #
    # This ordering calls ops in the order of their height in the tree
    call_1 = client.create_call("op", {})
    call_2 = client.create_call("op", {}, call_1)
    call_5 = client.create_call("op", {}, call_1)
    call_3 = client.create_call("op", {}, call_2)
    call_6 = client.create_call("op", {}, call_5)
    call_4 = client.create_call("op", {}, call_2)
    call_7 = client.create_call("op", {}, call_5)

    # Finish them in completely reverse order
    client.finish_call(call_1)
    client.finish_call(call_2)
    client.finish_call(call_3)
    client.finish_call(call_4)
    client.finish_call(call_5)
    client.finish_call(call_7)

    terminal_root_call = client.create_call("op", {})
    client.finish_call(terminal_root_call)

    inner_res = client.server.calls_query(
        tsi.CallsQueryReq(
            project_id=client._project_id(),
        )
    )

    assert call_structure(inner_res.calls) == {
        call_1.id: {
            call_2.id: {call_3.id: {}, call_4.id: {}},
            call_5.id: {call_6.id: {}, call_7.id: {}},
        },
        terminal_root_call.id: {},
    }


def test_call_stack_order_mixed(client):
    # Note: There is a debate going on about if the client should
    # be responsible for enforcing the call stack order (vs having)
    # another object that is responsible for this. This test is
    # written with the assumption that the client is responsible
    # for enforcing the call stack order. However, it is plausible
    # that we change this. If so, then this test will need to both
    # `create_call` and `push_call` effectively. Same with finish_call
    #
    #
    # This ordering is as mixed up as I could make it
    call_1 = client.create_call("op", {})
    call_5 = client.create_call("op", {}, call_1)
    call_7 = client.create_call("op", {}, call_5)
    client.finish_call(call_7)
    call_6 = client.create_call("op", {}, call_5)
    client.finish_call(call_5)
    call_2 = client.create_call("op", {}, call_1)
    client.finish_call(call_1)
    call_4 = client.create_call("op", {}, call_2)
    call_3 = client.create_call("op", {}, call_2)
    client.finish_call(call_2)
    client.finish_call(call_3)
    client.finish_call(call_4)

    terminal_root_call = client.create_call("op", {})
    client.finish_call(terminal_root_call)

    inner_res = client.server.calls_query(
        tsi.CallsQueryReq(
            project_id=client._project_id(),
        )
    )

    assert call_structure(inner_res.calls) == {
        call_1.id: {
            call_5.id: {call_7.id: {}, call_6.id: {}},
            call_2.id: {call_4.id: {}, call_3.id: {}},
        },
        terminal_root_call.id: {},
    }


def test_call_query_stream_equality(client):
    @weave.op
    def calculate(a: int, b: int) -> int:
        return a + b

    for i in range(10):
        calculate(i, i * i)

    calls = client.server.calls_query(
        tsi.CallsQueryReq(
            project_id=client._project_id(),
        )
    )

    calls_stream = client.server.calls_query_stream(
        tsi.CallsQueryReq(
            project_id=client._project_id(),
        )
    )

    i = 0
    for call in calls_stream:
        assert call == calls.calls[i]
        i += 1

    assert i == len(calls.calls)


@pytest.mark.skip("Not implemented: filter / sort through refs")
def test_sort_and_filter_through_refs(client):
    @weave.op()
    def test_op(label, val):
        return val

    class TestObj(weave.Object):
        val: typing.Any

    def test_obj(val):
        return weave.publish(TestObj(val=val))

    import random

    # Purposely shuffled and contains values that would not sort correctly as strings
    values = [3, 9, 15, 21, 0, 12, 6, 18]
    random.shuffle(values)

    test_op(values[0], {"a": {"b": {"c": {"d": values[0]}}}})

    # Ref at A
    test_op(values[1], {"a": test_obj({"b": {"c": {"d": values[1]}}})})
    # Ref at B
    test_op(values[2], {"a": {"b": test_obj({"c": {"d": values[2]}})}})
    # Ref at C
    test_op(values[3], {"a": {"b": {"c": test_obj({"d": values[3]})}}})

    # Ref at A and B
    test_op(values[4], {"a": test_obj({"b": test_obj({"c": {"d": values[4]}})})})
    # Ref at A and C
    test_op(values[5], {"a": test_obj({"b": {"c": test_obj({"d": values[5]})}})})
    # Ref at B and C
    test_op(values[6], {"a": {"b": test_obj({"c": test_obj({"d": values[6]})})}})

    # Ref at A, B and C
    test_op(
        values[7], {"a": test_obj({"b": test_obj({"c": test_obj({"d": values[7]})})})}
    )

    for first, last, sort_by in [
        (0, 21, [tsi._SortBy(field="inputs.val.a.b.c.d", direction="asc")]),
        (21, 0, [tsi._SortBy(field="inputs.val.a.b.c.d", direction="desc")]),
        (0, 21, [tsi._SortBy(field="output.a.b.c.d", direction="asc")]),
        (21, 0, [tsi._SortBy(field="output.a.b.c.d", direction="desc")]),
    ]:
        inner_res = get_client_trace_server(client).calls_query(
            tsi.CallsQueryReq(
                project_id=get_client_project_id(client),
                sort_by=sort_by,
            )
        )

        assert inner_res.calls[0].inputs["label"] == first
        assert inner_res.calls[1].inputs["label"] == first

    for first, last, count, query in [
        (
            6,
            21,
            6,
            {
                "$gt": [
                    {
                        "$convert": {
                            "input": {"$getField": "inputs.val.a.b.c.d"},
                            "to": "int",
                        }
                    },
                    {"$literal": 5},
                ]
            },
        ),
        (
            0,
            3,
            2,
            {
                "$not": [
                    {
                        "$gt": [
                            {
                                "$convert": {
                                    "input": {"$getField": "output.a.b.c.d"},
                                    "to": "int",
                                }
                            },
                            {"$literal": 5},
                        ]
                    }
                ]
            },
        ),
    ]:
        inner_res = get_client_trace_server(client).calls_query(
            tsi.CallsQueryReq.model_validate(
                dict(
                    project_id=get_client_project_id(client),
                    sort_by=[tsi._SortBy(field="inputs.val.a.b.c.d", direction="asc")],
                    query={"$expr": query},
                )
            )
        )

        assert len(inner_res.calls) == count
        inner_res = get_client_trace_server(client).calls_query_stats(
            tsi.CallsQueryStatsReq.model_validate(
                dict(
                    project_id=get_client_project_id(client),
                    query={"$expr": query},
                )
            )
        )

        assert inner_res.count == count


<<<<<<< HEAD
def test_calls_iter_slice(client):
    @weave.op
    def func(x):
        return x

    for i in range(10):
        func(i)

    calls = func.calls()
    calls_subset = calls[2:5]
    assert len(calls_subset) == 3


def test_calls_iter_cached(client):
    @weave.op
    def func(x):
        return x

    for i in range(20):
        func(i)

    calls = func.calls()

    elapsed_times = []
    for i in range(3):
        start_time = time.time()
        c = calls[0]
        end_time = time.time()
        elapsed_times.append(end_time - start_time)

    # cached lookup should be way faster!
    assert elapsed_times[0] > elapsed_times[1] * 10
    assert elapsed_times[0] > elapsed_times[2] * 10


def test_calls_iter_different_value_same_page_cached(client):
    @weave.op
    def func(x):
        return x

    for i in range(20):
        func(i)

    calls = func.calls()

    start_time1 = time.time()
    c1 = calls[0]
    end_time1 = time.time()
    elapsed_time1 = end_time1 - start_time1

    # default page size is 10, so these lookups should be cached too
    start_time2 = time.time()
    c2 = calls[1]
    end_time2 = time.time()
    elapsed_time2 = end_time2 - start_time2

    start_time3 = time.time()
    c3 = calls[2]
    end_time3 = time.time()
    elapsed_time3 = end_time3 - start_time3

    # cached lookup should be way faster!
    assert elapsed_time1 > elapsed_time2 * 10
    assert elapsed_time1 > elapsed_time3 * 10
=======
class BasicModel(weave.Model):
    @weave.op()
    def predict(self, x):
        return {"answer": "42"}


def test_model_save(client):
    model = BasicModel()
    assert model.predict(1) == {"answer": "42"}
    model_ref = weave.publish(model)
    assert model.predict(1) == {"answer": "42"}
    model2 = model_ref.get()
    assert model2.predict(1) == {"answer": "42"}

    inner_res = get_client_trace_server(client).objs_query(
        tsi.ObjQueryReq(
            project_id=get_client_project_id(client),
            filter=tsi._ObjectVersionFilter(
                is_op=False, latest_only=True, base_object_classes=["Model"]
            ),
        )
    )

    assert len(inner_res.objs) == 1
    expected_predict_op = inner_res.objs[0].val["predict"]
    assert isinstance(expected_predict_op, str) and expected_predict_op.startswith(
        "weave:///"
    )
>>>>>>> 0c3f458f
<|MERGE_RESOLUTION|>--- conflicted
+++ resolved
@@ -2211,7 +2211,6 @@
         assert inner_res.count == count
 
 
-<<<<<<< HEAD
 def test_calls_iter_slice(client):
     @weave.op
     def func(x):
@@ -2276,7 +2275,8 @@
     # cached lookup should be way faster!
     assert elapsed_time1 > elapsed_time2 * 10
     assert elapsed_time1 > elapsed_time3 * 10
-=======
+
+    
 class BasicModel(weave.Model):
     @weave.op()
     def predict(self, x):
@@ -2304,5 +2304,4 @@
     expected_predict_op = inner_res.objs[0].val["predict"]
     assert isinstance(expected_predict_op, str) and expected_predict_op.startswith(
         "weave:///"
-    )
->>>>>>> 0c3f458f
+    )