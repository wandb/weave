--- conflicted
+++ resolved
@@ -769,7 +769,6 @@
         d = weave.Dataset(rows=[{"a": 1}, {}])
 
 
-<<<<<<< HEAD
 def test_op_retrieval(client):
     @weave.op()
     def my_op(a: int) -> int:
@@ -816,7 +815,8 @@
     my_op_ref = weave_client.get_ref(CustomTypeWithoutSelf.op_with_custom_type)
     with pytest.raises(MissingSelfInstanceError):
         my_op2 = my_op_ref.get()
-=======
+
+
 def test_dataset_row_ref(client):
     d = weave.Dataset(rows=[{"a": 5, "b": 6}, {"a": 7, "b": 10}])
     ref = weave.publish(d)
@@ -828,7 +828,6 @@
     assert inner.ref.uri() == exp_ref
     gotten = weave.ref(exp_ref).get()
     assert gotten == 5
->>>>>>> da4f6487
 
 
 def test_tuple_support(client):
