<<<<<<< HEAD
import dataclasses
=======
from collections import namedtuple
>>>>>>> 46bb901f
import datetime
import os
import typing
import pytest

from pydantic import BaseModel, ValidationError
import wandb
import weave
from weave import weave_client
from weave.trace.vals import MissingSelfInstanceError, TraceObject
from ..trace_server.trace_server_interface_util import (
    TRACE_REF_SCHEME,
    WILDCARD_ARTIFACT_VERSION_AND_PATH,
    extract_refs_from_values,
    generate_id,
)
from ..trace_server import trace_server_interface as tsi

pytestmark = pytest.mark.trace


## Hacky interface compatibility helpers

ClientType = weave_client.WeaveClient


def get_client_trace_server(
    client: weave_client.WeaveClient,
) -> tsi.TraceServerInterface:
    return client.server


def get_client_project_id(client: weave_client.WeaveClient) -> str:
    return client._project_id()


## End hacky interface compatibility helpers


def test_simple_op(client):
    @weave.op()
    def my_op(a: int) -> int:
        return a + 1

    assert my_op(5) == 6

    op_ref = weave_client.get_ref(my_op)
    # assert client.ref_is_own(op_ref)
    got_op = client.get(op_ref)

    calls = list(client.calls())
    assert len(calls) == 1
    fetched_call = calls[0]
    digest = "Zo4OshYu57R00QNlBBGjuiDGyewGYsJ1B69IKXSXYQY"
    expected_name = (
        f"{TRACE_REF_SCHEME}:///{client.entity}/{client.project}/op/my_op:{digest}"
    )
    assert fetched_call == weave_client.Call(
        op_name=expected_name,
        project_id=f"{client.entity}/{client.project}",
        trace_id=fetched_call.trace_id,
        parent_id=None,
        id=fetched_call.id,
        inputs={"a": 5},
        exception=None,
        output=6,
        summary={},
    )


def test_dataset(client):
    from weave.flow.dataset import Dataset

    d = Dataset(rows=[{"a": 5, "b": 6}, {"a": 7, "b": 10}])
    ref = weave.publish(d)
    d2 = weave.ref(ref.uri()).get()
    assert list(d2.rows) == list(d2.rows)


def test_trace_server_call_start_and_end(client):
    call_id = generate_id()
    start = tsi.StartedCallSchemaForInsert(
        project_id=client._project_id(),
        id=call_id,
        op_name="test_name",
        trace_id="test_trace_id",
        parent_id="test_parent_id",
        started_at=datetime.datetime.now(tz=datetime.timezone.utc)
        - datetime.timedelta(seconds=1),
        attributes={"a": 5},
        inputs={"b": 5},
    )
    client.server.call_start(tsi.CallStartReq(start=start))

    res = client.server.call_read(
        tsi.CallReadReq(
            project_id=client._project_id(),
            id=call_id,
        )
    )

    exp_started_at = datetime.datetime.fromisoformat(
        start.started_at.isoformat(timespec="milliseconds")
    )

    class FuzzyDateTimeMatcher:
        def __init__(self, dt):
            self.dt = dt

        def __eq__(self, other):
            # Checks within 1ms
            return abs((self.dt - other).total_seconds()) < 0.001

    class MaybeStringMatcher:
        def __init__(self, s):
            self.s = s

        def __eq__(self, other):
            if other is None:
                return True
            return self.s == other

    assert res.call.model_dump() == {
        "project_id": client._project_id(),
        "id": call_id,
        "op_name": "test_name",
        "trace_id": "test_trace_id",
        "parent_id": "test_parent_id",
        "started_at": FuzzyDateTimeMatcher(start.started_at),
        "ended_at": None,
        "exception": None,
        "attributes": {"a": 5},
        "inputs": {"b": 5},
        "output": None,
        "summary": None,
        "wb_user_id": MaybeStringMatcher(client.entity),
        "wb_run_id": None,
    }

    end = tsi.EndedCallSchemaForInsert(
        project_id=client._project_id(),
        id=call_id,
        ended_at=datetime.datetime.now(tz=datetime.timezone.utc),
        summary={"c": 5},
        output={"d": 5},
    )
    client.server.call_end(tsi.CallEndReq(end=end))

    res = client.server.call_read(
        tsi.CallReadReq(
            project_id=client._project_id(),
            id=call_id,
        )
    )

    exp_ended_at = datetime.datetime.fromisoformat(
        end.ended_at.isoformat(timespec="milliseconds")
    )

    assert res.call.model_dump() == {
        "project_id": client._project_id(),
        "id": call_id,
        "op_name": "test_name",
        "trace_id": "test_trace_id",
        "parent_id": "test_parent_id",
        "started_at": FuzzyDateTimeMatcher(start.started_at),
        "ended_at": FuzzyDateTimeMatcher(end.ended_at),
        "exception": None,
        "attributes": {"a": 5},
        "inputs": {"b": 5},
        "output": {"d": 5},
        "summary": {"c": 5},
        "wb_user_id": MaybeStringMatcher(client.entity),
        "wb_run_id": None,
    }


def test_graph_call_ordering(client):
    @weave.op()
    def my_op(a: int) -> int:
        return a + 1

    for i in range(10):
        my_op(i)

    calls = list(client.calls())
    assert len(calls) == 10

    # We want to preserve insert order
    assert [call.inputs["a"] for call in calls] == list(range(10))


class OpCallSummary(BaseModel):
    op: typing.Callable
    num_calls: int = 0


class OpCallSpec(BaseModel):
    call_summaries: typing.Dict[str, OpCallSummary]
    total_calls: int
    root_calls: int
    run_calls: int


def simple_line_call_bootstrap(init_wandb: bool = False) -> OpCallSpec:
    # @weave.type()
    # class Number:
    #     value: int

    class Number(BaseModel):
        value: int

    @weave.op()
    def adder(a: Number) -> Number:
        return Number(value=a.value + a.value)

    adder_v0 = adder

    @weave.op()
    def adder(a: Number, b) -> Number:
        return Number(value=a.value + b)

    @weave.op()
    def subtractor(a: Number, b) -> Number:
        return Number(value=a.value - b)

    @weave.op()
    def multiplier(
        a: Number, b
    ) -> (
        int
    ):  # intentionally deviant in returning plain int - so that we have a different type
        return a.value * b

    @weave.op()
    def liner(m: Number, b, x) -> Number:
        return adder(Number(value=multiplier(m, x)), b)

    result: typing.Dict[str, OpCallSummary] = {}
    result["adder_v0"] = OpCallSummary(op=adder_v0)
    result["adder"] = OpCallSummary(op=adder)
    result["subtractor"] = OpCallSummary(op=subtractor)
    result["multiplier"] = OpCallSummary(op=multiplier)
    result["liner"] = OpCallSummary(op=liner)
    root_calls = 0

    # Call each op a distinct number of time (allows for easier assertions later)
    num_calls = 1
    for i in range(num_calls):
        adder_v0(Number(value=i))
    result["adder_v0"].num_calls += num_calls
    root_calls += num_calls

    num_calls = 2
    for i in range(num_calls):
        adder(Number(value=i), i)
    result["adder"].num_calls += num_calls
    root_calls += num_calls

    num_calls = 3
    for i in range(num_calls):
        subtractor(Number(value=i), i)
    result["subtractor"].num_calls += num_calls
    root_calls += num_calls

    num_calls = 4
    for i in range(num_calls):
        multiplier(Number(value=i), i)
    result["multiplier"].num_calls += num_calls
    root_calls += num_calls

    num_calls = 5
    run_calls = 0
    if init_wandb:
        run = wandb.init()
    for i in range(num_calls):
        liner(Number(value=i), i, i)
    if init_wandb:
        run.finish()
    result["liner"].num_calls += num_calls
    result["adder"].num_calls += num_calls
    result["multiplier"].num_calls += num_calls
    run_calls += num_calls * 3
    root_calls += num_calls

    total_calls = sum([op_call.num_calls for op_call in result.values()])

    return OpCallSpec(
        call_summaries=result,
        total_calls=total_calls,
        root_calls=root_calls,
        run_calls=run_calls,
    )


def ref_str(op):
    return weave_client.get_ref(op).uri()


def test_trace_call_query_filter_op_version_refs(client):
    call_spec = simple_line_call_bootstrap()
    call_summaries = call_spec.call_summaries

    # This is just a string representation of the ref
    # this only reason we are doing this assertion is to make sure the
    # manually constructed wildcard string is correct
    assert ref_str(call_summaries["adder"].op).startswith(
        f"{TRACE_REF_SCHEME}:///{client.entity}/{client.project}/op/adder:"
    )
    wildcard_adder_ref_str = f"{TRACE_REF_SCHEME}:///{client.entity}/{client.project}/op/adder{WILDCARD_ARTIFACT_VERSION_AND_PATH}"

    for i, (op_version_refs, exp_count) in enumerate(
        [
            # Test the None case
            (None, call_spec.total_calls),
            # Test the empty list case
            ([], call_spec.total_calls),
            # Base case of most recent version of adder
            ([ref_str(call_summaries["adder"].op)], call_summaries["adder"].num_calls),
            # Base case of non-recent version of adder
            (
                [ref_str(call_summaries["adder_v0"].op)],
                call_summaries["adder_v0"].num_calls,
            ),
            # more than one op
            (
                [
                    ref_str(call_summaries["adder"].op),
                    ref_str(call_summaries["subtractor"].op),
                ],
                call_summaries["adder"].num_calls
                + call_summaries["subtractor"].num_calls,
            ),
            # Test the wildcard case
            (
                [wildcard_adder_ref_str],
                call_summaries["adder"].num_calls
                + call_summaries["adder_v0"].num_calls,
            ),
            # Test the wildcard case and specific case
            (
                [wildcard_adder_ref_str, ref_str(call_summaries["subtractor"].op)],
                call_summaries["adder"].num_calls
                + call_summaries["adder_v0"].num_calls
                + call_summaries["subtractor"].num_calls,
            ),
        ]
    ):
        res = get_client_trace_server(client).calls_query(
            tsi.CallsQueryReq(
                project_id=get_client_project_id(client),
                filter=tsi._CallsFilter(op_names=op_version_refs),
            )
        )
        print(f"TEST CASE [{i}]", op_version_refs, exp_count)

        assert len(res.calls) == exp_count


def has_any(list_a: typing.List[str], list_b: typing.List[str]) -> bool:
    return any([a in list_b for a in list_a])


def unique_vals(list_a: typing.List[str]) -> typing.List[str]:
    return list(set(list_a))


def get_all_calls_asserting_finished(
    client: ClientType, call_spec: OpCallSpec
) -> tsi.CallsQueryRes:
    res = get_client_trace_server(client).calls_query(
        tsi.CallsQueryReq(
            project_id=get_client_project_id(client),
        )
    )
    assert len(res.calls) == call_spec.total_calls
    assert all([call.ended_at for call in res.calls])
    return res


def test_trace_call_query_filter_input_object_version_refs(client):
    call_spec = simple_line_call_bootstrap()

    res = get_all_calls_asserting_finished(client, call_spec)

    input_object_version_refs = unique_vals(
        [ref for call in res.calls for ref in extract_refs_from_values(call.inputs)]
    )
    assert len(input_object_version_refs) > 3

    for input_object_version_refs, exp_count in [
        # Test the None case
        (None, call_spec.total_calls),
        # Test the empty list case
        ([], call_spec.total_calls),
        # Test single
        (
            input_object_version_refs[:1],
            len(
                [
                    call
                    for call in res.calls
                    if has_any(
                        extract_refs_from_values(call.inputs),
                        input_object_version_refs[:1],
                    )
                ]
            ),
        ),
        # Test multiple
        (
            input_object_version_refs[:3],
            len(
                [
                    call
                    for call in res.calls
                    if has_any(
                        extract_refs_from_values(call.inputs),
                        input_object_version_refs[:3],
                    )
                ]
            ),
        ),
    ]:
        inner_res = get_client_trace_server(client).calls_query(
            tsi.CallsQueryReq(
                project_id=get_client_project_id(client),
                filter=tsi._CallsFilter(input_refs=input_object_version_refs),
            )
        )

        assert len(inner_res.calls) == exp_count


def test_trace_call_query_filter_output_object_version_refs(client):
    call_spec = simple_line_call_bootstrap()

    res = get_all_calls_asserting_finished(client, call_spec)

    output_object_version_refs = unique_vals(
        [ref for call in res.calls for ref in extract_refs_from_values(call.output)]
    )
    assert len(output_object_version_refs) > 3

    for output_object_version_refs, exp_count in [
        # Test the None case
        (None, call_spec.total_calls),
        # Test the empty list case
        ([], call_spec.total_calls),
        # Test single
        (
            output_object_version_refs[:1],
            len(
                [
                    call
                    for call in res.calls
                    if has_any(
                        extract_refs_from_values(call.output),
                        output_object_version_refs[:1],
                    )
                ]
            ),
        ),
        # Test multiple
        (
            output_object_version_refs[:3],
            len(
                [
                    call
                    for call in res.calls
                    if has_any(
                        extract_refs_from_values(call.output),
                        output_object_version_refs[:3],
                    )
                ]
            ),
        ),
    ]:
        inner_res = get_client_trace_server(client).calls_query(
            tsi.CallsQueryReq(
                project_id=get_client_project_id(client),
                filter=tsi._CallsFilter(output_refs=output_object_version_refs),
            )
        )

        assert len(inner_res.calls) == exp_count


def test_trace_call_query_filter_parent_ids(client):
    call_spec = simple_line_call_bootstrap()

    res = get_all_calls_asserting_finished(client, call_spec)

    parent_ids = unique_vals(
        [call.parent_id for call in res.calls if call.parent_id is not None]
    )
    assert len(parent_ids) > 3

    for parent_ids, exp_count in [
        # Test the None case
        (None, call_spec.total_calls),
        # Test the empty list case
        ([], call_spec.total_calls),
        # Test single
        (
            parent_ids[:1],
            len([call for call in res.calls if call.parent_id in parent_ids[:1]]),
        ),
        # Test multiple
        (
            parent_ids[:3],
            len([call for call in res.calls if call.parent_id in parent_ids[:3]]),
        ),
    ]:
        inner_res = get_client_trace_server(client).calls_query(
            tsi.CallsQueryReq(
                project_id=get_client_project_id(client),
                filter=tsi._CallsFilter(parent_ids=parent_ids),
            )
        )

        assert len(inner_res.calls) == exp_count


def test_trace_call_query_filter_trace_ids(client):
    call_spec = simple_line_call_bootstrap()

    res = get_all_calls_asserting_finished(client, call_spec)

    trace_ids = [call.trace_id for call in res.calls]

    for trace_ids, exp_count in [
        # Test the None case
        (None, call_spec.total_calls),
        # Test the empty list case
        ([], call_spec.total_calls),
        # Test single
        ([trace_ids[0]], 1),
        # Test multiple
        (trace_ids[:3], 3),
    ]:
        inner_res = get_client_trace_server(client).calls_query(
            tsi.CallsQueryReq(
                project_id=get_client_project_id(client),
                filter=tsi._CallsFilter(trace_ids=trace_ids),
            )
        )

        assert len(inner_res.calls) == exp_count


def test_trace_call_query_filter_call_ids(client):
    call_spec = simple_line_call_bootstrap()

    res = get_all_calls_asserting_finished(client, call_spec)

    call_ids = [call.id for call in res.calls]

    for call_ids, exp_count in [
        # Test the None case
        (None, call_spec.total_calls),
        # Test the empty list case
        ([], call_spec.total_calls),
        # Test single
        ([call_ids[0]], 1),
        # Test multiple
        (call_ids[:3], 3),
    ]:
        inner_res = get_client_trace_server(client).calls_query(
            tsi.CallsQueryReq(
                project_id=get_client_project_id(client),
                filter=tsi._CallsFilter(call_ids=call_ids),
            )
        )

        assert len(inner_res.calls) == exp_count


def test_trace_call_query_filter_trace_roots_only(client):
    call_spec = simple_line_call_bootstrap()

    for trace_roots_only, exp_count in [
        # Test the None case
        (None, call_spec.total_calls),
        # Test the True
        (True, call_spec.root_calls),
        # Test the False
        (False, call_spec.total_calls),
    ]:
        inner_res = get_client_trace_server(client).calls_query(
            tsi.CallsQueryReq(
                project_id=get_client_project_id(client),
                filter=tsi._CallsFilter(trace_roots_only=trace_roots_only),
            )
        )

        assert len(inner_res.calls) == exp_count


@pytest.mark.skip("too slow")
def test_trace_call_query_filter_wb_run_ids(client, user_by_api_key_in_env):
    call_spec = simple_line_call_bootstrap(init_wandb=True)

    res = get_all_calls_asserting_finished(client, call_spec)

    wb_run_ids = list(set([call.wb_run_id for call in res.calls]) - set([None]))

    for wb_run_ids, exp_count in [
        # Test the None case
        (None, call_spec.total_calls),
        # Test the empty list case
        ([], call_spec.total_calls),
        # Test List (of 1)
        (wb_run_ids, call_spec.run_calls),
    ]:
        inner_res = get_client_trace_server(client).calls_query(
            tsi.CallsQueryReq(
                project_id=get_client_project_id(client),
                filter=tsi._CallsFilter(wb_run_ids=wb_run_ids),
            )
        )

        assert len(inner_res.calls) == exp_count


def test_trace_call_query_limit(client):
    call_spec = simple_line_call_bootstrap()

    for limit, exp_count in [
        # Test the None case
        (None, call_spec.total_calls),
        # Test limit of 1
        (1, 1),
        # Test limit of 10
        (10, 10),
    ]:
        inner_res = get_client_trace_server(client).calls_query(
            tsi.CallsQueryReq(
                project_id=get_client_project_id(client),
                limit=limit,
            )
        )

        assert len(inner_res.calls) == exp_count


def test_trace_call_query_offset(client):
    call_spec = simple_line_call_bootstrap()

    for offset, exp_count in [
        # Test the None case
        (None, call_spec.total_calls),
        # Test offset of 1
        (1, call_spec.total_calls - 1),
        # Test offset of 10
        (10, call_spec.total_calls - 10),
    ]:
        inner_res = get_client_trace_server(client).calls_query(
            tsi.CallsQueryReq(
                project_id=get_client_project_id(client),
                offset=offset,
            )
        )

        assert len(inner_res.calls) == exp_count


def test_ops_with_default_params(client):
    @weave.op()
    def op_with_default(a: int, b: int = 10) -> int:
        return a + b

    assert op_with_default(1) == 11
    assert op_with_default(1, 5) == 6
    assert op_with_default(1, b=5) == 6
    assert op_with_default(a=1) == 11
    assert op_with_default(a=1, b=5) == 6
    assert op_with_default(b=5, a=1) == 6

    inner_res = client.server.calls_query(
        tsi.CallsQueryReq(
            project_id=client._project_id(),
        )
    )

    assert len(inner_res.calls) == 6
    assert inner_res.calls[0].inputs == {"a": 1, "b": 10}
    assert inner_res.calls[1].inputs == {"a": 1, "b": 5}
    assert inner_res.calls[2].inputs == {"a": 1, "b": 5}
    assert inner_res.calls[3].inputs == {"a": 1, "b": 10}
    assert inner_res.calls[4].inputs == {"a": 1, "b": 5}
    assert inner_res.calls[5].inputs == {"a": 1, "b": 5}


def test_root_type(client):
    class BaseTypeA(weave.Object):
        a: int

    class BaseTypeX(weave.Object):
        x: int

    class BaseTypeB(BaseTypeA):
        b: int

    class BaseTypeC(BaseTypeB):
        c: int

    c = BaseTypeC(a=1, b=2, c=3)
    x = BaseTypeX(x=5)

    ref = weave.publish(x)
    x2 = weave.ref(ref.uri()).get()
    assert x2.x == 5

    ref = weave.publish(c)
    c2 = weave.ref(ref.uri()).get()

    assert c2.a == 1
    assert c2.b == 2
    assert c2.c == 3

    inner_res = client.server.objs_query(
        tsi.ObjQueryReq(
            project_id=client._project_id(),
        )
    )

    assert len(inner_res.objs) == 2

    inner_res = client.server.objs_query(
        tsi.ObjQueryReq(
            project_id=client._project_id(),
            filter=tsi._ObjectVersionFilter(
                base_object_classes=["BaseTypeA"],
            ),
        )
    )

    assert len(inner_res.objs) == 1


def test_attributes_on_ops(client):
    @weave.op()
    def op_with_attrs(a: int, b: int) -> int:
        return a + b

    with weave.attributes({"custom": "attribute"}):
        op_with_attrs(1, 2)

    res = get_client_trace_server(client).calls_query(
        tsi.CallsQueryReq(
            project_id=get_client_project_id(client),
            filter=tsi._CallsFilter(op_names=[ref_str(op_with_attrs)]),
        )
    )

    assert len(res.calls) == 1
    assert res.calls[0].attributes == {"custom": "attribute"}


def test_dataset_row_type(client):
    d = weave.Dataset(rows=[{"a": 5, "b": 6}, {"a": 7, "b": 10}])
    with pytest.raises(ValidationError):
        d = weave.Dataset(rows=[])
    with pytest.raises(ValidationError):
        d = weave.Dataset(rows=[{"a": 1}, "a", "b"])
    with pytest.raises(ValidationError):
        d = weave.Dataset(rows=[{"a": 1}, {}])


<<<<<<< HEAD
def test_dataclass_support(client):
    @dataclasses.dataclass
    class MyDataclass:
        val: int

    @weave.op()
    def dataclass_maker(a: MyDataclass, b: MyDataclass) -> MyDataclass:
        return MyDataclass(a.val + b.val)

    a = MyDataclass(1)
    b = MyDataclass(2)
    act = dataclass_maker(a, b)
    exp = MyDataclass(3)
    assert act == exp

    res = get_client_trace_server(client).calls_query(
        tsi.CallsQueryReq(
            project_id=get_client_project_id(client),
            filter=tsi._CallsFilter(op_names=[ref_str(dataclass_maker)]),
        )
    )

    exp_ref = weave.publish(exp)
    exp_2 = weave.ref(exp_ref.uri()).get()
    assert exp_2.val == 3

    assert len(res.calls) == 1
    assert res.calls[0].inputs == {
        "a": "weave:///shawn/test-project/object/MyDataclass:qDo5jHFme5xIM1LwgeiXXVxYoGnp4LQ9hulqkX5zunY",
        "b": "weave:///shawn/test-project/object/MyDataclass:We1slmdrWzi2NYSWObBsLybTTNSP4M9zfQbCMf8rQMc",
    }
    assert (
        res.calls[0].output
        == "weave:///shawn/test-project/object/MyDataclass:2exnZIHkq8DyHTbJzhL0m5Ew1XrqIBCstZWilQS6Lpo"
    )
=======
def test_op_retrieval(client):
    @weave.op()
    def my_op(a: int) -> int:
        return a + 1

    assert my_op(1) == 2
    my_op_ref = weave_client.get_ref(my_op)
    my_op2 = my_op_ref.get()
    assert my_op2(1) == 2


def test_bound_op_retrieval(client):
    class CustomType(weave.Object):
        a: int

        @weave.op()
        def op_with_custom_type(self, v):
            return self.a + v

    obj = CustomType(a=1)
    obj_ref = weave.publish(obj)
    obj2 = obj_ref.get()
    assert obj2.op_with_custom_type(1) == 2

    my_op_ref = weave_client.get_ref(CustomType.op_with_custom_type)
    with pytest.raises(MissingSelfInstanceError):
        my_op2 = my_op_ref.get()


@pytest.mark.skip("Not implemented: general bound op designation")
def test_bound_op_retrieval_no_self(client):
    class CustomTypeWithoutSelf(weave.Object):
        a: int

        @weave.op()
        def op_with_custom_type(me, v):
            return me.a + v

    obj = CustomTypeWithoutSelf(a=1)
    obj_ref = weave.publish(obj)
    obj2 = obj_ref.get()
    assert obj2.op_with_custom_type(1) == 2

    my_op_ref = weave_client.get_ref(CustomTypeWithoutSelf.op_with_custom_type)
    with pytest.raises(MissingSelfInstanceError):
        my_op2 = my_op_ref.get()


def test_dataset_row_ref(client):
    d = weave.Dataset(rows=[{"a": 5, "b": 6}, {"a": 7, "b": 10}])
    ref = weave.publish(d)
    d2 = weave.ref(ref.uri()).get()

    inner = d2.rows[0]["a"]
    exp_ref = "weave:///shawn/test-project/object/Dataset:aF7lCSKo9BTXJaPxYHEBsH51dOKtwzxS6Hqvw4RmAdc/attr/rows/id/XfhC9dNA5D4taMvhKT4MKN2uce7F56Krsyv4Q6mvVMA/key/a"
    assert inner == 5
    assert inner.ref.uri() == exp_ref
    gotten = weave.ref(exp_ref).get()
    assert gotten == 5


def test_tuple_support(client):
    @weave.op()
    def tuple_maker(a, b):
        return (a, b)

    act = tuple_maker((1, 2), 3)
    exp = ((1, 2), 3)
    assert act == exp

    exp_ref = weave.publish(exp)
    exp_2 = weave.ref(exp_ref.uri()).get()
    assert exp_2 == [[1, 2], 3]

    res = get_client_trace_server(client).calls_query(
        tsi.CallsQueryReq(
            project_id=get_client_project_id(client),
            filter=tsi._CallsFilter(op_names=[ref_str(tuple_maker)]),
        )
    )

    assert len(res.calls) == 1
    assert res.calls[0].output == [[1, 2], 3]


def test_namedtuple_support(client):
    @weave.op()
    def tuple_maker(a, b):
        return (a, b)

    Point = namedtuple("Point", ["x", "y"])
    act = tuple_maker(Point(1, 2), 3)
    exp = (Point(1, 2), 3)
    assert act == exp

    exp_ref = weave.publish(exp)
    exp_2 = weave.ref(exp_ref.uri()).get()
    assert exp_2 == [{"x": 1, "y": 2}, 3]

    res = get_client_trace_server(client).calls_query(
        tsi.CallsQueryReq(
            project_id=get_client_project_id(client),
            filter=tsi._CallsFilter(op_names=[ref_str(tuple_maker)]),
        )
    )

    assert len(res.calls) == 1
    assert res.calls[0].output == [{"x": 1, "y": 2}, 3]


def test_unknown_input_and_output_types(client):
    class MyUnserializableClassA:
        a_val: float

        def __init__(self, a_val) -> None:
            self.a_val = a_val

    class MyUnserializableClassB:
        b_val: float

        def __init__(self, b_val) -> None:
            self.b_val = b_val

    @weave.op()
    def op_with_unknown_types(
        a: MyUnserializableClassA, b: float
    ) -> MyUnserializableClassB:
        return MyUnserializableClassB(a.a_val + b)

    a = MyUnserializableClassA(3)
    res = op_with_unknown_types(a, 0.14)

    assert res.b_val == 3.14

    inner_res = client.server.calls_query(
        tsi.CallsQueryReq(
            project_id=client._project_id(),
        )
    )

    assert len(inner_res.calls) == 1
    assert inner_res.calls[0].inputs == {
        "a": repr(a),
        "b": 0.14,
    }
    assert inner_res.calls[0].output == repr(res)


def test_unknown_attribute(client):
    class MyUnserializableClass:
        val: int

        def __init__(self, a_val) -> None:
            self.a_val = a_val

    class MySerializableClass(weave.Object):
        obj: MyUnserializableClass

    a_obj = MyUnserializableClass(1)
    a = MySerializableClass(obj=a_obj)
    b_obj = MyUnserializableClass(2)
    b = MySerializableClass(obj=b_obj)

    ref_a = weave.publish(a)
    ref_b = weave.publish(b)

    a2 = weave.ref(ref_a.uri()).get()
    b2 = weave.ref(ref_b.uri()).get()

    assert a2.obj == repr(a_obj)
    assert b2.obj == repr(b_obj)
>>>>>>> 46bb901f
<|MERGE_RESOLUTION|>--- conflicted
+++ resolved
@@ -1,8 +1,5 @@
-<<<<<<< HEAD
 import dataclasses
-=======
 from collections import namedtuple
->>>>>>> 46bb901f
 import datetime
 import os
 import typing
@@ -773,7 +770,6 @@
         d = weave.Dataset(rows=[{"a": 1}, {}])
 
 
-<<<<<<< HEAD
 def test_dataclass_support(client):
     @dataclasses.dataclass
     class MyDataclass:
@@ -809,7 +805,6 @@
         res.calls[0].output
         == "weave:///shawn/test-project/object/MyDataclass:2exnZIHkq8DyHTbJzhL0m5Ew1XrqIBCstZWilQS6Lpo"
     )
-=======
 def test_op_retrieval(client):
     @weave.op()
     def my_op(a: int) -> int:
@@ -980,5 +975,4 @@
     b2 = weave.ref(ref_b.uri()).get()
 
     assert a2.obj == repr(a_obj)
-    assert b2.obj == repr(b_obj)
->>>>>>> 46bb901f
+    assert b2.obj == repr(b_obj)