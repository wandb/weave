from collections import namedtuple
import datetime
import os
import typing
import pytest

from pydantic import BaseModel, ValidationError
import wandb
import weave
from weave import weave_client
from weave.trace.vals import TraceObject
from ..trace_server.trace_server_interface_util import (
    TRACE_REF_SCHEME,
    WILDCARD_ARTIFACT_VERSION_AND_PATH,
    extract_refs_from_values,
    generate_id,
)
from ..trace_server import trace_server_interface as tsi

pytestmark = pytest.mark.trace


## Hacky interface compatibility helpers

ClientType = weave_client.WeaveClient


def get_client_trace_server(
    client: weave_client.WeaveClient,
) -> tsi.TraceServerInterface:
    return client.server


def get_client_project_id(client: weave_client.WeaveClient) -> str:
    return client._project_id()


## End hacky interface compatibility helpers


def test_simple_op(client):
    @weave.op()
    def my_op(a: int) -> int:
        return a + 1

    assert my_op(5) == 6

    op_ref = weave_client.get_ref(my_op)
    # assert client.ref_is_own(op_ref)
    got_op = client.get(op_ref)

    calls = list(client.calls())
    assert len(calls) == 1
    fetched_call = calls[0]
    digest = "Zo4OshYu57R00QNlBBGjuiDGyewGYsJ1B69IKXSXYQY"
    expected_name = (
        f"{TRACE_REF_SCHEME}:///{client.entity}/{client.project}/op/my_op:{digest}"
    )
    assert fetched_call == weave_client.Call(
        op_name=expected_name,
        project_id=f"{client.entity}/{client.project}",
        trace_id=fetched_call.trace_id,
        parent_id=None,
        id=fetched_call.id,
        inputs={"a": 5},
        exception=None,
        output=6,
        summary={},
    )


def test_dataset(client):
    from weave.flow.dataset import Dataset

    d = Dataset(rows=[{"a": 5, "b": 6}, {"a": 7, "b": 10}])
    ref = weave.publish(d)
    d2 = weave.ref(ref.uri()).get()
    assert list(d2.rows) == list(d2.rows)


def test_trace_server_call_start_and_end(client):
    call_id = generate_id()
    start = tsi.StartedCallSchemaForInsert(
        project_id=client._project_id(),
        id=call_id,
        op_name="test_name",
        trace_id="test_trace_id",
        parent_id="test_parent_id",
        started_at=datetime.datetime.now(tz=datetime.timezone.utc)
        - datetime.timedelta(seconds=1),
        attributes={"a": 5},
        inputs={"b": 5},
    )
    client.server.call_start(tsi.CallStartReq(start=start))

    res = client.server.call_read(
        tsi.CallReadReq(
            project_id=client._project_id(),
            id=call_id,
        )
    )

    exp_started_at = datetime.datetime.fromisoformat(
        start.started_at.isoformat(timespec="milliseconds")
    )

    class FuzzyDateTimeMatcher:
        def __init__(self, dt):
            self.dt = dt

        def __eq__(self, other):
            # Checks within 1ms
            return abs((self.dt - other).total_seconds()) < 0.001

    class MaybeStringMatcher:
        def __init__(self, s):
            self.s = s

        def __eq__(self, other):
            if other is None:
                return True
            return self.s == other

    assert res.call.model_dump() == {
        "project_id": client._project_id(),
        "id": call_id,
        "op_name": "test_name",
        "trace_id": "test_trace_id",
        "parent_id": "test_parent_id",
        "started_at": FuzzyDateTimeMatcher(start.started_at),
        "ended_at": None,
        "exception": None,
        "attributes": {"a": 5},
        "inputs": {"b": 5},
        "output": None,
        "summary": None,
        "wb_user_id": MaybeStringMatcher(client.entity),
        "wb_run_id": None,
    }

    end = tsi.EndedCallSchemaForInsert(
        project_id=client._project_id(),
        id=call_id,
        ended_at=datetime.datetime.now(tz=datetime.timezone.utc),
        summary={"c": 5},
        output={"d": 5},
    )
    client.server.call_end(tsi.CallEndReq(end=end))

    res = client.server.call_read(
        tsi.CallReadReq(
            project_id=client._project_id(),
            id=call_id,
        )
    )

    exp_ended_at = datetime.datetime.fromisoformat(
        end.ended_at.isoformat(timespec="milliseconds")
    )

    assert res.call.model_dump() == {
        "project_id": client._project_id(),
        "id": call_id,
        "op_name": "test_name",
        "trace_id": "test_trace_id",
        "parent_id": "test_parent_id",
        "started_at": FuzzyDateTimeMatcher(start.started_at),
        "ended_at": FuzzyDateTimeMatcher(end.ended_at),
        "exception": None,
        "attributes": {"a": 5},
        "inputs": {"b": 5},
        "output": {"d": 5},
        "summary": {"c": 5},
        "wb_user_id": MaybeStringMatcher(client.entity),
        "wb_run_id": None,
    }


def test_graph_call_ordering(client):
    @weave.op()
    def my_op(a: int) -> int:
        return a + 1

    for i in range(10):
        my_op(i)

    calls = list(client.calls())
    assert len(calls) == 10

    # We want to preserve insert order
    assert [call.inputs["a"] for call in calls] == list(range(10))


class OpCallSummary(BaseModel):
    op: typing.Callable
    num_calls: int = 0


class OpCallSpec(BaseModel):
    call_summaries: typing.Dict[str, OpCallSummary]
    total_calls: int
    root_calls: int
    run_calls: int


def simple_line_call_bootstrap(init_wandb: bool = False) -> OpCallSpec:
    # @weave.type()
    # class Number:
    #     value: int

    class Number(BaseModel):
        value: int

    @weave.op()
    def adder(a: Number) -> Number:
        return Number(value=a.value + a.value)

    adder_v0 = adder

    @weave.op()
    def adder(a: Number, b) -> Number:
        return Number(value=a.value + b)

    @weave.op()
    def subtractor(a: Number, b) -> Number:
        return Number(value=a.value - b)

    @weave.op()
    def multiplier(
        a: Number, b
    ) -> (
        int
    ):  # intentionally deviant in returning plain int - so that we have a different type
        return a.value * b

    @weave.op()
    def liner(m: Number, b, x) -> Number:
        return adder(Number(value=multiplier(m, x)), b)

    result: typing.Dict[str, OpCallSummary] = {}
    result["adder_v0"] = OpCallSummary(op=adder_v0)
    result["adder"] = OpCallSummary(op=adder)
    result["subtractor"] = OpCallSummary(op=subtractor)
    result["multiplier"] = OpCallSummary(op=multiplier)
    result["liner"] = OpCallSummary(op=liner)
    root_calls = 0

    # Call each op a distinct number of time (allows for easier assertions later)
    num_calls = 1
    for i in range(num_calls):
        adder_v0(Number(value=i))
    result["adder_v0"].num_calls += num_calls
    root_calls += num_calls

    num_calls = 2
    for i in range(num_calls):
        adder(Number(value=i), i)
    result["adder"].num_calls += num_calls
    root_calls += num_calls

    num_calls = 3
    for i in range(num_calls):
        subtractor(Number(value=i), i)
    result["subtractor"].num_calls += num_calls
    root_calls += num_calls

    num_calls = 4
    for i in range(num_calls):
        multiplier(Number(value=i), i)
    result["multiplier"].num_calls += num_calls
    root_calls += num_calls

    num_calls = 5
    run_calls = 0
    if init_wandb:
        run = wandb.init()
    for i in range(num_calls):
        liner(Number(value=i), i, i)
    if init_wandb:
        run.finish()
    result["liner"].num_calls += num_calls
    result["adder"].num_calls += num_calls
    result["multiplier"].num_calls += num_calls
    run_calls += num_calls * 3
    root_calls += num_calls

    total_calls = sum([op_call.num_calls for op_call in result.values()])

    return OpCallSpec(
        call_summaries=result,
        total_calls=total_calls,
        root_calls=root_calls,
        run_calls=run_calls,
    )


def ref_str(op):
    return weave_client.get_ref(op).uri()


def test_trace_call_query_filter_op_version_refs(client):
    call_spec = simple_line_call_bootstrap()
    call_summaries = call_spec.call_summaries

    # This is just a string representation of the ref
    # this only reason we are doing this assertion is to make sure the
    # manually constructed wildcard string is correct
    assert ref_str(call_summaries["adder"].op).startswith(
        f"{TRACE_REF_SCHEME}:///{client.entity}/{client.project}/op/adder:"
    )
    wildcard_adder_ref_str = f"{TRACE_REF_SCHEME}:///{client.entity}/{client.project}/op/adder{WILDCARD_ARTIFACT_VERSION_AND_PATH}"

    for i, (op_version_refs, exp_count) in enumerate(
        [
            # Test the None case
            (None, call_spec.total_calls),
            # Test the empty list case
            ([], call_spec.total_calls),
            # Base case of most recent version of adder
            ([ref_str(call_summaries["adder"].op)], call_summaries["adder"].num_calls),
            # Base case of non-recent version of adder
            (
                [ref_str(call_summaries["adder_v0"].op)],
                call_summaries["adder_v0"].num_calls,
            ),
            # more than one op
            (
                [
                    ref_str(call_summaries["adder"].op),
                    ref_str(call_summaries["subtractor"].op),
                ],
                call_summaries["adder"].num_calls
                + call_summaries["subtractor"].num_calls,
            ),
            # Test the wildcard case
            (
                [wildcard_adder_ref_str],
                call_summaries["adder"].num_calls
                + call_summaries["adder_v0"].num_calls,
            ),
            # Test the wildcard case and specific case
            (
                [wildcard_adder_ref_str, ref_str(call_summaries["subtractor"].op)],
                call_summaries["adder"].num_calls
                + call_summaries["adder_v0"].num_calls
                + call_summaries["subtractor"].num_calls,
            ),
        ]
    ):
        res = get_client_trace_server(client).calls_query(
            tsi.CallsQueryReq(
                project_id=get_client_project_id(client),
                filter=tsi._CallsFilter(op_names=op_version_refs),
            )
        )
        print(f"TEST CASE [{i}]", op_version_refs, exp_count)

        assert len(res.calls) == exp_count


def has_any(list_a: typing.List[str], list_b: typing.List[str]) -> bool:
    return any([a in list_b for a in list_a])


def unique_vals(list_a: typing.List[str]) -> typing.List[str]:
    return list(set(list_a))


def get_all_calls_asserting_finished(
    client: ClientType, call_spec: OpCallSpec
) -> tsi.CallsQueryRes:
    res = get_client_trace_server(client).calls_query(
        tsi.CallsQueryReq(
            project_id=get_client_project_id(client),
        )
    )
    assert len(res.calls) == call_spec.total_calls
    assert all([call.ended_at for call in res.calls])
    return res


def test_trace_call_query_filter_input_object_version_refs(client):
    call_spec = simple_line_call_bootstrap()

    res = get_all_calls_asserting_finished(client, call_spec)

    input_object_version_refs = unique_vals(
        [ref for call in res.calls for ref in extract_refs_from_values(call.inputs)]
    )
    assert len(input_object_version_refs) > 3

    for input_object_version_refs, exp_count in [
        # Test the None case
        (None, call_spec.total_calls),
        # Test the empty list case
        ([], call_spec.total_calls),
        # Test single
        (
            input_object_version_refs[:1],
            len(
                [
                    call
                    for call in res.calls
                    if has_any(
                        extract_refs_from_values(call.inputs),
                        input_object_version_refs[:1],
                    )
                ]
            ),
        ),
        # Test multiple
        (
            input_object_version_refs[:3],
            len(
                [
                    call
                    for call in res.calls
                    if has_any(
                        extract_refs_from_values(call.inputs),
                        input_object_version_refs[:3],
                    )
                ]
            ),
        ),
    ]:
        inner_res = get_client_trace_server(client).calls_query(
            tsi.CallsQueryReq(
                project_id=get_client_project_id(client),
                filter=tsi._CallsFilter(input_refs=input_object_version_refs),
            )
        )

        assert len(inner_res.calls) == exp_count


def test_trace_call_query_filter_output_object_version_refs(client):
    call_spec = simple_line_call_bootstrap()

    res = get_all_calls_asserting_finished(client, call_spec)

    output_object_version_refs = unique_vals(
        [ref for call in res.calls for ref in extract_refs_from_values(call.output)]
    )
    assert len(output_object_version_refs) > 3

    for output_object_version_refs, exp_count in [
        # Test the None case
        (None, call_spec.total_calls),
        # Test the empty list case
        ([], call_spec.total_calls),
        # Test single
        (
            output_object_version_refs[:1],
            len(
                [
                    call
                    for call in res.calls
                    if has_any(
                        extract_refs_from_values(call.output),
                        output_object_version_refs[:1],
                    )
                ]
            ),
        ),
        # Test multiple
        (
            output_object_version_refs[:3],
            len(
                [
                    call
                    for call in res.calls
                    if has_any(
                        extract_refs_from_values(call.output),
                        output_object_version_refs[:3],
                    )
                ]
            ),
        ),
    ]:
        inner_res = get_client_trace_server(client).calls_query(
            tsi.CallsQueryReq(
                project_id=get_client_project_id(client),
                filter=tsi._CallsFilter(output_refs=output_object_version_refs),
            )
        )

        assert len(inner_res.calls) == exp_count


def test_trace_call_query_filter_parent_ids(client):
    call_spec = simple_line_call_bootstrap()

    res = get_all_calls_asserting_finished(client, call_spec)

    parent_ids = unique_vals(
        [call.parent_id for call in res.calls if call.parent_id is not None]
    )
    assert len(parent_ids) > 3

    for parent_ids, exp_count in [
        # Test the None case
        (None, call_spec.total_calls),
        # Test the empty list case
        ([], call_spec.total_calls),
        # Test single
        (
            parent_ids[:1],
            len([call for call in res.calls if call.parent_id in parent_ids[:1]]),
        ),
        # Test multiple
        (
            parent_ids[:3],
            len([call for call in res.calls if call.parent_id in parent_ids[:3]]),
        ),
    ]:
        inner_res = get_client_trace_server(client).calls_query(
            tsi.CallsQueryReq(
                project_id=get_client_project_id(client),
                filter=tsi._CallsFilter(parent_ids=parent_ids),
            )
        )

        assert len(inner_res.calls) == exp_count


def test_trace_call_query_filter_trace_ids(client):
    call_spec = simple_line_call_bootstrap()

    res = get_all_calls_asserting_finished(client, call_spec)

    trace_ids = [call.trace_id for call in res.calls]

    for trace_ids, exp_count in [
        # Test the None case
        (None, call_spec.total_calls),
        # Test the empty list case
        ([], call_spec.total_calls),
        # Test single
        ([trace_ids[0]], 1),
        # Test multiple
        (trace_ids[:3], 3),
    ]:
        inner_res = get_client_trace_server(client).calls_query(
            tsi.CallsQueryReq(
                project_id=get_client_project_id(client),
                filter=tsi._CallsFilter(trace_ids=trace_ids),
            )
        )

        assert len(inner_res.calls) == exp_count


def test_trace_call_query_filter_call_ids(client):
    call_spec = simple_line_call_bootstrap()

    res = get_all_calls_asserting_finished(client, call_spec)

    call_ids = [call.id for call in res.calls]

    for call_ids, exp_count in [
        # Test the None case
        (None, call_spec.total_calls),
        # Test the empty list case
        ([], call_spec.total_calls),
        # Test single
        ([call_ids[0]], 1),
        # Test multiple
        (call_ids[:3], 3),
    ]:
        inner_res = get_client_trace_server(client).calls_query(
            tsi.CallsQueryReq(
                project_id=get_client_project_id(client),
                filter=tsi._CallsFilter(call_ids=call_ids),
            )
        )

        assert len(inner_res.calls) == exp_count


def test_trace_call_query_filter_trace_roots_only(client):
    call_spec = simple_line_call_bootstrap()

    for trace_roots_only, exp_count in [
        # Test the None case
        (None, call_spec.total_calls),
        # Test the True
        (True, call_spec.root_calls),
        # Test the False
        (False, call_spec.total_calls),
    ]:
        inner_res = get_client_trace_server(client).calls_query(
            tsi.CallsQueryReq(
                project_id=get_client_project_id(client),
                filter=tsi._CallsFilter(trace_roots_only=trace_roots_only),
            )
        )

        assert len(inner_res.calls) == exp_count


@pytest.mark.skip("too slow")
def test_trace_call_query_filter_wb_run_ids(client, user_by_api_key_in_env):
    call_spec = simple_line_call_bootstrap(init_wandb=True)

    res = get_all_calls_asserting_finished(client, call_spec)

    wb_run_ids = list(set([call.wb_run_id for call in res.calls]) - set([None]))

    for wb_run_ids, exp_count in [
        # Test the None case
        (None, call_spec.total_calls),
        # Test the empty list case
        ([], call_spec.total_calls),
        # Test List (of 1)
        (wb_run_ids, call_spec.run_calls),
    ]:
        inner_res = get_client_trace_server(client).calls_query(
            tsi.CallsQueryReq(
                project_id=get_client_project_id(client),
                filter=tsi._CallsFilter(wb_run_ids=wb_run_ids),
            )
        )

        assert len(inner_res.calls) == exp_count


def test_trace_call_query_limit(client):
    call_spec = simple_line_call_bootstrap()

    for limit, exp_count in [
        # Test the None case
        (None, call_spec.total_calls),
        # Test limit of 1
        (1, 1),
        # Test limit of 10
        (10, 10),
    ]:
        inner_res = get_client_trace_server(client).calls_query(
            tsi.CallsQueryReq(
                project_id=get_client_project_id(client),
                limit=limit,
            )
        )

        assert len(inner_res.calls) == exp_count


def test_trace_call_query_offset(client):
    call_spec = simple_line_call_bootstrap()

    for offset, exp_count in [
        # Test the None case
        (None, call_spec.total_calls),
        # Test offset of 1
        (1, call_spec.total_calls - 1),
        # Test offset of 10
        (10, call_spec.total_calls - 10),
    ]:
        inner_res = get_client_trace_server(client).calls_query(
            tsi.CallsQueryReq(
                project_id=get_client_project_id(client),
                offset=offset,
            )
        )

        assert len(inner_res.calls) == exp_count


def test_ops_with_default_params(client):
    @weave.op()
    def op_with_default(a: int, b: int = 10) -> int:
        return a + b

    assert op_with_default(1) == 11
    assert op_with_default(1, 5) == 6
    assert op_with_default(1, b=5) == 6
    assert op_with_default(a=1) == 11
    assert op_with_default(a=1, b=5) == 6
    assert op_with_default(b=5, a=1) == 6

    inner_res = client.server.calls_query(
        tsi.CallsQueryReq(
            project_id=client._project_id(),
        )
    )

    assert len(inner_res.calls) == 6
    assert inner_res.calls[0].inputs == {"a": 1, "b": 10}
    assert inner_res.calls[1].inputs == {"a": 1, "b": 5}
    assert inner_res.calls[2].inputs == {"a": 1, "b": 5}
    assert inner_res.calls[3].inputs == {"a": 1, "b": 10}
    assert inner_res.calls[4].inputs == {"a": 1, "b": 5}
    assert inner_res.calls[5].inputs == {"a": 1, "b": 5}


def test_root_type(client):
    class BaseTypeA(weave.Object):
        a: int

    class BaseTypeX(weave.Object):
        x: int

    class BaseTypeB(BaseTypeA):
        b: int

    class BaseTypeC(BaseTypeB):
        c: int

    c = BaseTypeC(a=1, b=2, c=3)
    x = BaseTypeX(x=5)

    ref = weave.publish(x)
    x2 = weave.ref(ref.uri()).get()
    assert x2.x == 5

    ref = weave.publish(c)
    c2 = weave.ref(ref.uri()).get()

    assert c2.a == 1
    assert c2.b == 2
    assert c2.c == 3

    inner_res = client.server.objs_query(
        tsi.ObjQueryReq(
            project_id=client._project_id(),
        )
    )

    assert len(inner_res.objs) == 2

    inner_res = client.server.objs_query(
        tsi.ObjQueryReq(
            project_id=client._project_id(),
            filter=tsi._ObjectVersionFilter(
                base_object_classes=["BaseTypeA"],
            ),
        )
    )

    assert len(inner_res.objs) == 1


def test_attributes_on_ops(client):
    @weave.op()
    def op_with_attrs(a: int, b: int) -> int:
        return a + b

    with weave.attributes({"custom": "attribute"}):
        op_with_attrs(1, 2)

    res = get_client_trace_server(client).calls_query(
        tsi.CallsQueryReq(
            project_id=get_client_project_id(client),
            filter=tsi._CallsFilter(op_names=[ref_str(op_with_attrs)]),
        )
    )

    assert len(res.calls) == 1
    assert res.calls[0].attributes == {"custom": "attribute"}


def test_dataset_row_type(client):
    d = weave.Dataset(rows=[{"a": 5, "b": 6}, {"a": 7, "b": 10}])
    with pytest.raises(ValidationError):
        d = weave.Dataset(rows=[])
    with pytest.raises(ValidationError):
        d = weave.Dataset(rows=[{"a": 1}, "a", "b"])
    with pytest.raises(ValidationError):
        d = weave.Dataset(rows=[{"a": 1}, {}])


<<<<<<< HEAD
def test_unknown_input_and_output_types(client):
    class MyUnserializableClassA:
        a_val: float

        def __init__(self, a_val) -> None:
            self.a_val = a_val

    class MyUnserializableClassB:
        b_val: float

        def __init__(self, b_val) -> None:
            self.b_val = b_val

    @weave.op()
    def op_with_unknown_types(
        a: MyUnserializableClassA, b: float
    ) -> MyUnserializableClassB:
        return MyUnserializableClassB(a.a_val + b)

    a = MyUnserializableClassA(3)
    res = op_with_unknown_types(a, 0.14)

    assert res.b_val == 3.14

    inner_res = client.server.calls_query(
        tsi.CallsQueryReq(
            project_id=client._project_id(),
        )
    )

    assert len(inner_res.calls) == 1
    assert inner_res.calls[0].inputs == {
        "a": repr(a),
        "b": 0.14,
    }
    assert inner_res.calls[0].output == repr(res)


def test_unknown_attribute(client):
    class MyUnserializableClass:
        val: int

        def __init__(self, a_val) -> None:
            self.a_val = a_val

    class MySerializableClass(weave.Object):
        obj: MyUnserializableClass

    a_obj = MyUnserializableClass(1)
    a = MySerializableClass(obj=a_obj)
    b_obj = MyUnserializableClass(2)
    b = MySerializableClass(obj=b_obj)

    ref_a = weave.publish(a)
    ref_b = weave.publish(b)

    a2 = weave.ref(ref_a.uri()).get()
    b2 = weave.ref(ref_b.uri()).get()

    assert a2.obj == repr(a_obj)
    assert b2.obj == repr(b_obj)
=======
def test_tuple_support(client):
    @weave.op()
    def tuple_maker(a, b):
        return (a, b)

    act = tuple_maker((1, 2), 3)
    exp = ((1, 2), 3)
    assert act == exp

    exp_ref = weave.publish(exp)
    exp_2 = weave.ref(exp_ref.uri()).get()
    assert exp_2 == [[1, 2], 3]

    res = get_client_trace_server(client).calls_query(
        tsi.CallsQueryReq(
            project_id=get_client_project_id(client),
            filter=tsi._CallsFilter(op_names=[ref_str(tuple_maker)]),
        )
    )

    assert len(res.calls) == 1
    assert res.calls[0].output == [[1, 2], 3]


def test_namedtuple_support(client):
    @weave.op()
    def tuple_maker(a, b):
        return (a, b)

    Point = namedtuple("Point", ["x", "y"])
    act = tuple_maker(Point(1, 2), 3)
    exp = (Point(1, 2), 3)
    assert act == exp

    exp_ref = weave.publish(exp)
    exp_2 = weave.ref(exp_ref.uri()).get()
    assert exp_2 == [{"x": 1, "y": 2}, 3]

    res = get_client_trace_server(client).calls_query(
        tsi.CallsQueryReq(
            project_id=get_client_project_id(client),
            filter=tsi._CallsFilter(op_names=[ref_str(tuple_maker)]),
        )
    )

    assert len(res.calls) == 1
    assert res.calls[0].output == [{"x": 1, "y": 2}, 3]
>>>>>>> abbef40f
<|MERGE_RESOLUTION|>--- conflicted
+++ resolved
@@ -769,7 +769,54 @@
         d = weave.Dataset(rows=[{"a": 1}, {}])
 
 
-<<<<<<< HEAD
+def test_tuple_support(client):
+    @weave.op()
+    def tuple_maker(a, b):
+        return (a, b)
+
+    act = tuple_maker((1, 2), 3)
+    exp = ((1, 2), 3)
+    assert act == exp
+
+    exp_ref = weave.publish(exp)
+    exp_2 = weave.ref(exp_ref.uri()).get()
+    assert exp_2 == [[1, 2], 3]
+
+    res = get_client_trace_server(client).calls_query(
+        tsi.CallsQueryReq(
+            project_id=get_client_project_id(client),
+            filter=tsi._CallsFilter(op_names=[ref_str(tuple_maker)]),
+        )
+    )
+
+    assert len(res.calls) == 1
+    assert res.calls[0].output == [[1, 2], 3]
+
+
+def test_namedtuple_support(client):
+    @weave.op()
+    def tuple_maker(a, b):
+        return (a, b)
+
+    Point = namedtuple("Point", ["x", "y"])
+    act = tuple_maker(Point(1, 2), 3)
+    exp = (Point(1, 2), 3)
+    assert act == exp
+
+    exp_ref = weave.publish(exp)
+    exp_2 = weave.ref(exp_ref.uri()).get()
+    assert exp_2 == [{"x": 1, "y": 2}, 3]
+
+    res = get_client_trace_server(client).calls_query(
+        tsi.CallsQueryReq(
+            project_id=get_client_project_id(client),
+            filter=tsi._CallsFilter(op_names=[ref_str(tuple_maker)]),
+        )
+    )
+
+    assert len(res.calls) == 1
+    assert res.calls[0].output == [{"x": 1, "y": 2}, 3]
+
 def test_unknown_input_and_output_types(client):
     class MyUnserializableClassA:
         a_val: float
@@ -830,53 +877,4 @@
     b2 = weave.ref(ref_b.uri()).get()
 
     assert a2.obj == repr(a_obj)
-    assert b2.obj == repr(b_obj)
-=======
-def test_tuple_support(client):
-    @weave.op()
-    def tuple_maker(a, b):
-        return (a, b)
-
-    act = tuple_maker((1, 2), 3)
-    exp = ((1, 2), 3)
-    assert act == exp
-
-    exp_ref = weave.publish(exp)
-    exp_2 = weave.ref(exp_ref.uri()).get()
-    assert exp_2 == [[1, 2], 3]
-
-    res = get_client_trace_server(client).calls_query(
-        tsi.CallsQueryReq(
-            project_id=get_client_project_id(client),
-            filter=tsi._CallsFilter(op_names=[ref_str(tuple_maker)]),
-        )
-    )
-
-    assert len(res.calls) == 1
-    assert res.calls[0].output == [[1, 2], 3]
-
-
-def test_namedtuple_support(client):
-    @weave.op()
-    def tuple_maker(a, b):
-        return (a, b)
-
-    Point = namedtuple("Point", ["x", "y"])
-    act = tuple_maker(Point(1, 2), 3)
-    exp = (Point(1, 2), 3)
-    assert act == exp
-
-    exp_ref = weave.publish(exp)
-    exp_2 = weave.ref(exp_ref.uri()).get()
-    assert exp_2 == [{"x": 1, "y": 2}, 3]
-
-    res = get_client_trace_server(client).calls_query(
-        tsi.CallsQueryReq(
-            project_id=get_client_project_id(client),
-            filter=tsi._CallsFilter(op_names=[ref_str(tuple_maker)]),
-        )
-    )
-
-    assert len(res.calls) == 1
-    assert res.calls[0].output == [{"x": 1, "y": 2}, 3]
->>>>>>> abbef40f
+    assert b2.obj == repr(b_obj)