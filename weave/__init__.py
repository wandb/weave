"""The top-level functions and classes for working with Weave."""

from weave import version
from weave.trace.api import *

__version__ = version.VERSION


from weave.flow.agent import Agent as Agent
from weave.flow.agent import AgentState as AgentState
from weave.flow.annotation_spec import AnnotationSpec
from weave.flow.dataset import Dataset
from weave.flow.eval import Evaluation
from weave.flow.eval_imperative import EvaluationLogger
from weave.flow.model import Model
from weave.flow.monitor import Monitor
from weave.flow.obj import Object
from weave.flow.prompt.prompt import EasyPrompt, MessagesPrompt, Prompt, StringPrompt
from weave.flow.saved_view import SavedView
from weave.flow.scorer import Scorer
from weave.initialization import *
from weave.trace.util import Thread as Thread
from weave.trace.util import ThreadPoolExecutor as ThreadPoolExecutor
from weave.type_handlers.Markdown.markdown import Markdown

# Alias for succinct code
P = EasyPrompt

# Special object informing doc generation tooling which symbols
# to document & to associate with this module.
__docspec__ = [
    # Re-exported from trace.api
    init,
    publish,
    ref,
    require_current_call,
    get_current_call,
    finish,
    op,
    attributes,
    # Re-exported from flow module
    Object,
    Dataset,
    Model,
    Prompt,
    StringPrompt,
    MessagesPrompt,
    Evaluation,
    EvaluationLogger,
    Scorer,
    AnnotationSpec,
    Markdown,
    Monitor,
<<<<<<< HEAD
=======
    SavedView,
>>>>>>> 57c5ec83
]<|MERGE_RESOLUTION|>--- conflicted
+++ resolved
@@ -51,8 +51,5 @@
     AnnotationSpec,
     Markdown,
     Monitor,
-<<<<<<< HEAD
-=======
     SavedView,
->>>>>>> 57c5ec83
 ]