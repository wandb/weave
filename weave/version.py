--- conflicted
+++ resolved
@@ -44,8 +44,4 @@
 
 """
 
-<<<<<<< HEAD
-VERSION = "0.51.44-dev0"
-=======
-VERSION = "0.51.45-dev0"
->>>>>>> 57c5ec83
+VERSION = "0.51.45-dev0"