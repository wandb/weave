import dataclasses
import typing
import wandb
from wandb import Artifact

from weave import wandb_client_api
from weave.wandb_interface.wandb_lite_run import InMemoryLazyLiteRun
<<<<<<< HEAD
from wandb.apis import public as wb_public


def artifact_commithash_by_digest(
    entity_name: str, project_name: str, artifact_name: str, digest: str
) -> typing.Optional[str]:
    query = wb_public.gql(
        """
    query ArtifactVersionFromDigest(
        $entityName: String!,
        $projectName: String!,
        $artName: String!,
        $digest: String!,
    ) {
        project(name: $projectName, entityName: $entityName) {
            artifactCollection(name: $artName) {
                artifactMembership(aliasName: $digest) {
                    commitHash
                    artifact {
                        id
                    }
                }
            }
        }
    }
    """
    )
    res = wandb_client_api.wandb_public_api().client.execute(
        query,
        # variable_values={"id": hex_to_b64_id(server_id)},
        variable_values={
            "entityName": entity_name,
            "projectName": project_name,
            "artName": artifact_name,
            "digest": digest,
        },
    )
    project = res.get("project")
    if project is None:
        return None
    artifact_collection = project.get("artifactCollection")
    if artifact_collection is None:
        return None
    artifact_membership = artifact_collection.get("artifactMembership")
    if artifact_membership is None:
        return None
    return artifact_membership.get("commitHash")
=======
from .. import engine_trace
>>>>>>> 61ff3908


@dataclasses.dataclass
class WeaveWBArtifactURIComponents:
    entity_name: str
    project_name: str
    artifact_name: str
    version_str: str


def write_artifact_to_wandb(
    artifact: wandb.Artifact,
    project_name: str,
    entity_name: typing.Optional[str] = None,
    additional_aliases: list = [],
    *,
    _lite_run: typing.Optional[InMemoryLazyLiteRun] = None,
    artifact_collection_exists: bool = False,
) -> WeaveWBArtifactURIComponents:
    tracer = engine_trace.tracer()  # type: ignore
    # Here we get the default entity if none is provided.
    # When we support saving dashboards to target entities,
    # we may want to rework this code path so that the caller
    # must provide an entity name.
    entity_name = entity_name or wandb_client_api.wandb_public_api().default_entity

    # Finalize the artifact, and return early if the digest already exists on the
    # server.
    artifact.finalize()
    existing_commit_hash = artifact_commithash_by_digest(
        entity_name=entity_name,
        project_name=project_name,
        artifact_name=artifact_name,
        digest=artifact.digest,
    )
    if existing_commit_hash is not None:
        return WeaveWBArtifactURIComponents(
            entity_name=entity_name,
            project_name=project_name,
            artifact_name=artifact_name,
            version_str=existing_commit_hash,
        )

    if _lite_run is None:
        lite_run = InMemoryLazyLiteRun(
            entity_name,
            project_name,
            group="weave_artifact_pushers",
            _hide_in_wb=True,
        )
    else:
        lite_run = _lite_run

<<<<<<< HEAD
    # Ensure the artifact type exists
    lite_run.i_api.create_artifact_type(
        artifact_type_name=artifact_type_name,
        entity_name=lite_run.run.entity,
        project_name=lite_run.run.project,
    )

    manifest_dict = _manifest_json_from_proto(
        InterfaceBase()._make_artifact(artifact).manifest  # type: ignore[abstract, attr-defined]
    )

    # Save the Artifact and the associated files
    saver = ArtifactSaver(
        api=lite_run.i_api,
        digest=artifact.digest,
        manifest_json=manifest_dict,
        file_pusher=lite_run.pusher,
        is_user_created=False,
    )
    res = saver.save(
        type=artifact_type_name,
        name=artifact_name,
        client_id=artifact._client_id,
        sequence_client_id=artifact._sequence_client_id,
        metadata=artifact.metadata,
        description=artifact.description,
        aliases=["latest"] + additional_aliases,
        use_after_commit=False,
    )
=======
    with tracer.trace("Logging artifact"):
        res = lite_run.log_artifact(
            artifact,
            additional_aliases,
            artifact_collection_exists,
        )
>>>>>>> 61ff3908

    with tracer.trace("Finish lite_run"):
        lite_run.finish()

    if res is not None:
        art = Artifact._from_id(res["id"], wandb_client_api.wandb_public_api().client)
        if art is not None:
            commit_hash = art.commit_hash

    # Return the URI of the artifact
    return WeaveWBArtifactURIComponents(
        entity_name=entity_name,
        project_name=project_name,
        artifact_name=artifact.name,
        version_str=commit_hash,
    )<|MERGE_RESOLUTION|>--- conflicted
+++ resolved
@@ -5,7 +5,7 @@
 
 from weave import wandb_client_api
 from weave.wandb_interface.wandb_lite_run import InMemoryLazyLiteRun
-<<<<<<< HEAD
+from .. import engine_trace
 from wandb.apis import public as wb_public
 
 
@@ -53,9 +53,6 @@
     if artifact_membership is None:
         return None
     return artifact_membership.get("commitHash")
-=======
-from .. import engine_trace
->>>>>>> 61ff3908
 
 
 @dataclasses.dataclass
@@ -109,44 +106,12 @@
     else:
         lite_run = _lite_run
 
-<<<<<<< HEAD
-    # Ensure the artifact type exists
-    lite_run.i_api.create_artifact_type(
-        artifact_type_name=artifact_type_name,
-        entity_name=lite_run.run.entity,
-        project_name=lite_run.run.project,
-    )
-
-    manifest_dict = _manifest_json_from_proto(
-        InterfaceBase()._make_artifact(artifact).manifest  # type: ignore[abstract, attr-defined]
-    )
-
-    # Save the Artifact and the associated files
-    saver = ArtifactSaver(
-        api=lite_run.i_api,
-        digest=artifact.digest,
-        manifest_json=manifest_dict,
-        file_pusher=lite_run.pusher,
-        is_user_created=False,
-    )
-    res = saver.save(
-        type=artifact_type_name,
-        name=artifact_name,
-        client_id=artifact._client_id,
-        sequence_client_id=artifact._sequence_client_id,
-        metadata=artifact.metadata,
-        description=artifact.description,
-        aliases=["latest"] + additional_aliases,
-        use_after_commit=False,
-    )
-=======
     with tracer.trace("Logging artifact"):
         res = lite_run.log_artifact(
             artifact,
             additional_aliases,
             artifact_collection_exists,
         )
->>>>>>> 61ff3908
 
     with tracer.trace("Finish lite_run"):
         lite_run.finish()
