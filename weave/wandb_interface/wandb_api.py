# Official interface for interacting with the W&B API. All
# Weave interactions with the Weave API should go through this
# module.

# NOTE: This was copied from the query service and contains way more than it needs to.

import contextlib
import contextvars
import dataclasses
from collections.abc import Generator
from typing import Any, Optional

import aiohttp
import gql
import graphql
from gql.transport.aiohttp import AIOHTTPTransport
from gql.transport.requests import RequestsHTTPTransport
from requests.auth import HTTPBasicAuth

try:
    from wandb.sdk.internal.internal_api import _thread_local_api_settings
except ImportError:
    WANDB_AVAILABLE = False
else:
    WANDB_AVAILABLE = True

from weave.trace import env


# Context for wandb api
# Instead of putting this in a shared file, we put it directly here
# so that the patching at the top of this file will work correctly
# for this symbol.
@dataclasses.dataclass
class WandbApiContext:
    user_id: Optional[str] = None  # TODO: delete
    api_key: Optional[str] = None
    headers: Optional[dict[str, str]] = None  # TODO: delete
    cookies: Optional[dict[str, str]] = None  # TODO: delete

    @classmethod
    def from_json(cls, json: Any) -> "WandbApiContext":
        return cls(**json)

    def to_json(self) -> Any:
        return dataclasses.asdict(self)


## wandb_api.py context
_wandb_api_context: contextvars.ContextVar[Optional[WandbApiContext]] = (
    contextvars.ContextVar("wandb_api_context", default=None)
)


def set_wandb_thread_local_api_settings(
    api_key: Optional[str],
    cookies: Optional[dict],
    headers: Optional[dict],
) -> None:
    if WANDB_AVAILABLE:
        _thread_local_api_settings.api_key = api_key
        _thread_local_api_settings.cookies = cookies
        _thread_local_api_settings.headers = headers


def reset_wandb_thread_local_api_settings() -> None:
    if WANDB_AVAILABLE:
        _thread_local_api_settings.api_key = None
        _thread_local_api_settings.cookies = None
        _thread_local_api_settings.headers = None


def set_wandb_api_context(
    user_id: Optional[str],
    api_key: Optional[str],
    headers: Optional[dict],
    cookies: Optional[dict],
) -> Optional[contextvars.Token[Optional[WandbApiContext]]]:
    cur_ctx = get_wandb_api_context()
    if cur_ctx:
        # WANDB API context is only allowed to be set once per thread, since we
        # need to use thread local storage to communicate the context to the wandb
        # lib right now.
        return None
    set_wandb_thread_local_api_settings(api_key, cookies, headers)
    return _wandb_api_context.set(WandbApiContext(user_id, api_key, headers, cookies))


def reset_wandb_api_context(
    token: Optional[contextvars.Token[Optional[WandbApiContext]]],
) -> None:
    if token is None:
        return
    reset_wandb_thread_local_api_settings()
    _wandb_api_context.reset(token)


# api.py
@contextlib.contextmanager
def wandb_api_context(
    ctx: Optional[WandbApiContext],
) -> Generator[None, None, None]:
    if ctx:
        token = set_wandb_api_context(
            ctx.user_id, ctx.api_key, ctx.headers, ctx.cookies
        )
    try:
        yield
    finally:
        if ctx:
            reset_wandb_api_context(token)


# api.py, weave_init.py
def get_wandb_api_context() -> Optional[WandbApiContext]:
    return _wandb_api_context.get()


def init() -> Optional[contextvars.Token[Optional[WandbApiContext]]]:
    api_key = env.weave_wandb_api_key()
    if api_key:
        return set_wandb_api_context("admin", api_key, None, None)
    return None


@contextlib.contextmanager
def from_environment() -> Generator[None, None, None]:
    token = init()
    try:
        yield
    finally:
        if token:
            reset_wandb_api_context(token)


class WandbApiAsync:
    def __init__(self) -> None:
        self.connector = aiohttp.TCPConnector(limit=50)

    async def query(self, query: graphql.DocumentNode, **kwargs: Any) -> Any:
        wandb_context = get_wandb_api_context()
        headers = None
        cookies = None
        auth = None
        if wandb_context is not None:
            headers = wandb_context.headers
            cookies = wandb_context.cookies
            if wandb_context.api_key is not None:
                auth = aiohttp.BasicAuth("api", wandb_context.api_key)
        # TODO: This is currently used by our FastAPI auth helper, there's probably a better way.
        api_key_override = kwargs.pop("api_key", None)
        if api_key_override:
            auth = aiohttp.BasicAuth("api", api_key_override)
        url_base = env.wandb_base_url()
        transport = AIOHTTPTransport(
            url=url_base + "/graphql",
            client_session_args={
                "connector": self.connector,
                "connector_owner": False,
            },
            headers=headers,
            cookies=cookies,
            auth=auth,
        )
        # Warning: we do not use the recommended context manager pattern, because we're
        # using connector_owner to tell the session not to close our connection pool.
        # There is a bug in aiohttp that causes session close to hang for the ssl_close_timeout
        # which is 10 seconds by default. See issue: https://github.com/graphql-python/gql/issues/381
        # Closing the session just closes the connector, which we don't want anyway, so we don't
        # bother.
        client = gql.Client(transport=transport, fetch_schema_from_transport=False)
        session = await client.connect_async(reconnecting=False)  # type: ignore
        result = await session.execute(query, kwargs)
        # Manually reset the connection, bypassing the SSL bug, avoiding ERROR:asyncio:Unclosed client session
        await transport.session.close()
        return result

    SERVER_INFO_QUERY = gql.gql(
        """
        query ServerInfo {
            serverInfo {
            frontendHost
            }
        }
        """
    )

    async def server_info(self) -> Any:
        return await self.query(self.SERVER_INFO_QUERY)

    ARTIFACT_MANIFEST_QUERY = gql.gql(
        """
        query ArtifactManifest(
            $entityName: String!,
            $projectName: String!,
            $name: String!
        ) {
            project(name: $projectName, entityName: $entityName) {
                artifact(name: $name) {
                    currentManifest {
                        id
                        file {
                            directUrl
                        }
                    }
                }
            }
        }
        """
    )

    async def artifact_manifest_url(
        self, entity_name: str, project_name: str, name: str
    ) -> Optional[str]:
        try:
            result = await self.query(
                self.ARTIFACT_MANIFEST_QUERY,
                entityName=entity_name,
                projectName=project_name,
                name=name,
            )
        except gql.transport.exceptions.TransportQueryError as e:
            return None
        project = result["project"]
        if project is None:
            return None
        artifact = project["artifact"]
        if artifact is None:
            return None
        current_manifest = artifact["currentManifest"]
        if current_manifest is None:
            return None
        file = current_manifest["file"]
        if file is None:
            return None
        return file["directUrl"]

    ARTIFACT_MANIFEST_FROM_ID_QUERY = gql.gql(
        """
        query ArtifactManifestFromID(
            $artifactID: ID!
        ) {
            artifact(id: $artifactID) {
                currentManifest {
                    id
                    file {
                        directUrl
                    }
                }
            }
        }
        """
    )

    async def artifact_manifest_url_from_id(self, art_id: str) -> Optional[str]:
        try:
            result = await self.query(
                self.ARTIFACT_MANIFEST_FROM_ID_QUERY, artifactID=art_id
            )
        except gql.transport.exceptions.TransportQueryError as e:
            return None
        artifact = result["artifact"]
        if artifact is None:
            return None
        current_manifest = artifact["currentManifest"]
        if current_manifest is None:
            return None
        file = current_manifest["file"]
        if file is None:
            return None
        return file["directUrl"]

    VIEWER_DEFAULT_ENTITY_QUERY = gql.gql(
        """
        query DefaultEntity {
            viewer {
                defaultEntity {
                    name
                }
            }
        }
        """
    )

    async def default_entity_name(self) -> Optional[str]:
        try:
            result = await self.query(self.VIEWER_DEFAULT_ENTITY_QUERY)
        except gql.transport.exceptions.TransportQueryError as e:
            return None
        try:
            return result.get("viewer", {}).get("defaultEntity", {}).get("name", None)
        except AttributeError:
            return None

    ENTITY_ACCESS_QUERY = gql.gql(
        """
        query Entity($entityName: String!) {
            viewer { username }
            entity(name: $entityName) { readOnly }
        }
        """
    )

    async def can_access_entity(self, entity: str, api_key: Optional[str]) -> bool:
        try:
            result = await self.query(
                self.ENTITY_ACCESS_QUERY, entityName=entity, api_key=api_key
            )
        except gql.transport.exceptions.TransportQueryError as e:
            return False
        return (
            result.get("viewer")
            and result.get("entity", {}).get("readOnly", True) == False
        )


class WandbApi:
    def query(self, query: graphql.DocumentNode, **kwargs: Any) -> Any:
        wandb_context = get_wandb_api_context()
        headers = None
        cookies = None
        auth = None
        if wandb_context is not None:
            headers = wandb_context.headers
            cookies = wandb_context.cookies
            if wandb_context.api_key is not None:
                auth = HTTPBasicAuth("api", wandb_context.api_key)
        url_base = env.wandb_base_url()
        transport = RequestsHTTPTransport(
            url=url_base + "/graphql", headers=headers, cookies=cookies, auth=auth
        )
        # Warning: we do not use the recommended context manager pattern, because we're
        # using connector_owner to tell the session not to close our connection pool.
        # There is a bug in aiohttp that causes session close to hang for the ssl_close_timeout
        # which is 10 seconds by default. See issue: https://github.com/graphql-python/gql/issues/381
        # Closing the session just closes the connector, which we don't want anyway, so we don't
        # bother.
        client = gql.Client(transport=transport, fetch_schema_from_transport=False)
        session = client.connect_sync()  # type: ignore
        return session.execute(query, kwargs)

    SERVER_INFO_QUERY = gql.gql(
        """
        query ServerInfo {
            serverInfo {
            frontendHost
            }
        }
        """
    )

    def server_info(self) -> Any:
        return self.query(self.SERVER_INFO_QUERY)

    ARTIFACT_MANIFEST_QUERY = gql.gql(
        """
        query ArtifactManifest(
            $entityName: String!,
            $projectName: String!,
            $name: String!
        ) {
            project(name: $projectName, entityName: $entityName) {
                artifact(name: $name) {
                    currentManifest {
                        id
                        file {
                            directUrl
                        }
                    }
                }
            }
        }
        """
    )

    def artifact_manifest_url(
        self, entity_name: str, project_name: str, name: str
    ) -> Optional[str]:
        try:
            result = self.query(
                self.ARTIFACT_MANIFEST_QUERY,
                entityName=entity_name,
                projectName=project_name,
                name=name,
            )
        except gql.transport.exceptions.TransportQueryError as e:
            return None
        project = result["project"]
        if project is None:
            return None
        artifact = project["artifact"]
        if artifact is None:
            return None
        current_manifest = artifact["currentManifest"]
        if current_manifest is None:
            return None
        file = current_manifest["file"]
        if file is None:
            return None
        return file["directUrl"]

    ARTIFACT_MANIFEST_FROM_ID_QUERY = gql.gql(
        """
        query ArtifactManifestFromID(
            $artifactID: ID!
        ) {
            artifact(id: $artifactID) {
                currentManifest {
                    id
                    file {
                        directUrl
                    }
                }
            }
        }
        """
    )

    def artifact_manifest_url_from_id(self, art_id: str) -> Optional[str]:
        try:
            result = self.query(self.ARTIFACT_MANIFEST_FROM_ID_QUERY, artifactID=art_id)
        except gql.transport.exceptions.TransportQueryError as e:
            return None
        artifact = result["artifact"]
        if artifact is None:
            return None
        current_manifest = artifact["currentManifest"]
        if current_manifest is None:
            return None
        file = current_manifest["file"]
        if file is None:
            return None
        return file["directUrl"]

    VIEWER_DEFAULT_ENTITY_QUERY = gql.gql(
        """
        query DefaultEntity {
            viewer {
                username
                defaultEntity {
                    name
                }
            }
        }
        """
    )

    def default_entity_name(self) -> Optional[str]:
        try:
            result = self.query(self.VIEWER_DEFAULT_ENTITY_QUERY)
        except gql.transport.exceptions.TransportQueryError as e:
            return None
        try:
            return result.get("viewer", {}).get("defaultEntity", {}).get("name", None)
        except AttributeError:
            return None

    def username(self) -> Optional[str]:
        try:
            result = self.query(self.VIEWER_DEFAULT_ENTITY_QUERY)
        except gql.transport.exceptions.TransportQueryError as e:
            return None

        return result.get("viewer", {}).get("username", None)

    UPSERT_PROJECT_MUTATION = gql.gql(
        """
    mutation UpsertModel($name: String!, $id: String, $entity: String!, $description: String, $repo: String)  {
        upsertModel(input: { id: $id, name: $name, entityName: $entity, description: $description, repo: $repo }) {
            model {
                name
                description
            }
        }
    }
    """
    )

    def upsert_project(
        self,
        project: str,
<<<<<<< HEAD
        id: Optional[str] = None,
=======
>>>>>>> 083c4bb1
        description: Optional[str] = None,
        entity: Optional[str] = None,
    ) -> dict[str, Any]:
        """Create a new project.

        Args:
            project (str): The project to create
            description (str, optional): A description of this project
            entity (str, optional): The entity to scope this project to.
        """
        return self.query(
            self.UPSERT_PROJECT_MUTATION,
            name=project,
            entity=entity,
            description=description,
<<<<<<< HEAD
            id=id,
=======
>>>>>>> 083c4bb1
        )


async def get_wandb_api() -> WandbApiAsync:
    return WandbApiAsync()


def get_wandb_api_sync() -> WandbApi:
    return WandbApi()<|MERGE_RESOLUTION|>--- conflicted
+++ resolved
@@ -479,10 +479,6 @@
     def upsert_project(
         self,
         project: str,
-<<<<<<< HEAD
-        id: Optional[str] = None,
-=======
->>>>>>> 083c4bb1
         description: Optional[str] = None,
         entity: Optional[str] = None,
     ) -> dict[str, Any]:
@@ -498,10 +494,6 @@
             name=project,
             entity=entity,
             description=description,
-<<<<<<< HEAD
-            id=id,
-=======
->>>>>>> 083c4bb1
         )
 
 
