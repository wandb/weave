--- conflicted
+++ resolved
@@ -94,13 +94,8 @@
         if not op_kwargs.get("postprocess_inputs"):
             op_kwargs["postprocess_inputs"] = huggingface_postprocess_inputs
 
-<<<<<<< HEAD
         op = weave.op(fn, **op_kwargs)
-        return add_accumulator(
-=======
-        op = weave.op(_fn_wrapper(fn), **op_kwargs)
         return _add_accumulator(
->>>>>>> 7a6d583e
             op,  # type: ignore
             make_accumulator=lambda inputs: huggingface_accumulator,
             should_accumulate=lambda inputs: isinstance(inputs, dict)
