from typing import Any, Optional, Union

import pandas as pd
from notdiamond.toolkit.custom_router import CustomRouter

import weave
from weave.flow.eval import EvaluationResults


@weave.op(
    name="notdiamond.custom_router.train_router",
)
def train_router(
    model_evals: dict[Union[weave.Model, str], EvaluationResults],
    prompt_column: str,
    response_column: str,
    preference_id: Optional[str] = None,
    language: Optional[str] = None,
    maximize: Optional[bool] = None,
    api_key: Optional[str] = None,
) -> CustomRouter:
    """Currently only supports EvaluationResults with a single score column."""
    router_dataset: dict[str, pd.DataFrame] = {}

    for model, eval_results in model_evals.items():
        if isinstance(model, weave.Model):
            model = model.name or f"model-{_placeholder_model_name()}"

        score_col_name, eval_df = _build_dataframe(model, eval_results)
        router_dataset[model] = eval_df

    custom_router = CustomRouter(language=language, maximize=maximize, api_key=api_key)

    return custom_router.fit(
        router_dataset,
        prompt_column=prompt_column,
        response_column=response_column,
        score_column=score_col_name,
        preference_id=preference_id,
    )


@weave.op(
    name="notdiamond.custom_router.evaluate_router",
)
def evaluate_router(
    model_datasets: dict[Union[weave.Model, str], weave.Dataset],
    prompt_column: str,
    response_column: str,
    preference_id: str,
    api_key: Optional[str] = None,
) -> tuple[pd.DataFrame, pd.DataFrame]:
    router_dataset: dict[str, pd.DataFrame] = {}

    for model, dataset in model_datasets.items():
        score_column, model_df = _build_dataframe(model, dataset)
        router_dataset[model] = model_df[[prompt_column, response_column, score_column]]

    custom_router = CustomRouter(api_key=api_key)
    eval_results, eval_stats = custom_router.eval(
        router_dataset,
        prompt_column=prompt_column,
        response_column=response_column,
        score_column=score_column,
        preference_id=preference_id,
    )
    best_provider = eval_stats["Best Average Provider"][0]

    def _get_model_results(provider_name: str) -> pd.DataFrame:
        return eval_results[
            [prompt_column, f"{provider_name}/score", f"{provider_name}/response"]
        ].rename(
            columns={
                prompt_column: "prompt",
                f"{provider_name}/score": "score",
                f"{provider_name}/response": "response",
            }
        )

    model_results = _get_model_results(best_provider)
    nd_results = _get_model_results("notdiamond")

    class _DummyEvalModel(weave.Model):
        model_results: pd.DataFrame

<<<<<<< HEAD
        @weave.op
        def predict(self, prompt: str) -> Dict[str, Any]:
=======
        @weave.op()
        def predict(self, prompt: str) -> dict[str, Any]:
>>>>>>> 97bed635
            response, score = self.model_results[
                self.model_results[prompt_column] == prompt
            ][["response", "score"]].values[0]
            return {"response": response, "score": score}

    class BestRoutedModel(_DummyEvalModel):
        model_name: str

<<<<<<< HEAD
        @weave.op
        def predict(self, prompt: str) -> Dict[str, Any]:
            return super().predict(prompt)

    class NotDiamondRoutedModel(_DummyEvalModel):
        @weave.op
        def predict(self, prompt: str) -> Dict[str, Any]:
=======
        @weave.op()
        def predict(self, prompt: str) -> dict[str, Any]:
            return super().predict(prompt)

    class NotDiamondRoutedModel(_DummyEvalModel):
        @weave.op()
        def predict(self, prompt: str) -> dict[str, Any]:
>>>>>>> 97bed635
            return super().predict(prompt)

    best_provider_model = BestRoutedModel(
        model_name=best_provider, model_results=model_results
    )
    nd_model = NotDiamondRoutedModel(model_results=nd_results)

    return best_provider_model, nd_model


def _get_score_column(
    model: str, scores: dict, score_col_name: Optional[str] = None
) -> tuple[str, float]:
    """
    Extract a single score from the nested `scores` column.
        - raise for multiple scores
        - build score column name if not provided
    """
    if len(scores) > 1:
        raise ValueError(
            f"Multiple eval scores for {model}. Please specify a single score column."
        )

    score_column, score_val = next(iter(scores.items()))
    _nd_score_column = f"{score_column}_score"
    if score_col_name is not None and _nd_score_column != score_col_name:
        raise ValueError(
            f"Multiple eval scores for {model}: {score_col_name} and {_nd_score_column}. "
            "Please specify a single score column."
        )

    return _nd_score_column, score_val


def _build_dataframe(
    model: str, dataset: Union[EvaluationResults, weave.Dataset]
) -> tuple[str, pd.DataFrame]:
    df_rows = []
    score_col_name = None
    for row in dataset.rows:
        _df_row = dict()
        for col, val in row.items():
            if col == "scores":
                col, val = _get_score_column(model, val, score_col_name=score_col_name)
                score_col_name = score_col_name or col
            _df_row[col] = val
        df_rows.append(_df_row)

    if score_col_name is None:
        raise ValueError(f"No score column found for {model}. Is this correct?")

    return score_col_name, pd.DataFrame(df_rows)


def _placeholder_model_name() -> str:
    import random
    import string

    alphabet = string.ascii_lowercase + string.digits
    return "".join(random.choices(alphabet, k=8))


def _in_notebook() -> bool:
    try:
        from IPython import get_ipython

        if "IPKernelApp" not in get_ipython().config:  # pragma: no cover
            return False
    except ImportError:
        return False
    except AttributeError:
        return False
    return True<|MERGE_RESOLUTION|>--- conflicted
+++ resolved
@@ -83,13 +83,8 @@
     class _DummyEvalModel(weave.Model):
         model_results: pd.DataFrame
 
-<<<<<<< HEAD
         @weave.op
-        def predict(self, prompt: str) -> Dict[str, Any]:
-=======
-        @weave.op()
         def predict(self, prompt: str) -> dict[str, Any]:
->>>>>>> 97bed635
             response, score = self.model_results[
                 self.model_results[prompt_column] == prompt
             ][["response", "score"]].values[0]
@@ -98,23 +93,13 @@
     class BestRoutedModel(_DummyEvalModel):
         model_name: str
 
-<<<<<<< HEAD
         @weave.op
-        def predict(self, prompt: str) -> Dict[str, Any]:
+        def predict(self, prompt: str) -> dict[str, Any]:
             return super().predict(prompt)
 
     class NotDiamondRoutedModel(_DummyEvalModel):
         @weave.op
-        def predict(self, prompt: str) -> Dict[str, Any]:
-=======
-        @weave.op()
         def predict(self, prompt: str) -> dict[str, Any]:
-            return super().predict(prompt)
-
-    class NotDiamondRoutedModel(_DummyEvalModel):
-        @weave.op()
-        def predict(self, prompt: str) -> dict[str, Any]:
->>>>>>> 97bed635
             return super().predict(prompt)
 
     best_provider_model = BestRoutedModel(
