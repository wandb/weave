<<<<<<< HEAD
import atexit  # Added for cleanup
import json
from typing import Any, Dict, List, Optional, Tuple, Union

from weave.integrations.patcher import Patcher
from weave.trace.context import weave_client_context
from weave.trace.weave_client import Call, WeaveClient
=======
import logging

from weave.integrations.patcher import Patcher
from weave.trace.context import weave_client_context as weave_client_context
from weave.trace.weave_client import Call

logger = logging.getLogger(__name__)

TRANSFORM_EMBEDDINGS = False
ALLOWED_ROOT_EVENT_TYPES = ("query",)
>>>>>>> 15281893

_import_failed = False

try:
    from llama_index.core.instrumentation.event_handlers.base import BaseEventHandler

    from llama_index.core.instrumentation.events.agent import (
        AgentToolCallEvent,
    )
    from llama_index.core.instrumentation.events.base import BaseEvent
    from llama_index.core.instrumentation.events.chat_engine import (
        StreamChatDeltaReceivedEvent,
        StreamChatErrorEvent,
    )
    from llama_index.core.instrumentation.events.llm import (
        LLMChatInProgressEvent,
    )
    from llama_index.core.instrumentation.events.span import (
        SpanDropEvent,
    )
    from llama_index.core.instrumentation.span_handlers.base import BaseSpanHandler
except ImportError:
    _import_failed = True
except Exception:
<<<<<<< HEAD
    _import_failed = True
    print(
=======
    # This occurs if llama_index is installed but there is an error in the import or some other error occured in the interaction between packages.
    import_failed = True
    logger.info(
>>>>>>> 15281893
        "Failed to autopatch llama_index. If you are tracing Llama calls, please upgrade llama_index to be version>=0.10.35"
    )

# Module-level shared state
_weave_calls_map: Dict[Union[str, Tuple[Optional[str], str]], Call] = {}
_weave_client_instance: Optional[WeaveClient] = None
_global_root_call: Optional[Call] = None  # Added for global session trace
TRANSFORM_EMBEDDINGS_FLAG: bool = (
    True  # Default to True to enable embedding summarization
)


def get_weave_client() -> WeaveClient:
    global _weave_client_instance
    if _weave_client_instance is None:
        _weave_client_instance = weave_client_context.require_weave_client()
    return _weave_client_instance


def get_embedding_shape(embedding: List[Any]) -> Tuple[int, ...]:
    """Calculates the shape of a (potentially nested) list representing an embedding."""
    shape: List[int] = []
    if not isinstance(embedding, list):
        return ()
    current_level = embedding
    while isinstance(current_level, list):
        shape.append(len(current_level))
        if not current_level:  # Empty list at current level
            break
        current_level = current_level[0] if len(current_level) > 0 else None
    return tuple(shape)


def process_llamaindex_payload(
    payload: Optional[Dict[str, Any]] = None,
) -> Optional[Dict[str, Any]]:
    if payload is None:
        return {}  # Return empty dict for None payload to simplify call sites

    res = {}
    for k, v in payload.items():
        if (
            TRANSFORM_EMBEDDINGS_FLAG
            and k == "embeddings"
            and isinstance(v, list)
            and v
        ):  # ensure v is not empty
            # Check if it's sparse or dense
            if isinstance(v[0], dict):  # Likely sparse: List[Dict[int, float]]
                first_embedding_info = (
                    f"first has {len(v[0])} non-zero values"
                    if v[0]
                    else "first is empty"
                )
                res[k] = f"{len(v)} sparse embeddings, {first_embedding_info}"
            elif isinstance(v[0], list):  # Likely dense: List[List[float]]
                shapes = [
                    get_embedding_shape(emb) for emb in v if isinstance(emb, list)
                ]
                first_shape_info = (
                    f"first shape: {shapes[0]}"
                    if shapes
                    else "first is not a list or empty"
                )
                res[k] = f"{len(v)} dense embeddings, {first_shape_info}"
            else:  # Fallback for List of other things if any
                res[k] = f"{len(v)} embeddings, first item type: {type(v[0]).__name__}"
        elif k == "chunks" and isinstance(v, list):
            res[k] = (
                f"{len(v)} chunks, first chunk: {str(v[0])[:100]}..."
                if v
                else "0 chunks"
            )
        elif isinstance(v, (list, tuple)) and len(v) > 10:
            res[v] = [str(item)[:100] for item in v[:3]] + [
                f"... ({len(v)-3} more items)"
            ]
        elif isinstance(v, str) and len(v) > 500:
            res[v] = v[:500] + "..."
        else:
            try:
                # Basic check for serializability for JSON
                # Weave client handles full serialization, this is a pre-emptive simplification.
                json.dumps({k: v})
                res[k] = v
            except (TypeError, OverflowError):
                res[k] = str(v)
    return res


_EVENT_TYPE_TO_OP_NAME_SUFFIX_MAP: Dict[str, str] = {
    "Query": "query",
    "Embedding": "embedding",
    "SparseEmbedding": "sparse_embedding",  # Added for clarity
    "LLMPredict": "llm_predict",
    "LLMStructuredPredict": "llm_structured_predict",
    "LLMCompletion": "llm_completion",
    "LLMChat": "llm_chat",
    "Retrieval": "retrieval",
    "Synthesize": "synthesis",
    "GetResponse": "get_response",
    "ReRank": "rerank",
    "AgentChatWithStep": "agent_chat_with_step",
    "AgentRunStep": "agent_run_step",
    "AgentToolCall": "agent_tool_call",
    "StreamChatDeltaReceived": "stream_chat_delta",
    "LLMChatInProgress": "llm_chat_in_progress",
    "StreamChatError": "stream_chat_error",
    "SpanDrop": "span_drop",
}

# Mapping of LlamaIndex EndEvent class names to their primary result field(s)
# Value can be a string (single field) or a list of strings (multiple fields)
EVENT_PRIMARY_RESULT_FIELD_MAP: Dict[str, Union[str, List[str]]] = {
    "QueryEndEvent": "response",
    "SynthesizeEndEvent": "response",
    "RetrievalEndEvent": "nodes",
    "EmbeddingEndEvent": ["chunks", "embeddings"],
    "SparseEmbeddingEndEvent": ["chunks", "embeddings"],
    "LLMChatEndEvent": "response",
    "LLMPredictEndEvent": "output",
    "ReRankEndEvent": "nodes",
    "GetResponseEndEvent": "response",
    "AgentChatWithStepEndEvent": "response",
    "AgentRunStepEndEvent": "step_output",
}


def get_op_name_from_event(event: BaseEvent) -> str:
    """Generates a Weave operation name from a LlamaIndex event."""
    class_name = event.class_name()
    core_name = class_name
    for suffix in ["StartEvent", "EndEvent", "Event"]:
        if core_name.endswith(suffix):
            core_name = core_name[: -len(suffix)]
            break

    op_suffix = _EVENT_TYPE_TO_OP_NAME_SUFFIX_MAP.get(core_name)
    if op_suffix:
        return f"llama_index.{op_suffix}"

    snake_case_name = "".join(
        ["_" + i.lower() if i.isupper() else i for i in core_name]
    ).lstrip("_")
    return f"llama_index.unmapped.{snake_case_name}"


class WeaveSpanHandler(BaseSpanHandler[Any]):
    """Handles LlamaIndex span start, end, and drop events to trace operations."""

    @classmethod
    def class_name(cls) -> str:
        return "WeaveSpanHandler"

    def new_span(
        self,
        id_: str,  # Often "ClassName.method_name-unique_id"
        bound_args: Any,
        instance: Optional[Any] = None,
        parent_span_id: Optional[str] = None,
        tags: Optional[Dict[str, Any]] = None,
        **kwargs: Any,
    ) -> None:
        """Creates a Weave call when a LlamaIndex span starts."""
        gc = get_weave_client()
        # Use only the ClassName.method_name part for the op_name if a hyphen is present
        op_name_base = id_.split("-")[0] if "-" in id_ else id_  # More robust split
        op_name = f"llama_index.span.{op_name_base}"

        inputs = {}
        if bound_args and hasattr(bound_args, "args") and hasattr(bound_args, "kwargs"):
            try:
                # process_llamaindex_payload expects a dict
                raw_inputs = {
                    "args": [str(arg) for arg in bound_args.args],
                    "kwargs": {k: str(v) for k, v in bound_args.kwargs.items()},
                }
                inputs = process_llamaindex_payload(raw_inputs)
            except Exception:
                inputs = {"bound_args": str(bound_args)}  # Fallback

        parent_call = None
        if parent_span_id and parent_span_id in _weave_calls_map:
            parent_call = _weave_calls_map[parent_span_id]
        elif _global_root_call:  # Default to global root call
            parent_call = _global_root_call

        try:
            call = gc.create_call(op_name, inputs, parent_call)
            _weave_calls_map[id_] = call  # Store by full span ID
        except Exception as e:
            print(
                f"Weave(SpanHandler): Error creating call for {op_name} (ID: {id_}): {e}"
            )

    def _prepare_to_exit_or_drop(
        self,
        id_: str,
        result: Optional[Any] = None,
        err: Optional[BaseException] = None,
    ) -> None:
        """Common logic for finishing a Weave call for a LlamaIndex span."""
        gc = get_weave_client()
        if id_ in _weave_calls_map:
            call_to_finish = _weave_calls_map.pop(id_)
            outputs = None
            exception_to_log = err

            if result is not None:
                try:
                    # Pydantic models are common in LlamaIndex results
                    if hasattr(result, "model_dump"):
                        outputs = process_llamaindex_payload(
                            result.model_dump(exclude_none=True)
                        )
                    else:
                        outputs = process_llamaindex_payload({"result": result})
                except Exception:  # Catch serialization errors
                    outputs = process_llamaindex_payload({"result": str(result)})

            try:
                gc.finish_call(call_to_finish, outputs, exception=exception_to_log)
            except Exception as e:
                error_type = "dropping" if err else "finishing"
                print(f"Weave(SpanHandler): Error {error_type} call for ID {id_}: {e}")

    def prepare_to_exit_span(
        self,
        id_: str,
        bound_args: Any,  # Retained for signature compatibility
        instance: Optional[Any] = None,  # Retained
        result: Optional[Any] = None,
        **kwargs: Any,
    ) -> Any:
        """Finishes the Weave call when a LlamaIndex span exits successfully."""
        self._prepare_to_exit_or_drop(id_, result=result)
        return result  # Must return the result per LlamaIndex spec

    def prepare_to_drop_span(
        self,
        id_: str,
        bound_args: Any,  # Retained
        instance: Optional[Any] = None,  # Retained
        err: Optional[BaseException] = None,
        **kwargs: Any,
    ) -> Any:
        """Finishes the Weave call with an error when a LlamaIndex span is dropped."""
        self._prepare_to_exit_or_drop(id_, err=err)
        # Per LlamaIndex, returning None indicates the error is "handled" by this handler.
        return None


class WeaveEventHandler(BaseEventHandler):
    """Handles LlamaIndex events to create fine-grained Weave calls within spans."""

    @classmethod
    def class_name(cls) -> str:
        return "WeaveEventHandler"

    def handle(self, event: BaseEvent) -> None:
        """Processes a LlamaIndex event, creating or finishing a Weave call."""
        gc = get_weave_client()
        op_name = get_op_name_from_event(event)

        # Parent call can be an existing span's call or the global session root
        parent_call_for_event = None
        if (
            event.span_id and event.span_id in _weave_calls_map
        ):  # This refers to span calls map
            parent_call_for_event = _weave_calls_map[event.span_id]
        elif _global_root_call:  # Default to global root call
            parent_call_for_event = _global_root_call

        # Key for pairing Start and End events of the same logical operation within a span
        # Span ID can be None for root-level events not directly tied to an instrumented span
        event_pairing_key: Tuple[Optional[str], str] = (event.span_id, op_name)

        raw_event_payload = {}
        try:
            raw_event_payload = event.model_dump(exclude_none=True)
        except Exception:
            raw_event_payload = {"detail": f"Failed to dump event: {str(event)}"}

        processed_inputs = process_llamaindex_payload(raw_event_payload)

        event_class_name = event.class_name()
        is_start_event = event_class_name.endswith("StartEvent")
        is_end_event = event_class_name.endswith("EndEvent")

        try:
            if is_start_event:
                call = gc.create_call(op_name, processed_inputs, parent_call_for_event)
                _weave_calls_map[event_pairing_key] = call
            elif is_end_event:
                if event_pairing_key in _weave_calls_map:
                    call_to_finish = _weave_calls_map.pop(event_pairing_key)

                    # Determine specific output payload for EndEvents
                    output_payload_for_finish = (
                        processed_inputs  # Default to full payload
                    )
                    primary_result_keys = EVENT_PRIMARY_RESULT_FIELD_MAP.get(
                        event_class_name
                    )

                    if primary_result_keys:
                        isolated_result: Dict[str, Any] = {}
                        keys_to_extract = (
                            [primary_result_keys]
                            if isinstance(primary_result_keys, str)
                            else primary_result_keys
                        )

                        for key in keys_to_extract:
                            if key in raw_event_payload:
                                isolated_result[key] = raw_event_payload[key]

                        if isolated_result:  # Only process if we found primary keys
                            output_payload_for_finish = process_llamaindex_payload(
                                isolated_result
                            )

                    gc.finish_call(call_to_finish, output_payload_for_finish)
                else:
                    # Fallback for unmatched EndEvent: log as an instantaneous event
                    # print(f"Weave(EventHandler): Unmatched EndEvent for {event_pairing_key}, logging as new.")
                    call = gc.create_call(
                        op_name, processed_inputs, parent_call_for_event
                    )
                    gc.finish_call(call, processed_inputs)  # Output is same as input

            # Handle atomic/informational events that don't have a Start/End pair
            elif isinstance(
                event,
                (
                    AgentToolCallEvent,
                    StreamChatDeltaReceivedEvent,
                    LLMChatInProgressEvent,
                    StreamChatErrorEvent,
                    SpanDropEvent,
                ),
            ):
                exception_to_log = None
                if (
                    isinstance(event, StreamChatErrorEvent)
                    and hasattr(event, "exception")
                    and event.exception
                ):
                    exception_to_log = event.exception  # type: ignore
                elif (
                    isinstance(event, SpanDropEvent)
                    and hasattr(event, "err_str")
                    and event.err_str
                ):
                    exception_to_log = Exception(str(event.err_str))  # type: ignore

                call = gc.create_call(op_name, processed_inputs, parent_call_for_event)
                if exception_to_log:
                    gc.finish_call(call, None, exception=exception_to_log)
                else:
                    # For these events, the input payload itself can serve as the output summary
                    gc.finish_call(call, processed_inputs)
            else:
                # Generic/unclassified events are logged as instantaneous
                # print(f"Weave(EventHandler): Generic event {op_name}, logging as instantaneous.")
                call = gc.create_call(op_name, processed_inputs, parent_call_for_event)
                gc.finish_call(call, processed_inputs)

        except Exception as e:
            print(
                f"Weave(EventHandler): Error processing event {op_name} (Key: {event_pairing_key}): {e}"
            )


def _cleanup_global_root_call():
    """Ensures the global root Weave call is closed on program exit."""
    global _global_root_call
    if _global_root_call:
        try:
            client = get_weave_client()
            client.finish_call(_global_root_call, {"status": "session_ended_at_exit"})
        except Exception:
            # Suppress errors during atexit cleanup to avoid masking other issues.
            # Consider logging to a file if detailed diagnostics are needed here.
            pass
        finally:
            _global_root_call = None


class LLamaIndexPatcher(Patcher):
    """Manages patching of LlamaIndex instrumentation to integrate with Weave."""

    def __init__(self) -> None:
        super().__init__()
        self.dispatcher: Optional[Any] = None  # LlamaIndex dispatcher instance
        self._original_event_handlers: Optional[List[BaseEventHandler]] = None
        self._original_span_handlers: Optional[List[BaseSpanHandler[Any]]] = None
        self.weave_event_handler: Optional[WeaveEventHandler] = None
        self.weave_span_handler: Optional[WeaveSpanHandler] = None
        self._atexit_registered: bool = False

    def _get_script_name(self) -> str:
        """Tries to determine the name of the executing script."""
        try:
            import __main__

            if hasattr(__main__, "__file__") and __main__.__file__:
                return __main__.__file__
        except (ImportError, AttributeError):
            pass  # Ignore errors, fallback to default
        return "unknown_script"

    def attempt_patch(self) -> bool:
        """Attempts to patch LlamaIndex instrumentation and set up Weave handlers."""
        global _global_root_call, _import_failed
        if _import_failed:
            return False

        try:
            import llama_index.core.instrumentation as instrument  # type: ignore

            gc = get_weave_client()  # Initialize client early
            if _global_root_call is None:
                script_name = self._get_script_name()
                _global_root_call = gc.create_call(
                    "llama_index.session",
                    inputs={"script": script_name, "status": "patched"},
                )

            self.dispatcher = instrument.get_dispatcher()
            self._original_event_handlers = list(self.dispatcher.event_handlers)
            self._original_span_handlers = list(self.dispatcher.span_handlers)

            self.weave_event_handler = WeaveEventHandler()
            self.weave_span_handler = WeaveSpanHandler()

            self.dispatcher.add_event_handler(self.weave_event_handler)
            self.dispatcher.add_span_handler(self.weave_span_handler)

            if not self._atexit_registered:
                atexit.register(_cleanup_global_root_call)
                self._atexit_registered = True
                # print("Weave(LlamaIndex): atexit handler registered for global root call.")

        except Exception as e:
            print(f"Weave: Failed to patch LlamaIndex dispatcher: {e}")
            # If patching fails, attempt to clean up any partially created global root call
            if (
                _global_root_call and not _global_root_call.output
            ):  # Check if not already finished
                try:
                    gc.finish_call(
                        _global_root_call, {"status": "patch_failed"}, exception=e
                    )
                except:
                    pass  # Best effort
            _global_root_call = None  # Ensure it's reset
            return False
        return True

    def undo_patch(self) -> bool:
        """Reverts LlamaIndex instrumentation to its original state."""
        global _global_root_call
        if (
            not self.dispatcher
            or self._original_event_handlers is None
            or self._original_span_handlers is None
        ):
            return False

        try:
            self.dispatcher.event_handlers = self._original_event_handlers
            self.dispatcher.span_handlers = self._original_span_handlers

            # Clear local references
            self._original_event_handlers = None
            self._original_span_handlers = None
            self.weave_event_handler = None
            self.weave_span_handler = None
            self.dispatcher = None  # Important to release dispatcher reference

            if _global_root_call:
                client = get_weave_client()
                client.finish_call(
                    _global_root_call, {"status": "unpatched_gracefully"}
                )
                # print(f"Weave(LlamaIndex): Global root call finished: {_global_root_call.id}")
            _global_root_call = None  # Ensure it's reset after finishing

        except Exception as e:
            print(f"Weave: Failed to undo LlamaIndex dispatcher patch: {e}")
            return False
        return True


llamaindex_patcher = LLamaIndexPatcher()<|MERGE_RESOLUTION|>--- conflicted
+++ resolved
@@ -1,4 +1,3 @@
-<<<<<<< HEAD
 import atexit  # Added for cleanup
 import json
 from typing import Any, Dict, List, Optional, Tuple, Union
@@ -6,18 +5,6 @@
 from weave.integrations.patcher import Patcher
 from weave.trace.context import weave_client_context
 from weave.trace.weave_client import Call, WeaveClient
-=======
-import logging
-
-from weave.integrations.patcher import Patcher
-from weave.trace.context import weave_client_context as weave_client_context
-from weave.trace.weave_client import Call
-
-logger = logging.getLogger(__name__)
-
-TRANSFORM_EMBEDDINGS = False
-ALLOWED_ROOT_EVENT_TYPES = ("query",)
->>>>>>> 15281893
 
 _import_failed = False
 
@@ -42,16 +29,7 @@
 except ImportError:
     _import_failed = True
 except Exception:
-<<<<<<< HEAD
     _import_failed = True
-    print(
-=======
-    # This occurs if llama_index is installed but there is an error in the import or some other error occured in the interaction between packages.
-    import_failed = True
-    logger.info(
->>>>>>> 15281893
-        "Failed to autopatch llama_index. If you are tracing Llama calls, please upgrade llama_index to be version>=0.10.35"
-    )
 
 # Module-level shared state
 _weave_calls_map: Dict[Union[str, Tuple[Optional[str], str]], Call] = {}
