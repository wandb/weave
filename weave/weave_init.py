import typing
from . import init_message
from .trace_server import remote_http_trace_server, sqlite_trace_server
from . import context_state
from . import errors
from . import autopatch
from . import weave_client
from . import trace_sentry


class InitializedClient:
    def __init__(self, client: weave_client.WeaveClient):
        self.client = client
        self.graph_client_token = context_state._graph_client.set(client)
        self.ref_tracking_token = context_state._ref_tracking_enabled.set(True)
        self.eager_mode_token = context_state._eager_mode.set(True)
        self.serverless_io_service_token = context_state._serverless_io_service.set(
            True
        )

    def reset(self) -> None:
        context_state._graph_client.reset(self.graph_client_token)
        context_state._ref_tracking_enabled.reset(self.ref_tracking_token)
        context_state._eager_mode.reset(self.eager_mode_token)
        context_state._serverless_io_service.reset(self.serverless_io_service_token)


def get_username() -> typing.Optional[str]:
    from . import wandb_api

    api = wandb_api.get_wandb_api_sync()
    try:
        return api.username()
    except AttributeError:
        return None


def get_entity_project_from_project_name(project_name: str) -> tuple[str, str]:
    from . import wandb_api

    fields = project_name.split("/")
    if len(fields) == 1:
        api = wandb_api.get_wandb_api_sync()
        try:
            entity_name = api.default_entity_name()
        except AttributeError:
            raise errors.WeaveWandbAuthenticationException(
                'weave init requires wandb. Run "wandb login"'
            )
        project_name = fields[0]
    elif len(fields) == 2:
        entity_name, project_name = fields
    else:
        raise ValueError(
            'project_name must be of the form "<project_name>" or "<entity_name>/<project_name>"'
        )
    if not entity_name:
        raise ValueError("entity_name must be non-empty")

    return entity_name, project_name


<<<<<<< HEAD
"""
This is the main entrypoint for the weave library. It initializes the weave client
and sets up the global state for the weave library.

Args:
    project_name (str): The project name to use for the weave client.
    ensure_project_exists (bool): If True, the client will not attempt to create the project
"""


@trace_sentry.global_trace_sentry.watch()
def init_weave(
    project_name: str, ensure_project_exists: bool = True
) -> InitializedClient:
=======
def init_weave(project_name: str) -> InitializedClient:
>>>>>>> b3050088
    from . import wandb_api

    # Must init to read ensure we've read auth from the environment, in
    # case we're on a new thread.
    wandb_api.init()
    wandb_context = wandb_api.get_wandb_api_context()
    if wandb_context is None:
        import wandb

        print("Please login to Weights & Biases (https://wandb.ai/) to continue:")
        wandb.login(anonymous="never", force=True)
        wandb_api.init()
        wandb_context = wandb_api.get_wandb_api_context()

    api_key = None
    if wandb_context is not None and wandb_context.api_key is not None:
        api_key = wandb_context.api_key
    remote_server = init_weave_get_server(api_key)
    # from .trace_server.clickhouse_trace_server_batched import ClickHouseTraceServer

    entity_name, project_name = get_entity_project_from_project_name(project_name)

    # server = ClickHouseTraceServer(host="localhost")
    client = weave_client.WeaveClient(
        entity_name, project_name, remote_server, ensure_project_exists
    )

    init_client = InitializedClient(client)
    # entity_name, project_name = get_entity_project_from_project_name(project_name)
    # from .trace_server.clickhouse_trace_server_batched import ClickHouseTraceServer

    # client = weave_client.WeaveClient(ClickHouseTraceServer(host="localhost"))

    # init_client = InitializedClient(client)  # type: ignore

    # autopatching is only supporte for the wandb client, because OpenAI calls are not
    # logged in local mode currently. When that's fixed, this autopatch call can be
    # moved to InitializedClient.__init__
    autopatch.autopatch()

    username = get_username()
    try:
        min_required_version = (
            remote_server.server_info().min_required_weave_python_version
        )
    # TODO: Tighten this exception to only catch the specific exception
    # that is thrown by the server_info call.
    except Exception:
        # Set to a minimum version that will always pass the check
        # In the future, we may want to throw here.
        min_required_version = "0.0.0"
    init_message.assert_min_weave_version(min_required_version)
    init_message.print_init_message(
        username, entity_name, project_name, read_only=not ensure_project_exists
    )

    user_context = {"username": username} if username else None
    trace_sentry.global_trace_sentry.configure_scope(
        {
            "entity_name": entity_name,
            "project_name": project_name,
            "user": user_context,
        }
    )

    return init_client


def init_weave_get_server(
    api_key: typing.Optional[str] = None,
) -> remote_http_trace_server.RemoteHTTPTraceServer:
    res = remote_http_trace_server.RemoteHTTPTraceServer.from_env(True)
    if api_key is not None:
        res.set_auth(("api", api_key))
    return res


def init_local() -> InitializedClient:
    server = sqlite_trace_server.SqliteTraceServer("weave.db")
    server.setup_tables()
    client = weave_client.WeaveClient("none", "none", server)
    return InitializedClient(client)<|MERGE_RESOLUTION|>--- conflicted
+++ resolved
@@ -60,7 +60,6 @@
     return entity_name, project_name
 
 
-<<<<<<< HEAD
 """
 This is the main entrypoint for the weave library. It initializes the weave client
 and sets up the global state for the weave library.
@@ -69,15 +68,9 @@
     project_name (str): The project name to use for the weave client.
     ensure_project_exists (bool): If True, the client will not attempt to create the project
 """
-
-
-@trace_sentry.global_trace_sentry.watch()
 def init_weave(
     project_name: str, ensure_project_exists: bool = True
 ) -> InitializedClient:
-=======
-def init_weave(project_name: str) -> InitializedClient:
->>>>>>> b3050088
     from . import wandb_api
 
     # Must init to read ensure we've read auth from the environment, in
