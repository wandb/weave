import sqlparse

from weave.trace_server import trace_server_interface as tsi
from weave.trace_server.calls_query_builder import CallsQuery, HardCodedFilter
from weave.trace_server.interface import query as tsi_query
from weave.trace_server.orm import ParamBuilder


def test_query_baseline() -> None:
    cq = CallsQuery(project_id="project")
    cq.add_field("id")
    assert_sql(
        cq,
        """
        SELECT calls_merged.id AS id
        FROM calls_merged
        WHERE project_id = {pb_0:String}
        GROUP BY (project_id,id)
        HAVING (
            any(calls_merged.deleted_at) IS NULL
        )
        """,
        {"pb_0": "project"},
    )


def test_query_light_column() -> None:
    cq = CallsQuery(project_id="project")
    cq.add_field("id")
    cq.add_field("started_at")
    assert_sql(
        cq,
        """
        SELECT
            calls_merged.id AS id,
            any(calls_merged.started_at) AS started_at
        FROM calls_merged
        WHERE project_id = {pb_0:String}
        GROUP BY (project_id,id)
        HAVING (
            any(calls_merged.deleted_at) IS NULL
        )
        """,
        {"pb_0": "project"},
    )


def test_query_heavy_column() -> None:
    cq = CallsQuery(project_id="project")
    cq.add_field("id")
    cq.add_field("inputs")
    assert_sql(
        cq,
        """
        SELECT
            calls_merged.id AS id,
            any(calls_merged.inputs_dump) AS inputs_dump
        FROM calls_merged
        WHERE project_id = {pb_0:String}
        GROUP BY (project_id,id)
        HAVING (
            any(calls_merged.deleted_at) IS NULL
        )
        """,
        {"pb_0": "project"},
    )


def test_query_heavy_column_simple_filter() -> None:
    cq = CallsQuery(project_id="project")
    cq.add_field("id")
    cq.add_field("inputs")
    cq.set_hardcoded_filter(
        HardCodedFilter(
            filter=tsi.CallsFilter(
                op_names=["a", "b"],
            )
        )
    )
    assert_sql(
        cq,
        """
        WITH filtered_calls AS (
            SELECT
                calls_merged.id AS id
            FROM calls_merged
            WHERE project_id = {pb_1:String}
            GROUP BY (project_id,id)
            HAVING (
                ((any(calls_merged.deleted_at) IS NULL))
            AND
                (any(calls_merged.op_name) IN {pb_0:Array(String)})
            )
        )
        SELECT
            calls_merged.id AS id,
            any(calls_merged.inputs_dump) AS inputs_dump
        FROM calls_merged
        WHERE
            project_id = {pb_2:String}
        AND
            (id IN filtered_calls)
        GROUP BY (project_id,id)
        """,
        {"pb_0": ["a", "b"], "pb_1": "project", "pb_2": "project"},
    )


def test_query_heavy_column_simple_filter_with_order() -> None:
    cq = CallsQuery(project_id="project")
    cq.add_field("id")
    cq.add_field("inputs")
    cq.add_order("started_at", "desc")
    cq.set_hardcoded_filter(
        HardCodedFilter(
            filter=tsi.CallsFilter(
                op_names=["a", "b"],
            )
        )
    )
    assert_sql(
        cq,
        """
        WITH filtered_calls AS (
            SELECT
                calls_merged.id AS id
            FROM calls_merged
            WHERE project_id = {pb_1:String}
            GROUP BY (project_id,id)
            HAVING (
                ((any(calls_merged.deleted_at) IS NULL))
            AND
                (any(calls_merged.op_name) IN {pb_0:Array(String)})
            )
        )
        SELECT
            calls_merged.id AS id,
            any(calls_merged.inputs_dump) AS inputs_dump
        FROM calls_merged
        WHERE
            project_id = {pb_2:String}
        AND
            (id IN filtered_calls)
        GROUP BY (project_id,id)
        ORDER BY any(calls_merged.started_at) DESC
        """,
        {"pb_0": ["a", "b"], "pb_1": "project", "pb_2": "project"},
    )


def test_query_heavy_column_simple_filter_with_order_and_limit() -> None:
    cq = CallsQuery(project_id="project")
    cq.add_field("id")
    cq.add_field("inputs")
    cq.add_order("started_at", "desc")
    cq.set_limit(10)
    cq.set_hardcoded_filter(
        HardCodedFilter(
            filter=tsi.CallsFilter(
                op_names=["a", "b"],
            )
        )
    )
    assert_sql(
        cq,
        """
        WITH filtered_calls AS (
            SELECT
                calls_merged.id AS id
            FROM calls_merged
            WHERE project_id = {pb_1:String}
            GROUP BY (project_id,id)
            HAVING (
                ((any(calls_merged.deleted_at) IS NULL))
            AND
                (any(calls_merged.op_name) IN {pb_0:Array(String)})
            )
            ORDER BY any(calls_merged.started_at) DESC
            LIMIT 10
        )
        SELECT
            calls_merged.id AS id,
            any(calls_merged.inputs_dump) AS inputs_dump
        FROM calls_merged
        WHERE
            project_id = {pb_2:String}
        AND
            (id IN filtered_calls)
        GROUP BY (project_id,id)
        ORDER BY any(calls_merged.started_at) DESC
        """,
        {"pb_0": ["a", "b"], "pb_1": "project", "pb_2": "project"},
    )


def test_query_heavy_column_simple_filter_with_order_and_limit_and_mixed_query_conditions() -> (
    None
):
    cq = CallsQuery(project_id="project")
    cq.add_field("id")
    cq.add_field("inputs")
    cq.add_order("started_at", "desc")
    cq.set_limit(10)
    cq.set_hardcoded_filter(
        HardCodedFilter(
            filter=tsi.CallsFilter(
                op_names=["a", "b"],
            )
        )
    )
    cq.add_condition(
        tsi_query.AndOperation.model_validate(
            {
                "$and": [
                    {
                        "$eq": [
                            {"$getField": "inputs.param.val"},
                            {"$literal": "hello"},
                        ]
                    },  # <-- heavy condition
                    {
                        "$eq": [{"$getField": "wb_user_id"}, {"$literal": "my_user_id"}]
                    },  # <-- light condition
                ]
            }
        )
    )
    assert_sql(
        cq,
        """
        WITH filtered_calls AS (
            SELECT
                calls_merged.id AS id
            FROM calls_merged
            WHERE project_id = {pb_2:String}
            GROUP BY (project_id,id)
            HAVING (
                ((any(calls_merged.wb_user_id) = {pb_0:String}))
            AND
                ((any(calls_merged.deleted_at) IS NULL))
            AND
                (any(calls_merged.op_name) IN {pb_1:Array(String)})
            )
        )
        SELECT
            calls_merged.id AS id,
            any(calls_merged.inputs_dump) AS inputs_dump
        FROM calls_merged
        WHERE
            project_id = {pb_5:String}
        AND
            (id IN filtered_calls)
        GROUP BY (project_id,id)
        HAVING (
            JSON_VALUE(any(calls_merged.inputs_dump), {pb_3:String}) = {pb_4:String}
        )
        ORDER BY any(calls_merged.started_at) DESC
        LIMIT 10
        """,
        {
            "pb_0": "my_user_id",
            "pb_1": ["a", "b"],
            "pb_2": "project",
            "pb_3": '$."param"."val"',
            "pb_4": "hello",
            "pb_5": "project",
        },
    )


def assert_sql(cq: CallsQuery, exp_query, exp_params):
    pb = ParamBuilder("pb")
    query = cq.as_sql(pb)
    params = pb.get_params()

    assert exp_params == params

    exp_formatted = sqlparse.format(exp_query, reindent=True)
    found_formatted = sqlparse.format(query, reindent=True)

    assert exp_formatted == found_formatted


def test_query_light_column_with_costs() -> None:
    cq = CallsQuery(
        project_id="UHJvamVjdEludGVybmFsSWQ6Mzk1NDg2Mjc=", include_costs=True
    )
    cq.add_field("id")
    cq.add_field("started_at")
    cq.set_hardcoded_filter(
        HardCodedFilter(
            filter=tsi.CallsFilter(
                op_names=["a", "b"],
            )
        )
    )
    assert_sql(
        cq,
        """
        WITH
            filtered_calls AS (
                SELECT calls_merged.id AS id
                FROM calls_merged
                WHERE project_id = {pb_1:String}
                GROUP BY (project_id, id)
                HAVING (((any(calls_merged.deleted_at) IS NULL))
                        AND (any(calls_merged.op_name) IN {pb_0:Array(String)}))),
            all_calls AS (
                SELECT
                    calls_merged.id AS id,
                    any(calls_merged.started_at) AS started_at
                FROM calls_merged
                WHERE project_id = {pb_2:String}
                    AND (id IN filtered_calls)
<<<<<<< HEAD
                GROUP BY (project_id,
                            id)), -- From the all_calls we get the usage data for LLMs
            llm_usage AS
                (SELECT id,
                        started_at,
                        ifNull(JSONExtractRaw(summary_dump, 'usage'), '{}') AS usage_raw,
                        arrayJoin(JSONExtractKeysAndValuesRaw(usage_raw)) AS kv,
                        kv.1 AS llm_id,
                        JSONExtractInt(kv.2, 'requests') AS requests,
                        if(JSONHas(kv.2, 'prompt_tokens'), JSONExtractInt(kv.2, 'prompt_tokens'), JSONExtractInt(kv.2, 'input_tokens')) AS prompt_tokens,
                        if(JSONHas(kv.2, 'completion_tokens'), JSONExtractInt(kv.2, 'completion_tokens'), JSONExtractInt(kv.2, 'output_tokens')) AS completion_tokens,
                        JSONExtractInt(kv.2, 'total_tokens') AS total_tokens
                FROM all_calls
                WHERE (NOT ((usage_raw = {pb_3:String})))), -- based on the llm_ids in the usage data we get all the prices and rank them according to specificity and effective date
            ranked_prices AS
                (SELECT llm_usage.id,
                        llm_usage.llm_id,
                        llm_usage.requests,
                        llm_usage.prompt_tokens,
                        llm_usage.completion_tokens,
                        llm_usage.total_tokens,
                        llm_usage.started_at,
                        llm_token_prices.id,
                        llm_token_prices.pricing_level,
                        llm_token_prices.pricing_level_id,
                        llm_token_prices.provider_id,
                        llm_token_prices.llm_id,
                        llm_token_prices.effective_date,
                        llm_token_prices.prompt_token_cost,
                        llm_token_prices.completion_token_cost,
                        llm_token_prices.prompt_token_cost_unit,
                        llm_token_prices.completion_token_cost_unit,
                        llm_token_prices.created_by,
                        llm_token_prices.created_at,
                        ROW_NUMBER() OVER (PARTITION BY llm_usage.id, llm_usage.llm_id
                            ORDER BY CASE -- Order by pricing level then by effective_date
                                -- WHEN llm_token_prices.pricing_level = 'org' AND llm_token_prices.pricing_level_id = ORG_NAME THEN 1
                                WHEN llm_token_prices.pricing_level = 'project'
                                    AND llm_token_prices.pricing_level_id = 'project' THEN 2
                                WHEN llm_token_prices.pricing_level = 'default'
                                    AND llm_token_prices.pricing_level_id = 'default' THEN 3
=======
                GROUP BY (project_id, id)),
            -- From the all_calls we get the usage data for LLMs
            llm_usage AS (
                SELECT
                    *,
                    ifNull(JSONExtractRaw(summary_dump, 'usage'), '{}') AS usage_raw,
                    arrayJoin(
                        if(usage_raw != '',
                        JSONExtractKeysAndValuesRaw(usage_raw),
                        [('weave_dummy_llm_id', '{"requests": 0, "prompt_tokens": 0, "completion_tokens": 0, "total_tokens": 0}')])
                    ) AS kv,
                    kv.1 AS llm_id,
                    JSONExtractInt(kv.2, 'requests') AS requests,
                    if(JSONHas(kv.2, 'prompt_tokens'), JSONExtractInt(kv.2, 'prompt_tokens'), JSONExtractInt(kv.2, 'input_tokens')) AS prompt_tokens,
                    if(JSONHas(kv.2, 'completion_tokens'), JSONExtractInt(kv.2, 'completion_tokens'), JSONExtractInt(kv.2, 'output_tokens')) AS completion_tokens,
                    JSONExtractInt(kv.2, 'total_tokens') AS total_tokens
                FROM all_calls),
            -- based on the llm_ids in the usage data we get all the prices and rank them according to specificity and effective date
            ranked_prices AS (
                SELECT
                    *,
                    llm_token_prices.pricing_level,
                    llm_token_prices.pricing_level_id,
                    llm_token_prices.provider_id,
                    llm_token_prices.llm_id,
                    llm_token_prices.effective_date,
                    llm_token_prices.prompt_token_cost,
                    llm_token_prices.completion_token_cost,
                    llm_token_prices.prompt_token_cost_unit,
                    llm_token_prices.completion_token_cost_unit,
                    llm_token_prices.created_by,
                    llm_token_prices.created_at,
                    ROW_NUMBER() OVER (
                        PARTITION BY llm_usage.id, llm_usage.llm_id
                        ORDER BY
                            CASE
                                -- Order by effective_date
                                WHEN llm_usage.started_at >= llm_token_prices.effective_date THEN 1
                                ELSE 2
                            END,
                            CASE
                                -- Order by pricing level then by effective_date
                                -- WHEN llm_token_prices.pricing_level = 'org' AND llm_token_prices.pricing_level_id = ORG_PARAM THEN 1
                                WHEN llm_token_prices.pricing_level = 'project' AND llm_token_prices.pricing_level_id = 'UHJvamVjdEludGVybmFsSWQ6Mzk1NDg2Mjc=' THEN 2
                                WHEN llm_token_prices.pricing_level = 'default' AND llm_token_prices.pricing_level_id = 'default' THEN 3
>>>>>>> ede452c8
                                ELSE 4
                            END,
                            llm_token_prices.effective_date DESC
                    ) AS rank
                FROM llm_usage
                LEFT JOIN llm_token_prices ON (llm_usage.llm_id = llm_token_prices.llm_id))
            -- Final Select, which just selects the correct fields, and adds a costs object
            SELECT
                id,
                started_at,
                if( any(llm_id) = 'weave_dummy_llm_id',
                any(summary_dump),
                concat(
                    left(any(summary_dump), length(any(summary_dump)) - 1),
                    ',"weave":{',
                        '"costs":',
                        concat(
                            '{',
                            arrayStringConcat(
                                groupUniqArray(
                                    concat(
                                        '"', toString(llm_id), '":{',
                                        '"prompt_tokens":', toString(prompt_tokens), ',',
                                        '"completion_tokens":', toString(completion_tokens), ',',
                                        '"requests":', toString(requests), ',',
                                        '"total_tokens":', toString(total_tokens), ',',
                                        '"cost_per_prompt_token":', toString(prompt_token_cost), ',',
                                        '"cost_per_completion_token":', toString(completion_token_cost), ',',
                                        '"prompt_tokens_cost":', toString(prompt_tokens * prompt_token_cost), ',',
                                        '"completion_tokens_cost":', toString(completion_tokens * completion_token_cost), ',',
                                        '"prompt_token_cost_unit":"', toString(prompt_token_cost_unit),  '",',
                                        '"completion_token_cost_unit":"', toString(completion_token_cost_unit),  '",',
                                        '"effective_date":"', toString(effective_date),  '",',
                                        '"provider_id":"', toString(provider_id),  '",',
                                        '"pricing_level":"', toString(pricing_level),  '",',
                                        '"pricing_level_id":"', toString(pricing_level_id),  '",',
                                        '"created_by":"', toString(created_by),  '",',
                                        '"created_at":"', toString(created_at),
                                    '"}'
                                    )
                                ), ','
                            ),
                            '} }'
                        ),
                    '}' )
                ) AS summary_dump
            FROM ranked_prices
            WHERE (rank = {pb_3:UInt64})
            GROUP BY id, started_at
        """,
        {
            "pb_0": ["a", "b"],
            "pb_1": "UHJvamVjdEludGVybmFsSWQ6Mzk1NDg2Mjc=",
            "pb_2": "UHJvamVjdEludGVybmFsSWQ6Mzk1NDg2Mjc=",
            "pb_3": 1,
        },
    )<|MERGE_RESOLUTION|>--- conflicted
+++ resolved
@@ -312,49 +312,6 @@
                 FROM calls_merged
                 WHERE project_id = {pb_2:String}
                     AND (id IN filtered_calls)
-<<<<<<< HEAD
-                GROUP BY (project_id,
-                            id)), -- From the all_calls we get the usage data for LLMs
-            llm_usage AS
-                (SELECT id,
-                        started_at,
-                        ifNull(JSONExtractRaw(summary_dump, 'usage'), '{}') AS usage_raw,
-                        arrayJoin(JSONExtractKeysAndValuesRaw(usage_raw)) AS kv,
-                        kv.1 AS llm_id,
-                        JSONExtractInt(kv.2, 'requests') AS requests,
-                        if(JSONHas(kv.2, 'prompt_tokens'), JSONExtractInt(kv.2, 'prompt_tokens'), JSONExtractInt(kv.2, 'input_tokens')) AS prompt_tokens,
-                        if(JSONHas(kv.2, 'completion_tokens'), JSONExtractInt(kv.2, 'completion_tokens'), JSONExtractInt(kv.2, 'output_tokens')) AS completion_tokens,
-                        JSONExtractInt(kv.2, 'total_tokens') AS total_tokens
-                FROM all_calls
-                WHERE (NOT ((usage_raw = {pb_3:String})))), -- based on the llm_ids in the usage data we get all the prices and rank them according to specificity and effective date
-            ranked_prices AS
-                (SELECT llm_usage.id,
-                        llm_usage.llm_id,
-                        llm_usage.requests,
-                        llm_usage.prompt_tokens,
-                        llm_usage.completion_tokens,
-                        llm_usage.total_tokens,
-                        llm_usage.started_at,
-                        llm_token_prices.id,
-                        llm_token_prices.pricing_level,
-                        llm_token_prices.pricing_level_id,
-                        llm_token_prices.provider_id,
-                        llm_token_prices.llm_id,
-                        llm_token_prices.effective_date,
-                        llm_token_prices.prompt_token_cost,
-                        llm_token_prices.completion_token_cost,
-                        llm_token_prices.prompt_token_cost_unit,
-                        llm_token_prices.completion_token_cost_unit,
-                        llm_token_prices.created_by,
-                        llm_token_prices.created_at,
-                        ROW_NUMBER() OVER (PARTITION BY llm_usage.id, llm_usage.llm_id
-                            ORDER BY CASE -- Order by pricing level then by effective_date
-                                -- WHEN llm_token_prices.pricing_level = 'org' AND llm_token_prices.pricing_level_id = ORG_NAME THEN 1
-                                WHEN llm_token_prices.pricing_level = 'project'
-                                    AND llm_token_prices.pricing_level_id = 'project' THEN 2
-                                WHEN llm_token_prices.pricing_level = 'default'
-                                    AND llm_token_prices.pricing_level_id = 'default' THEN 3
-=======
                 GROUP BY (project_id, id)),
             -- From the all_calls we get the usage data for LLMs
             llm_usage AS (
@@ -376,6 +333,7 @@
             ranked_prices AS (
                 SELECT
                     *,
+                    llm_token_prices.id,
                     llm_token_prices.pricing_level,
                     llm_token_prices.pricing_level_id,
                     llm_token_prices.provider_id,
@@ -400,7 +358,6 @@
                                 -- WHEN llm_token_prices.pricing_level = 'org' AND llm_token_prices.pricing_level_id = ORG_PARAM THEN 1
                                 WHEN llm_token_prices.pricing_level = 'project' AND llm_token_prices.pricing_level_id = 'UHJvamVjdEludGVybmFsSWQ6Mzk1NDg2Mjc=' THEN 2
                                 WHEN llm_token_prices.pricing_level = 'default' AND llm_token_prices.pricing_level_id = 'default' THEN 3
->>>>>>> ede452c8
                                 ELSE 4
                             END,
                             llm_token_prices.effective_date DESC
