--- conflicted
+++ resolved
@@ -197,10 +197,6 @@
         table1.select()
         .fields(["id", "name"])
         .join(
-<<<<<<< HEAD
-            "",
-=======
->>>>>>> 972b040e
             table2,
             tsi.Query(
                 **{
@@ -225,11 +221,7 @@
     )
 
 
-<<<<<<< HEAD
-def test_special_join():
-=======
 def test_join_with_join_type():
->>>>>>> 972b040e
     table1 = Table(
         "users",
         [
@@ -250,10 +242,6 @@
         table1.select()
         .fields(["id", "name"])
         .join(
-<<<<<<< HEAD
-            "inner",
-=======
->>>>>>> 972b040e
             table2,
             tsi.Query(
                 **{
@@ -265,10 +253,7 @@
                     }
                 }
             ),
-<<<<<<< HEAD
-=======
             "inner",
->>>>>>> 972b040e
         )
     )
 
