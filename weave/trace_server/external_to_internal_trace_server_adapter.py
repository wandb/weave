import abc
import typing
from collections.abc import Iterator
from typing import Callable, TypeVar

from weave.trace_server import trace_server_interface as tsi
from weave.trace_server.trace_server_converter import (
    universal_ext_to_int_ref_converter,
    universal_int_to_ext_ref_converter,
)


class IdConverter:
    @abc.abstractmethod
    def ext_to_int_project_id(self, project_id: str) -> str:
        raise NotImplementedError()

    @abc.abstractmethod
    def int_to_ext_project_id(self, project_id: str) -> typing.Optional[str]:
        raise NotImplementedError()

    @abc.abstractmethod
    def ext_to_int_run_id(self, run_id: str) -> str:
        raise NotImplementedError()

    @abc.abstractmethod
    def int_to_ext_run_id(self, run_id: str) -> str:
        raise NotImplementedError()

    @abc.abstractmethod
    def ext_to_int_user_id(self, user_id: str) -> str:
        raise NotImplementedError()

    @abc.abstractmethod
    def int_to_ext_user_id(self, user_id: str) -> str:
        raise NotImplementedError()


A = TypeVar("A")
B = TypeVar("B")


class ExternalTraceServer(tsi.FullTraceServerInterface):
    """Used to adapt the internal trace server to the external trace server.
    This is done by converting the project_id, run_id, and user_id to their
    internal representations before calling the internal trace server and
    converting them back to their external representations before returning
    them to the caller. Additionally, we convert references to their internal
    representations before calling the internal trace server and convert them
    back to their external representations before returning them to the caller.
    """

    _internal_trace_server: tsi.FullTraceServerInterface
    _idc: IdConverter

    def __init__(
        self,
        internal_trace_server: tsi.FullTraceServerInterface,
        id_converter: IdConverter,
    ):
        super().__init__()
        self._internal_trace_server = internal_trace_server
        self._idc = id_converter

    def __getattr__(self, name: str) -> typing.Any:
        return getattr(self._internal_trace_server, name)

    def _ref_apply(self, method: Callable[[A], B], req: A) -> B:
        req_conv = universal_ext_to_int_ref_converter(
            req, self._idc.ext_to_int_project_id
        )
        res = method(req_conv)
        res_conv = universal_int_to_ext_ref_converter(
            res, self._idc.int_to_ext_project_id
        )
        return res_conv

    def _stream_ref_apply(
        self, method: Callable[[A], Iterator[B]], req: A
    ) -> Iterator[B]:
        req_conv = universal_ext_to_int_ref_converter(
            req, self._idc.ext_to_int_project_id
        )
        res = method(req_conv)

        int_to_ext_project_cache = {}

        def cached_int_to_ext_project_id(project_id: str) -> typing.Optional[str]:
            if project_id not in int_to_ext_project_cache:
                int_to_ext_project_cache[project_id] = self._idc.int_to_ext_project_id(
                    project_id
                )
            return int_to_ext_project_cache[project_id]

        for item in res:
            yield universal_int_to_ext_ref_converter(item, cached_int_to_ext_project_id)

    # Standard API Below:
    def ensure_project_exists(
        self, entity: str, project: str
    ) -> tsi.EnsureProjectExistsRes:
        return self._internal_trace_server.ensure_project_exists(entity, project)

    def otel_export(self, req: tsi.OtelExportReq) -> tsi.OtelExportRes:
        req.project_id = self._idc.ext_to_int_project_id(req.project_id)
        if req.wb_user_id is not None:
            req.wb_user_id = self._idc.ext_to_int_user_id(req.wb_user_id)
        return self._ref_apply(self._internal_trace_server.otel_export, req)

    def call_start(self, req: tsi.CallStartReq) -> tsi.CallStartRes:
        req.start.project_id = self._idc.ext_to_int_project_id(req.start.project_id)
        if req.start.wb_run_id is not None:
            req.start.wb_run_id = self._idc.ext_to_int_run_id(req.start.wb_run_id)
        if req.start.wb_user_id is not None:
            req.start.wb_user_id = self._idc.ext_to_int_user_id(req.start.wb_user_id)
        return self._ref_apply(self._internal_trace_server.call_start, req)

    def call_end(self, req: tsi.CallEndReq) -> tsi.CallEndRes:
        req.end.project_id = self._idc.ext_to_int_project_id(req.end.project_id)
        return self._ref_apply(self._internal_trace_server.call_end, req)

    def call_read(self, req: tsi.CallReadReq) -> tsi.CallReadRes:
        original_project_id = req.project_id
        req.project_id = self._idc.ext_to_int_project_id(original_project_id)
        res = self._ref_apply(self._internal_trace_server.call_read, req)
        if res.call is None:
            return res
        if res.call.project_id != req.project_id:
            raise ValueError("Internal Error - Project Mismatch")
        res.call.project_id = original_project_id
        if res.call.wb_run_id is not None:
            res.call.wb_run_id = self._idc.int_to_ext_run_id(res.call.wb_run_id)
        if res.call.wb_user_id is not None:
            res.call.wb_user_id = self._idc.int_to_ext_user_id(res.call.wb_user_id)
        return res

    def calls_query(self, req: tsi.CallsQueryReq) -> tsi.CallsQueryRes:
        original_project_id = req.project_id
        req.project_id = self._idc.ext_to_int_project_id(original_project_id)
        if req.filter is not None:
            if req.filter.wb_run_ids is not None:
                req.filter.wb_run_ids = [
                    self._idc.ext_to_int_run_id(run_id)
                    for run_id in req.filter.wb_run_ids
                ]
            # TODO: How do we correctly process run_id for the query filters?
            if req.filter.wb_user_ids is not None:
                req.filter.wb_user_ids = [
                    self._idc.ext_to_int_user_id(user_id)
                    for user_id in req.filter.wb_user_ids
                ]
            # TODO: How do we correctly process user_id for the query filters?
        res = self._ref_apply(self._internal_trace_server.calls_query, req)
        for call in res.calls:
            if call.project_id != req.project_id:
                raise ValueError("Internal Error - Project Mismatch")
            call.project_id = original_project_id
            if call.wb_run_id is not None:
                call.wb_run_id = self._idc.int_to_ext_run_id(call.wb_run_id)
            if call.wb_user_id is not None:
                call.wb_user_id = self._idc.int_to_ext_user_id(call.wb_user_id)
        return res

    def calls_query_stream(self, req: tsi.CallsQueryReq) -> Iterator[tsi.CallSchema]:
        original_project_id = req.project_id
        req.project_id = self._idc.ext_to_int_project_id(original_project_id)
        if req.filter is not None:
            if req.filter.wb_run_ids is not None:
                req.filter.wb_run_ids = [
                    self._idc.ext_to_int_run_id(run_id)
                    for run_id in req.filter.wb_run_ids
                ]
            # TODO: How do we correctly process the query filters?
            if req.filter.wb_user_ids is not None:
                req.filter.wb_user_ids = [
                    self._idc.ext_to_int_user_id(user_id)
                    for user_id in req.filter.wb_user_ids
                ]
            # TODO: How do we correctly process user_id for the query filters?
        res = self._stream_ref_apply(
            self._internal_trace_server.calls_query_stream, req
        )
        for call in res:
            if call.project_id != req.project_id:
                raise ValueError("Internal Error - Project Mismatch")
            call.project_id = original_project_id
            if call.wb_run_id is not None:
                call.wb_run_id = self._idc.int_to_ext_run_id(call.wb_run_id)
            if call.wb_user_id is not None:
                call.wb_user_id = self._idc.int_to_ext_user_id(call.wb_user_id)
            yield call

    def calls_delete(self, req: tsi.CallsDeleteReq) -> tsi.CallsDeleteRes:
        req.project_id = self._idc.ext_to_int_project_id(req.project_id)
        if req.wb_user_id is not None:
            req.wb_user_id = self._idc.ext_to_int_user_id(req.wb_user_id)
        return self._ref_apply(self._internal_trace_server.calls_delete, req)

    def calls_query_stats(self, req: tsi.CallsQueryStatsReq) -> tsi.CallsQueryStatsRes:
        req.project_id = self._idc.ext_to_int_project_id(req.project_id)
        if req.filter is not None:
            if req.filter.wb_run_ids is not None:
                req.filter.wb_run_ids = [
                    self._idc.ext_to_int_run_id(run_id)
                    for run_id in req.filter.wb_run_ids
                ]
            # TODO: How do we correctly process the query filters?
            if req.filter.wb_user_ids is not None:
                req.filter.wb_user_ids = [
                    self._idc.ext_to_int_user_id(user_id)
                    for user_id in req.filter.wb_user_ids
                ]
            # TODO: How do we correctly process user_id for the query filters?
        return self._ref_apply(self._internal_trace_server.calls_query_stats, req)

    def call_update(self, req: tsi.CallUpdateReq) -> tsi.CallUpdateRes:
        req.project_id = self._idc.ext_to_int_project_id(req.project_id)
        if req.wb_user_id is not None:
            req.wb_user_id = self._idc.ext_to_int_user_id(req.wb_user_id)
        return self._ref_apply(self._internal_trace_server.call_update, req)

    def op_create(self, req: tsi.OpCreateReq) -> tsi.OpCreateRes:
        req.op_obj.project_id = self._idc.ext_to_int_project_id(req.op_obj.project_id)
        return self._ref_apply(self._internal_trace_server.op_create, req)

    def op_read(self, req: tsi.OpReadReq) -> tsi.OpReadRes:
        original_project_id = req.project_id
        req.project_id = self._idc.ext_to_int_project_id(original_project_id)
        res = self._ref_apply(self._internal_trace_server.op_read, req)
        if res.op_obj.project_id != req.project_id:
            raise ValueError("Internal Error - Project Mismatch")
        res.op_obj.project_id = original_project_id
        return res

    def ops_query(self, req: tsi.OpQueryReq) -> tsi.OpQueryRes:
        original_project_id = req.project_id
        req.project_id = self._idc.ext_to_int_project_id(original_project_id)
        res = self._ref_apply(self._internal_trace_server.ops_query, req)
        for op in res.op_objs:
            if op.project_id != req.project_id:
                raise ValueError("Internal Error - Project Mismatch")
            op.project_id = original_project_id
        return res

    def obj_create(self, req: tsi.ObjCreateReq) -> tsi.ObjCreateRes:
        req.obj.project_id = self._idc.ext_to_int_project_id(req.obj.project_id)
        if req.obj.wb_user_id is not None:
            req.obj.wb_user_id = self._idc.ext_to_int_user_id(req.obj.wb_user_id)
        return self._ref_apply(self._internal_trace_server.obj_create, req)

    def obj_read(self, req: tsi.ObjReadReq) -> tsi.ObjReadRes:
        original_project_id = req.project_id
        req.project_id = self._idc.ext_to_int_project_id(original_project_id)
        res = self._ref_apply(self._internal_trace_server.obj_read, req)
        if res.obj.project_id != req.project_id:
            raise ValueError("Internal Error - Project Mismatch")
        res.obj.project_id = original_project_id
        return res

    def objs_query(self, req: tsi.ObjQueryReq) -> tsi.ObjQueryRes:
        original_project_id = req.project_id
        req.project_id = self._idc.ext_to_int_project_id(original_project_id)
        res = self._ref_apply(self._internal_trace_server.objs_query, req)
        for obj in res.objs:
            if obj.project_id != req.project_id:
                raise ValueError("Internal Error - Project Mismatch")
            obj.project_id = original_project_id
        return res

    def obj_delete(self, req: tsi.ObjDeleteReq) -> tsi.ObjDeleteRes:
        req.project_id = self._idc.ext_to_int_project_id(req.project_id)
        return self._ref_apply(self._internal_trace_server.obj_delete, req)

    def table_create(self, req: tsi.TableCreateReq) -> tsi.TableCreateRes:
        req.table.project_id = self._idc.ext_to_int_project_id(req.table.project_id)
        return self._ref_apply(self._internal_trace_server.table_create, req)

    def table_update(self, req: tsi.TableUpdateReq) -> tsi.TableUpdateRes:
        req.project_id = self._idc.ext_to_int_project_id(req.project_id)
        return self._ref_apply(self._internal_trace_server.table_update, req)

    def table_create_from_digests(
        self, req: tsi.TableCreateFromDigestsReq
    ) -> tsi.TableCreateFromDigestsRes:
        req.project_id = self._idc.ext_to_int_project_id(req.project_id)
        return self._ref_apply(
            self._internal_trace_server.table_create_from_digests, req
        )

    def table_query(self, req: tsi.TableQueryReq) -> tsi.TableQueryRes:
        req.project_id = self._idc.ext_to_int_project_id(req.project_id)
        return self._ref_apply(self._internal_trace_server.table_query, req)

    def table_query_stream(
        self, req: tsi.TableQueryReq
    ) -> Iterator[tsi.TableRowSchema]:
        req.project_id = self._idc.ext_to_int_project_id(req.project_id)
        return self._stream_ref_apply(
            self._internal_trace_server.table_query_stream, req
        )

    # This is a legacy endpoint, it should be removed once the client is mostly updated
    def table_query_stats(self, req: tsi.TableQueryStatsReq) -> tsi.TableQueryStatsRes:
        req.project_id = self._idc.ext_to_int_project_id(req.project_id)
        return self._ref_apply(self._internal_trace_server.table_query_stats, req)

    def table_query_stats_batch(
        self, req: tsi.TableQueryStatsBatchReq
    ) -> tsi.TableQueryStatsBatchRes:
        req.project_id = self._idc.ext_to_int_project_id(req.project_id)
        return self._ref_apply(self._internal_trace_server.table_query_stats_batch, req)

    def refs_read_batch(self, req: tsi.RefsReadBatchReq) -> tsi.RefsReadBatchRes:
        return self._ref_apply(self._internal_trace_server.refs_read_batch, req)

    def file_create(self, req: tsi.FileCreateReq) -> tsi.FileCreateRes:
        req.project_id = self._idc.ext_to_int_project_id(req.project_id)
        # Special case where refs can never be part of the request
        return self._internal_trace_server.file_create(req)

    def file_content_read(self, req: tsi.FileContentReadReq) -> tsi.FileContentReadRes:
        req.project_id = self._idc.ext_to_int_project_id(req.project_id)
        # Special case where refs can never be part of the request
        return self._internal_trace_server.file_content_read(req)

    def files_stats(self, req: tsi.FilesStatsReq) -> tsi.FilesStatsRes:
        req.project_id = self._idc.ext_to_int_project_id(req.project_id)
        return self._ref_apply(self._internal_trace_server.files_stats, req)

    def feedback_create(self, req: tsi.FeedbackCreateReq) -> tsi.FeedbackCreateRes:
        req.project_id = self._idc.ext_to_int_project_id(req.project_id)
        original_user_id = req.wb_user_id
        if original_user_id is None:
            raise ValueError("wb_user_id cannot be None")
        req.wb_user_id = self._idc.ext_to_int_user_id(original_user_id)
        res = self._ref_apply(self._internal_trace_server.feedback_create, req)
        if res.wb_user_id != req.wb_user_id:
            raise ValueError("Internal Error - User Mismatch")
        res.wb_user_id = original_user_id
        return res

    def feedback_create_batch(
        self, req: tsi.FeedbackCreateBatchReq
    ) -> tsi.FeedbackCreateBatchRes:
        for feedback_req in req.batch:
            feedback_req.project_id = self._idc.ext_to_int_project_id(
                feedback_req.project_id
            )
            if feedback_req.wb_user_id is not None:
                feedback_req.wb_user_id = self._idc.ext_to_int_user_id(
                    feedback_req.wb_user_id
                )
        res = self._ref_apply(self._internal_trace_server.feedback_create_batch, req)
        return res

    def feedback_query(self, req: tsi.FeedbackQueryReq) -> tsi.FeedbackQueryRes:
        original_project_id = req.project_id
        req.project_id = self._idc.ext_to_int_project_id(original_project_id)
        # TODO: How to handle wb_user_id and wb_run_id in the query filters?
        res = self._ref_apply(self._internal_trace_server.feedback_query, req)
        for feedback in res.result:
            if "project_id" in feedback:
                if feedback["project_id"] != req.project_id:
                    raise ValueError("Internal Error - Project Mismatch")
                feedback["project_id"] = original_project_id
            if "wb_user_id" in feedback and feedback["wb_user_id"] is not None:
                feedback["wb_user_id"] = self._idc.int_to_ext_user_id(
                    feedback["wb_user_id"]
                )
        return res

    def feedback_purge(self, req: tsi.FeedbackPurgeReq) -> tsi.FeedbackPurgeRes:
        req.project_id = self._idc.ext_to_int_project_id(req.project_id)
        return self._ref_apply(self._internal_trace_server.feedback_purge, req)

    def feedback_replace(self, req: tsi.FeedbackReplaceReq) -> tsi.FeedbackReplaceRes:
        req.project_id = self._idc.ext_to_int_project_id(req.project_id)
        original_user_id = req.wb_user_id
        if original_user_id is None:
            raise ValueError("wb_user_id cannot be None")
        req.wb_user_id = self._idc.ext_to_int_user_id(original_user_id)
        res = self._ref_apply(self._internal_trace_server.feedback_replace, req)
        if res.wb_user_id != req.wb_user_id:
            raise ValueError("Internal Error - User Mismatch")
        res.wb_user_id = original_user_id
        return res

    def cost_create(self, req: tsi.CostCreateReq) -> tsi.CostCreateRes:
        req.project_id = self._idc.ext_to_int_project_id(req.project_id)
        return self._ref_apply(self._internal_trace_server.cost_create, req)

    def cost_purge(self, req: tsi.CostPurgeReq) -> tsi.CostPurgeRes:
        req.project_id = self._idc.ext_to_int_project_id(req.project_id)
        return self._ref_apply(self._internal_trace_server.cost_purge, req)

    def cost_query(self, req: tsi.CostQueryReq) -> tsi.CostQueryRes:
        original_project_id = req.project_id
        req.project_id = self._idc.ext_to_int_project_id(original_project_id)
        res = self._ref_apply(self._internal_trace_server.cost_query, req)
        # Extend this to account for ORG ID when org level costs are implemented
        for cost in res.results:
            if "pricing_level_id" in cost:
                if cost["pricing_level_id"] != req.project_id:
                    raise ValueError("Internal Error - Project Mismatch")
                cost["pricing_level_id"] = original_project_id
        return res

    def actions_execute_batch(
        self, req: tsi.ActionsExecuteBatchReq
    ) -> tsi.ActionsExecuteBatchRes:
        req.project_id = self._idc.ext_to_int_project_id(req.project_id)
        original_user_id = req.wb_user_id
        if original_user_id is None:
            raise ValueError("wb_user_id cannot be None")
        req.wb_user_id = self._idc.ext_to_int_user_id(original_user_id)
        res = self._ref_apply(self._internal_trace_server.actions_execute_batch, req)
        return res

    def completions_create(
        self, req: tsi.CompletionsCreateReq
    ) -> tsi.CompletionsCreateRes:
        req.project_id = self._idc.ext_to_int_project_id(req.project_id)
        res = self._ref_apply(self._internal_trace_server.completions_create, req)
        return res

    # Streaming completions – simply proxy through after converting project ID.
    def completions_create_stream(
        self, req: tsi.CompletionsCreateReq
    ) -> typing.Iterator[dict[str, typing.Any]]:
        req.project_id = self._idc.ext_to_int_project_id(req.project_id)
        # The streamed chunks contain no project-scoped references, so we can
        # forward directly without additional ref conversion.
        return self._internal_trace_server.completions_create_stream(req)

    def image_create(
        self, req: tsi.ImageGenerationCreateReq
    ) -> tsi.ImageGenerationCreateRes:
        req.project_id = self._idc.ext_to_int_project_id(req.project_id)
        res = self._ref_apply(self._internal_trace_server.image_create, req)
        return res

    def project_stats(self, req: tsi.ProjectStatsReq) -> tsi.ProjectStatsRes:
        req.project_id = self._idc.ext_to_int_project_id(req.project_id)
        return self._ref_apply(self._internal_trace_server.project_stats, req)

    def threads_query_stream(
        self, req: tsi.ThreadsQueryReq
    ) -> Iterator[tsi.ThreadSchema]:
        req.project_id = self._idc.ext_to_int_project_id(req.project_id)
        return self._stream_ref_apply(
            self._internal_trace_server.threads_query_stream, req
        )

    def evaluate_model(self, req: tsi.EvaluateModelReq) -> tsi.EvaluateModelRes:
        req.project_id = self._idc.ext_to_int_project_id(req.project_id)
        if req.wb_user_id is not None:
            req.wb_user_id = self._idc.ext_to_int_user_id(req.wb_user_id)
        return self._ref_apply(self._internal_trace_server.evaluate_model, req)

    def evaluation_status(
        self, req: tsi.EvaluationStatusReq
    ) -> tsi.EvaluationStatusRes:
        req.project_id = self._idc.ext_to_int_project_id(req.project_id)
        return self._ref_apply(self._internal_trace_server.evaluation_status, req)

<<<<<<< HEAD
    def v1_calls_start_batch(
        self, req: tsi.CallsStartBatchReq
    ) -> tsi.CallsStartBatchRes:
        original_project_id = req.project_id
        req.project_id = self._idc.ext_to_int_project_id(original_project_id)
        # Convert IDs in all items
        for item in req.items:
            item.project_id = req.project_id
            if item.wb_run_id is not None:
                item.wb_run_id = self._idc.ext_to_int_run_id(item.wb_run_id)
            if item.wb_user_id is not None:
                item.wb_user_id = self._idc.ext_to_int_user_id(item.wb_user_id)
        return self._ref_apply(self._internal_trace_server.v1_calls_start_batch, req)

    def v1_calls_complete_batch(
        self, req: tsi.CallsCompleteBatchReq
    ) -> tsi.CallsCompleteBatchRes:
        original_project_id = req.project_id
        req.project_id = self._idc.ext_to_int_project_id(original_project_id)
        # Convert IDs in all items
        for item in req.items:
            item.project_id = req.project_id
            if item.wb_run_id is not None:
                item.wb_run_id = self._idc.ext_to_int_run_id(item.wb_run_id)
            if item.wb_user_id is not None:
                item.wb_user_id = self._idc.ext_to_int_user_id(item.wb_user_id)
        return self._ref_apply(self._internal_trace_server.v1_calls_complete_batch, req)
=======
    # === V2 APIs ===

    def op_create_v2(self, req: tsi.OpCreateV2Req) -> tsi.OpCreateV2Res:
        req.project_id = self._idc.ext_to_int_project_id(req.project_id)
        return self._ref_apply(self._internal_trace_server.op_create_v2, req)

    def op_read_v2(self, req: tsi.OpReadV2Req) -> tsi.OpReadV2Res:
        original_project_id = req.project_id
        req.project_id = self._idc.ext_to_int_project_id(original_project_id)
        return self._ref_apply(self._internal_trace_server.op_read_v2, req)

    def op_list_v2(self, req: tsi.OpListV2Req) -> Iterator[tsi.OpReadV2Res]:
        req.project_id = self._idc.ext_to_int_project_id(req.project_id)
        return self._stream_ref_apply(self._internal_trace_server.op_list_v2, req)

    def op_delete_v2(self, req: tsi.OpDeleteV2Req) -> tsi.OpDeleteV2Res:
        req.project_id = self._idc.ext_to_int_project_id(req.project_id)
        return self._ref_apply(self._internal_trace_server.op_delete_v2, req)

    def dataset_create_v2(self, req: tsi.DatasetCreateV2Req) -> tsi.DatasetCreateV2Res:
        req.project_id = self._idc.ext_to_int_project_id(req.project_id)
        return self._ref_apply(self._internal_trace_server.dataset_create_v2, req)

    def dataset_read_v2(self, req: tsi.DatasetReadV2Req) -> tsi.DatasetReadV2Res:
        req.project_id = self._idc.ext_to_int_project_id(req.project_id)
        return self._ref_apply(self._internal_trace_server.dataset_read_v2, req)

    def dataset_list_v2(
        self, req: tsi.DatasetListV2Req
    ) -> Iterator[tsi.DatasetReadV2Res]:
        req.project_id = self._idc.ext_to_int_project_id(req.project_id)
        return self._stream_ref_apply(self._internal_trace_server.dataset_list_v2, req)

    def dataset_delete_v2(self, req: tsi.DatasetDeleteV2Req) -> tsi.DatasetDeleteV2Res:
        req.project_id = self._idc.ext_to_int_project_id(req.project_id)
        return self._ref_apply(self._internal_trace_server.dataset_delete_v2, req)

    def scorer_create_v2(self, req: tsi.ScorerCreateV2Req) -> tsi.ScorerCreateV2Res:
        req.project_id = self._idc.ext_to_int_project_id(req.project_id)
        return self._ref_apply(self._internal_trace_server.scorer_create_v2, req)

    def scorer_read_v2(self, req: tsi.ScorerReadV2Req) -> tsi.ScorerReadV2Res:
        req.project_id = self._idc.ext_to_int_project_id(req.project_id)
        return self._ref_apply(self._internal_trace_server.scorer_read_v2, req)

    def scorer_list_v2(self, req: tsi.ScorerListV2Req) -> Iterator[tsi.ScorerReadV2Res]:
        req.project_id = self._idc.ext_to_int_project_id(req.project_id)
        return self._stream_ref_apply(self._internal_trace_server.scorer_list_v2, req)

    def scorer_delete_v2(self, req: tsi.ScorerDeleteV2Req) -> tsi.ScorerDeleteV2Res:
        req.project_id = self._idc.ext_to_int_project_id(req.project_id)
        return self._ref_apply(self._internal_trace_server.scorer_delete_v2, req)

    def evaluation_create_v2(
        self, req: tsi.EvaluationCreateV2Req
    ) -> tsi.EvaluationCreateV2Res:
        req.project_id = self._idc.ext_to_int_project_id(req.project_id)
        return self._ref_apply(self._internal_trace_server.evaluation_create_v2, req)

    def evaluation_read_v2(
        self, req: tsi.EvaluationReadV2Req
    ) -> tsi.EvaluationReadV2Res:
        req.project_id = self._idc.ext_to_int_project_id(req.project_id)
        return self._ref_apply(self._internal_trace_server.evaluation_read_v2, req)

    def evaluation_list_v2(
        self, req: tsi.EvaluationListV2Req
    ) -> Iterator[tsi.EvaluationReadV2Res]:
        req.project_id = self._idc.ext_to_int_project_id(req.project_id)
        return self._stream_ref_apply(
            self._internal_trace_server.evaluation_list_v2, req
        )

    def evaluation_delete_v2(
        self, req: tsi.EvaluationDeleteV2Req
    ) -> tsi.EvaluationDeleteV2Res:
        req.project_id = self._idc.ext_to_int_project_id(req.project_id)
        return self._ref_apply(self._internal_trace_server.evaluation_delete_v2, req)
>>>>>>> 17141464
<|MERGE_RESOLUTION|>--- conflicted
+++ resolved
@@ -463,7 +463,85 @@
         req.project_id = self._idc.ext_to_int_project_id(req.project_id)
         return self._ref_apply(self._internal_trace_server.evaluation_status, req)
 
-<<<<<<< HEAD
+    # === V2 APIs ===
+
+    def op_create_v2(self, req: tsi.OpCreateV2Req) -> tsi.OpCreateV2Res:
+        req.project_id = self._idc.ext_to_int_project_id(req.project_id)
+        return self._ref_apply(self._internal_trace_server.op_create_v2, req)
+
+    def op_read_v2(self, req: tsi.OpReadV2Req) -> tsi.OpReadV2Res:
+        original_project_id = req.project_id
+        req.project_id = self._idc.ext_to_int_project_id(original_project_id)
+        return self._ref_apply(self._internal_trace_server.op_read_v2, req)
+
+    def op_list_v2(self, req: tsi.OpListV2Req) -> Iterator[tsi.OpReadV2Res]:
+        req.project_id = self._idc.ext_to_int_project_id(req.project_id)
+        return self._stream_ref_apply(self._internal_trace_server.op_list_v2, req)
+
+    def op_delete_v2(self, req: tsi.OpDeleteV2Req) -> tsi.OpDeleteV2Res:
+        req.project_id = self._idc.ext_to_int_project_id(req.project_id)
+        return self._ref_apply(self._internal_trace_server.op_delete_v2, req)
+
+    def dataset_create_v2(self, req: tsi.DatasetCreateV2Req) -> tsi.DatasetCreateV2Res:
+        req.project_id = self._idc.ext_to_int_project_id(req.project_id)
+        return self._ref_apply(self._internal_trace_server.dataset_create_v2, req)
+
+    def dataset_read_v2(self, req: tsi.DatasetReadV2Req) -> tsi.DatasetReadV2Res:
+        req.project_id = self._idc.ext_to_int_project_id(req.project_id)
+        return self._ref_apply(self._internal_trace_server.dataset_read_v2, req)
+
+    def dataset_list_v2(
+        self, req: tsi.DatasetListV2Req
+    ) -> Iterator[tsi.DatasetReadV2Res]:
+        req.project_id = self._idc.ext_to_int_project_id(req.project_id)
+        return self._stream_ref_apply(self._internal_trace_server.dataset_list_v2, req)
+
+    def dataset_delete_v2(self, req: tsi.DatasetDeleteV2Req) -> tsi.DatasetDeleteV2Res:
+        req.project_id = self._idc.ext_to_int_project_id(req.project_id)
+        return self._ref_apply(self._internal_trace_server.dataset_delete_v2, req)
+
+    def scorer_create_v2(self, req: tsi.ScorerCreateV2Req) -> tsi.ScorerCreateV2Res:
+        req.project_id = self._idc.ext_to_int_project_id(req.project_id)
+        return self._ref_apply(self._internal_trace_server.scorer_create_v2, req)
+
+    def scorer_read_v2(self, req: tsi.ScorerReadV2Req) -> tsi.ScorerReadV2Res:
+        req.project_id = self._idc.ext_to_int_project_id(req.project_id)
+        return self._ref_apply(self._internal_trace_server.scorer_read_v2, req)
+
+    def scorer_list_v2(self, req: tsi.ScorerListV2Req) -> Iterator[tsi.ScorerReadV2Res]:
+        req.project_id = self._idc.ext_to_int_project_id(req.project_id)
+        return self._stream_ref_apply(self._internal_trace_server.scorer_list_v2, req)
+
+    def scorer_delete_v2(self, req: tsi.ScorerDeleteV2Req) -> tsi.ScorerDeleteV2Res:
+        req.project_id = self._idc.ext_to_int_project_id(req.project_id)
+        return self._ref_apply(self._internal_trace_server.scorer_delete_v2, req)
+
+    def evaluation_create_v2(
+        self, req: tsi.EvaluationCreateV2Req
+    ) -> tsi.EvaluationCreateV2Res:
+        req.project_id = self._idc.ext_to_int_project_id(req.project_id)
+        return self._ref_apply(self._internal_trace_server.evaluation_create_v2, req)
+
+    def evaluation_read_v2(
+        self, req: tsi.EvaluationReadV2Req
+    ) -> tsi.EvaluationReadV2Res:
+        req.project_id = self._idc.ext_to_int_project_id(req.project_id)
+        return self._ref_apply(self._internal_trace_server.evaluation_read_v2, req)
+
+    def evaluation_list_v2(
+        self, req: tsi.EvaluationListV2Req
+    ) -> Iterator[tsi.EvaluationReadV2Res]:
+        req.project_id = self._idc.ext_to_int_project_id(req.project_id)
+        return self._stream_ref_apply(
+            self._internal_trace_server.evaluation_list_v2, req
+        )
+
+    def evaluation_delete_v2(
+        self, req: tsi.EvaluationDeleteV2Req
+    ) -> tsi.EvaluationDeleteV2Res:
+        req.project_id = self._idc.ext_to_int_project_id(req.project_id)
+        return self._ref_apply(self._internal_trace_server.evaluation_delete_v2, req)
+
     def v1_calls_start_batch(
         self, req: tsi.CallsStartBatchReq
     ) -> tsi.CallsStartBatchRes:
@@ -490,84 +568,4 @@
                 item.wb_run_id = self._idc.ext_to_int_run_id(item.wb_run_id)
             if item.wb_user_id is not None:
                 item.wb_user_id = self._idc.ext_to_int_user_id(item.wb_user_id)
-        return self._ref_apply(self._internal_trace_server.v1_calls_complete_batch, req)
-=======
-    # === V2 APIs ===
-
-    def op_create_v2(self, req: tsi.OpCreateV2Req) -> tsi.OpCreateV2Res:
-        req.project_id = self._idc.ext_to_int_project_id(req.project_id)
-        return self._ref_apply(self._internal_trace_server.op_create_v2, req)
-
-    def op_read_v2(self, req: tsi.OpReadV2Req) -> tsi.OpReadV2Res:
-        original_project_id = req.project_id
-        req.project_id = self._idc.ext_to_int_project_id(original_project_id)
-        return self._ref_apply(self._internal_trace_server.op_read_v2, req)
-
-    def op_list_v2(self, req: tsi.OpListV2Req) -> Iterator[tsi.OpReadV2Res]:
-        req.project_id = self._idc.ext_to_int_project_id(req.project_id)
-        return self._stream_ref_apply(self._internal_trace_server.op_list_v2, req)
-
-    def op_delete_v2(self, req: tsi.OpDeleteV2Req) -> tsi.OpDeleteV2Res:
-        req.project_id = self._idc.ext_to_int_project_id(req.project_id)
-        return self._ref_apply(self._internal_trace_server.op_delete_v2, req)
-
-    def dataset_create_v2(self, req: tsi.DatasetCreateV2Req) -> tsi.DatasetCreateV2Res:
-        req.project_id = self._idc.ext_to_int_project_id(req.project_id)
-        return self._ref_apply(self._internal_trace_server.dataset_create_v2, req)
-
-    def dataset_read_v2(self, req: tsi.DatasetReadV2Req) -> tsi.DatasetReadV2Res:
-        req.project_id = self._idc.ext_to_int_project_id(req.project_id)
-        return self._ref_apply(self._internal_trace_server.dataset_read_v2, req)
-
-    def dataset_list_v2(
-        self, req: tsi.DatasetListV2Req
-    ) -> Iterator[tsi.DatasetReadV2Res]:
-        req.project_id = self._idc.ext_to_int_project_id(req.project_id)
-        return self._stream_ref_apply(self._internal_trace_server.dataset_list_v2, req)
-
-    def dataset_delete_v2(self, req: tsi.DatasetDeleteV2Req) -> tsi.DatasetDeleteV2Res:
-        req.project_id = self._idc.ext_to_int_project_id(req.project_id)
-        return self._ref_apply(self._internal_trace_server.dataset_delete_v2, req)
-
-    def scorer_create_v2(self, req: tsi.ScorerCreateV2Req) -> tsi.ScorerCreateV2Res:
-        req.project_id = self._idc.ext_to_int_project_id(req.project_id)
-        return self._ref_apply(self._internal_trace_server.scorer_create_v2, req)
-
-    def scorer_read_v2(self, req: tsi.ScorerReadV2Req) -> tsi.ScorerReadV2Res:
-        req.project_id = self._idc.ext_to_int_project_id(req.project_id)
-        return self._ref_apply(self._internal_trace_server.scorer_read_v2, req)
-
-    def scorer_list_v2(self, req: tsi.ScorerListV2Req) -> Iterator[tsi.ScorerReadV2Res]:
-        req.project_id = self._idc.ext_to_int_project_id(req.project_id)
-        return self._stream_ref_apply(self._internal_trace_server.scorer_list_v2, req)
-
-    def scorer_delete_v2(self, req: tsi.ScorerDeleteV2Req) -> tsi.ScorerDeleteV2Res:
-        req.project_id = self._idc.ext_to_int_project_id(req.project_id)
-        return self._ref_apply(self._internal_trace_server.scorer_delete_v2, req)
-
-    def evaluation_create_v2(
-        self, req: tsi.EvaluationCreateV2Req
-    ) -> tsi.EvaluationCreateV2Res:
-        req.project_id = self._idc.ext_to_int_project_id(req.project_id)
-        return self._ref_apply(self._internal_trace_server.evaluation_create_v2, req)
-
-    def evaluation_read_v2(
-        self, req: tsi.EvaluationReadV2Req
-    ) -> tsi.EvaluationReadV2Res:
-        req.project_id = self._idc.ext_to_int_project_id(req.project_id)
-        return self._ref_apply(self._internal_trace_server.evaluation_read_v2, req)
-
-    def evaluation_list_v2(
-        self, req: tsi.EvaluationListV2Req
-    ) -> Iterator[tsi.EvaluationReadV2Res]:
-        req.project_id = self._idc.ext_to_int_project_id(req.project_id)
-        return self._stream_ref_apply(
-            self._internal_trace_server.evaluation_list_v2, req
-        )
-
-    def evaluation_delete_v2(
-        self, req: tsi.EvaluationDeleteV2Req
-    ) -> tsi.EvaluationDeleteV2Res:
-        req.project_id = self._idc.ext_to_int_project_id(req.project_id)
-        return self._ref_apply(self._internal_trace_server.evaluation_delete_v2, req)
->>>>>>> 17141464
+        return self._ref_apply(self._internal_trace_server.v1_calls_complete_batch, req)