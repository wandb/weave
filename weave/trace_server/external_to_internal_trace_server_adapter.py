--- conflicted
+++ resolved
@@ -427,7 +427,14 @@
         req.project_id = self._idc.ext_to_int_project_id(req.project_id)
         return self._ref_apply(self._internal_trace_server.project_stats, req)
 
-<<<<<<< HEAD
+    def threads_query_stream(
+        self, req: tsi.ThreadsQueryReq
+    ) -> Iterator[tsi.ThreadSchema]:
+        req.project_id = self._idc.ext_to_int_project_id(req.project_id)
+        return self._stream_ref_apply(
+            self._internal_trace_server.threads_query_stream, req
+        )
+
     async def run_model(self, req: tsi.RunModelReq) -> tsi.RunModelRes:
         req.project_id = self._idc.ext_to_int_project_id(req.project_id)
         if req.wb_user_id is not None:
@@ -447,13 +454,4 @@
         if req.wb_user_id is not None:
             req.wb_user_id = self._idc.ext_to_int_user_id(req.wb_user_id)
         return await self._async_ref_apply(
-            self._internal_trace_server.queue_evaluation, req
-=======
-    def threads_query_stream(
-        self, req: tsi.ThreadsQueryReq
-    ) -> Iterator[tsi.ThreadSchema]:
-        req.project_id = self._idc.ext_to_int_project_id(req.project_id)
-        return self._stream_ref_apply(
-            self._internal_trace_server.threads_query_stream, req
->>>>>>> e4ea08c0
-        )+            self._internal_trace_server.queue_evaluation, req