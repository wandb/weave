--- conflicted
+++ resolved
@@ -346,17 +346,15 @@
                 cost["pricing_level_id"] = original_project_id
         return res
 
-<<<<<<< HEAD
+    def execute_batch_action(
+        self, req: tsi.ExecuteBatchActionReq
+    ) -> tsi.ExecuteBatchActionRes:
+        req.project_id = self._idc.ext_to_int_project_id(req.project_id)
+        return self._ref_apply(self._internal_trace_server.execute_batch_action, req)
+
     def completions_create(
         self, req: tsi.CompletionsCreateReq
     ) -> tsi.CompletionsCreateRes:
         req.project_id = self._idc.ext_to_int_project_id(req.project_id)
         res = self._ref_apply(self._internal_trace_server.completions_create, req)
-        return res
-=======
-    def execute_batch_action(
-        self, req: tsi.ExecuteBatchActionReq
-    ) -> tsi.ExecuteBatchActionRes:
-        req.project_id = self._idc.ext_to_int_project_id(req.project_id)
-        return self._ref_apply(self._internal_trace_server.execute_batch_action, req)
->>>>>>> abbe2e08
+        return res