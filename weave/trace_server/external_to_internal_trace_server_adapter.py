import abc
import typing
from typing import Callable, Iterator, TypeVar

from weave.trace_server import trace_server_interface as tsi
from weave.trace_server.trace_server_converter import (
    universal_ext_to_int_ref_converter,
    universal_int_to_ext_ref_converter,
)


class IdConverter:
    @abc.abstractmethod
    def ext_to_int_project_id(self, project_id: str) -> str:
        raise NotImplementedError()

    @abc.abstractmethod
    def int_to_ext_project_id(self, project_id: str) -> typing.Optional[str]:
        raise NotImplementedError()

    @abc.abstractmethod
    def ext_to_int_run_id(self, run_id: str) -> str:
        raise NotImplementedError()

    @abc.abstractmethod
    def int_to_ext_run_id(self, run_id: str) -> str:
        raise NotImplementedError()

    @abc.abstractmethod
    def ext_to_int_user_id(self, user_id: str) -> str:
        raise NotImplementedError()

    @abc.abstractmethod
    def int_to_ext_user_id(self, user_id: str) -> str:
        raise NotImplementedError()


A = TypeVar("A")
B = TypeVar("B")


class ExternalTraceServer(tsi.TraceServerInterface):
    """Used to adapt the internal trace server to the external trace server.
    This is done by converting the project_id, run_id, and user_id to their
    internal representations before calling the internal trace server and
    converting them back to their external representations before returning
    them to the caller. Additionally, we convert references to their internal
    representations before calling the internal trace server and convert them
    back to their external representations before returning them to the caller.
    """

    _internal_trace_server: tsi.TraceServerInterface
    _idc: IdConverter

    def __init__(
        self, internal_trace_server: tsi.TraceServerInterface, id_converter: IdConverter
    ):
        super().__init__()
        self._internal_trace_server = internal_trace_server
        self._idc = id_converter

    def __getattr__(self, name: str) -> typing.Any:
        return getattr(self._internal_trace_server, name)

    def _ref_apply(self, method: Callable[[A], B], req: A) -> B:
        req_conv = universal_ext_to_int_ref_converter(
            req, self._idc.ext_to_int_project_id
        )
        res = method(req_conv)
        res_conv = universal_int_to_ext_ref_converter(
            res, self._idc.int_to_ext_project_id
        )
        return res_conv

    def _stream_ref_apply(
        self, method: Callable[[A], Iterator[B]], req: A
    ) -> Iterator[B]:
        req_conv = universal_ext_to_int_ref_converter(
            req, self._idc.ext_to_int_project_id
        )
        res = method(req_conv)

        int_to_ext_project_cache = {}

        def cached_int_to_ext_project_id(project_id: str) -> typing.Optional[str]:
            if project_id not in int_to_ext_project_cache:
                int_to_ext_project_cache[project_id] = self._idc.int_to_ext_project_id(
                    project_id
                )
            return int_to_ext_project_cache[project_id]

        for item in res:
            yield universal_int_to_ext_ref_converter(item, cached_int_to_ext_project_id)

    # Standard API Below:
    def ensure_project_exists(
        self, entity: str, project: str
    ) -> tsi.EnsureProjectExistsRes:
        return self._internal_trace_server.ensure_project_exists(entity, project)

    def call_start(self, req: tsi.CallStartReq) -> tsi.CallStartRes:
        req.start.project_id = self._idc.ext_to_int_project_id(req.start.project_id)
        if req.start.wb_run_id is not None:
            req.start.wb_run_id = self._idc.ext_to_int_run_id(req.start.wb_run_id)
        if req.start.wb_user_id is not None:
            req.start.wb_user_id = self._idc.ext_to_int_user_id(req.start.wb_user_id)
        return self._ref_apply(self._internal_trace_server.call_start, req)

    def call_end(self, req: tsi.CallEndReq) -> tsi.CallEndRes:
        req.end.project_id = self._idc.ext_to_int_project_id(req.end.project_id)
        return self._ref_apply(self._internal_trace_server.call_end, req)

    def call_read(self, req: tsi.CallReadReq) -> tsi.CallReadRes:
        original_project_id = req.project_id
        req.project_id = self._idc.ext_to_int_project_id(original_project_id)
        res = self._ref_apply(self._internal_trace_server.call_read, req)
        if res.call is None:
            return res
        if res.call.project_id != req.project_id:
            raise ValueError("Internal Error - Project Mismatch")
        res.call.project_id = original_project_id
        if res.call.wb_run_id is not None:
            res.call.wb_run_id = self._idc.int_to_ext_run_id(res.call.wb_run_id)
        if res.call.wb_user_id is not None:
            res.call.wb_user_id = self._idc.int_to_ext_user_id(res.call.wb_user_id)
        return res

    def calls_query(self, req: tsi.CallsQueryReq) -> tsi.CallsQueryRes:
        original_project_id = req.project_id
        req.project_id = self._idc.ext_to_int_project_id(original_project_id)
        if req.filter is not None:
            if req.filter.wb_run_ids is not None:
                req.filter.wb_run_ids = [
                    self._idc.ext_to_int_run_id(run_id)
                    for run_id in req.filter.wb_run_ids
                ]
            # TODO: How do we correctly process run_id for the query filters?
            if req.filter.wb_user_ids is not None:
                req.filter.wb_user_ids = [
                    self._idc.ext_to_int_user_id(user_id)
                    for user_id in req.filter.wb_user_ids
                ]
            # TODO: How do we correctly process user_id for the query filters?
        res = self._ref_apply(self._internal_trace_server.calls_query, req)
        for call in res.calls:
            if call.project_id != req.project_id:
                raise ValueError("Internal Error - Project Mismatch")
            call.project_id = original_project_id
            if call.wb_run_id is not None:
                call.wb_run_id = self._idc.int_to_ext_run_id(call.wb_run_id)
            if call.wb_user_id is not None:
                call.wb_user_id = self._idc.int_to_ext_user_id(call.wb_user_id)
        return res

    def calls_query_stream(self, req: tsi.CallsQueryReq) -> Iterator[tsi.CallSchema]:
        original_project_id = req.project_id
        req.project_id = self._idc.ext_to_int_project_id(original_project_id)
        if req.filter is not None:
            if req.filter.wb_run_ids is not None:
                req.filter.wb_run_ids = [
                    self._idc.ext_to_int_run_id(run_id)
                    for run_id in req.filter.wb_run_ids
                ]
            # TODO: How do we correctly process the query filters?
            if req.filter.wb_user_ids is not None:
                req.filter.wb_user_ids = [
                    self._idc.ext_to_int_user_id(user_id)
                    for user_id in req.filter.wb_user_ids
                ]
            # TODO: How do we correctly process user_id for the query filters?
        res = self._stream_ref_apply(
            self._internal_trace_server.calls_query_stream, req
        )
        for call in res:
            if call.project_id != req.project_id:
                raise ValueError("Internal Error - Project Mismatch")
            call.project_id = original_project_id
            if call.wb_run_id is not None:
                call.wb_run_id = self._idc.int_to_ext_run_id(call.wb_run_id)
            if call.wb_user_id is not None:
                call.wb_user_id = self._idc.int_to_ext_user_id(call.wb_user_id)
            yield call

    def calls_delete(self, req: tsi.CallsDeleteReq) -> tsi.CallsDeleteRes:
        req.project_id = self._idc.ext_to_int_project_id(req.project_id)
        if req.wb_user_id is not None:
            req.wb_user_id = self._idc.ext_to_int_user_id(req.wb_user_id)
        return self._ref_apply(self._internal_trace_server.calls_delete, req)

    def calls_query_stats(self, req: tsi.CallsQueryStatsReq) -> tsi.CallsQueryStatsRes:
        req.project_id = self._idc.ext_to_int_project_id(req.project_id)
        if req.filter is not None:
            if req.filter.wb_run_ids is not None:
                req.filter.wb_run_ids = [
                    self._idc.ext_to_int_run_id(run_id)
                    for run_id in req.filter.wb_run_ids
                ]
            # TODO: How do we correctly process the query filters?
            if req.filter.wb_user_ids is not None:
                req.filter.wb_user_ids = [
                    self._idc.ext_to_int_user_id(user_id)
                    for user_id in req.filter.wb_user_ids
                ]
            # TODO: How do we correctly process user_id for the query filters?
        return self._ref_apply(self._internal_trace_server.calls_query_stats, req)

    def call_update(self, req: tsi.CallUpdateReq) -> tsi.CallUpdateRes:
        req.project_id = self._idc.ext_to_int_project_id(req.project_id)
        if req.wb_user_id is not None:
            req.wb_user_id = self._idc.ext_to_int_user_id(req.wb_user_id)
        return self._ref_apply(self._internal_trace_server.call_update, req)

    def op_create(self, req: tsi.OpCreateReq) -> tsi.OpCreateRes:
        req.op_obj.project_id = self._idc.ext_to_int_project_id(req.op_obj.project_id)
        return self._ref_apply(self._internal_trace_server.op_create, req)

    def op_read(self, req: tsi.OpReadReq) -> tsi.OpReadRes:
        original_project_id = req.project_id
        req.project_id = self._idc.ext_to_int_project_id(original_project_id)
        res = self._ref_apply(self._internal_trace_server.op_read, req)
        if res.op_obj.project_id != req.project_id:
            raise ValueError("Internal Error - Project Mismatch")
        res.op_obj.project_id = original_project_id
        return res

    def ops_query(self, req: tsi.OpQueryReq) -> tsi.OpQueryRes:
        original_project_id = req.project_id
        req.project_id = self._idc.ext_to_int_project_id(original_project_id)
        res = self._ref_apply(self._internal_trace_server.ops_query, req)
        for op in res.op_objs:
            if op.project_id != req.project_id:
                raise ValueError("Internal Error - Project Mismatch")
            op.project_id = original_project_id
        return res

    def obj_create(self, req: tsi.ObjCreateReq) -> tsi.ObjCreateRes:
        req.obj.project_id = self._idc.ext_to_int_project_id(req.obj.project_id)
        return self._ref_apply(self._internal_trace_server.obj_create, req)

    def obj_read(self, req: tsi.ObjReadReq) -> tsi.ObjReadRes:
        original_project_id = req.project_id
        req.project_id = self._idc.ext_to_int_project_id(original_project_id)
        res = self._ref_apply(self._internal_trace_server.obj_read, req)
        if res.obj.project_id != req.project_id:
            raise ValueError("Internal Error - Project Mismatch")
        res.obj.project_id = original_project_id
        return res

    def objs_query(self, req: tsi.ObjQueryReq) -> tsi.ObjQueryRes:
        original_project_id = req.project_id
        req.project_id = self._idc.ext_to_int_project_id(original_project_id)
        res = self._ref_apply(self._internal_trace_server.objs_query, req)
        for obj in res.objs:
            if obj.project_id != req.project_id:
                raise ValueError("Internal Error - Project Mismatch")
            obj.project_id = original_project_id
        return res

    def table_create(self, req: tsi.TableCreateReq) -> tsi.TableCreateRes:
        req.table.project_id = self._idc.ext_to_int_project_id(req.table.project_id)
        return self._ref_apply(self._internal_trace_server.table_create, req)

    def table_update(self, req: tsi.TableUpdateReq) -> tsi.TableUpdateRes:
        req.project_id = self._idc.ext_to_int_project_id(req.project_id)
        return self._ref_apply(self._internal_trace_server.table_update, req)

    def table_query(self, req: tsi.TableQueryReq) -> tsi.TableQueryRes:
        req.project_id = self._idc.ext_to_int_project_id(req.project_id)
        return self._ref_apply(self._internal_trace_server.table_query, req)

    def table_query_stream(
        self, req: tsi.TableQueryReq
    ) -> Iterator[tsi.TableRowSchema]:
        req.project_id = self._idc.ext_to_int_project_id(req.project_id)
        return self._stream_ref_apply(
            self._internal_trace_server.table_query_stream, req
        )

    def table_query_stats(self, req: tsi.TableQueryStatsReq) -> tsi.TableQueryStatsRes:
        req.project_id = self._idc.ext_to_int_project_id(req.project_id)
        return self._ref_apply(self._internal_trace_server.table_query_stats, req)

    def refs_read_batch(self, req: tsi.RefsReadBatchReq) -> tsi.RefsReadBatchRes:
        return self._ref_apply(self._internal_trace_server.refs_read_batch, req)

    def file_create(self, req: tsi.FileCreateReq) -> tsi.FileCreateRes:
        req.project_id = self._idc.ext_to_int_project_id(req.project_id)
        # Special case where refs can never be part of the request
        return self._internal_trace_server.file_create(req)

    def file_content_read(self, req: tsi.FileContentReadReq) -> tsi.FileContentReadRes:
        req.project_id = self._idc.ext_to_int_project_id(req.project_id)
        # Special case where refs can never be part of the request
        return self._internal_trace_server.file_content_read(req)

    def feedback_create(self, req: tsi.FeedbackCreateReq) -> tsi.FeedbackCreateRes:
        req.project_id = self._idc.ext_to_int_project_id(req.project_id)
        original_user_id = req.wb_user_id
        if original_user_id is None:
            raise ValueError("wb_user_id cannot be None")
        req.wb_user_id = self._idc.ext_to_int_user_id(original_user_id)
        res = self._ref_apply(self._internal_trace_server.feedback_create, req)
        if res.wb_user_id != req.wb_user_id:
            raise ValueError("Internal Error - User Mismatch")
        res.wb_user_id = original_user_id
        return res

    def feedback_query(self, req: tsi.FeedbackQueryReq) -> tsi.FeedbackQueryRes:
        original_project_id = req.project_id
        req.project_id = self._idc.ext_to_int_project_id(original_project_id)
        # TODO: How to handle wb_user_id and wb_run_id in the query filters?
        res = self._ref_apply(self._internal_trace_server.feedback_query, req)
        for feedback in res.result:
            if "project_id" in feedback:
                if feedback["project_id"] != req.project_id:
                    raise ValueError("Internal Error - Project Mismatch")
                feedback["project_id"] = original_project_id
            if "wb_user_id" in feedback:
                if feedback["wb_user_id"] is not None:
                    feedback["wb_user_id"] = self._idc.int_to_ext_user_id(
                        feedback["wb_user_id"]
                    )
        return res

    def feedback_purge(self, req: tsi.FeedbackPurgeReq) -> tsi.FeedbackPurgeRes:
        req.project_id = self._idc.ext_to_int_project_id(req.project_id)
        return self._ref_apply(self._internal_trace_server.feedback_purge, req)

    def cost_create(self, req: tsi.CostCreateReq) -> tsi.CostCreateRes:
        req.project_id = self._idc.ext_to_int_project_id(req.project_id)
        return self._ref_apply(self._internal_trace_server.cost_create, req)

    def cost_purge(self, req: tsi.CostPurgeReq) -> tsi.CostPurgeRes:
        req.project_id = self._idc.ext_to_int_project_id(req.project_id)
        return self._ref_apply(self._internal_trace_server.cost_purge, req)

    def cost_query(self, req: tsi.CostQueryReq) -> tsi.CostQueryRes:
        original_project_id = req.project_id
        req.project_id = self._idc.ext_to_int_project_id(original_project_id)
        res = self._ref_apply(self._internal_trace_server.cost_query, req)
        # Extend this to account for ORG ID when org level costs are implemented
        for cost in res.results:
            if "pricing_level_id" in cost:
                if cost["pricing_level_id"] != req.project_id:
                    raise ValueError("Internal Error - Project Mismatch")
                cost["pricing_level_id"] = original_project_id
        return res

<<<<<<< HEAD
    def actions_execute_batch(
        self, req: tsi.ActionsExecuteBatchReq
    ) -> tsi.ActionsExecuteBatchRes:
        req.project_id = self._idc.ext_to_int_project_id(req.project_id)
        res = self._ref_apply(self._internal_trace_server.actions_execute_batch, req)
=======
    def completions_create(
        self, req: tsi.CompletionsCreateReq
    ) -> tsi.CompletionsCreateRes:
        req.project_id = self._idc.ext_to_int_project_id(req.project_id)
        res = self._ref_apply(self._internal_trace_server.completions_create, req)
>>>>>>> 69a0f9b6
        return res<|MERGE_RESOLUTION|>--- conflicted
+++ resolved
@@ -346,17 +346,15 @@
                 cost["pricing_level_id"] = original_project_id
         return res
 
-<<<<<<< HEAD
     def actions_execute_batch(
         self, req: tsi.ActionsExecuteBatchReq
     ) -> tsi.ActionsExecuteBatchRes:
         req.project_id = self._idc.ext_to_int_project_id(req.project_id)
         res = self._ref_apply(self._internal_trace_server.actions_execute_batch, req)
-=======
+
     def completions_create(
         self, req: tsi.CompletionsCreateReq
     ) -> tsi.CompletionsCreateRes:
         req.project_id = self._idc.ext_to_int_project_id(req.project_id)
         res = self._ref_apply(self._internal_trace_server.completions_create, req)
->>>>>>> 69a0f9b6
         return res