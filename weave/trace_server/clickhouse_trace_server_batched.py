--- conflicted
+++ resolved
@@ -38,10 +38,7 @@
 from clickhouse_connect.driver.client import Client as CHClient
 from clickhouse_connect.driver.query import QueryResult
 from clickhouse_connect.driver.summary import QuerySummary
-<<<<<<< HEAD
-
-import clickhouse_connect
-from pydantic import BaseModel
+from pydantic import BaseModel, ValidationError
 
 from weave.trace_server.calls_query_builder import (
     CallsQuery,
@@ -52,9 +49,6 @@
     process_query_to_conditions,
     transform_external_field_to_internal_field,
 )
-=======
-from pydantic import BaseModel, ValidationError
->>>>>>> e479916b
 
 from . import clickhouse_trace_server_migrator as wf_migrator
 from . import environment as wf_env
@@ -67,13 +61,8 @@
     validate_feedback_create_req,
     validate_feedback_purge_req,
 )
-<<<<<<< HEAD
-from .orm import ParamBuilder, Row
-
-=======
 from .interface import query as tsi_query
 from .orm import Column, ParamBuilder, Row, Table
->>>>>>> e479916b
 from .trace_server_interface_util import (
     WILDCARD_ARTIFACT_VERSION_AND_PATH,
     assert_non_null_wb_user_id,
@@ -81,15 +70,7 @@
     extract_refs_from_values,
     generate_id,
     str_digest,
-<<<<<<< HEAD
-    bytes_digest,
 )
-from . import trace_server_interface as tsi
-
-from . import refs_internal
-=======
-)
->>>>>>> e479916b
 
 logger = logging.getLogger(__name__)
 logger.setLevel(logging.INFO)
