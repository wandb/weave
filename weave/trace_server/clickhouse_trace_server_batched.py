# Clickhouse Trace Server

import dataclasses
import datetime
import hashlib
import json
import logging
import threading
from collections import defaultdict
from collections.abc import Iterator, Sequence
from contextlib import contextmanager
from re import sub
from typing import Any, Callable, Optional, Union, cast
from zoneinfo import ZoneInfo

import clickhouse_connect
import ddtrace
from clickhouse_connect.driver.client import Client as CHClient
from clickhouse_connect.driver.httputil import get_pool_manager
from clickhouse_connect.driver.query import QueryResult
from clickhouse_connect.driver.summary import QuerySummary
from opentelemetry.proto.collector.trace.v1.trace_service_pb2 import (
    ExportTraceServiceRequest,
)

from weave.trace_server import clickhouse_trace_server_migrator as wf_migrator
from weave.trace_server import clickhouse_trace_server_settings as ch_settings
from weave.trace_server import environment as wf_env
from weave.trace_server import refs_internal as ri
from weave.trace_server import trace_server_interface as tsi
from weave.trace_server.actions_worker.dispatcher import execute_batch
from weave.trace_server.base64_content_conversion import (
    process_call_req_to_content,
)
from weave.trace_server.calls_query_builder.calls_query_builder import (
    CallsQuery,
    HardCodedFilter,
    OrderField,
    QueryBuilderDynamicField,
    QueryBuilderField,
    build_calls_query_stats_query,
    combine_conditions,
    optimized_project_contains_call_query,
)
from weave.trace_server.clickhouse_schema import (
    ALL_CALL_INSERT_COLUMNS,
    ALL_CALL_JSON_COLUMNS,
    ALL_CALL_SELECT_COLUMNS,
    REQUIRED_CALL_COLUMNS,
    CallCHInsertable,
    CallDeleteCHInsertable,
    CallEndCHInsertable,
    CallStartCHInsertable,
    CallUpdateCHInsertable,
    ObjCHInsertable,
    ObjDeleteCHInsertable,
    ObjRefListType,
    SelectableCHObjSchema,
)
from weave.trace_server.constants import (
    COMPLETIONS_CREATE_OP_NAME,
    IMAGE_GENERATION_CREATE_OP_NAME,
)
from weave.trace_server.errors import (
    InsertTooLarge,
    InvalidRequest,
    MissingLLMApiKeyError,
    NotFoundError,
    ObjectDeletedError,
    RequestTooLarge,
    handle_clickhouse_query_error,
)
from weave.trace_server.feedback import (
    TABLE_FEEDBACK,
    format_feedback_to_res,
    format_feedback_to_row,
    process_feedback_payload,
    validate_feedback_create_req,
    validate_feedback_purge_req,
)
from weave.trace_server.file_storage import (
    FileStorageClient,
    FileStorageReadError,
    FileStorageWriteError,
    key_for_project_digest,
    maybe_get_storage_client_from_env,
    read_from_bucket,
    store_in_bucket,
)
from weave.trace_server.file_storage_uris import FileStorageURI
from weave.trace_server.ids import generate_id
from weave.trace_server.image_completion import lite_llm_image_generation
from weave.trace_server.kafka import KafkaProducer
from weave.trace_server.llm_completion import (
    get_custom_provider_info,
    lite_llm_completion,
    lite_llm_completion_stream,
)
from weave.trace_server.methods.evaluation_status import evaluation_status
from weave.trace_server.model_providers.model_providers import (
    LLMModelProviderInfo,
    read_model_to_provider_info_map,
)
from weave.trace_server.object_class_util import process_incoming_object_val
from weave.trace_server.objects_query_builder import (
    ObjectMetadataQueryBuilder,
    format_metadata_objects_from_query_result,
    make_objects_val_query_and_parameters,
)
from weave.trace_server.opentelemetry.helpers import AttributePathConflictError
from weave.trace_server.opentelemetry.python_spans import Resource, Span
from weave.trace_server.orm import ParamBuilder, Row
from weave.trace_server.project_query_builder import make_project_stats_query
from weave.trace_server.secret_fetcher_context import _secret_fetcher_context
from weave.trace_server.table_query_builder import (
    ROW_ORDER_COLUMN_NAME,
    TABLE_ROWS_ALIAS,
    VAL_DUMP_COLUMN_NAME,
    make_natural_sort_table_query,
    make_standard_table_query,
    make_table_stats_query_with_storage_size,
)
from weave.trace_server.threads_query_builder import make_threads_query
from weave.trace_server.token_costs import (
    LLM_TOKEN_PRICES_TABLE,
    validate_cost_purge_req,
)
from weave.trace_server.trace_server_common import (
    DynamicBatchProcessor,
    LRUCache,
    empty_str_to_none,
    get_nested_key,
    hydrate_calls_with_feedback,
    make_derived_summary_fields,
    make_feedback_query_req,
    set_nested_key,
)
from weave.trace_server.trace_server_interface_util import (
    assert_non_null_wb_user_id,
    bytes_digest,
    extract_refs_from_values,
    str_digest,
)
from weave.trace_server.workers.evaluate_model_worker.evaluate_model_worker import (
    EvaluateModelArgs,
    EvaluateModelDispatcher,
)

logger = logging.getLogger(__name__)
logger.setLevel(logging.INFO)


# Create a shared connection pool manager for all ClickHouse connections
# maxsize: Maximum connections per pool (set higher than thread count to avoid blocking)
# num_pools: Number of distinct connection pools (for different hosts/configs)
_CH_POOL_MANAGER = get_pool_manager(maxsize=50, num_pools=2)


class ClickHouseTraceServer(tsi.TraceServerInterface):
    def __init__(
        self,
        *,
        host: str,
        port: int = 8123,
        user: str = "default",
        password: str = "",
        database: str = "default",
        use_async_insert: bool = False,
        evaluate_model_dispatcher: Optional[EvaluateModelDispatcher] = None,
    ):
        super().__init__()
        self._thread_local = threading.local()
        self._host = host
        self._port = port
        self._user = user
        self._password = password
        self._database = database
        self._flush_immediately = True
        self._call_batch: list[list[Any]] = []
        self._use_async_insert = use_async_insert
        self._model_to_provider_info_map = read_model_to_provider_info_map()
        self._file_storage_client: Optional[FileStorageClient] = None
        self._kafka_producer: Optional[KafkaProducer] = None
        self._evaluate_model_dispatcher = evaluate_model_dispatcher

    @classmethod
    def from_env(
        cls, use_async_insert: bool = False, **kwargs: Any
    ) -> "ClickHouseTraceServer":
        # Explicitly calling `RemoteHTTPTraceServer` constructor here to ensure
        # that type checking is applied to the constructor.
        return ClickHouseTraceServer(
            host=wf_env.wf_clickhouse_host(),
            port=wf_env.wf_clickhouse_port(),
            user=wf_env.wf_clickhouse_user(),
            password=wf_env.wf_clickhouse_pass(),
            database=wf_env.wf_clickhouse_database(),
            use_async_insert=use_async_insert,
            **kwargs,
        )

    @property
    def file_storage_client(self) -> Optional[FileStorageClient]:
        if self._file_storage_client is not None:
            return self._file_storage_client
        self._file_storage_client = maybe_get_storage_client_from_env()
        return self._file_storage_client

    @property
    def kafka_producer(self) -> KafkaProducer:
        if self._kafka_producer is not None:
            return self._kafka_producer
        self._kafka_producer = KafkaProducer.from_env()
        return self._kafka_producer

    def otel_export(self, req: tsi.OtelExportReq) -> tsi.OtelExportRes:
        if not isinstance(req.traces, ExportTraceServiceRequest):
            raise TypeError(
                "Expected traces as ExportTraceServiceRequest, got {type(req.traces)}"
            )
        calls: list[dict[str, object]] = []
        rejected_spans = 0
        error_messages: list[str] = []
        for proto_resource_spans in req.traces.resource_spans:
            resource = Resource.from_proto(proto_resource_spans.resource)
            for proto_scope_spans in proto_resource_spans.scope_spans:
                for proto_span in proto_scope_spans.spans:
                    try:
                        span = Span.from_proto(proto_span, resource)
                    except AttributePathConflictError as e:
                        # Record and skip malformed spans so we can partially accept the batch
                        rejected_spans += 1
                        # Use data available on the proto span for context
                        try:
                            trace_id = proto_span.trace_id.hex()
                            span_id = proto_span.span_id.hex()
                            name = getattr(proto_span, "name", "")
                        except Exception:
                            trace_id = ""
                            span_id = ""
                            name = ""
                        span_ident = (
                            f"name='{name}' trace_id='{trace_id}' span_id='{span_id}'"
                        )
                        error_messages.append(f"Rejected span ({span_ident}): {e!s}")
                        continue

<<<<<<< HEAD
                    start_call, end_call = span.to_call(req.project_id)
=======
        calls = []
        for resource_spans in traces_data:
            for scope_spans in resource_spans.scope_spans:
                for span in scope_spans.spans:
                    start_call, end_call = span.to_call(req.project_id, req.wb_user_id)
>>>>>>> 950ecde3
                    calls.extend(
                        [
                            {
                                "mode": "start",
                                "req": tsi.CallStartReq(start=start_call),
                            },
                            {"mode": "end", "req": tsi.CallEndReq(end=end_call)},
                        ]
                    )
        # TODO: Actually populate the error fields if call_start_batch fails
        self.call_start_batch(tsi.CallCreateBatchReq(batch=calls))
        if rejected_spans > 0:
            # Join the first 20 errors and return them delimited by ';'
            joined_errors = "; ".join(error_messages[:20]) + (
                "; ..." if len(error_messages) > 20 else ""
            )
            return tsi.OtelExportRes(
                partial_success=tsi.ExportTracePartialSuccess(
                    rejected_spans=rejected_spans,
                    error_message=joined_errors,
                )
            )
        return tsi.OtelExportRes()

    @contextmanager
    def call_batch(self) -> Iterator[None]:
        # Not thread safe - do not use across threads
        self._flush_immediately = False
        try:
            yield
            self._flush_calls()
            self.kafka_producer.flush()
        finally:
            self._call_batch = []
            self._flush_immediately = True

    def call_start_batch(self, req: tsi.CallCreateBatchReq) -> tsi.CallCreateBatchRes:
        with self.call_batch():
            res = []
            for item in req.batch:
                if item.mode == "start":
                    res.append(self.call_start(item.req))
                elif item.mode == "end":
                    res.append(self.call_end(item.req, flush_immediately=False))
                else:
                    raise ValueError("Invalid mode")
        return tsi.CallCreateBatchRes(res=res)

    # Creates a new call
    def call_start(self, req: tsi.CallStartReq) -> tsi.CallStartRes:
        # Converts the user-provided call details into a clickhouse schema.
        # This does validation and conversion of the input data as well
        # as enforcing business rules and defaults

        req = process_call_req_to_content(req, self)
        ch_call = _start_call_for_insert_to_ch_insertable_start_call(req.start, self)

        # Inserts the call into the clickhouse database, verifying that
        # the call does not already exist
        self._insert_call(ch_call)

        # Returns the id of the newly created call
        return tsi.CallStartRes(
            id=ch_call.id,
            trace_id=ch_call.trace_id,
        )

    def call_end(
        self,
        req: tsi.CallEndReq,
        publish: bool = True,
        flush_immediately: bool = False,
    ) -> tsi.CallEndRes:
        # Converts the user-provided call details into a clickhouse schema.
        # This does validation and conversion of the input data as well
        # as enforcing business rules and defaults
        req = process_call_req_to_content(req, self)
        ch_call = _end_call_for_insert_to_ch_insertable_end_call(req.end, self)

        # Inserts the call into the clickhouse database, verifying that
        # the call does not already exist
        self._insert_call(ch_call)

        if wf_env.wf_enable_online_eval() and publish:
            # Strip large and optional fields, dont modify param
            end_copy = req.end.model_copy()
            end_copy.output = None
            end_copy.summary = {}
            end_copy.exception = None
            # Don't flush immediately by default, rely on explicit flush
            self.kafka_producer.produce_call_end(end_copy, flush_immediately)

        # Returns the id of the newly created call
        return tsi.CallEndRes()

    def call_read(self, req: tsi.CallReadReq) -> tsi.CallReadRes:
        res = self.calls_query_stream(
            tsi.CallsQueryReq(
                project_id=req.project_id,
                filter=tsi.CallsFilter(
                    call_ids=[req.id],
                ),
                limit=1,
                include_costs=req.include_costs,
                include_storage_size=req.include_storage_size,
                include_total_storage_size=req.include_total_storage_size,
            )
        )
        try:
            call = next(res)
        except StopIteration:
            call = None
        return tsi.CallReadRes(call=call)

    def calls_query(self, req: tsi.CallsQueryReq) -> tsi.CallsQueryRes:
        stream = self.calls_query_stream(req)
        return tsi.CallsQueryRes(calls=list(stream))

    def calls_query_stats(self, req: tsi.CallsQueryStatsReq) -> tsi.CallsQueryStatsRes:
        """Returns a stats object for the given query. This is useful for counts or other
        aggregate statistics that are not directly queryable from the calls themselves.
        """
        pb = ParamBuilder()

        # Special case when limit=1 and there is no filter or query,
        # construct highly optimized query that returns early
        if (
            req.limit == 1
            and req.filter is None
            and req.query is None
            and not req.include_total_storage_size
        ):
            query = optimized_project_contains_call_query(req.project_id, pb)
            raw_res = self._query(query, pb.get_params())
            rows = raw_res.result_rows
            count = rows[0][0]
            return tsi.CallsQueryStatsRes(
                count=count,
                total_storage_size_bytes=None,
            )

        query, columns = build_calls_query_stats_query(req, pb)

        raw_res = self._query(query, pb.get_params())

        res_dict = (
            dict(zip(columns, raw_res.result_rows[0])) if raw_res.result_rows else {}
        )

        return tsi.CallsQueryStatsRes(
            count=res_dict.get("count", 0),
            total_storage_size_bytes=res_dict.get("total_storage_size_bytes"),
        )

    def calls_query_stream(self, req: tsi.CallsQueryReq) -> Iterator[tsi.CallSchema]:
        """Returns a stream of calls that match the given query."""
        cq = CallsQuery(
            project_id=req.project_id,
            include_costs=req.include_costs or False,
            include_storage_size=req.include_storage_size or False,
            include_total_storage_size=req.include_total_storage_size or False,
        )
        columns = ALL_CALL_SELECT_COLUMNS
        if req.columns:
            # TODO: add support for json extract fields
            # Split out any nested column requests
            columns = [col.split(".")[0] for col in req.columns]

            # If we are returning a summary object, make sure that all fields
            # required to compute the summary are in the columns
            if "summary" in columns or req.include_costs:
                columns += ["ended_at", "exception", "display_name"]

            # Set columns to user-requested columns, w/ required columns
            # These are all formatted by the CallsQuery, which prevents injection
            # and other attack vectors.
            columns = list(set(REQUIRED_CALL_COLUMNS + columns))

        # sort the columns such that similar queries are grouped together
        columns = sorted(columns)

        # The order is actually important, it has something to do with how the cost_query wants to arrange things.
        # specifically, the summary column should always be the last.
        if req.include_storage_size:
            columns.append("storage_size_bytes")

        if req.include_total_storage_size:
            columns.append("total_storage_size_bytes")

        # We put summary_dump last so that when we compute the costs and summary its in the right place
        if req.include_costs:
            summary_columns = ["summary", "summary_dump"]
            columns = [
                *[col for col in columns if col not in summary_columns],
                "summary_dump",
            ]

        if req.expand_columns is not None:
            cq.set_expand_columns(req.expand_columns)
        for col in columns:
            cq.add_field(col)
        if req.filter is not None:
            cq.set_hardcoded_filter(HardCodedFilter(filter=req.filter))
        if req.query is not None:
            cq.add_condition(req.query.expr_)

        # Sort with empty list results in no sorting
        if req.sort_by is not None:
            for sort_by in req.sort_by:
                cq.add_order(sort_by.field, sort_by.direction)
            # If user isn't already sorting by id, add id as secondary sort for consistency
            if not any(sort_by.field == "id" for sort_by in req.sort_by):
                cq.add_order("id", "asc")
        else:
            # Default sorting: started_at with id as secondary sort for consistency
            cq.add_order("started_at", "asc")
            cq.add_order("id", "asc")
        if req.limit is not None:
            cq.set_limit(req.limit)
        if req.offset is not None:
            cq.set_offset(req.offset)

        pb = ParamBuilder()
        raw_res = self._query_stream(cq.as_sql(pb), pb.get_params())

        select_columns = [c.field for c in cq.select_fields]
        expand_columns = req.expand_columns or []
        include_feedback = req.include_feedback or False

        def row_to_call_schema_dict(row: tuple[Any, ...]) -> dict[str, Any]:
            return _ch_call_dict_to_call_schema_dict(dict(zip(select_columns, row)))

        if not expand_columns and not include_feedback:
            for row in raw_res:
                yield tsi.CallSchema.model_validate(row_to_call_schema_dict(row))
            return

        ref_cache = LRUCache(max_size=1000)
        batch_processor = DynamicBatchProcessor(
            initial_size=ch_settings.INITIAL_CALLS_STREAM_BATCH_SIZE,
            max_size=ch_settings.MAX_CALLS_STREAM_BATCH_SIZE,
            growth_factor=10,
        )

        for batch in batch_processor.make_batches(raw_res):
            call_dicts = [row_to_call_schema_dict(row) for row in batch]
            if expand_columns and req.return_expanded_column_values:
                self._expand_call_refs(
                    req.project_id, call_dicts, expand_columns, ref_cache
                )
            if include_feedback:
                self._add_feedback_to_calls(req.project_id, call_dicts)

            for call in call_dicts:
                yield tsi.CallSchema.model_validate(call)

    @ddtrace.tracer.wrap(name="clickhouse_trace_server_batched._add_feedback_to_calls")
    def _add_feedback_to_calls(
        self, project_id: str, calls: list[dict[str, Any]]
    ) -> None:
        if len(calls) == 0:
            return

        feedback_query_req = make_feedback_query_req(project_id, calls)
        with self.with_new_client():
            feedback = self.feedback_query(feedback_query_req)
        hydrate_calls_with_feedback(calls, feedback)

    def _get_refs_to_resolve(
        self, calls: list[dict[str, Any]], expand_columns: list[str]
    ) -> dict[tuple[int, str], ri.InternalObjectRef]:
        refs_to_resolve: dict[tuple[int, str], ri.InternalObjectRef] = {}
        for i, call in enumerate(calls):
            for col in expand_columns:
                if col in call:
                    val = call[col]
                else:
                    val = get_nested_key(call, col)
                    if not val:
                        continue

                if not ri.any_will_be_interpreted_as_ref_str(val):
                    continue

                ref = ri.parse_internal_uri(val)
                if not isinstance(ref, ri.InternalObjectRef):
                    continue

                refs_to_resolve[i, col] = ref
        return refs_to_resolve

    @ddtrace.tracer.wrap(name="clickhouse_trace_server_batched._expand_call_refs")
    def _expand_call_refs(
        self,
        project_id: str,
        calls: list[dict[str, Any]],
        expand_columns: list[str],
        ref_cache: LRUCache,
    ) -> None:
        if len(calls) == 0:
            return

        # format expand columns by depth, iterate through each batch in order
        expand_column_by_depth = defaultdict(list)
        for col in expand_columns:
            expand_column_by_depth[col.count(".")].append(col)

        for depth in sorted(expand_column_by_depth.keys()):
            refs_to_resolve = self._get_refs_to_resolve(
                calls, expand_column_by_depth[depth]
            )
            if not refs_to_resolve:
                continue

            with self.with_new_client():
                # Filter out non-unique refs
                unique_ref_map = {}
                for ref in refs_to_resolve.values():
                    if ref.uri() not in unique_ref_map:
                        unique_ref_map[ref.uri()] = ref

                # Fetch values only for the unique refs
                vals = self._refs_read_batch_within_project(
                    project_id, list(unique_ref_map.values()), ref_cache
                )

                # update the ref map with the fetched values
                ref_val_map = {}
                for ref, val in zip(unique_ref_map.values(), vals):
                    ref_val_map[ref.uri()] = val

                # Replace the refs with values and add ref key
                for (i, col), ref in refs_to_resolve.items():
                    # Look up the value using the ref's URI
                    val = ref_val_map.get(ref.uri())
                    if val is not None:
                        if isinstance(val, dict) and "_ref" not in val:
                            val["_ref"] = ref.uri()
                        set_nested_key(calls[i], col, val)

    @ddtrace.tracer.wrap(name="clickhouse_trace_server_batched.calls_delete")
    def calls_delete(self, req: tsi.CallsDeleteReq) -> tsi.CallsDeleteRes:
        assert_non_null_wb_user_id(req)
        if len(req.call_ids) > ch_settings.MAX_DELETE_CALLS_COUNT:
            raise RequestTooLarge(
                f"Cannot delete more than {ch_settings.MAX_DELETE_CALLS_COUNT} calls at once"
            )

        if root_span := ddtrace.tracer.current_span():
            root_span.set_tags(
                {
                    "clickhouse_trace_server_batched.calls_delete.count": str(
                        len(req.call_ids)
                    )
                }
            )

        # get the requested calls to delete
        parents = list(
            self.calls_query_stream(
                tsi.CallsQueryReq(
                    project_id=req.project_id,
                    filter=tsi.CallsFilter(
                        call_ids=req.call_ids,
                    ),
                    columns=["id", "parent_id"],
                )
            )
        )
        parent_trace_ids = [p.trace_id for p in parents]

        # get first 10k calls with trace_ids matching parents
        all_calls = list(
            self.calls_query_stream(
                tsi.CallsQueryReq(
                    project_id=req.project_id,
                    filter=tsi.CallsFilter(trace_ids=parent_trace_ids),
                    columns=["id", "parent_id"],
                    limit=10_000,
                )
            )
        )
        all_descendants = find_call_descendants(
            root_ids=req.call_ids,
            all_calls=all_calls,
        )

        deleted_at = datetime.datetime.now()
        insertables = [
            CallDeleteCHInsertable(
                project_id=req.project_id,
                id=call_id,
                wb_user_id=req.wb_user_id,
                deleted_at=deleted_at,
            )
            for call_id in all_descendants
        ]

        with self.call_batch():
            for insertable in insertables:
                self._insert_call(insertable)

        return tsi.CallsDeleteRes()

    def _ensure_valid_update_field(self, req: tsi.CallUpdateReq) -> None:
        valid_update_fields = ["display_name"]
        for field in valid_update_fields:
            if getattr(req, field, None) is not None:
                return

        raise ValueError(
            f"One of [{', '.join(valid_update_fields)}] is required for call update"
        )

    def call_update(self, req: tsi.CallUpdateReq) -> tsi.CallUpdateRes:
        assert_non_null_wb_user_id(req)
        self._ensure_valid_update_field(req)
        renamed_insertable = CallUpdateCHInsertable(
            project_id=req.project_id,
            id=req.call_id,
            wb_user_id=req.wb_user_id,
            display_name=req.display_name,
        )
        self._insert_call(renamed_insertable)

        return tsi.CallUpdateRes()

    def op_create(self, req: tsi.OpCreateReq) -> tsi.OpCreateRes:
        raise NotImplementedError()

    def op_read(self, req: tsi.OpReadReq) -> tsi.OpReadRes:
        object_query_builder = ObjectMetadataQueryBuilder(req.project_id)
        object_query_builder.add_is_op_condition(True)
        object_query_builder.add_digests_conditions(req.digest)
        object_query_builder.add_object_ids_condition([req.name], "op_name")
        object_query_builder.set_include_deleted(include_deleted=True)

        objs = self._select_objs_query(object_query_builder)
        if len(objs) == 0:
            raise NotFoundError(f"Obj {req.name}:{req.digest} not found")

        op = objs[0]
        if op.deleted_at is not None:
            raise ObjectDeletedError(
                f"Op {req.name}:v{op.version_index} was deleted at {op.deleted_at}",
                deleted_at=op.deleted_at,
            )

        return tsi.OpReadRes(op_obj=_ch_obj_to_obj_schema(op))

    def ops_query(self, req: tsi.OpQueryReq) -> tsi.OpQueryRes:
        object_query_builder = ObjectMetadataQueryBuilder(req.project_id)
        object_query_builder.add_is_op_condition(True)
        if req.filter:
            if req.filter.op_names:
                object_query_builder.add_object_ids_condition(
                    req.filter.op_names, "op_names"
                )
            if req.filter.latest_only:
                object_query_builder.add_is_latest_condition()

        ch_objs = self._select_objs_query(object_query_builder)
        objs = [_ch_obj_to_obj_schema(call) for call in ch_objs]
        return tsi.OpQueryRes(op_objs=objs)

    def obj_create(self, req: tsi.ObjCreateReq) -> tsi.ObjCreateRes:
        processed_result = process_incoming_object_val(
            req.obj.val, req.obj.builtin_object_class
        )
        processed_val = processed_result["val"]
        json_val = json.dumps(processed_val)
        digest = str_digest(json_val)

        ch_obj = ObjCHInsertable(
            project_id=req.obj.project_id,
            object_id=req.obj.object_id,
            wb_user_id=req.obj.wb_user_id,
            kind=get_kind(processed_val),
            base_object_class=processed_result["base_object_class"],
            leaf_object_class=processed_result["leaf_object_class"],
            refs=extract_refs_from_values(processed_val),
            val_dump=json_val,
            digest=digest,
        )

        self._insert(
            "object_versions",
            data=[list(ch_obj.model_dump().values())],
            column_names=list(ch_obj.model_fields.keys()),
        )
        return tsi.ObjCreateRes(digest=digest)

    def obj_read(self, req: tsi.ObjReadReq) -> tsi.ObjReadRes:
        object_query_builder = ObjectMetadataQueryBuilder(req.project_id)
        object_query_builder.add_digests_conditions(req.digest)
        object_query_builder.add_object_ids_condition([req.object_id])
        object_query_builder.set_include_deleted(include_deleted=True)
        metadata_only = req.metadata_only or False

        objs = self._select_objs_query(object_query_builder, metadata_only)
        if len(objs) == 0:
            raise NotFoundError(f"Obj {req.object_id}:{req.digest} not found")

        obj = objs[0]
        if obj.deleted_at is not None:
            raise ObjectDeletedError(
                f"{req.object_id}:v{obj.version_index} was deleted at {obj.deleted_at}",
                deleted_at=obj.deleted_at,
            )

        return tsi.ObjReadRes(obj=_ch_obj_to_obj_schema(obj))

    def objs_query(self, req: tsi.ObjQueryReq) -> tsi.ObjQueryRes:
        object_query_builder = ObjectMetadataQueryBuilder(req.project_id)
        if req.filter:
            if req.filter.is_op is not None:
                if req.filter.is_op:
                    object_query_builder.add_is_op_condition(True)
                else:
                    object_query_builder.add_is_op_condition(False)
            if req.filter.object_ids:
                object_query_builder.add_object_ids_condition(
                    req.filter.object_ids, "object_ids"
                )
            if req.filter.latest_only:
                object_query_builder.add_is_latest_condition()
            if req.filter.base_object_classes:
                object_query_builder.add_base_object_classes_condition(
                    req.filter.base_object_classes
                )
            if req.filter.leaf_object_classes:
                object_query_builder.add_leaf_object_classes_condition(
                    req.filter.leaf_object_classes
                )
        if req.limit is not None:
            object_query_builder.set_limit(req.limit)
        if req.offset is not None:
            object_query_builder.set_offset(req.offset)
        if req.sort_by:
            for sort in req.sort_by:
                object_query_builder.add_order(sort.field, sort.direction)
        metadata_only = req.metadata_only or False
        object_query_builder.set_include_deleted(include_deleted=False)
        object_query_builder.include_storage_size = req.include_storage_size or False
        objs = self._select_objs_query(object_query_builder, metadata_only)
        return tsi.ObjQueryRes(objs=[_ch_obj_to_obj_schema(obj) for obj in objs])

    def obj_delete(self, req: tsi.ObjDeleteReq) -> tsi.ObjDeleteRes:
        """Delete object versions by digest, belonging to given object_id.
        All deletion in this method is "soft". Deletion occurs by inserting
        a new row into the object_versions table with the deleted_at field set.
        Inserted rows share identical primary keys (order by) with original rows,
        and will be combined by the ReplacingMergeTree engine at database merge
        time.
        If no digests are provided all versions will have their data overwritten with
        an empty val_dump.
        """
        max_objects_to_delete = 100
        if req.digests and len(req.digests) > max_objects_to_delete:
            raise ValueError(
                f"Object delete request contains {len(req.digests)} objects. Please delete {max_objects_to_delete} or fewer objects at a time."
            )

        object_query_builder = ObjectMetadataQueryBuilder(req.project_id)
        object_query_builder.add_object_ids_condition([req.object_id])
        metadata_only = True
        if req.digests:
            object_query_builder.add_digests_conditions(*req.digests)
            metadata_only = False

        object_versions = self._select_objs_query(object_query_builder, metadata_only)

        delete_insertables = []
        now = datetime.datetime.now(datetime.timezone.utc)
        for obj in object_versions:
            original_created_at = _ensure_datetimes_have_tz_strict(obj.created_at)
            delete_insertables.append(
                ObjDeleteCHInsertable(
                    project_id=obj.project_id,
                    object_id=obj.object_id,
                    digest=obj.digest,
                    kind=obj.kind,
                    val_dump=obj.val_dump,
                    refs=obj.refs,
                    base_object_class=obj.base_object_class,
                    leaf_object_class=obj.leaf_object_class,
                    deleted_at=now,
                    wb_user_id=obj.wb_user_id,
                    # Keep the original created_at timestamp
                    created_at=original_created_at,
                )
            )

        if len(delete_insertables) == 0:
            raise NotFoundError(
                f"Object {req.object_id} ({req.digests}) not found when deleting."
            )

        if req.digests:
            given_digests = set(req.digests)
            found_digests = {obj.digest for obj in delete_insertables}
            if len(given_digests) != len(found_digests):
                raise NotFoundError(
                    f"Delete request contains {len(req.digests)} digests, but found {len(found_digests)} objects to delete. Diff digests: {given_digests - found_digests}"
                )

        data = [list(obj.model_dump().values()) for obj in delete_insertables]
        column_names = list(delete_insertables[0].model_fields.keys())

        self._insert("object_versions", data=data, column_names=column_names)
        num_deleted = len(delete_insertables)

        return tsi.ObjDeleteRes(num_deleted=num_deleted)

    def table_create(self, req: tsi.TableCreateReq) -> tsi.TableCreateRes:
        insert_rows = []
        for r in req.table.rows:
            if not isinstance(r, dict):
                raise TypeError(
                    f"""Validation Error: Encountered a non-dictionary row when creating a table. Please ensure that all rows are dictionaries. Violating row:\n{r}."""
                )
            row_json = json.dumps(r)
            row_digest = str_digest(row_json)
            insert_rows.append(
                (
                    req.table.project_id,
                    row_digest,
                    extract_refs_from_values(r),
                    row_json,
                )
            )

        self._insert(
            "table_rows",
            data=insert_rows,
            column_names=["project_id", "digest", "refs", "val_dump"],
        )

        row_digests = [r[1] for r in insert_rows]

        table_hasher = hashlib.sha256()
        for row_digest in row_digests:
            table_hasher.update(row_digest.encode())
        digest = table_hasher.hexdigest()

        self._insert(
            "tables",
            data=[(req.table.project_id, digest, row_digests)],
            column_names=["project_id", "digest", "row_digests"],
        )
        return tsi.TableCreateRes(digest=digest, row_digests=row_digests)

    def table_update(self, req: tsi.TableUpdateReq) -> tsi.TableUpdateRes:
        query = """
            SELECT *
            FROM (
                    SELECT *,
                        row_number() OVER (PARTITION BY project_id, digest) AS rn
                    FROM tables
                    WHERE project_id = {project_id:String} AND digest = {digest:String}
                )
            WHERE rn = 1
            ORDER BY project_id, digest
        """

        row_digest_result_query = self.ch_client.query(
            query,
            parameters={
                "project_id": req.project_id,
                "digest": req.base_digest,
            },
        )

        if len(row_digest_result_query.result_rows) == 0:
            raise NotFoundError(f"Table {req.project_id}:{req.base_digest} not found")

        final_row_digests: list[str] = row_digest_result_query.result_rows[0][2]
        new_rows_needed_to_insert = []
        known_digests = set(final_row_digests)

        def add_new_row_needed_to_insert(row_data: Any) -> str:
            if not isinstance(row_data, dict):
                raise TypeError("All rows must be dictionaries")
            row_json = json.dumps(row_data)
            row_digest = str_digest(row_json)
            if row_digest not in known_digests:
                new_rows_needed_to_insert.append(
                    (
                        req.project_id,
                        row_digest,
                        extract_refs_from_values(row_data),
                        row_json,
                    )
                )
                known_digests.add(row_digest)
            return row_digest

        updated_digests = []
        for update in req.updates:
            if isinstance(update, tsi.TableAppendSpec):
                new_digest = add_new_row_needed_to_insert(update.append.row)
                final_row_digests.append(new_digest)
                updated_digests.append(new_digest)
            elif isinstance(update, tsi.TablePopSpec):
                if update.pop.index >= len(final_row_digests) or update.pop.index < 0:
                    raise ValueError("Index out of range")
                popped_digest = final_row_digests.pop(update.pop.index)
                updated_digests.append(popped_digest)
            elif isinstance(update, tsi.TableInsertSpec):
                if (
                    update.insert.index > len(final_row_digests)
                    or update.insert.index < 0
                ):
                    raise ValueError("Index out of range")
                new_digest = add_new_row_needed_to_insert(update.insert.row)
                final_row_digests.insert(update.insert.index, new_digest)
                updated_digests.append(new_digest)
            else:
                raise TypeError("Unrecognized update", update)

        if new_rows_needed_to_insert:
            self._insert(
                "table_rows",
                data=new_rows_needed_to_insert,
                column_names=["project_id", "digest", "refs", "val_dump"],
            )

        table_hasher = hashlib.sha256()
        for row_digest in final_row_digests:
            table_hasher.update(row_digest.encode())
        digest = table_hasher.hexdigest()

        self._insert(
            "tables",
            data=[(req.project_id, digest, final_row_digests)],
            column_names=["project_id", "digest", "row_digests"],
        )
        return tsi.TableUpdateRes(digest=digest, updated_row_digests=updated_digests)

    def table_create_from_digests(
        self, req: tsi.TableCreateFromDigestsReq
    ) -> tsi.TableCreateFromDigestsRes:
        """Create a table by specifying row digests, instead actual rows."""
        # Calculate table digest from row digests
        table_hasher = hashlib.sha256()
        for row_digest in req.row_digests:
            table_hasher.update(row_digest.encode())
        digest = table_hasher.hexdigest()

        # Insert into tables table
        self._insert(
            "tables",
            data=[(req.project_id, digest, req.row_digests)],
            column_names=["project_id", "digest", "row_digests"],
        )

        return tsi.TableCreateFromDigestsRes(digest=digest)

    def table_query(self, req: tsi.TableQueryReq) -> tsi.TableQueryRes:
        rows = list(self.table_query_stream(req))
        return tsi.TableQueryRes(rows=rows)

    def table_query_stream(
        self, req: tsi.TableQueryReq
    ) -> Iterator[tsi.TableRowSchema]:
        conds = []
        pb = ParamBuilder()
        if req.filter and req.filter.row_digests:
            conds.append(
                f"tr.digest IN {{{pb.add_param(req.filter.row_digests)}: Array(String)}}"
            )

        sort_fields = []
        if req.sort_by:
            for sort in req.sort_by:
                # Validate sort field to prevent empty JSON paths
                if not sort.field or not sort.field.strip():
                    raise InvalidRequest("Sort field cannot be empty")

                # Check for invalid dot patterns that would create malformed JSON paths
                if (
                    sort.field.startswith(".")
                    or sort.field.endswith(".")
                    or ".." in sort.field
                ):
                    raise InvalidRequest(
                        f"Invalid sort field '{sort.field}': field names cannot start/end with dots or contain consecutive dots"
                    )

                # TODO: better splitting of escaped dots (.) in field names
                extra_path = sort.field.split(".")

                # Additional validation: ensure no empty path components
                if any(not component.strip() for component in extra_path):
                    raise InvalidRequest(
                        f"Invalid sort field '{sort.field}': field path components cannot be empty"
                    )

                field = OrderField(
                    field=QueryBuilderDynamicField(
                        field=VAL_DUMP_COLUMN_NAME, extra_path=extra_path
                    ),
                    direction="ASC" if sort.direction.lower() == "asc" else "DESC",
                )
                sort_fields.append(field)

        rows = self._table_query_stream(
            req.project_id,
            req.digest,
            pb,
            sql_safe_conditions=conds,
            sort_fields=sort_fields,
            limit=req.limit,
            offset=req.offset,
        )
        yield from rows

    @ddtrace.tracer.wrap(name="clickhouse_trace_server_batched._table_query_stream")
    def _table_query_stream(
        self,
        project_id: str,
        digest: str,
        pb: ParamBuilder,
        *,
        # using the `sql_safe_*` prefix is a way to signal to the caller
        # that these strings should have been sanitized by the caller.
        sql_safe_conditions: Optional[list[str]] = None,
        sort_fields: Optional[list[OrderField]] = None,
        limit: Optional[int] = None,
        offset: Optional[int] = None,
    ) -> Iterator[tsi.TableRowSchema]:
        if not sort_fields:
            sort_fields = [
                OrderField(
                    field=QueryBuilderField(field=ROW_ORDER_COLUMN_NAME),
                    direction="ASC",
                )
            ]

        if (
            len(sort_fields) == 1
            and sort_fields[0].field.field == ROW_ORDER_COLUMN_NAME
            and not sql_safe_conditions
        ):
            query = make_natural_sort_table_query(
                project_id,
                digest,
                pb,
                limit=limit,
                offset=offset,
                natural_direction=sort_fields[0].direction,
            )
        else:
            order_by_components = ", ".join(
                [sort_field.as_sql(pb, TABLE_ROWS_ALIAS) for sort_field in sort_fields]
            )
            sql_safe_sort_clause = f"ORDER BY {order_by_components}"
            query = make_standard_table_query(
                project_id,
                digest,
                pb,
                sql_safe_conditions=sql_safe_conditions,
                sql_safe_sort_clause=sql_safe_sort_clause,
                limit=limit,
                offset=offset,
            )

        res = self._query_stream(query, parameters=pb.get_params())

        for row in res:
            yield tsi.TableRowSchema(
                digest=row[0], val=json.loads(row[1]), original_index=row[2]
            )

    # This is a legacy endpoint, it should be removed once the client is mostly updated
    def table_query_stats(self, req: tsi.TableQueryStatsReq) -> tsi.TableQueryStatsRes:
        batch_req = tsi.TableQueryStatsBatchReq(
            project_id=req.project_id, digests=[req.digest]
        )

        res = self.table_query_stats_batch(batch_req)

        if len(res.tables) != 1:
            logger.exception(RuntimeError("Unexpected number of results", res))

        count = res.tables[0].count
        return tsi.TableQueryStatsRes(count=count)

    def table_query_stats_batch(
        self, req: tsi.TableQueryStatsBatchReq
    ) -> tsi.TableQueryStatsBatchRes:
        parameters: dict[str, Any] = {
            "project_id": req.project_id,
            "digests": req.digests,
        }

        query = """
        SELECT digest, any(length(row_digests))
        FROM tables
        WHERE project_id = {project_id:String} AND digest IN {digests:Array(String)}
        GROUP BY digest
        """

        if req.include_storage_size:
            # Use an advanced query builder to get the storage size
            pb = ParamBuilder()
            query = make_table_stats_query_with_storage_size(
                project_id=req.project_id,
                table_digests=cast(list[str], req.digests),
                pb=pb,
            )
            parameters = pb.get_params()

        query_result = self.ch_client.query(query, parameters=parameters)

        tables = [
            _ch_table_stats_to_table_stats_schema(row)
            for row in query_result.result_rows
        ]

        return tsi.TableQueryStatsBatchRes(tables=tables)

    def refs_read_batch(self, req: tsi.RefsReadBatchReq) -> tsi.RefsReadBatchRes:
        # TODO: This reads one ref at a time, it should read them in batches
        # where it can. Like it should group by object that we need to read.
        # And it should also batch into table refs (like when we are reading a bunch
        # of rows from a single Dataset)
        if len(req.refs) > 1000:
            raise ValueError("Too many refs")

        # First, parse the refs
        parsed_raw_refs = [ri.parse_internal_uri(r) for r in req.refs]

        # Business logic to ensure that we don't have raw TableRefs (not allowed)
        if any(isinstance(r, ri.InternalTableRef) for r in parsed_raw_refs):
            raise ValueError("Table refs not supported")

        # Business logic to ensure that we don't have raw CallRefs (not allowed)
        if any(isinstance(r, ri.InternalCallRef) for r in parsed_raw_refs):
            raise ValueError(
                "Call refs not supported in batch read, use calls_query_stream"
            )

        parsed_refs = cast(ObjRefListType, parsed_raw_refs)
        vals = self._parsed_refs_read_batch(parsed_refs)

        return tsi.RefsReadBatchRes(vals=vals)

    def project_stats(self, req: tsi.ProjectStatsReq) -> tsi.ProjectStatsRes:
        def _default_true(val: Union[bool, None]) -> bool:
            return True if val is None else val

        pb = ParamBuilder()
        query, columns = make_project_stats_query(
            req.project_id,
            pb,
            include_trace_storage_size=_default_true(req.include_trace_storage_size),
            include_objects_storage_size=_default_true(req.include_object_storage_size),
            include_tables_storage_size=_default_true(req.include_table_storage_size),
            include_files_storage_size=_default_true(req.include_file_storage_size),
        )
        query_result = self.ch_client.query(query, parameters=pb.get_params())

        if len(query_result.result_rows) != 1:
            raise RuntimeError("Unexpected number of results", query_result)

        return tsi.ProjectStatsRes(**dict(zip(columns, query_result.result_rows[0])))

    def threads_query_stream(
        self, req: tsi.ThreadsQueryReq
    ) -> Iterator[tsi.ThreadSchema]:
        """Stream threads with aggregated statistics sorted by last activity."""
        pb = ParamBuilder()

        # Extract filter values
        after_datetime = None
        before_datetime = None
        thread_ids = None
        if req.filter is not None:
            after_datetime = req.filter.after_datetime
            before_datetime = req.filter.before_datetime
            thread_ids = req.filter.thread_ids

        # Use the dedicated query builder
        query = make_threads_query(
            project_id=req.project_id,
            pb=pb,
            limit=req.limit,
            offset=req.offset,
            sort_by=req.sort_by,
            sortable_datetime_after=after_datetime,
            sortable_datetime_before=before_datetime,
            thread_ids=thread_ids,
        )

        # Stream the results using _query_stream
        raw_res = self._query_stream(query, pb.get_params())

        for row in raw_res:
            (
                thread_id,
                turn_count,
                start_time,
                last_updated,
                first_turn_id,
                last_turn_id,
                p50_turn_duration_ms,
                p99_turn_duration_ms,
            ) = row

            # Ensure datetimes have timezone info
            start_time_with_tz = _ensure_datetimes_have_tz(start_time)
            last_updated_with_tz = _ensure_datetimes_have_tz(last_updated)

            if start_time_with_tz is None or last_updated_with_tz is None:
                # Skip threads without valid timestamps
                continue

            yield tsi.ThreadSchema(
                thread_id=thread_id,
                turn_count=turn_count,
                start_time=start_time_with_tz,
                last_updated=last_updated_with_tz,
                first_turn_id=first_turn_id,
                last_turn_id=last_turn_id,
                p50_turn_duration_ms=p50_turn_duration_ms,
                p99_turn_duration_ms=p99_turn_duration_ms,
            )

    @ddtrace.tracer.wrap(name="clickhouse_trace_server_batched._parsed_refs_read_batch")
    def _parsed_refs_read_batch(
        self,
        parsed_refs: ObjRefListType,
        root_val_cache: Optional[dict[str, Any]] = None,
    ) -> list[Any]:
        # Next, group the refs by project_id
        refs_by_project_id: dict[str, ObjRefListType] = defaultdict(list)
        for ref in parsed_refs:
            refs_by_project_id[ref.project_id].append(ref)

        # Lookup data for each project, scoped to each project
        final_result_cache: dict[str, Any] = {}

        def make_ref_cache_key(ref: ri.InternalObjectRef) -> str:
            return ref.uri()

        for project in refs_by_project_id:
            project_refs = refs_by_project_id[project]
            project_results = self._refs_read_batch_within_project(
                project,
                refs_by_project_id[project],
                root_val_cache,
            )
            for ref, result in zip(project_refs, project_results):
                final_result_cache[make_ref_cache_key(ref)] = result

        # Return the final data payload
        return [final_result_cache[make_ref_cache_key(ref)] for ref in parsed_refs]

    @ddtrace.tracer.wrap(
        name="clickhouse_trace_server_batched._refs_read_batch_within_project"
    )
    def _refs_read_batch_within_project(
        self,
        project_id_scope: str,
        parsed_refs: ObjRefListType,
        root_val_cache: Optional[dict[str, Any]],
    ) -> list[Any]:
        if root_val_cache is None:
            root_val_cache = {}

        def make_root_ref_cache_key(ref: ri.InternalObjectRef) -> str:
            return f"{ref.project_id}/{ref.name}/{ref.version}"

        def make_obj_cache_key(obj: SelectableCHObjSchema) -> str:
            return f"{obj.project_id}/{obj.object_id}/{obj.digest}"

        def get_object_refs_root_val(
            refs: list[ri.InternalObjectRef],
        ) -> Any:
            conds: list[str] = []
            object_id_conds: list[str] = []
            parameters: dict[str, Union[str, int]] = {}
            ref_digests: set[str] = set()

            for ref_index, ref in enumerate(refs):
                if ref.version == "latest":
                    raise ValueError("Reading refs with `latest` is not supported")

                cache_key = make_root_ref_cache_key(ref)

                if cache_key in root_val_cache:
                    continue

                if ref.project_id != project_id_scope:
                    # At some point in the future, we may allow cross-project references.
                    # However, until then, we disallow this feature. Practically, we
                    # should never hit this code path since the `resolve_extra` function
                    # handles this check. However, out of caution, we add this check here.
                    # Hitting this would be a programming error, not a user error.
                    raise ValueError("Will not resolve cross-project refs.")

                object_id_param_key = "object_id_" + str(ref_index)
                version_param_key = "version_" + str(ref_index)
                conds.append(f"digest = {{{version_param_key}: String}}")
                object_id_conds.append(f"object_id = {{{object_id_param_key}: String}}")
                parameters[object_id_param_key] = ref.name
                parameters[version_param_key] = ref.version
                ref_digests.add(ref.version)
                root_val_cache[cache_key] = None
            if len(conds) > 0:
                conditions = [combine_conditions(conds, "OR")]
                object_id_conditions = [combine_conditions(object_id_conds, "OR")]
                object_query_builder = ObjectMetadataQueryBuilder(
                    project_id=project_id_scope,
                    conditions=conditions,
                    object_id_conditions=object_id_conditions,
                    parameters=parameters,
                    include_deleted=True,
                )
                objs = self._select_objs_query(object_query_builder)
                found_digests = {obj.digest for obj in objs}
                if len(ref_digests) != len(found_digests):
                    raise NotFoundError(
                        f"Ref read contains {len(ref_digests)} digests, but found {len(found_digests)} objects. Diff digests: {ref_digests - found_digests}"
                    )
                # filter out deleted objects
                valid_objects = [obj for obj in objs if obj.deleted_at is None]
                for obj in valid_objects:
                    root_val_cache[make_obj_cache_key(obj)] = json.loads(obj.val_dump)

            return [
                root_val_cache.get(make_root_ref_cache_key(ref), None) for ref in refs
            ]

        # Represents work left to do for resolving a ref
        @dataclasses.dataclass
        class PartialRefResult:
            remaining_extra: list[str]
            # unresolved_obj_ref and unresolved_table_ref are mutually exclusive
            unresolved_obj_ref: Optional[ri.InternalObjectRef]
            unresolved_table_ref: Optional[ri.InternalTableRef]
            val: Any

        def resolve_extra(extra: list[str], val: Any) -> PartialRefResult:
            for extra_index in range(0, len(extra), 2):
                empty_result = PartialRefResult(
                    remaining_extra=[],
                    unresolved_obj_ref=None,
                    unresolved_table_ref=None,
                    val=None,
                )
                op, arg = extra[extra_index], extra[extra_index + 1]
                if isinstance(val, str) and val.startswith(
                    ri.WEAVE_INTERNAL_SCHEME + "://"
                ):
                    parsed_ref = ri.parse_internal_uri(val)

                    if parsed_ref.project_id != project_id_scope:
                        # This is the primary check to enforce that we do not
                        # traverse into a different project. It is perfectly
                        # reasonable to support this functionality in the
                        # future. At such point in time, we will want to define
                        # a "check read project" function that the client can
                        # use to validate that the project is allowed to be
                        # read. Once this is lifted, other parts of this
                        # function will need to be updated as well, as they will
                        # currently `raise ValueError("Will not resolve
                        # cross-project refs.")` under such conditions.
                        return empty_result

                    if isinstance(parsed_ref, ri.InternalObjectRef):
                        return PartialRefResult(
                            remaining_extra=extra[extra_index:],
                            unresolved_obj_ref=parsed_ref,
                            unresolved_table_ref=None,
                            val=val,
                        )
                    elif isinstance(parsed_ref, ri.InternalTableRef):
                        return PartialRefResult(
                            remaining_extra=extra[extra_index:],
                            unresolved_obj_ref=None,
                            unresolved_table_ref=parsed_ref,
                            val=val,
                        )
                if val is None:
                    return empty_result
                if op == ri.DICT_KEY_EDGE_NAME:
                    val = val.get(arg)
                elif op == ri.OBJECT_ATTR_EDGE_NAME:
                    val = val.get(arg)
                elif op == ri.LIST_INDEX_EDGE_NAME:
                    index = int(arg)
                    if index >= len(val):
                        return empty_result
                    val = val[index]
                else:
                    raise ValueError(f"Unknown ref type: {extra[extra_index]}")
            return PartialRefResult(
                remaining_extra=[],
                unresolved_obj_ref=None,
                unresolved_table_ref=None,
                val=val,
            )

        # Initialize the results with the parsed refs
        extra_results = [
            PartialRefResult(
                remaining_extra=[],
                unresolved_obj_ref=ref,
                unresolved_table_ref=None,
                val=None,
            )
            for ref in parsed_refs
        ]

        # Loop until there is nothing left to resolve
        while (
            any(r.unresolved_obj_ref is not None for r in extra_results)
            or any(r.unresolved_table_ref is not None for r in extra_results)
            or any(r.remaining_extra for r in extra_results)
        ):
            # Resolve any unresolved object refs
            needed_extra_results: list[tuple[int, PartialRefResult]] = []
            for i, extra_result in enumerate(extra_results):
                if extra_result.unresolved_obj_ref is not None:
                    needed_extra_results.append((i, extra_result))

            if len(needed_extra_results) > 0:
                refs: list[ri.InternalObjectRef] = []
                for _, extra_result in needed_extra_results:
                    if extra_result.unresolved_obj_ref is None:
                        raise ValueError("Expected unresolved obj ref")
                    refs.append(extra_result.unresolved_obj_ref)
                obj_roots = get_object_refs_root_val(refs)
                for (i, extra_result), obj_root in zip(needed_extra_results, obj_roots):
                    if extra_result.unresolved_obj_ref is None:
                        raise ValueError("Expected unresolved obj ref")
                    extra_results[i] = PartialRefResult(
                        remaining_extra=extra_result.unresolved_obj_ref.extra,
                        val=obj_root,
                        unresolved_obj_ref=None,
                        unresolved_table_ref=None,
                    )

            # Resolve any unresolved table refs
            # First batch the table queries by project_id and table digest
            table_queries: dict[tuple[str, str], list[tuple[int, str]]] = {}
            for i, extra_result in enumerate(extra_results):
                if extra_result.unresolved_table_ref is not None:
                    table_ref = extra_result.unresolved_table_ref
                    if not extra_result.remaining_extra:
                        raise ValueError("Table refs must have id extra")
                    op, row_digest = (
                        extra_result.remaining_extra[0],
                        extra_result.remaining_extra[1],
                    )
                    if op != ri.TABLE_ROW_ID_EDGE_NAME:
                        raise ValueError("Table refs must have id extra")
                    table_queries.setdefault(
                        (table_ref.project_id, table_ref.digest), []
                    ).append((i, row_digest))
            # Make the queries
            for (project_id, digest), index_digests in table_queries.items():
                row_digests = [d for i, d in index_digests]
                if project_id != project_id_scope:
                    # At some point in the future, we may allow cross-project references.
                    # However, until then, we disallow this feature. Practically, we
                    # should never hit this code path since the `resolve_extra` function
                    # handles this check. However, out of caution, we add this check here.
                    # Hitting this would be a programming error, not a user error.
                    raise ValueError("Will not resolve cross-project refs.")
                pb = ParamBuilder()
                row_digests_name = pb.add_param(row_digests)
                rows_stream = self._table_query_stream(
                    project_id=project_id_scope,
                    digest=digest,
                    pb=pb,
                    sql_safe_conditions=[
                        f"digest IN {{{row_digests_name}: Array(String)}}"
                    ],
                )
                rows = list(rows_stream)
                # Unpack the results into the target rows
                row_digest_vals = {r.digest: r.val for r in rows}
                for index, row_digest in index_digests:
                    if row_digest not in row_digest_vals:
                        raise NotFoundError(f"Row digest {row_digest} not found")
                    extra_results[index] = PartialRefResult(
                        remaining_extra=extra_results[index].remaining_extra[2:],
                        val=row_digest_vals[row_digest],
                        unresolved_obj_ref=None,
                        unresolved_table_ref=None,
                    )

            # Resolve any remaining extras, possibly producing more unresolved refs
            for i, extra_result in enumerate(extra_results):
                if extra_result.remaining_extra:
                    extra_results[i] = resolve_extra(
                        extra_result.remaining_extra, extra_result.val
                    )

        return [r.val for r in extra_results]

    def file_create(self, req: tsi.FileCreateReq) -> tsi.FileCreateRes:
        digest = bytes_digest(req.content)
        use_file_storage = self._should_use_file_storage_for_writes(req.project_id)
        client = self.file_storage_client

        if client is not None and use_file_storage:
            try:
                self._file_create_bucket(req, digest, client)
            except FileStorageWriteError:
                self._file_create_clickhouse(req, digest)
        else:
            self._file_create_clickhouse(req, digest)
        set_root_span_dd_tags({"write_bytes": len(req.content)})
        return tsi.FileCreateRes(digest=digest)

    @ddtrace.tracer.wrap(name="clickhouse_trace_server_batched._file_create_clickhouse")
    def _file_create_clickhouse(self, req: tsi.FileCreateReq, digest: str) -> None:
        set_root_span_dd_tags({"storage_provider": "clickhouse"})
        chunks = [
            req.content[i : i + ch_settings.FILE_CHUNK_SIZE]
            for i in range(0, len(req.content), ch_settings.FILE_CHUNK_SIZE)
        ]
        self._insert(
            "files",
            data=[
                (
                    req.project_id,
                    digest,
                    i,
                    len(chunks),
                    req.name,
                    chunk,
                    len(chunk),
                    None,
                )
                for i, chunk in enumerate(chunks)
            ],
            column_names=[
                "project_id",
                "digest",
                "chunk_index",
                "n_chunks",
                "name",
                "val_bytes",
                "bytes_stored",
                "file_storage_uri",
            ],
        )

    @ddtrace.tracer.wrap(name="clickhouse_trace_server_batched._file_create_bucket")
    def _file_create_bucket(
        self, req: tsi.FileCreateReq, digest: str, client: FileStorageClient
    ) -> None:
        set_root_span_dd_tags({"storage_provider": "bucket"})
        target_file_storage_uri = store_in_bucket(
            client, key_for_project_digest(req.project_id, digest), req.content
        )
        self._insert(
            "files",
            data=[
                (
                    req.project_id,
                    digest,
                    0,
                    1,
                    req.name,
                    b"",
                    len(req.content),
                    target_file_storage_uri.to_uri_str(),
                )
            ],
            column_names=[
                "project_id",
                "digest",
                "chunk_index",
                "n_chunks",
                "name",
                "val_bytes",
                "bytes_stored",
                "file_storage_uri",
            ],
        )

    def _should_use_file_storage_for_writes(self, project_id: str) -> bool:
        """Determine if we should use file storage for a project."""
        # Check if we should use file storage based on the ramp percentage
        ramp_pct = wf_env.wf_file_storage_project_ramp_pct()
        if ramp_pct is not None:
            # If the hash value is less than the ramp percentage, use file storage
            project_hash_value = _string_to_int_in_range(project_id, 100)
            if project_hash_value < ramp_pct:
                return True

        # Check if we should use file storage based on the allow list
        project_allow_list = wf_env.wf_file_storage_project_allow_list()
        if project_allow_list is None:
            return False

        universally_enabled = (
            len(project_allow_list) == 1 and project_allow_list[0] == "*"
        )

        if not universally_enabled and project_id not in project_allow_list:
            return False

        return True

    def file_content_read(self, req: tsi.FileContentReadReq) -> tsi.FileContentReadRes:
        # The subquery is responsible for deduplication of file chunks by digest
        query_result = self.ch_client.query(
            """
            SELECT n_chunks, val_bytes, file_storage_uri
            FROM (
                SELECT *
                FROM (
                        SELECT *,
                            row_number() OVER (PARTITION BY project_id, digest, chunk_index) AS rn
                        FROM files
                        WHERE project_id = {project_id:String} AND digest = {digest:String}
                    )
                WHERE rn = 1
                ORDER BY project_id, digest, chunk_index
            )
            WHERE project_id = {project_id:String} AND digest = {digest:String}""",
            parameters={"project_id": req.project_id, "digest": req.digest},
            column_formats={"val_bytes": "bytes"},
        )

        if len(query_result.result_rows) == 0:
            raise NotFoundError(f"File with digest {req.digest} not found")

        n_chunks = query_result.result_rows[0][0]
        result_rows = list(query_result.result_rows)

        if len(result_rows) < n_chunks:
            raise ValueError("Missing chunks")
        elif len(result_rows) > n_chunks:
            # The general case where this can occur is when there are multiple
            # writes of the same digest AND the effective `FILE_CHUNK_SIZE`
            # of the most recent write is more than the effective `FILE_CHUNK_SIZE`
            # of any previous write. In that case, you have something like the following:
            # Consider a file of size 500 bytes.
            # Insert Batch 1 (chunk_size=100): C0(0-99), C1(100-199), C2(200-299), C3(300-399), C4(400-499)
            # Insert Batch 2 (chunk_size=50): C0(0-49), C1(50-99), C2(100-149), C3(150-199), C4(200-249), C5(250-299), C6(300-349), C7(350-399), C8(400-449), C9(450-499)
            # Insert Batch 3 (chunk_size=200): C0(0-199), C1(200-399), C2(400-499)
            #
            # When Clickhouse runs it's merge operation, it keeps the last inserted rows according to the index (project, digest, chunk_index).
            # Similarly, the inner select statement in the query above (partitioned and keep row 1) does the same thing.
            #
            # As a result, the resulting query gives you all the chunks from batch 3, then any "extra" chunks from previous batches.
            # |--------- Insert Batch 3 --------| |-------------------------- Extra Chunks from Batch 2 -----------------------------------|
            # C0(0-199), C1(200-399), C2(400-499), C3(150-199), C4(200-249), C5(250-299), C6(300-349), C7(350-399), C8(400-449), C9(450-499)
            #
            #
            # Those "extra" chunks are no long valid, but will be returned by the query. By design, we include the expected number of chunks in the response
            # and since the last insert batch is the valid one, we can truncate the response to the expected number of chunks to isolate the valid chunks.
            #
            #
            # Now, practically, we have never changed the `FILE_CHUNK_SIZE` - nor should we!
            # However, with bucket storage, we don't chunk at all - storing the data effectively as a single chunk.
            # This effectively means that `FILE_CHUNK_SIZE` for these cases is the size of the file!. Therefore,
            # in such cases where a file was written before bucket storage (using chunking) and then after, we will
            # reach a situation that matches the general case above.
            #
            # To solve this, we truncate the response to the expected number of chunks to isolate the valid chunks.
            result_rows = result_rows[:n_chunks]

        # There are 2 cases:
        # 1: file_storage_uri_str is not none (storing in file store)
        # 2: file_storage_uri_str is None (storing directly in clickhouse)
        bytes = b""

        for result_row in result_rows:
            chunk_file_storage_uri_str = result_row[2]
            if chunk_file_storage_uri_str:
                file_storage_uri = FileStorageURI.parse_uri_str(
                    chunk_file_storage_uri_str
                )
                bytes += self._file_read_bucket(file_storage_uri)
            else:
                chunk_bytes = result_row[1]
                bytes += chunk_bytes
                set_root_span_dd_tags({"storage_provider": "clickhouse"})

        set_root_span_dd_tags({"read_bytes": len(bytes)})
        return tsi.FileContentReadRes(content=bytes)

    @ddtrace.tracer.wrap(name="clickhouse_trace_server_batched._file_read_bucket")
    def _file_read_bucket(self, file_storage_uri: FileStorageURI) -> bytes:
        set_root_span_dd_tags({"storage_provider": "bucket"})
        client = self.file_storage_client
        if client is None:
            raise FileStorageReadError("File storage client is not configured")
        return read_from_bucket(client, file_storage_uri)

    def files_stats(self, req: tsi.FilesStatsReq) -> tsi.FilesStatsRes:
        pb = ParamBuilder()

        project_id_param = pb.add_param(req.project_id)

        query = f"""
        SELECT sum(size_bytes) as total_size_bytes
        FROM files_stats
        WHERE project_id = {{{project_id_param}: String}}
        """
        result = self.ch_client.query(query, parameters=pb.get_params())

        if len(result.result_rows) == 0 or result.result_rows[0][0] is None:
            raise RuntimeError("No results found")

        return tsi.FilesStatsRes(total_size_bytes=result.result_rows[0][0])

    def cost_create(self, req: tsi.CostCreateReq) -> tsi.CostCreateRes:
        assert_non_null_wb_user_id(req)
        created_at = datetime.datetime.now(ZoneInfo("UTC"))

        costs = []
        for llm_id, cost in req.costs.items():
            cost_id = generate_id()

            row: Row = {
                "id": cost_id,
                "created_by": req.wb_user_id,
                "created_at": created_at,
                "pricing_level": "project",
                "pricing_level_id": req.project_id,
                "provider_id": cost.provider_id if cost.provider_id else "default",
                "llm_id": llm_id,
                "effective_date": (
                    cost.effective_date if cost.effective_date else created_at
                ),
                "prompt_token_cost": cost.prompt_token_cost,
                "completion_token_cost": cost.completion_token_cost,
                "prompt_token_cost_unit": cost.prompt_token_cost_unit,
                "completion_token_cost_unit": cost.completion_token_cost_unit,
            }

            costs.append((cost_id, llm_id))

            prepared = LLM_TOKEN_PRICES_TABLE.insert(row).prepare(
                database_type="clickhouse"
            )
            self._insert(
                LLM_TOKEN_PRICES_TABLE.name, prepared.data, prepared.column_names
            )

        return tsi.CostCreateRes(ids=costs)

    def cost_query(self, req: tsi.CostQueryReq) -> tsi.CostQueryRes:
        expr = {
            "$and": [
                (
                    req.query.expr_
                    if req.query
                    else {
                        "$eq": [
                            {"$getField": "pricing_level_id"},
                            {"$literal": req.project_id},
                        ],
                    }
                ),
                {
                    "$eq": [
                        {"$getField": "pricing_level"},
                        {"$literal": "project"},
                    ],
                },
            ]
        }
        query_with_pricing_level = tsi.Query(**{"$expr": expr})
        query = LLM_TOKEN_PRICES_TABLE.select()
        query = query.fields(req.fields)
        query = query.where(query_with_pricing_level)
        query = query.order_by(req.sort_by)
        query = query.limit(req.limit).offset(req.offset)
        prepared = query.prepare(database_type="clickhouse")
        query_result = self.ch_client.query(prepared.sql, prepared.parameters)
        results = LLM_TOKEN_PRICES_TABLE.tuples_to_rows(
            query_result.result_rows, prepared.fields
        )
        return tsi.CostQueryRes(results=results)

    def cost_purge(self, req: tsi.CostPurgeReq) -> tsi.CostPurgeRes:
        validate_cost_purge_req(req)

        expr = {
            "$and": [
                req.query.expr_,
                {
                    "$eq": [
                        {"$getField": "pricing_level_id"},
                        {"$literal": req.project_id},
                    ],
                },
                {
                    "$eq": [
                        {"$getField": "pricing_level"},
                        {"$literal": "project"},
                    ],
                },
            ]
        }
        query_with_pricing_level = tsi.Query(**{"$expr": expr})

        query = LLM_TOKEN_PRICES_TABLE.purge()
        query = query.where(query_with_pricing_level)
        prepared = query.prepare(database_type="clickhouse")
        self.ch_client.query(prepared.sql, prepared.parameters)
        return tsi.CostPurgeRes()

    def feedback_create(self, req: tsi.FeedbackCreateReq) -> tsi.FeedbackCreateRes:
        assert_non_null_wb_user_id(req)
        validate_feedback_create_req(req, self)

        processed_payload = process_feedback_payload(req)
        row = format_feedback_to_row(req, processed_payload)
        prepared = TABLE_FEEDBACK.insert(row).prepare(database_type="clickhouse")
        self._insert(TABLE_FEEDBACK.name, prepared.data, prepared.column_names)

        return format_feedback_to_res(row)

    @ddtrace.tracer.wrap(name="clickhouse_trace_server_batched.feedback_create_batch")
    def feedback_create_batch(
        self, req: tsi.FeedbackCreateBatchReq
    ) -> tsi.FeedbackCreateBatchRes:
        """Create multiple feedback items in a batch efficiently."""
        rows_to_insert = []
        results = []

        set_root_span_dd_tags({"feedback_create_batch.count": len(req.batch)})

        for feedback_req in req.batch:
            assert_non_null_wb_user_id(feedback_req)
            validate_feedback_create_req(feedback_req, self)

            processed_payload = process_feedback_payload(feedback_req)
            row = format_feedback_to_row(feedback_req, processed_payload)
            rows_to_insert.append(row)
            results.append(format_feedback_to_res(row))

        # Batch insert all rows at once
        if rows_to_insert:
            insert_query = TABLE_FEEDBACK.insert()
            for row in rows_to_insert:
                insert_query.row(row)
            prepared = insert_query.prepare(database_type="clickhouse")
            self._insert(TABLE_FEEDBACK.name, prepared.data, prepared.column_names)

        return tsi.FeedbackCreateBatchRes(res=results)

    def feedback_query(self, req: tsi.FeedbackQueryReq) -> tsi.FeedbackQueryRes:
        query = TABLE_FEEDBACK.select()
        query = query.project_id(req.project_id)
        query = query.fields(req.fields)
        query = query.where(req.query)
        query = query.order_by(req.sort_by)
        query = query.limit(req.limit).offset(req.offset)
        prepared = query.prepare(database_type="clickhouse")
        query_result = self.ch_client.query(prepared.sql, prepared.parameters)
        result = TABLE_FEEDBACK.tuples_to_rows(
            query_result.result_rows, prepared.fields
        )
        return tsi.FeedbackQueryRes(result=result)

    def feedback_purge(self, req: tsi.FeedbackPurgeReq) -> tsi.FeedbackPurgeRes:
        # TODO: Instead of passing conditions to DELETE FROM,
        #       should we select matching ids, and then DELETE FROM WHERE id IN (...)?
        #       This would allow us to return the number of rows deleted, and complain
        #       if too many things would be deleted.
        validate_feedback_purge_req(req)
        query = TABLE_FEEDBACK.purge()
        query = query.project_id(req.project_id)
        query = query.where(req.query)
        prepared = query.prepare(database_type="clickhouse")
        self.ch_client.query(prepared.sql, prepared.parameters)
        return tsi.FeedbackPurgeRes()

    def feedback_replace(self, req: tsi.FeedbackReplaceReq) -> tsi.FeedbackReplaceRes:
        # To replace, first purge, then if successful, create.
        query = tsi.Query(
            **{
                "$expr": {
                    "$eq": [
                        {"$getField": "id"},
                        {"$literal": req.feedback_id},
                    ],
                }
            }
        )
        purge_request = tsi.FeedbackPurgeReq(
            project_id=req.project_id,
            query=query,
        )
        self.feedback_purge(purge_request)
        create_req = tsi.FeedbackCreateReq(**req.model_dump(exclude={"feedback_id"}))
        create_result = self.feedback_create(create_req)
        return tsi.FeedbackReplaceRes(
            id=create_result.id,
            created_at=create_result.created_at,
            wb_user_id=create_result.wb_user_id,
            payload=create_result.payload,
        )

    def actions_execute_batch(
        self, req: tsi.ActionsExecuteBatchReq
    ) -> tsi.ActionsExecuteBatchRes:
        if len(req.call_ids) == 0:
            return tsi.ActionsExecuteBatchRes()
        if len(req.call_ids) > 1:
            # This is temporary until we setup our batching infrastructure
            raise NotImplementedError("Batching actions is not yet supported")

        # For now, we just execute in-process if it is a single action
        execute_batch(
            batch_req=req,
            trace_server=self,
        )

        return tsi.ActionsExecuteBatchRes()

    def completions_create(
        self, req: tsi.CompletionsCreateReq
    ) -> tsi.CompletionsCreateRes:
        # Use shared setup logic
        model_info = self._model_to_provider_info_map.get(req.inputs.model)
        try:
            model_name, api_key, provider, base_url, extra_headers, return_type = (
                _setup_completion_model_info(model_info, req, self.obj_read)
            )
        except Exception as e:
            return tsi.CompletionsCreateRes(response={"error": str(e)})

        # Now that we have all the fields for both cases, we can make the API call
        start_time = datetime.datetime.now()

        # Make the API call
        res = lite_llm_completion(
            api_key=api_key,
            inputs=req.inputs,
            provider=provider,
            base_url=base_url,
            extra_headers=extra_headers,
            return_type=return_type,
        )

        end_time = datetime.datetime.now()

        if not req.track_llm_call:
            return tsi.CompletionsCreateRes(response=res.response)

        start = tsi.StartedCallSchemaForInsert(
            project_id=req.project_id,
            wb_user_id=req.wb_user_id,
            op_name=COMPLETIONS_CREATE_OP_NAME,
            started_at=start_time,
            inputs={**req.inputs.model_dump(exclude_none=True)},
            attributes={},
        )
        start_call = _start_call_for_insert_to_ch_insertable_start_call(start, self)
        end = tsi.EndedCallSchemaForInsert(
            project_id=req.project_id,
            id=start_call.id,
            ended_at=end_time,
            output=res.response,
            summary={},
        )
        if "usage" in res.response:
            end.summary["usage"] = {model_name: res.response["usage"]}

        if "error" in res.response:
            end.exception = res.response["error"]
        end_call = _end_call_for_insert_to_ch_insertable_end_call(end, self)
        calls: list[Union[CallStartCHInsertable, CallEndCHInsertable]] = [
            start_call,
            end_call,
        ]
        batch_data = []
        for call in calls:
            call_dict = call.model_dump()
            values = [call_dict.get(col) for col in ALL_CALL_INSERT_COLUMNS]
            batch_data.append(values)

        self._insert_call_batch(batch_data)

        return tsi.CompletionsCreateRes(
            response=res.response, weave_call_id=start_call.id
        )

    # -------------------------------------------------------------------
    # Streaming variant
    # -------------------------------------------------------------------
    def completions_create_stream(
        self, req: tsi.CompletionsCreateReq
    ) -> Iterator[dict[str, Any]]:
        """Stream LLM completion chunks.

        Mirrors ``completions_create`` but with streaming enabled.  If
        ``track_llm_call`` is True we emit a call_start record immediately and
        a call_end record once the stream finishes (successfully or not).
        """
        # --- Shared setup logic (copy of completions_create up to litellm call)
        model_info = self._model_to_provider_info_map.get(req.inputs.model)
        try:
            (
                model_name,
                api_key,
                provider,
                base_url,
                extra_headers,
                return_type,
            ) = _setup_completion_model_info(model_info, req, self.obj_read)
        except Exception as e:
            # Yield error as single chunk then stop.
            def _single_error_iter(e: Exception) -> Iterator[dict[str, str]]:
                yield {"error": str(e)}

            return _single_error_iter(e)

        # Track start call if requested
        start_call: Optional[CallStartCHInsertable] = None
        if req.track_llm_call:
            inputs = req.inputs.model_dump(exclude_none=True)
            inputs["model"] = model_name
            start = tsi.StartedCallSchemaForInsert(
                project_id=req.project_id,
                wb_user_id=req.wb_user_id,
                op_name=COMPLETIONS_CREATE_OP_NAME,
                started_at=datetime.datetime.now(),
                inputs={**inputs},
                attributes={},
            )
            start_call = _start_call_for_insert_to_ch_insertable_start_call(start, self)
            # Insert immediately so that callers can see the call in progress
            self._insert_call(start_call)

        # --- Build the underlying chunk iterator
        chunk_iter = lite_llm_completion_stream(
            api_key=api_key or "",
            inputs=req.inputs,
            provider=provider,
            base_url=base_url,
            extra_headers=extra_headers,
            return_type=return_type,
        )

        # If tracking not requested just return chunks directly
        if not req.track_llm_call or start_call is None:
            return chunk_iter

        # Otherwise, wrap the iterator with tracking
        return _create_tracked_stream_wrapper(
            self._insert_call,
            chunk_iter,
            start_call,
            model_name,
            req.project_id,
        )

    def image_create(
        self, req: tsi.ImageGenerationCreateReq
    ) -> tsi.ImageGenerationCreateRes:
        """Create images using LLM image generation.

        Args:
            req (tsi.ImageGenerationCreateReq): The image generation request.

        Returns:
            tsi.ImageGenerationCreateRes: The image generation response.
        """
        # Validate input parameters
        if req.inputs.model is None:
            return tsi.ImageGenerationCreateRes(
                response={"error": "No model specified in request"}
            )

        if req.inputs.prompt is None:
            return tsi.ImageGenerationCreateRes(
                response={"error": "No prompt specified in request"}
            )

        # Get API key from secret fetcher
        secret_fetcher = _secret_fetcher_context.get()
        if secret_fetcher is None:
            logger.error("No secret fetcher available for image generation request")
            return tsi.ImageGenerationCreateRes(
                response={
                    "error": "Unable to access required credentials for image generation"
                }
            )

        api_key = (
            secret_fetcher.fetch("OPENAI_API_KEY")
            .get("secrets", {})
            .get("OPENAI_API_KEY")
        )

        if api_key is None:
            return tsi.ImageGenerationCreateRes(
                response={"error": "No OpenAI API key found"}
            )

        # Now that we have the API key, we can make the API call
        start_time = datetime.datetime.now()

        try:
            res = lite_llm_image_generation(
                api_key=api_key,
                inputs=req.inputs.model_dump(exclude_none=True),
                trace_server=self,
                project_id=req.project_id,
                wb_user_id=req.wb_user_id,
            )
            if "error" in res.response:
                return tsi.ImageGenerationCreateRes(
                    response={"error": res.response["error"]}
                )
        except Exception as e:
            return tsi.ImageGenerationCreateRes(
                response={"error": f"Image generation failed: {e!s}"}
            )

        end_time = datetime.datetime.now()

        # Return response directly if not tracking calls
        if req.track_llm_call is False:
            return res

        # Capture all input fields for call tracking
        input_data = req.inputs.model_dump(exclude_none=False)

        start = tsi.StartedCallSchemaForInsert(
            project_id=req.project_id,
            wb_user_id=req.wb_user_id,
            op_name=IMAGE_GENERATION_CREATE_OP_NAME,
            started_at=start_time,
            inputs=input_data,
            attributes={},
        )
        start_call = _start_call_for_insert_to_ch_insertable_start_call(start)

        end = tsi.EndedCallSchemaForInsert(
            project_id=req.project_id,
            id=start_call.id,
            ended_at=end_time,
            output=res.response,
            summary={},
        )

        if "usage" in res.response:
            end.summary["usage"] = {req.inputs.model: res.response["usage"]}

        if "error" in res.response:
            end.exception = res.response["error"]

        end_call = _end_call_for_insert_to_ch_insertable_end_call(end)
        calls: list[Union[CallStartCHInsertable, CallEndCHInsertable]] = [
            start_call,
            end_call,
        ]
        batch_data = []
        for call in calls:
            call_dict = call.model_dump()
            values = [call_dict.get(col) for col in ALL_CALL_INSERT_COLUMNS]
            batch_data.append(values)

        try:
            self._insert_call_batch(batch_data)
        except Exception as e:
            # Log error but don't fail the response
            print(f"Error inserting call batch for image generation: {e}", flush=True)

        return tsi.ImageGenerationCreateRes(
            response=res.response, weave_call_id=start_call.id
        )

    def evaluate_model(self, req: tsi.EvaluateModelReq) -> tsi.EvaluateModelRes:
        if self._evaluate_model_dispatcher is None:
            raise ValueError("Evaluate model dispatcher is not set")
        if req.wb_user_id is None:
            raise ValueError("wb_user_id is required")
        call_id = generate_id()

        self._evaluate_model_dispatcher.dispatch(
            EvaluateModelArgs(
                project_id=req.project_id,
                evaluation_ref=req.evaluation_ref,
                model_ref=req.model_ref,
                wb_user_id=req.wb_user_id,
                evaluation_call_id=call_id,
            )
        )
        return tsi.EvaluateModelRes(call_id=call_id)

    def evaluation_status(
        self, req: tsi.EvaluationStatusReq
    ) -> tsi.EvaluationStatusRes:
        return evaluation_status(self, req)

    # Private Methods
    @property
    def ch_client(self) -> CHClient:
        """Returns a thread-local clickhouse client.

        Each thread gets its own client instance to avoid session conflicts,
        but all clients share the same underlying connection pool via _CH_POOL_MANAGER.
        """
        if not hasattr(self._thread_local, "ch_client"):
            self._thread_local.ch_client = self._mint_client()
        return self._thread_local.ch_client

    def _mint_client(self) -> CHClient:
        """Create a new ClickHouse client using the shared pool manager."""
        client = clickhouse_connect.get_client(
            host=self._host,
            port=self._port,
            user=self._user,
            password=self._password,
            secure=self._port == 8443,
            pool_mgr=_CH_POOL_MANAGER,
        )
        # Safely create the database if it does not exist
        client.command(f"CREATE DATABASE IF NOT EXISTS {self._database}")
        client.database = self._database
        return client

    @contextmanager
    def with_new_client(self) -> Iterator[None]:
        """Context manager to use a new client for operations.
        Each call gets a fresh client with its own clickhouse session ID.

        Usage:
        ```
        with self.with_new_client():
            self.feedback_query(req)
        ```
        """
        client = self._mint_client()
        original_client = self.ch_client
        self._thread_local.ch_client = client
        try:
            yield
        finally:
            self._thread_local.ch_client = original_client
            client.close()

    @ddtrace.tracer.wrap(name="clickhouse_trace_server_batched._insert_call_batch")
    def _insert_call_batch(self, batch: list) -> None:
        if root_span := ddtrace.tracer.current_span():
            root_span.set_tags(
                {
                    "clickhouse_trace_server_batched._insert_call_batch.count": str(
                        len(batch)
                    )
                }
            )
        if batch:
            settings = {}
            if self._use_async_insert:
                settings["async_insert"] = 1
                # https://clickhouse.com/docs/en/optimize/asynchronous-inserts#enabling-asynchronous-inserts
                # Setting wait_for_async_insert = 0 does not guarantee that insert errors
                # are caught, reverting to default behavior.
                settings["wait_for_async_insert"] = 1
            self._insert(
                "call_parts",
                data=batch,
                column_names=ALL_CALL_INSERT_COLUMNS,
                settings=settings,
            )

    def _select_objs_query(
        self,
        object_query_builder: ObjectMetadataQueryBuilder,
        metadata_only: bool = False,
    ) -> list[SelectableCHObjSchema]:
        """Main query for fetching objects.

        conditions:
            conditions should include operations on version_index, digest, kind (is_op)
            ALL conditions are AND'ed together.
        object_id_conditions:
            conditions should include operations on ONLY object_id
            ALL conditions are AND'ed together.
        parameters:
            parameters to be passed to the query. Must include all parameters for both
            conditions and object_id_conditions.
        metadata_only:
            if metadata_only is True, then we return early and dont grab the value.
            Otherwise, make a second query to grab the val_dump from the db
        """
        obj_metadata_query = object_query_builder.make_metadata_query()
        parameters = object_query_builder.parameters or {}
        query_result = self._query_stream(obj_metadata_query, parameters)
        metadata_result = format_metadata_objects_from_query_result(
            query_result, object_query_builder.include_storage_size
        )

        # -- Don't make second query for object values if metadata_only --
        if metadata_only or len(metadata_result) == 0:
            return metadata_result

        value_query, value_parameters = make_objects_val_query_and_parameters(
            project_id=object_query_builder.project_id,
            object_ids=list({row.object_id for row in metadata_result}),
            digests=list({row.digest for row in metadata_result}),
        )
        query_result = self._query_stream(value_query, value_parameters)
        # Map (object_id, digest) to val_dump
        object_values: dict[tuple[str, str], Any] = {}
        for row in query_result:
            (object_id, digest, val_dump) = row
            object_values[object_id, digest] = val_dump

        # update the val_dump for each object
        for obj in metadata_result:
            obj.val_dump = object_values.get((obj.object_id, obj.digest), "{}")
        return metadata_result

    def _run_migrations(self) -> None:
        logger.info("Running migrations")
        migrator = wf_migrator.ClickHouseTraceServerMigrator(self._mint_client())
        migrator.apply_migrations(self._database)

    @ddtrace.tracer.wrap(name="clickhouse_trace_server_batched._query_stream")
    def _query_stream(
        self,
        query: str,
        parameters: dict[str, Any],
        column_formats: Optional[dict[str, Any]] = None,
        settings: Optional[dict[str, Any]] = None,
    ) -> Iterator[tuple]:
        """Streams the results of a query from the database."""
        if not settings:
            settings = {}
        settings.update(ch_settings.CLICKHOUSE_DEFAULT_QUERY_SETTINGS)

        summary = None
        parameters = _process_parameters(parameters)
        try:
            with self.ch_client.query_rows_stream(
                query,
                parameters=parameters,
                column_formats=column_formats,
                use_none=True,
                settings=settings,
            ) as stream:
                if isinstance(stream.source, QueryResult):
                    summary = stream.source.summary
                logger.info(
                    "clickhouse_stream_query",
                    extra={
                        "query": query,
                        "parameters": parameters,
                        "summary": summary,
                    },
                )
                yield from stream
        except Exception as e:
            logger.exception(
                "clickhouse_stream_query_error",
                extra={
                    "error_str": str(e),
                    "query": query,
                    "parameters": parameters,
                },
            )
            # always raises, optionally with custom error class
            handle_clickhouse_query_error(e)

    @ddtrace.tracer.wrap(name="clickhouse_trace_server_batched._query")
    def _query(
        self,
        query: str,
        parameters: dict[str, Any],
        column_formats: Optional[dict[str, Any]] = None,
        settings: Optional[dict[str, Any]] = None,
    ) -> QueryResult:
        """Directly queries the database and returns the result."""
        if not settings:
            settings = {}
        settings.update(ch_settings.CLICKHOUSE_DEFAULT_QUERY_SETTINGS)

        parameters = _process_parameters(parameters)
        try:
            res = self.ch_client.query(
                query,
                parameters=parameters,
                column_formats=column_formats,
                use_none=True,
                settings=settings,
            )
        except Exception as e:
            logger.exception(
                "clickhouse_query_error",
                extra={"error_str": str(e), "query": query, "parameters": parameters},
            )
            # always raises, optionally with custom error class
            handle_clickhouse_query_error(e)

        logger.info(
            "clickhouse_query",
            extra={
                "query": query,
                "parameters": parameters,
                "summary": res.summary,
            },
        )
        return res

    @ddtrace.tracer.wrap(name="clickhouse_trace_server_batched._insert")
    def _insert(
        self,
        table: str,
        data: Sequence[Sequence[Any]],
        column_names: list[str],
        settings: Optional[dict[str, Any]] = None,
    ) -> QuerySummary:
        try:
            return self.ch_client.insert(
                table, data=data, column_names=column_names, settings=settings
            )
        except ValueError as e:
            if "negative shift count" in str(e):
                # clickhouse_connect raises a weird error message like
                # File "/Users/shawn/.pyenv/versions/3.10.13/envs/weave-public-editable/lib/python3.10/site-packages/clickhouse_connect/driver/
                # │insert.py", line 120, in _calc_block_size
                # │    return 1 << (21 - int(log(row_size, 2)))
                # │ValueError: negative shift count
                # when we try to insert something that's too large.
                raise InsertTooLarge(
                    "Database insertion failed. Record too large. "
                    "A likely cause is that a single row or cell exceeded "
                    "the limit. If logging images, save them as `Image.PIL`."
                ) from e
            raise
        except Exception as e:
            # Do potentially expensive data length calculation, only on
            # error, which should be very rare!
            data_bytes = sum(_num_bytes(row) for row in data)
            logger.exception(
                "clickhouse_insert_error",
                extra={
                    "error_str": str(e),
                    "table": table,
                    "data_len": len(data),
                    "data_bytes": data_bytes,
                },
            )
            raise

    @ddtrace.tracer.wrap(name="clickhouse_trace_server_batched._insert_call")
    def _insert_call(self, ch_call: CallCHInsertable) -> None:
        parameters = ch_call.model_dump()
        row = []
        for key in ALL_CALL_INSERT_COLUMNS:
            row.append(parameters.get(key, None))
        self._call_batch.append(row)
        if self._flush_immediately:
            self._flush_calls()

    @ddtrace.tracer.wrap(name="clickhouse_trace_server_batched._flush_calls")
    def _flush_calls(self) -> None:
        try:
            self._insert_call_batch(self._call_batch)
        except InsertTooLarge:
            logger.info("Retrying with large objects stripped.")
            batch = self._strip_large_values(self._call_batch)
            # Insert rows one at a time after stripping large values
            for row in batch:
                self._insert_call_batch([row])

        self._call_batch = []

    @ddtrace.tracer.wrap(name="clickhouse_trace_server_batched._strip_large_values")
    def _strip_large_values(self, batch: list[list[Any]]) -> list[list[Any]]:
        """Iterate through the batch and replace large JSON values with placeholders.

        Only considers JSON dump columns and ensures their combined size stays under
        the limit by selectively replacing the largest values.
        """
        stripped_count = 0
        final_batch = []

        json_column_indices = [
            ALL_CALL_INSERT_COLUMNS.index(f"{col}_dump")
            for col in ALL_CALL_JSON_COLUMNS
        ]
        entity_too_large_payload_byte_size = _num_bytes(
            ch_settings.ENTITY_TOO_LARGE_PAYLOAD
        )

        for item in batch:
            # Calculate only JSON dump bytes
            json_idx_size_pairs = [
                (i, _num_bytes(item[i])) for i in json_column_indices
            ]
            total_json_bytes = sum(size for _, size in json_idx_size_pairs)

            # If over limit, try to optimize by selectively stripping largest JSON values
            stripped_item = list(item)
            sorted_json_idx_size_pairs = sorted(
                json_idx_size_pairs, key=lambda x: x[1], reverse=True
            )

            # Try to get under the limit by replacing largest JSON values
            for col_idx, size in sorted_json_idx_size_pairs:
                if (
                    total_json_bytes
                    <= ch_settings.CLICKHOUSE_SINGLE_ROW_INSERT_BYTES_LIMIT
                ):
                    break

                # Replace this large JSON value with placeholder, update running size
                stripped_item[col_idx] = ch_settings.ENTITY_TOO_LARGE_PAYLOAD
                total_json_bytes -= size - entity_too_large_payload_byte_size
                stripped_count += 1

            final_batch.append(stripped_item)

        ddtrace.tracer.current_span().set_tags(
            {
                "clickhouse_trace_server_batched._strip_large_values.stripped_count": str(
                    stripped_count
                )
            }
        )
        return final_batch


def _num_bytes(data: Any) -> int:
    """Calculate the number of bytes in a string.

    This can be computationally expensive, only call when necessary.
    Never raise on a failed str cast, just return 0.
    """
    try:
        return len(str(data).encode("utf-8"))
    except Exception:
        return 0


def _dict_value_to_dump(
    value: dict,
) -> str:
    if not isinstance(value, dict):
        raise TypeError(f"Value is not a dict: {value}")
    return json.dumps(value)


def _any_value_to_dump(
    value: Any,
) -> str:
    return json.dumps(value)


def _dict_dump_to_dict(val: str) -> dict[str, Any]:
    res = json.loads(val)
    if not isinstance(res, dict):
        raise TypeError(f"Value is not a dict: {val}")
    return res


def _any_dump_to_any(val: str) -> Any:
    return json.loads(val)


def _ensure_datetimes_have_tz(
    dt: Optional[datetime.datetime] = None,
) -> Optional[datetime.datetime]:
    # https://github.com/ClickHouse/clickhouse-connect/issues/210
    # Clickhouse does not support timezone-aware datetimes. You can specify the
    # desired timezone at query time. However according to the issue above,
    # clickhouse will produce a timezone-naive datetime when the preferred
    # timezone is UTC. This is a problem because it does not match the ISO8601
    # standard as datetimes are to be interpreted locally unless specified
    # otherwise. This function ensures that the datetime has a timezone, and if
    # it does not, it adds the UTC timezone to correctly convey that the
    # datetime is in UTC for the caller.
    if dt is None:
        return None
    if dt.tzinfo is None:
        return dt.replace(tzinfo=datetime.timezone.utc)
    return dt


def _ensure_datetimes_have_tz_strict(
    dt: datetime.datetime,
) -> datetime.datetime:
    res = _ensure_datetimes_have_tz(dt)
    if res is None:
        raise ValueError(f"Datetime is None: {dt}")
    return res


def _nullable_any_dump_to_any(
    val: Optional[str],
) -> Optional[Any]:
    return _any_dump_to_any(val) if val else None


def _ch_call_dict_to_call_schema_dict(ch_call_dict: dict) -> dict:
    summary = _nullable_any_dump_to_any(ch_call_dict.get("summary_dump"))
    started_at = _ensure_datetimes_have_tz(ch_call_dict.get("started_at"))
    ended_at = _ensure_datetimes_have_tz(ch_call_dict.get("ended_at"))
    display_name = empty_str_to_none(ch_call_dict.get("display_name"))
    return {
        "project_id": ch_call_dict.get("project_id"),
        "id": ch_call_dict.get("id"),
        "trace_id": ch_call_dict.get("trace_id"),
        "parent_id": ch_call_dict.get("parent_id"),
        "thread_id": ch_call_dict.get("thread_id"),
        "turn_id": ch_call_dict.get("turn_id"),
        "op_name": ch_call_dict.get("op_name"),
        "started_at": started_at,
        "ended_at": ended_at,
        "attributes": _dict_dump_to_dict(ch_call_dict.get("attributes_dump", "{}")),
        "inputs": _dict_dump_to_dict(ch_call_dict.get("inputs_dump", "{}")),
        "output": _nullable_any_dump_to_any(ch_call_dict.get("output_dump")),
        "summary": make_derived_summary_fields(
            summary=summary or {},
            op_name=ch_call_dict.get("op_name", ""),
            started_at=started_at,
            ended_at=ended_at,
            exception=ch_call_dict.get("exception"),
            display_name=display_name,
        ),
        "exception": ch_call_dict.get("exception"),
        "wb_run_id": ch_call_dict.get("wb_run_id"),
        "wb_run_step": ch_call_dict.get("wb_run_step"),
        "wb_user_id": ch_call_dict.get("wb_user_id"),
        "display_name": display_name,
        "storage_size_bytes": ch_call_dict.get("storage_size_bytes"),
        "total_storage_size_bytes": ch_call_dict.get("total_storage_size_bytes"),
    }


def _ch_obj_to_obj_schema(ch_obj: SelectableCHObjSchema) -> tsi.ObjSchema:
    return tsi.ObjSchema(
        project_id=ch_obj.project_id,
        object_id=ch_obj.object_id,
        created_at=_ensure_datetimes_have_tz(ch_obj.created_at),
        wb_user_id=ch_obj.wb_user_id,
        version_index=ch_obj.version_index,
        is_latest=ch_obj.is_latest,
        digest=ch_obj.digest,
        kind=ch_obj.kind,
        base_object_class=ch_obj.base_object_class,
        leaf_object_class=ch_obj.leaf_object_class,
        val=json.loads(ch_obj.val_dump),
        size_bytes=ch_obj.size_bytes,
    )


def _ch_table_stats_to_table_stats_schema(
    ch_table_stats_row: Sequence[Any],
) -> tsi.TableStatsRow:
    # Unpack the row with a default for the third value if it doesn't exist
    row_tuple = tuple(ch_table_stats_row)
    digest, count = row_tuple[:2]
    storage_size_bytes = row_tuple[2] if len(row_tuple) > 2 else cast(Any, None)

    return tsi.TableStatsRow(
        count=count,
        digest=digest,
        storage_size_bytes=storage_size_bytes,
    )


def _start_call_for_insert_to_ch_insertable_start_call(
    start_call: tsi.StartedCallSchemaForInsert,
    trace_server: Optional[tsi.TraceServerInterface] = None,
) -> CallStartCHInsertable:
    # Note: it is technically possible for the user to mess up and provide the
    # wrong trace id (one that does not match the parent_id)!
    call_id = start_call.id or generate_id()
    trace_id = start_call.trace_id or generate_id()
    # Process inputs for base64 content if trace_server is provided
    inputs = start_call.inputs
    input_refs = extract_refs_from_values(inputs)

    return CallStartCHInsertable(
        project_id=start_call.project_id,
        id=call_id,
        trace_id=trace_id,
        parent_id=start_call.parent_id,
        thread_id=start_call.thread_id,
        turn_id=start_call.turn_id,
        op_name=start_call.op_name,
        started_at=start_call.started_at,
        attributes_dump=_dict_value_to_dump(start_call.attributes),
        inputs_dump=_dict_value_to_dump(inputs),
        input_refs=input_refs,
        wb_run_id=start_call.wb_run_id,
        wb_run_step=start_call.wb_run_step,
        wb_user_id=start_call.wb_user_id,
        display_name=start_call.display_name,
    )


def _end_call_for_insert_to_ch_insertable_end_call(
    end_call: tsi.EndedCallSchemaForInsert,
    trace_server: Optional[tsi.TraceServerInterface] = None,
) -> CallEndCHInsertable:
    # Note: it is technically possible for the user to mess up and provide the
    # wrong trace id (one that does not match the parent_id)!

    output = end_call.output
    output_refs = extract_refs_from_values(output)

    return CallEndCHInsertable(
        project_id=end_call.project_id,
        id=end_call.id,
        exception=end_call.exception,
        ended_at=end_call.ended_at,
        summary_dump=_dict_value_to_dump(dict(end_call.summary)),
        output_dump=_any_value_to_dump(output),
        output_refs=output_refs,
    )


def _process_parameters(
    parameters: dict[str, Any],
) -> dict[str, Any]:
    # Special processing for datetimes! For some reason, the clickhouse connect
    # client truncates the datetime to the nearest second, so we need to convert
    # the datetime to a float which is then converted back to a datetime in the
    # clickhouse query
    parameters = parameters.copy()
    for key, value in parameters.items():
        if isinstance(value, datetime.datetime):
            parameters[key] = value.timestamp()
    return parameters


# def _partial_obj_schema_to_ch_obj(
#     partial_obj: tsi.ObjSchemaForInsert,
# ) -> ObjCHInsertable:
#     version_hash = version_hash_for_object(partial_obj)

#     return ObjCHInsertable(
#         id=uuid.uuid4(),
#         project_id=partial_obj.project_id,
#         name=partial_obj.name,
#         type="unknown",
#         refs=[],
#         val=json.dumps(partial_obj.val),
#     )


def get_type(val: Any) -> str:
    if val is None:
        return "none"
    elif isinstance(val, dict):
        if "_type" in val:
            if "weave_type" in val:
                return val["weave_type"]["type"]
            return val["_type"]
        return "dict"
    elif isinstance(val, list):
        return "list"
    return "unknown"


def get_kind(val: Any) -> str:
    val_type = get_type(val)
    if val_type == "Op":
        return "op"
    return "object"


@ddtrace.tracer.wrap(name="clickhouse_trace_server_batched.find_call_descendants")
def find_call_descendants(
    root_ids: list[str],
    all_calls: list[tsi.CallSchema],
) -> list[str]:
    if root_span := ddtrace.tracer.current_span():
        root_span.set_tags(
            {
                "clickhouse_trace_server_batched.find_call_descendants.root_ids_count": str(
                    len(root_ids)
                ),
                "clickhouse_trace_server_batched.find_call_descendants.all_calls_count": str(
                    len(all_calls)
                ),
            }
        )
    # make a map of call_id to children list
    children_map = defaultdict(list)
    for call in all_calls:
        if call.parent_id is not None:
            children_map[call.parent_id].append(call.id)

    # do DFS to get all descendants
    def find_all_descendants(root_ids: list[str]) -> set[str]:
        descendants = set()
        stack = root_ids

        while stack:
            current_id = stack.pop()
            if current_id not in descendants:
                descendants.add(current_id)
                stack += children_map.get(current_id, [])

        return descendants

    # Find descendants for each initial id
    descendants = find_all_descendants(root_ids)

    return list(descendants)


def _string_to_int_in_range(input_string: str, range_max: int) -> int:
    """Convert a string to a deterministic integer within a specified range.

    Args:
        input_string: The string to convert to an integer
        range_max: The maximum allowed value (exclusive)

    Returns:
        int: A deterministic integer value between 0 and range_max
    """
    hash_obj = hashlib.md5(input_string.encode())
    hash_int = int(hash_obj.hexdigest(), 16)
    return hash_int % range_max


def set_root_span_dd_tags(tags: dict[str, Union[str, float, int]]) -> None:
    root_span = ddtrace.tracer.current_root_span()
    if root_span is None:
        logger.debug("No root span")
    else:
        root_span.set_tags(tags)


def _update_metadata_from_chunk(
    chunk: dict[str, Any], aggregated_metadata: dict[str, Any]
) -> None:
    """Update aggregated metadata from a chunk."""
    metadata_fields = [
        "id",
        "created",
        "model",
        "system_fingerprint",
        "service_tier",
        "usage",
    ]

    for field in metadata_fields:
        if field in chunk and field not in aggregated_metadata:
            if field == "service_tier":
                aggregated_metadata[field] = chunk.get(field, "default")
            else:
                aggregated_metadata[field] = chunk[field]


def _process_tool_call_delta(
    tool_call_delta: list, tool_calls: list[dict[str, Any]]
) -> None:
    """Process tool call delta and update tool_calls list."""
    for tool_call in tool_call_delta:
        tool_call_index = tool_call.get("index", 0)

        # Ensure we have enough tool calls in our list
        while len(tool_calls) <= tool_call_index:
            tool_calls.append(
                {
                    "id": None,
                    "type": "function",
                    "function": {"name": "", "arguments": ""},
                }
            )

        existing_tool_call = tool_calls[tool_call_index]

        # Update existing tool call fields
        if tool_call.get("id"):
            existing_tool_call["id"] = tool_call["id"]
        if tool_call.get("type"):
            existing_tool_call["type"] = tool_call["type"]

        if "function" in tool_call:
            function_data = tool_call["function"]
            if function_data.get("name"):
                existing_tool_call["function"]["name"] = function_data["name"]
            if "arguments" in function_data:
                existing_tool_call["function"]["arguments"] += function_data[
                    "arguments"
                ]


def _clean_tool_calls(tool_calls: list[dict[str, Any]]) -> list[dict[str, Any]]:
    """Clean up tool_calls - remove incomplete ones and ensure proper format."""
    cleaned_tool_calls = [
        {
            "function": {
                "arguments": tool_call["function"]["arguments"],
                "name": tool_call["function"]["name"],
            },
            "id": tool_call["id"],
            "type": "function",
        }
        for tool_call in tool_calls
        if tool_call.get("id") is not None
        and tool_call.get("function", {}).get("name") is not None
    ]
    return cleaned_tool_calls


def _build_aggregated_output(
    aggregated_metadata: dict[str, Any],
    assistant_acc: list[str],
    tool_calls: list[dict[str, Any]],
    chunk: dict[str, Any],
    reasoning_content: list[str],
) -> dict[str, Any]:
    """Build the aggregated output from accumulated data."""
    current_finish_reason = chunk.get("choices", [{}])[0].get("finish_reason")
    cleaned_tool_calls = _clean_tool_calls(tool_calls)

    return {
        "id": aggregated_metadata.get("id", ""),
        "created": aggregated_metadata.get("created", 0),
        "model": aggregated_metadata.get("model", ""),
        "object": "chat.completion",
        "system_fingerprint": aggregated_metadata.get("system_fingerprint", ""),
        "choices": [
            {
                "finish_reason": current_finish_reason,
                "index": 0,
                "message": {
                    "content": (
                        "".join(assistant_acc)
                        if assistant_acc
                        else (None if cleaned_tool_calls else "")
                    ),
                    "role": "assistant",
                    "tool_calls": (cleaned_tool_calls if cleaned_tool_calls else None),
                    "function_call": None,
                    "reasoning_content": (
                        "".join(reasoning_content) if reasoning_content else None
                    ),
                },
            }
        ],
        "usage": aggregated_metadata.get("usage", {}),
        "service_tier": aggregated_metadata.get("service_tier", "default"),
    }


def _create_tracked_stream_wrapper(
    insert_call: Callable[[CallEndCHInsertable], None],
    chunk_iter: Iterator[dict[str, Any]],
    start_call: CallStartCHInsertable,
    model_name: str,
    project_id: str,
) -> Iterator[dict[str, Any]]:
    """Create a wrapper that tracks streaming completion and emits call records."""

    def _stream_wrapper() -> Iterator[dict[str, Any]]:
        # (1) send meta chunk first so clients can associate stream
        yield {"_meta": {"weave_call_id": start_call.id}}

        # Initialize accumulation variables
        aggregated_output: Optional[dict[str, Any]] = None
        assistant_acc: list[str] = []
        tool_calls: list[dict[str, Any]] = []
        aggregated_metadata: dict[str, Any] = {}
        reasoning_content: list[str] = []

        try:
            for chunk in chunk_iter:
                yield chunk  # Yield to client immediately

                if not isinstance(chunk, dict):
                    continue

                # Accumulate metadata from chunks
                _update_metadata_from_chunk(chunk, aggregated_metadata)

                # Process assistant content and tool calls
                choices = chunk.get("choices")
                if choices:
                    delta = choices[0].get("delta")
                    if delta and isinstance(delta, dict):
                        # Accumulate assistant content
                        content_piece = delta.get("content")
                        if content_piece:
                            assistant_acc.append(content_piece)

                        # Handle tool calls
                        tool_call_delta = delta.get("tool_calls")
                        if tool_call_delta:
                            _process_tool_call_delta(tool_call_delta, tool_calls)

                        # Handle reasoning content
                        reasoning_content_delta = delta.get("reasoning_content")
                        if reasoning_content_delta:
                            reasoning_content.append(reasoning_content_delta)

                # Build aggregated output
                aggregated_output = _build_aggregated_output(
                    aggregated_metadata,
                    assistant_acc,
                    tool_calls,
                    chunk,
                    reasoning_content,
                )

        finally:
            # Handle fallback case for aggregated output
            if aggregated_output is None and (
                assistant_acc or tool_calls or reasoning_content
            ):
                cleaned_tool_calls = _clean_tool_calls(tool_calls)
                aggregated_output = {
                    "choices": [
                        {
                            "message": {
                                "role": "assistant",
                                "content": (
                                    "".join(assistant_acc)
                                    if assistant_acc
                                    else (None if cleaned_tool_calls else "")
                                ),
                                "tool_calls": (
                                    cleaned_tool_calls if cleaned_tool_calls else None
                                ),
                                "reasoning_content": (
                                    "".join(reasoning_content)
                                    if reasoning_content
                                    else None
                                ),
                            }
                        }
                    ]
                }

            # Prepare summary and end call
            summary: dict[str, Any] = {}
            if aggregated_output is not None and model_name is not None:
                aggregated_output["model"] = model_name

                if "usage" in aggregated_output:
                    summary["usage"] = {model_name: aggregated_output["usage"]}

            end = tsi.EndedCallSchemaForInsert(
                project_id=project_id,
                id=start_call.id,
                ended_at=datetime.datetime.now(),
                output=aggregated_output,
                summary=summary,
            )
            end_call = _end_call_for_insert_to_ch_insertable_end_call(
                end, None
            )  # No trace_server in stream wrapper
            insert_call(end_call)

    return _stream_wrapper()


def _setup_completion_model_info(
    model_info: Optional[LLMModelProviderInfo],
    req: tsi.CompletionsCreateReq,
    obj_read: Callable[[tsi.ObjReadReq], tsi.ObjReadRes],
) -> tuple[str, Optional[str], str, Optional[str], dict[str, str], Optional[str]]:
    """Extract model setup logic shared between completions_create and completions_create_stream.

    Returns: (model_name, api_key, provider, base_url, extra_headers, return_type)
    Note: api_key can be None for bedrock providers since they use AWS credentials instead.
    """
    model_name = req.inputs.model
    api_key: Optional[str] = None
    provider: str = "openai"  # Default provider
    base_url: Optional[str] = None
    extra_headers: dict[str, str] = {}
    return_type: Optional[str] = None

    # Check for explicit custom provider prefix
    is_explicit_custom = model_name.startswith("custom::")

    is_coreweave = (
        model_info and model_info.get("litellm_provider") == "coreweave"
    ) or model_name.startswith("coreweave/")
    if is_coreweave:
        # See https://docs.litellm.ai/docs/providers/openai_compatible
        # but ignore the bit about omitting the /v1 because it is actually necessary
        req.inputs.model = "openai/" + model_name.removeprefix("coreweave/")
        provider = "custom"
        base_url = wf_env.inference_service_base_url()
        # The API key should have been passed in as an extra header.
        if req.inputs.extra_headers:
            api_key = req.inputs.extra_headers.pop("api_key", None)
            extra_headers = req.inputs.extra_headers
            req.inputs.extra_headers = None
        return_type = "openai"
    elif is_explicit_custom:
        # Custom provider path - model_name format: custom::<provider>::<model>
        # Parse provider and model names, create sanitized object_id for lookup
        name_part = model_name.replace("custom::", "")

        if "::" in name_part:
            # Format: custom::<provider>::<model>
            provider_name, model_name_part = name_part.split("::", 1)

            # Create sanitized object_id to match what was created during provider setup

            sanitized_provider = _sanitize_name_for_object_id(provider_name)
            sanitized_model = _sanitize_name_for_object_id(model_name_part)
            sanitized_object_id = f"{sanitized_provider}-{sanitized_model}"
        else:
            # Fallback: assume it's already in object_id format
            # Extract names from object_id (this is a fallback case)
            parts = name_part.split("-", 1) if "-" in name_part else [name_part, ""]
            provider_name = parts[0]  # May be sanitized
            model_name_part = parts[1] if len(parts) > 1 else ""
            sanitized_provider = provider_name  # Already sanitized
            sanitized_object_id = name_part

        custom_provider_info = get_custom_provider_info(
            project_id=req.project_id,
            provider_name=sanitized_provider,
            model_name=sanitized_object_id,
            obj_read_func=obj_read,
        )

        base_url = custom_provider_info.base_url
        final_model_name = custom_provider_info.actual_model_name
        provider_model_name = (
            f"{provider_name}/{final_model_name}"
            if "::" in name_part
            else final_model_name
        )

        # prefix the model name with "ollama/" if it is an ollama model else with openai/
        req.inputs.model = (
            "ollama/" + final_model_name
            if "ollama" in provider_name.lower()
            else "openai/" + final_model_name
        )

        return (
            provider_model_name,
            custom_provider_info.api_key,
            "custom",  # return "custom" as provider
            base_url,
            custom_provider_info.extra_headers,
            custom_provider_info.return_type,
        )
    elif model_info:
        secret_name = model_info.get("api_key_name")
        if not secret_name:
            raise InvalidRequest(f"No secret name found for model {model_name}")

        secret_fetcher = _secret_fetcher_context.get()
        if not secret_fetcher:
            raise InvalidRequest(
                f"No secret fetcher found, cannot fetch API key for model {model_name}"
            )

        api_key = secret_fetcher.fetch(secret_name).get("secrets", {}).get(secret_name)
        provider = model_info.get("litellm_provider", "openai")

        if not api_key and provider not in ("bedrock", "bedrock_converse"):
            raise MissingLLMApiKeyError(
                f"No API key {secret_name} found for model {model_name}",
                api_key_name=secret_name,
            )

    return (
        model_name,
        api_key,
        provider,
        base_url,
        extra_headers,
        return_type,
    )


def _sanitize_name_for_object_id(name: str) -> str:
    return sub(r"[^a-zA-Z0-9_-]", "_", name)<|MERGE_RESOLUTION|>--- conflicted
+++ resolved
@@ -245,15 +245,7 @@
                         error_messages.append(f"Rejected span ({span_ident}): {e!s}")
                         continue
 
-<<<<<<< HEAD
                     start_call, end_call = span.to_call(req.project_id)
-=======
-        calls = []
-        for resource_spans in traces_data:
-            for scope_spans in resource_spans.scope_spans:
-                for span in scope_spans.spans:
-                    start_call, end_call = span.to_call(req.project_id, req.wb_user_id)
->>>>>>> 950ecde3
                     calls.extend(
                         [
                             {
