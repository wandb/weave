--- conflicted
+++ resolved
@@ -79,12 +79,6 @@
     validate_feedback_purge_req,
 )
 from weave.trace_server.ids import generate_id
-<<<<<<< HEAD
-from weave.trace_server.llm_completion import lite_llm_completion
-from weave.trace_server.model_providers.model_providers import (
-    MODEL_PROVIDERS_FILE,
-    fetch_model_to_provider_info_map,
-=======
 from weave.trace_server.interface.base_models.action_base_models import (
     LLM_JUDGE_ACTION_NAME,
     ConfiguredAction,
@@ -97,7 +91,11 @@
 from weave.trace_server.interface.base_models.feedback_base_model_registry import (
     ActionScore,
     feedback_base_models,
->>>>>>> abbe2e08
+)
+from weave.trace_server.llm_completion import lite_llm_completion
+from weave.trace_server.model_providers.model_providers import (
+    MODEL_PROVIDERS_FILE,
+    fetch_model_to_provider_info_map,
 )
 from weave.trace_server.orm import ParamBuilder, Row
 from weave.trace_server.secret_fetcher_context import _secret_fetcher_context
@@ -1433,55 +1431,6 @@
         self.ch_client.query(prepared.sql, prepared.parameters)
         return tsi.FeedbackPurgeRes()
 
-<<<<<<< HEAD
-    def completions_create(
-        self, req: tsi.CompletionsCreateReq
-    ) -> tsi.CompletionsCreateRes:
-        model_name = req.model_name
-        model_info = self._model_to_provider_info_map.get(model_name)
-        if not model_info:
-            raise InvalidRequest(f"No model info found for model {model_name}")
-        secret_fetcher = _secret_fetcher_context.get()
-        if not secret_fetcher:
-            raise InvalidRequest(
-                f"No secret fetcher found, cannot fetch API key for model {model_name}"
-            )
-        secret_name = model_info.get("api_key_name")
-        if not secret_name:
-            raise InvalidRequest(f"No secret name found for model {model_name}")
-        api_key = secret_fetcher.fetch(secret_name).get("secrets", {}).get(secret_name)
-        if not api_key:
-            raise InvalidRequest(f"No API key found for model {model_name}")
-        start = tsi.StartedCallSchemaForInsert(
-            project_id=req.project_id,
-            wb_user_id=req.wb_user_id,
-            op_name="call_llm",
-            started_at=datetime.datetime.now(),
-            inputs={**req.inputs.model_dump(), "model_name": req.model_name},
-            attributes={},
-        )
-        ch_call = _start_call_for_insert_to_ch_insertable_start_call(start)
-        self._insert_call(ch_call)
-        res = lite_llm_completion(api_key, model_name, req.inputs)
-        end = tsi.EndedCallSchemaForInsert(
-            project_id=req.project_id,
-            id=ch_call.id,
-            ended_at=datetime.datetime.now(),
-            output=res.response,
-            summary={},
-        )
-        if "usage" in res.response:
-            end.summary["usage"] = {req.model_name: res.response["usage"]}
-
-        if "error" in res.response:
-            end.exception = res.response["error"]
-        ch_call = _end_call_for_insert_to_ch_insertable_end_call(end)
-
-        # Inserts the call into the clickhouse database, verifying that
-        # the call does not already exist
-        self._insert_call(ch_call)
-        return res
-=======
     def execute_batch_action(
         self, req: tsi.ExecuteBatchActionReq
     ) -> tsi.ExecuteBatchActionRes:
@@ -1572,7 +1521,54 @@
             )
 
         return tsi.ExecuteBatchActionRes()
->>>>>>> abbe2e08
+
+    def completions_create(
+        self, req: tsi.CompletionsCreateReq
+    ) -> tsi.CompletionsCreateRes:
+        model_name = req.model_name
+        model_info = self._model_to_provider_info_map.get(model_name)
+        if not model_info:
+            raise InvalidRequest(f"No model info found for model {model_name}")
+        secret_fetcher = _secret_fetcher_context.get()
+        if not secret_fetcher:
+            raise InvalidRequest(
+                f"No secret fetcher found, cannot fetch API key for model {model_name}"
+            )
+        secret_name = model_info.get("api_key_name")
+        if not secret_name:
+            raise InvalidRequest(f"No secret name found for model {model_name}")
+        api_key = secret_fetcher.fetch(secret_name).get("secrets", {}).get(secret_name)
+        if not api_key:
+            raise InvalidRequest(f"No API key found for model {model_name}")
+        start = tsi.StartedCallSchemaForInsert(
+            project_id=req.project_id,
+            wb_user_id=req.wb_user_id,
+            op_name="call_llm",
+            started_at=datetime.datetime.now(),
+            inputs={**req.inputs.model_dump(), "model_name": req.model_name},
+            attributes={},
+        )
+        ch_call = _start_call_for_insert_to_ch_insertable_start_call(start)
+        self._insert_call(ch_call)
+        res = lite_llm_completion(api_key, model_name, req.inputs)
+        end = tsi.EndedCallSchemaForInsert(
+            project_id=req.project_id,
+            id=ch_call.id,
+            ended_at=datetime.datetime.now(),
+            output=res.response,
+            summary={},
+        )
+        if "usage" in res.response:
+            end.summary["usage"] = {req.model_name: res.response["usage"]}
+
+        if "error" in res.response:
+            end.exception = res.response["error"]
+        ch_call = _end_call_for_insert_to_ch_insertable_end_call(end)
+
+        # Inserts the call into the clickhouse database, verifying that
+        # the call does not already exist
+        self._insert_call(ch_call)
+        return res
 
     # Private Methods
     @property
