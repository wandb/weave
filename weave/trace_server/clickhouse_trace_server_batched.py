--- conflicted
+++ resolved
@@ -86,7 +86,6 @@
     FileStorageClient,
     FileStorageReadError,
     FileStorageWriteError,
-    get_storage_client_from_env,
     key_for_project_digest,
     maybe_get_storage_client_from_env,
     read_from_bucket,
@@ -235,11 +234,7 @@
     def file_storage_client(self) -> Optional[FileStorageClient]:
         if self._file_storage_client is not None:
             return self._file_storage_client
-<<<<<<< HEAD
-        self._file_storage_client = get_storage_client_from_env()
-=======
         self._file_storage_client = maybe_get_storage_client_from_env()
->>>>>>> 0c933f4f
         return self._file_storage_client
 
     def otel_export(self, req: tsi.OtelExportReq) -> tsi.OtelExportRes:
