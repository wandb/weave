# Clickhouse Trace Server

# A note on query structure:
# There are four major kinds of things that we query:
# - calls,
# - object_versions,
# - tables
# - files
#
# calls are identified by ID.
#
# object_versions, tables, and files are identified by digest. For these kinds of
# things, we dedupe at merge time using Clickhouse's ReplacingMergeTree, but we also
# need to dedupe at query time.
#
# Previously, we did query time deduping in *_deduped VIEWs. But it turns out
# clickhouse doesn't push down the project_id predicate into those views, so we were
# always scanning whole tables.
#
# Now, we've just written the what were views before into this file directly as
# subqueries, and put the project_id predicate in the innermost subquery, which fixes
# the problem.


import dataclasses
import datetime
import hashlib
import json
import logging
import threading
from collections import Counter, defaultdict
from contextlib import contextmanager
from typing import (
    Any,
    Dict,
    Iterator,
    Optional,
    Sequence,
    Set,
    Tuple,
    Union,
    cast,
)
from zoneinfo import ZoneInfo

import clickhouse_connect
import emoji
from clickhouse_connect.driver.client import Client as CHClient
from clickhouse_connect.driver.query import QueryResult
from clickhouse_connect.driver.summary import QuerySummary

from weave.trace_server.calls_query_builder import (
    CallsQuery,
    HardCodedFilter,
    combine_conditions,
)
from weave.trace_server.ids import generate_id

from . import clickhouse_trace_server_migrator as wf_migrator
from . import environment as wf_env
from . import refs_internal as ri
from . import trace_server_interface as tsi
from .clickhouse_schema import (
    CallDeleteCHInsertable,
    CallEndCHInsertable,
    CallStartCHInsertable,
    CallUpdateCHInsertable,
    ObjCHInsertable,
    SelectableCHCallSchema,
    SelectableCHObjSchema,
)
from .emoji_util import detone_emojis
from .errors import InvalidRequest, RequestTooLarge
from .feedback import (
    TABLE_FEEDBACK,
    validate_feedback_create_req,
    validate_feedback_purge_req,
)
from .orm import ParamBuilder, Row
<<<<<<< HEAD
from .token_costs import LLM_TOKEN_PRICES_TABLE, validate_cost_purge_req
=======
from .trace_server_common import (
    LRUCache,
    get_nested_key,
    set_nested_key,
)
>>>>>>> 2bb29db3
from .trace_server_interface_util import (
    assert_non_null_wb_user_id,
    bytes_digest,
    extract_refs_from_values,
    str_digest,
)

logger = logging.getLogger(__name__)
logger.setLevel(logging.INFO)

MAX_FLUSH_COUNT = 10000
MAX_FLUSH_AGE = 15

FILE_CHUNK_SIZE = 100000

MAX_DELETE_CALLS_COUNT = 100


class NotFoundError(Exception):
    pass


CallCHInsertable = Union[
    CallStartCHInsertable,
    CallEndCHInsertable,
    CallDeleteCHInsertable,
    CallUpdateCHInsertable,
]


all_call_insert_columns = list(
    CallStartCHInsertable.model_fields.keys()
    | CallEndCHInsertable.model_fields.keys()
    | CallDeleteCHInsertable.model_fields.keys()
    | CallUpdateCHInsertable.model_fields.keys()
)

all_call_select_columns = list(SelectableCHCallSchema.model_fields.keys())
all_call_json_columns = ("inputs", "output", "attributes", "summary")
required_call_columns = ["id", "project_id", "trace_id", "op_name", "started_at"]


# Columns in the calls_merged table with special aggregation functions:
call_select_raw_columns = ["id", "project_id"]  # no aggregation
call_select_arrays_columns = ["input_refs", "output_refs"]  # array_concat_agg
call_select_argmax_columns = ["display_name"]  # argMaxMerge
# all others use `any`


all_obj_select_columns = list(SelectableCHObjSchema.model_fields.keys())
all_obj_insert_columns = list(ObjCHInsertable.model_fields.keys())

# Let's just make everything required for now ... can optimize when we implement column selection
required_obj_select_columns = list(set(all_obj_select_columns) - set([]))

ObjRefListType = list[ri.InternalObjectRef]


class ClickHouseTraceServer(tsi.TraceServerInterface):
    def __init__(
        self,
        *,
        host: str,
        port: int = 8123,
        user: str = "default",
        password: str = "",
        database: str = "default",
        use_async_insert: bool = False,
    ):
        super().__init__()
        self._thread_local = threading.local()
        self._host = host
        self._port = port
        self._user = user
        self._password = password
        self._database = database
        self._flush_immediately = True
        self._call_batch: list[list[Any]] = []
        self._use_async_insert = use_async_insert

    @classmethod
    def from_env(cls, use_async_insert: bool = False) -> "ClickHouseTraceServer":
        return cls(
            host=wf_env.wf_clickhouse_host(),
            port=wf_env.wf_clickhouse_port(),
            user=wf_env.wf_clickhouse_user(),
            password=wf_env.wf_clickhouse_pass(),
            database=wf_env.wf_clickhouse_database(),
            use_async_insert=use_async_insert,
        )

    @contextmanager
    def call_batch(self) -> Iterator[None]:
        # Not thread safe - do not use across threads
        self._flush_immediately = False
        try:
            yield
            self._flush_calls()
        finally:
            self._call_batch = []
            self._flush_immediately = True

    # Creates a new call
    def call_start(self, req: tsi.CallStartReq) -> tsi.CallStartRes:
        # Converts the user-provided call details into a clickhouse schema.
        # This does validation and conversion of the input data as well
        # as enforcing business rules and defaults
        ch_call = _start_call_for_insert_to_ch_insertable_start_call(req.start)

        # Inserts the call into the clickhouse database, verifying that
        # the call does not already exist
        self._insert_call(ch_call)

        # Returns the id of the newly created call
        return tsi.CallStartRes(
            id=ch_call.id,
            trace_id=ch_call.trace_id,
        )

    def call_end(self, req: tsi.CallEndReq) -> tsi.CallEndRes:
        # Converts the user-provided call details into a clickhouse schema.
        # This does validation and conversion of the input data as well
        # as enforcing business rules and defaults
        ch_call = _end_call_for_insert_to_ch_insertable_end_call(req.end)

        # Inserts the call into the clickhouse database, verifying that
        # the call does not already exist
        self._insert_call(ch_call)

        # Returns the id of the newly created call
        return tsi.CallEndRes()

    def call_read(self, req: tsi.CallReadReq) -> tsi.CallReadRes:
        res = self.calls_query_stream(
            tsi.CallsQueryReq(
                project_id=req.project_id,
                filter=tsi.CallsFilter(
                    call_ids=[req.id],
                ),
                limit=1,
                include_costs=req.include_costs,
            )
        )
        try:
            _call = next(res)
        except StopIteration:
            _call = None
        return tsi.CallReadRes(call=_call)

    def calls_query(self, req: tsi.CallsQueryReq) -> tsi.CallsQueryRes:
        stream = self.calls_query_stream(req)
        return tsi.CallsQueryRes(calls=list(stream))

    def calls_query_stats(self, req: tsi.CallsQueryStatsReq) -> tsi.CallsQueryStatsRes:
        """Returns a stats object for the given query. This is useful for counts or other
        aggregate statistics that are not directly queryable from the calls themselves.
        """
        cq = CallsQuery(project_id=req.project_id)

        cq.add_field("id")
        if req.filter is not None:
            cq.set_hardcoded_filter(HardCodedFilter(filter=req.filter))
        if req.query is not None:
            cq.add_condition(req.query.expr_)

        pb = ParamBuilder()
        inner_query = cq.as_sql(pb)
        raw_res = self._query(
            f"SELECT count() FROM ({inner_query})",
            pb.get_params(),
        )
        rows = raw_res.result_rows
        count = 0
        if rows and len(rows) == 1 and len(rows[0]) == 1:
            count = rows[0][0]
        return tsi.CallsQueryStatsRes(count=count)

    def calls_query_stream(self, req: tsi.CallsQueryReq) -> Iterator[tsi.CallSchema]:
        """Returns a stream of calls that match the given query."""
        cq = CallsQuery(
            project_id=req.project_id, include_costs=req.include_costs or False
        )
        columns = all_call_select_columns
        if req.columns:
            # Set columns to user-requested columns, w/ required columns
            # These are all formatted by the CallsQuery, which prevents injection
            # and other attack vectors.
            columns = list(set(required_call_columns + req.columns))
            # TODO: add support for json extract fields
            # Split out any nested column requests
            columns = [col.split(".")[0] for col in columns]

        # We put summary_dump last so that when we compute the costs and summary its in the right place
        if req.include_costs:
            columns = [
                *[col for col in columns if col != "summary_dump"],
                "summary_dump",
            ]
        for col in columns:
            cq.add_field(col)
        if req.filter is not None:
            cq.set_hardcoded_filter(HardCodedFilter(filter=req.filter))
        if req.query is not None:
            cq.add_condition(req.query.expr_)

        # Sort with empty list results in no sorting
        if req.sort_by is not None:
            for sort_by in req.sort_by:
                cq.add_order(sort_by.field, sort_by.direction)
        else:
            cq.add_order("started_at", "asc")
        if req.limit is not None:
            cq.set_limit(req.limit)
        if req.offset is not None:
            cq.set_offset(req.offset)

        pb = ParamBuilder()
        raw_res = self._query_stream(
            cq.as_sql(pb),
            pb.get_params(),
        )

        select_columns = [c.field for c in cq.select_fields]

        if not req.expand_columns:
            for row in raw_res:
                yield tsi.CallSchema.model_validate(
                    _ch_call_dict_to_call_schema_dict(dict(zip(select_columns, row)))
                )

        else:
            ref_cache = LRUCache(max_size=1000)

            batch_size = 10
            batch = []
            for row in raw_res:
                call_dict = _ch_call_dict_to_call_schema_dict(
                    dict(zip(select_columns, row))
                )
                batch.append(call_dict)

                if len(batch) >= batch_size:
                    hydrated_batch = self._hydrate_calls(
                        req.project_id, batch, req.expand_columns, ref_cache
                    )
                    for call in hydrated_batch:
                        yield tsi.CallSchema.model_validate(call)

                    # *** Dynamic Batch Size ***
                    # count the number of columns at each depth
                    depths = Counter(col.count(".") for col in req.expand_columns)
                    # take the max number of columns at any depth
                    max_count_at_ref_depth = max(depths.values())
                    # divide max refs that we can resolve 1000 refs at any depth
                    max_size = 1000 // max_count_at_ref_depth
                    # double batch size up to what refs_read_batch can handle
                    batch_size = min(max_size, batch_size * 2)
                    batch = []

            hydrated_batch = self._hydrate_calls(
                req.project_id, batch, req.expand_columns, ref_cache
            )
            for call in hydrated_batch:
                yield tsi.CallSchema.model_validate(call)

    def _hydrate_calls(
        self,
        project_id: str,
        calls: list[dict[str, Any]],
        expand_columns: list[str],
        ref_cache: LRUCache,
    ) -> list[dict[str, Any]]:
        if len(calls) == 0:
            return calls

        calls = self._expand_call_refs(project_id, calls, expand_columns, ref_cache)
        return calls

    def _get_refs_to_resolve(
        self, calls: list[dict[str, Any]], expand_columns: list[str]
    ) -> Dict[tuple[int, str], ri.InternalObjectRef]:
        refs_to_resolve: Dict[tuple[int, str], ri.InternalObjectRef] = {}
        for i, call in enumerate(calls):
            for col in expand_columns:
                if col in call:
                    val = call[col]
                else:
                    val = get_nested_key(call, col)
                    if not val:
                        continue

                if not ri.any_will_be_interpreted_as_ref_str(val):
                    continue

                ref = ri.parse_internal_uri(val)
                if isinstance(ref, ri.InternalTableRef):
                    continue

                refs_to_resolve[(i, col)] = ref
        return refs_to_resolve

    def _expand_call_refs(
        self,
        project_id: str,
        calls: list[dict[str, Any]],
        expand_columns: list[str],
        ref_cache: LRUCache,
    ) -> list[dict[str, Any]]:
        # format expand columns by depth, iterate through each batch in order
        expand_column_by_depth = defaultdict(list)
        for col in expand_columns:
            expand_column_by_depth[col.count(".")].append(col)

        for depth in sorted(expand_column_by_depth.keys()):
            refs_to_resolve = self._get_refs_to_resolve(
                calls, expand_column_by_depth[depth]
            )
            if not refs_to_resolve:
                continue

            vals = self._refs_read_batch_within_project(
                project_id, list(refs_to_resolve.values()), ref_cache
            )
            for ((i, col), ref), val in zip(refs_to_resolve.items(), vals):
                if isinstance(val, dict) and "_ref" not in val:
                    val["_ref"] = ref.uri()
                set_nested_key(calls[i], col, val)

        return calls

    def calls_delete(self, req: tsi.CallsDeleteReq) -> tsi.CallsDeleteRes:
        assert_non_null_wb_user_id(req)
        if len(req.call_ids) > MAX_DELETE_CALLS_COUNT:
            raise RequestTooLarge(
                f"Cannot delete more than {MAX_DELETE_CALLS_COUNT} calls at once"
            )

        # Note: i think this project condition is redundant
        proj_cond = "calls_merged.project_id = {project_id: String}"
        proj_params = {"project_id": req.project_id}

        # get all parents
        parents = list(
            self.calls_query_stream(
                tsi.CallsQueryReq(
                    project_id=req.project_id,
                    filter=tsi.CallsFilter(
                        call_ids=req.call_ids,
                    ),
                )
            )
        )

        # get all calls with trace_ids matching parents
        all_calls = list(
            self.calls_query_stream(
                tsi.CallsQueryReq(
                    project_id=req.project_id,
                    filter=tsi.CallsFilter(
                        trace_ids=[p.trace_id for p in parents],
                    ),
                )
            )
        )

        all_descendants = find_call_descendants(
            root_ids=req.call_ids,
            all_calls=all_calls,
        )

        deleted_at = datetime.datetime.now()
        insertables = [
            CallDeleteCHInsertable(
                project_id=req.project_id,
                id=call_id,
                wb_user_id=req.wb_user_id,
                deleted_at=deleted_at,
            )
            for call_id in all_descendants
        ]

        with self.call_batch():
            for insertable in insertables:
                self._insert_call(insertable)

        return tsi.CallsDeleteRes()

    def _ensure_valid_update_field(self, req: tsi.CallUpdateReq) -> None:
        valid_update_fields = ["display_name"]
        for field in valid_update_fields:
            if getattr(req, field, None) is not None:
                return

        raise ValueError(
            f"One of [{', '.join(valid_update_fields)}] is required for call update"
        )

    def call_update(self, req: tsi.CallUpdateReq) -> tsi.CallUpdateRes:
        assert_non_null_wb_user_id(req)
        self._ensure_valid_update_field(req)
        renamed_insertable = CallUpdateCHInsertable(
            project_id=req.project_id,
            id=req.call_id,
            wb_user_id=req.wb_user_id,
            display_name=req.display_name,
        )
        self._insert_call(renamed_insertable)

        return tsi.CallUpdateRes()

    def op_create(self, req: tsi.OpCreateReq) -> tsi.OpCreateRes:
        raise NotImplementedError()

    def op_read(self, req: tsi.OpReadReq) -> tsi.OpReadRes:
        conds = [
            "object_id = {name: String}",
            "digest = {version_hash: String}",
            "is_op = 1",
        ]
        parameters = {"name": req.name, "digest": req.digest}
        objs = self._select_objs_query(
            req.project_id, conditions=conds, parameters=parameters
        )
        if len(objs) == 0:
            raise NotFoundError(f"Obj {req.name}:{req.digest} not found")

        return tsi.OpReadRes(op_obj=_ch_obj_to_obj_schema(objs[0]))

    def ops_query(self, req: tsi.OpQueryReq) -> tsi.OpQueryRes:
        parameters = {}
        conds: list[str] = ["is_op = 1"]
        if req.filter:
            if req.filter.op_names:
                conds.append("object_id IN {op_names: Array(String)}")
                parameters["op_names"] = req.filter.op_names

            if req.filter.latest_only:
                conds.append("is_latest = 1")

        ch_objs = self._select_objs_query(
            req.project_id,
            conditions=conds,
        )
        objs = [_ch_obj_to_obj_schema(call) for call in ch_objs]
        return tsi.OpQueryRes(op_objs=objs)

    def obj_create(self, req: tsi.ObjCreateReq) -> tsi.ObjCreateRes:
        json_val = json.dumps(req.obj.val)
        digest = str_digest(json_val)

        req_obj = req.obj
        ch_obj = ObjCHInsertable(
            project_id=req_obj.project_id,
            object_id=req_obj.object_id,
            kind=get_kind(req.obj.val),
            base_object_class=get_base_object_class(req.obj.val),
            refs=extract_refs_from_values(req.obj.val),
            val_dump=json_val,
            digest=digest,
        )

        self._insert(
            "object_versions",
            data=[list(ch_obj.model_dump().values())],
            column_names=list(ch_obj.model_fields.keys()),
        )
        return tsi.ObjCreateRes(digest=digest)

    def obj_read(self, req: tsi.ObjReadReq) -> tsi.ObjReadRes:
        conds = ["object_id = {object_id: String}"]
        parameters: Dict[str, Union[str, int]] = {"object_id": req.object_id}
        if req.digest == "latest":
            conds.append("is_latest = 1")
        else:
            (is_version, version_index) = _digest_is_version_like(req.digest)
            if is_version:
                conds.append("version_index = {version_index: UInt64}")
                parameters["version_index"] = version_index
            else:
                conds.append("digest = {version_digest: String}")
                parameters["version_digest"] = req.digest
        objs = self._select_objs_query(
            req.project_id, conditions=conds, parameters=parameters
        )
        if len(objs) == 0:
            raise NotFoundError(f"Obj {req.object_id}:{req.digest} not found")

        return tsi.ObjReadRes(obj=_ch_obj_to_obj_schema(objs[0]))

    def objs_query(self, req: tsi.ObjQueryReq) -> tsi.ObjQueryRes:
        conds: list[str] = []
        parameters = {}
        if req.filter:
            if req.filter.is_op is not None:
                if req.filter.is_op:
                    conds.append("is_op = 1")
                else:
                    conds.append("is_op = 0")
            if req.filter.object_ids:
                conds.append("object_id IN {object_ids: Array(String)}")
                parameters["object_ids"] = req.filter.object_ids
            if req.filter.latest_only:
                conds.append("is_latest = 1")
            if req.filter.base_object_classes:
                conds.append(
                    "base_object_class IN {base_object_classes: Array(String)}"
                )
                parameters["base_object_classes"] = req.filter.base_object_classes

        objs = self._select_objs_query(
            req.project_id,
            conditions=conds,
            parameters=parameters,
        )

        return tsi.ObjQueryRes(objs=[_ch_obj_to_obj_schema(obj) for obj in objs])

    def table_create(self, req: tsi.TableCreateReq) -> tsi.TableCreateRes:
        insert_rows = []
        for r in req.table.rows:
            if not isinstance(r, dict):
                raise ValueError(
                    f"""Validation Error: Encountered a non-dictionary row when creating a table. Please ensure that all rows are dictionaries. Violating row:\n{r}."""
                )
            row_json = json.dumps(r)
            row_digest = str_digest(row_json)
            insert_rows.append(
                (
                    req.table.project_id,
                    row_digest,
                    extract_refs_from_values(r),
                    row_json,
                )
            )

        self._insert(
            "table_rows",
            data=insert_rows,
            column_names=["project_id", "digest", "refs", "val_dump"],
        )

        row_digests = [r[1] for r in insert_rows]

        table_hasher = hashlib.sha256()
        for row_digest in row_digests:
            table_hasher.update(row_digest.encode())
        digest = table_hasher.hexdigest()

        self._insert(
            "tables",
            data=[(req.table.project_id, digest, row_digests)],
            column_names=["project_id", "digest", "row_digests"],
        )
        return tsi.TableCreateRes(digest=digest)

    def table_update(self, req: tsi.TableUpdateReq) -> tsi.TableUpdateRes:
        query = """
            SELECT *
            FROM (
                    SELECT *,
                        row_number() OVER (PARTITION BY project_id, digest) AS rn
                    FROM tables
                    WHERE project_id = {project_id:String} AND digest = {digest:String}
                )
            WHERE rn = 1
            ORDER BY project_id, digest
        """

        row_digest_result_query = self.ch_client.query(
            query,
            parameters={
                "project_id": req.project_id,
                "digest": req.base_digest,
            },
        )

        if len(row_digest_result_query.result_rows) == 0:
            raise NotFoundError(f"Table {req.project_id}:{req.base_digest} not found")

        final_row_digests: list[str] = row_digest_result_query.result_rows[0][2]
        new_rows_needed_to_insert = []
        known_digests = set(final_row_digests)

        def add_new_row_needed_to_insert(row_data: Any) -> str:
            if not isinstance(row_data, dict):
                raise ValueError("All rows must be dictionaries")
            row_json = json.dumps(row_data)
            row_digest = str_digest(row_json)
            if row_digest not in known_digests:
                new_rows_needed_to_insert.append(
                    (
                        req.project_id,
                        row_digest,
                        extract_refs_from_values(row_data),
                        row_json,
                    )
                )
                known_digests.add(row_digest)
            return row_digest

        for update in req.updates:
            if isinstance(update, tsi.TableAppendSpec):
                new_digest = add_new_row_needed_to_insert(update.append.row)
                final_row_digests.append(new_digest)
            elif isinstance(update, tsi.TablePopSpec):
                if update.pop.index >= len(final_row_digests) or update.pop.index < 0:
                    raise ValueError("Index out of range")
                final_row_digests.pop(update.pop.index)
            elif isinstance(update, tsi.TableInsertSpec):
                if (
                    update.insert.index > len(final_row_digests)
                    or update.insert.index < 0
                ):
                    raise ValueError("Index out of range")
                new_digest = add_new_row_needed_to_insert(update.insert.row)
                final_row_digests.insert(update.insert.index, new_digest)
            else:
                raise ValueError("Unrecognized update", update)

        if new_rows_needed_to_insert:
            self._insert(
                "table_rows",
                data=new_rows_needed_to_insert,
                column_names=["project_id", "digest", "refs", "val_dump"],
            )

        table_hasher = hashlib.sha256()
        for row_digest in final_row_digests:
            table_hasher.update(row_digest.encode())
        digest = table_hasher.hexdigest()

        self._insert(
            "tables",
            data=[(req.project_id, digest, final_row_digests)],
            column_names=["project_id", "digest", "row_digests"],
        )
        return tsi.TableCreateRes(digest=digest)

    def table_query(self, req: tsi.TableQueryReq) -> tsi.TableQueryRes:
        conds = []
        parameters = {}
        if req.filter:
            if req.filter.row_digests:
                conds.append("tr.digest IN {row_digets: Array(String)}")
                parameters["row_digests"] = req.filter.row_digests
        else:
            conds.append("1 = 1")
        rows = self._table_query(
            req.project_id,
            req.digest,
            conditions=conds,
            limit=req.limit,
            offset=req.offset,
        )
        return tsi.TableQueryRes(rows=rows)

    def _table_query(
        self,
        project_id: str,
        digest: str,
        conditions: Optional[list[str]] = None,
        limit: Optional[int] = None,
        offset: Optional[int] = None,
        parameters: Optional[Dict[str, Any]] = None,
    ) -> list[tsi.TableRowSchema]:
        conds = ["project_id = {project_id: String}"]
        if conditions:
            conds.extend(conditions)

        predicate = combine_conditions(conds, "AND")
        # The subqueries are for deduplication of table rows and tables by digest.
        # It might be more efficient to do deduplication of table rows
        # in the outer query instead of the right side of the JOIN clause here,
        # that hasn't been tested yet.
        query = f"""
                SELECT tr.digest, tr.val_dump
                FROM (
                    SELECT project_id, row_digest
                    FROM (
                        SELECT *
                        FROM (
                                SELECT *,
                                    row_number() OVER (PARTITION BY project_id, digest) AS rn
                                FROM tables
                                WHERE project_id = {{project_id:String}} AND digest = {{digest:String}}
                            )
                        WHERE rn = 1
                        ORDER BY project_id, digest
                    )
                    ARRAY JOIN row_digests AS row_digest
                    WHERE digest = {{digest:String}}
                ) AS t
                JOIN (
                    SELECT project_id, digest, val_dump
                    FROM (
                            SELECT *,
                                row_number() OVER (PARTITION BY project_id, digest) AS rn
                            FROM table_rows
                            WHERE project_id = {{project_id:String}}
                        )
                    WHERE rn = 1
                    ORDER BY project_id, digest
                ) tr ON t.project_id = tr.project_id AND t.row_digest = tr.digest
                WHERE {predicate}
            """
        if parameters is None:
            parameters = {}
        if limit:
            query += " LIMIT {limit: UInt64}"
            parameters["limit"] = limit
        if offset:
            query += " OFFSET {offset: UInt64}"
            parameters["offset"] = offset

        query_result = self.ch_client.query(
            query,
            parameters={
                "project_id": project_id,
                "digest": digest,
                **parameters,
            },
        )

        return [
            tsi.TableRowSchema(digest=r[0], val=json.loads(r[1]))
            for r in query_result.result_rows
        ]

    def refs_read_batch(self, req: tsi.RefsReadBatchReq) -> tsi.RefsReadBatchRes:
        # TODO: This reads one ref at a time, it should read them in batches
        # where it can. Like it should group by object that we need to read.
        # And it should also batch into table refs (like when we are reading a bunch
        # of rows from a single Dataset)
        if len(req.refs) > 1000:
            raise ValueError("Too many refs")

        # First, parse the refs
        parsed_raw_refs = [ri.parse_internal_uri(r) for r in req.refs]

        # Business logic to ensure that we don't have raw TableRefs (not allowed)
        if any(isinstance(r, ri.InternalTableRef) for r in parsed_raw_refs):
            raise ValueError("Table refs not supported")

        parsed_refs = cast(ObjRefListType, parsed_raw_refs)
        vals = self._parsed_refs_read_batch(parsed_refs)

        return tsi.RefsReadBatchRes(vals=vals)

    def _parsed_refs_read_batch(
        self,
        parsed_refs: ObjRefListType,
        root_val_cache: Optional[Dict[str, Any]] = None,
    ) -> list[Any]:
        # Next, group the refs by project_id
        refs_by_project_id: dict[str, ObjRefListType] = defaultdict(list)
        for ref in parsed_refs:
            refs_by_project_id[ref.project_id].append(ref)

        # Lookup data for each project, scoped to each project
        final_result_cache: Dict[str, Any] = {}

        def make_ref_cache_key(ref: ri.InternalObjectRef) -> str:
            return ref.uri()

        for project in refs_by_project_id:
            project_refs = refs_by_project_id[project]
            project_results = self._refs_read_batch_within_project(
                project,
                refs_by_project_id[project],
                root_val_cache,
            )
            for ref, result in zip(project_refs, project_results):
                final_result_cache[make_ref_cache_key(ref)] = result

        # Return the final data payload
        return [final_result_cache[make_ref_cache_key(ref)] for ref in parsed_refs]

    def _refs_read_batch_within_project(
        self,
        project_id_scope: str,
        parsed_refs: ObjRefListType,
        root_val_cache: Optional[Dict[str, Any]],
    ) -> list[Any]:
        if root_val_cache is None:
            root_val_cache = {}

        def make_root_ref_cache_key(ref: ri.InternalObjectRef) -> str:
            return f"{ref.project_id}/{ref.name}/{ref.version}"

        def make_obj_cache_key(obj: SelectableCHObjSchema) -> str:
            return f"{obj.project_id}/{obj.object_id}/{obj.digest}"

        def get_object_refs_root_val(
            refs: list[ri.InternalObjectRef],
        ) -> Any:
            conds = []
            parameters = {}

            for ref_index, ref in enumerate(refs):
                if ref.version == "latest":
                    raise ValueError("Reading refs with `latest` is not supported")

                cache_key = make_root_ref_cache_key(ref)

                if cache_key in root_val_cache:
                    continue

                if ref.project_id != project_id_scope:
                    # At some point in the future, we may allow cross-project references.
                    # However, until then, we disallow this feature. Practically, we
                    # should never hit this code path since the `resolve_extra` function
                    # handles this check. However, out of caution, we add this check here.
                    # Hitting this would be a programming error, not a user error.
                    raise ValueError("Will not resolve cross-project refs.")

                object_id_param_key = "object_id_" + str(ref_index)
                version_param_key = "version_" + str(ref_index)
                conds.append(
                    f"object_id = {{{object_id_param_key}: String}} AND digest = {{{version_param_key}: String}}"
                )
                parameters[object_id_param_key] = ref.name
                parameters[version_param_key] = ref.version

            if len(conds) > 0:
                conditions = [combine_conditions(conds, "OR")]
                objs = self._select_objs_query(
                    project_id=project_id_scope,
                    conditions=conditions,
                    parameters=parameters,
                )
                for obj in objs:
                    root_val_cache[make_obj_cache_key(obj)] = json.loads(obj.val_dump)

            return [
                root_val_cache.get(make_root_ref_cache_key(ref), None) for ref in refs
            ]

        # Represents work left to do for resolving a ref
        @dataclasses.dataclass
        class PartialRefResult:
            remaining_extra: list[str]
            # unresolved_obj_ref and unresolved_table_ref are mutually exclusive
            unresolved_obj_ref: Optional[ri.InternalObjectRef]
            unresolved_table_ref: Optional[ri.InternalTableRef]
            val: Any

        def resolve_extra(extra: list[str], val: Any) -> PartialRefResult:
            for extra_index in range(0, len(extra), 2):
                empty_result = PartialRefResult(
                    remaining_extra=[],
                    unresolved_obj_ref=None,
                    unresolved_table_ref=None,
                    val=None,
                )
                op, arg = extra[extra_index], extra[extra_index + 1]
                if isinstance(val, str) and val.startswith(
                    ri.WEAVE_INTERNAL_SCHEME + "://"
                ):
                    parsed_ref = ri.parse_internal_uri(val)

                    if parsed_ref.project_id != project_id_scope:
                        # This is the primary check to enforce that we do not
                        # traverse into a different project. It is perfectly
                        # reasonable to support this functionality in the
                        # future. At such point in time, we will want to define
                        # a "check read project" function that the client can
                        # use to validate that the project is allowed to be
                        # read. Once this is lifted, other parts of this
                        # function will need to be updated as well, as they will
                        # currently `raise ValueError("Will not resolve
                        # cross-project refs.")` under such conditions.
                        return empty_result

                    if isinstance(parsed_ref, ri.InternalObjectRef):
                        return PartialRefResult(
                            remaining_extra=extra[extra_index:],
                            unresolved_obj_ref=parsed_ref,
                            unresolved_table_ref=None,
                            val=val,
                        )
                    elif isinstance(parsed_ref, ri.InternalTableRef):
                        return PartialRefResult(
                            remaining_extra=extra[extra_index:],
                            unresolved_obj_ref=None,
                            unresolved_table_ref=parsed_ref,
                            val=val,
                        )
                if val is None:
                    return empty_result
                if op == ri.DICT_KEY_EDGE_NAME:
                    val = val.get(arg)
                elif op == ri.OBJECT_ATTR_EDGE_NAME:
                    val = val.get(arg)
                elif op == ri.LIST_INDEX_EDGE_NAME:
                    index = int(arg)
                    if index >= len(val):
                        return empty_result
                    val = val[index]
                else:
                    raise ValueError(f"Unknown ref type: {extra[extra_index]}")
            return PartialRefResult(
                remaining_extra=[],
                unresolved_obj_ref=None,
                unresolved_table_ref=None,
                val=val,
            )

        # Initialize the results with the parsed refs
        extra_results = [
            PartialRefResult(
                remaining_extra=[],
                unresolved_obj_ref=ref,
                unresolved_table_ref=None,
                val=None,
            )
            for ref in parsed_refs
        ]

        # Loop until there is nothing left to resolve
        while (
            any(r.unresolved_obj_ref is not None for r in extra_results)
            or any(r.unresolved_table_ref is not None for r in extra_results)
            or any(r.remaining_extra for r in extra_results)
        ):
            # Resolve any unresolved object refs
            needed_extra_results: list[Tuple[int, PartialRefResult]] = []
            for i, extra_result in enumerate(extra_results):
                if extra_result.unresolved_obj_ref is not None:
                    needed_extra_results.append((i, extra_result))

            if len(needed_extra_results) > 0:
                refs: list[ri.InternalObjectRef] = []
                for i, extra_result in needed_extra_results:
                    if extra_result.unresolved_obj_ref is None:
                        raise ValueError("Expected unresolved obj ref")
                    refs.append(extra_result.unresolved_obj_ref)
                obj_roots = get_object_refs_root_val(refs)
                for (i, extra_result), obj_root in zip(needed_extra_results, obj_roots):
                    if extra_result.unresolved_obj_ref is None:
                        raise ValueError("Expected unresolved obj ref")
                    extra_results[i] = PartialRefResult(
                        remaining_extra=extra_result.unresolved_obj_ref.extra,
                        val=obj_root,
                        unresolved_obj_ref=None,
                        unresolved_table_ref=None,
                    )

            # Resolve any unresolved table refs
            # First batch the table queries by project_id and table digest
            table_queries: dict[Tuple[str, str], list[Tuple[int, str]]] = {}
            for i, extra_result in enumerate(extra_results):
                if extra_result.unresolved_table_ref is not None:
                    table_ref = extra_result.unresolved_table_ref
                    if not extra_result.remaining_extra:
                        raise ValueError("Table refs must have id extra")
                    op, row_digest = (
                        extra_result.remaining_extra[0],
                        extra_result.remaining_extra[1],
                    )
                    if op != ri.TABLE_ROW_ID_EDGE_NAME:
                        raise ValueError("Table refs must have id extra")
                    table_queries.setdefault(
                        (table_ref.project_id, table_ref.digest), []
                    ).append((i, row_digest))
            # Make the queries
            for (project_id, digest), index_digests in table_queries.items():
                row_digests = [d for i, d in index_digests]
                if project_id != project_id_scope:
                    # At some point in the future, we may allow cross-project references.
                    # However, until then, we disallow this feature. Practically, we
                    # should never hit this code path since the `resolve_extra` function
                    # handles this check. However, out of caution, we add this check here.
                    # Hitting this would be a programming error, not a user error.
                    raise ValueError("Will not resolve cross-project refs.")
                rows = self._table_query(
                    project_id=project_id_scope,
                    digest=digest,
                    conditions=["digest IN {digests: Array(String)}"],
                    parameters={"digests": row_digests},
                )
                # Unpack the results into the target rows
                row_digest_vals = {r.digest: r.val for r in rows}
                for index, row_digest in index_digests:
                    extra_results[index] = PartialRefResult(
                        remaining_extra=extra_results[index].remaining_extra[2:],
                        val=row_digest_vals[row_digest],
                        unresolved_obj_ref=None,
                        unresolved_table_ref=None,
                    )

            # Resolve any remaining extras, possibly producing more unresolved refs
            for i, extra_result in enumerate(extra_results):
                if extra_result.remaining_extra:
                    extra_results[i] = resolve_extra(
                        extra_result.remaining_extra, extra_result.val
                    )

        return [r.val for r in extra_results]

    def file_create(self, req: tsi.FileCreateReq) -> tsi.FileCreateRes:
        digest = bytes_digest(req.content)
        chunks = [
            req.content[i : i + FILE_CHUNK_SIZE]
            for i in range(0, len(req.content), FILE_CHUNK_SIZE)
        ]
        self._insert(
            "files",
            data=[
                (
                    req.project_id,
                    digest,
                    i,
                    len(chunks),
                    req.name,
                    chunk,
                )
                for i, chunk in enumerate(chunks)
            ],
            column_names=[
                "project_id",
                "digest",
                "chunk_index",
                "n_chunks",
                "name",
                "val_bytes",
            ],
        )
        return tsi.FileCreateRes(digest=digest)

    def file_content_read(self, req: tsi.FileContentReadReq) -> tsi.FileContentReadRes:
        # The subquery is responsible for deduplication of file chunks by digest
        query_result = self.ch_client.query(
            """
            SELECT n_chunks, val_bytes
            FROM (
                SELECT *
                FROM (
                        SELECT *,
                            row_number() OVER (PARTITION BY project_id, digest, chunk_index) AS rn
                        FROM files
                        WHERE project_id = {project_id:String} AND digest = {digest:String}
                    )
                WHERE rn = 1
                ORDER BY project_id, digest, chunk_index
            )
            WHERE project_id = {project_id:String} AND digest = {digest:String}""",
            parameters={"project_id": req.project_id, "digest": req.digest},
            column_formats={"val_bytes": "bytes"},
        )
        n_chunks = query_result.result_rows[0][0]
        chunks = [r[1] for r in query_result.result_rows]
        if len(chunks) != n_chunks:
            raise ValueError("Missing chunks")
        return tsi.FileContentReadRes(content=b"".join(chunks))

    def cost_create(self, req: tsi.CostCreateReq) -> tsi.CostCreateRes:
        assert_non_null_wb_user_id(req)
        created_at = datetime.datetime.now(ZoneInfo("UTC"))

        costs = []
        for llm_id, cost in req.costs.items():
            cost_id = generate_id()

            row: Row = {
                "id": cost_id,
                "created_by": req.wb_user_id,
                "created_at": created_at,
                "pricing_level": "project",
                "pricing_level_id": req.project_id,
                "provider_id": cost.provider_id if cost.provider_id else llm_id,
                "llm_id": llm_id,
                "effective_date": cost.effective_date
                if cost.effective_date
                else created_at,
                "prompt_token_cost": cost.prompt_token_cost,
                "completion_token_cost": cost.completion_token_cost,
                "prompt_token_cost_unit": cost.prompt_token_cost_unit,
                "completion_token_cost_unit": cost.completion_token_cost_unit,
            }

            costs.append((cost_id, llm_id))

            prepared = LLM_TOKEN_PRICES_TABLE.insert(row).prepare(
                database_type="clickhouse"
            )
            self._insert(
                LLM_TOKEN_PRICES_TABLE.name, prepared.data, prepared.column_names
            )

        return tsi.CostCreateRes(ids=costs)

    def cost_query(self, req: tsi.CostQueryReq) -> tsi.CostQueryRes:
        expr = {
            "$and": [
                req.query.expr_
                if req.query
                else {
                    "$eq": [
                        {"$literal": "1"},
                        {"$literal": "1"},
                    ]
                },
                {
                    "$eq": [
                        {"$getField": "pricing_level_id"},
                        {"$literal": req.project_id},
                    ],
                },
                {
                    "$eq": [
                        {"$getField": "pricing_level"},
                        {"$literal": "project"},
                    ],
                },
            ]
        }
        query_with_pricing_level = tsi.Query(**{"$expr": expr})

        query = LLM_TOKEN_PRICES_TABLE.select()
        query = query.fields(req.fields)
        query = query.where(query_with_pricing_level)
        query = query.order_by(req.sort_by)
        query = query.limit(req.limit).offset(req.offset)
        prepared = query.prepare(database_type="clickhouse")
        query_result = self.ch_client.query(prepared.sql, prepared.parameters)
        results = LLM_TOKEN_PRICES_TABLE.tuples_to_rows(
            query_result.result_rows, prepared.fields
        )
        return tsi.CostQueryRes(results=results)

    def cost_purge(self, req: tsi.CostPurgeReq) -> tsi.CostPurgeRes:
        validate_cost_purge_req(req)

        expr = {
            "$and": [
                req.query.expr_,
                {
                    "$eq": [
                        {"$getField": "pricing_level_id"},
                        {"$literal": req.project_id},
                    ],
                },
                {
                    "$eq": [
                        {"$getField": "pricing_level"},
                        {"$literal": "project"},
                    ],
                },
            ]
        }
        query_with_pricing_level = tsi.Query(**{"$expr": expr})

        query = LLM_TOKEN_PRICES_TABLE.purge()
        query = query.where(query_with_pricing_level)
        prepared = query.prepare(database_type="clickhouse")
        self.ch_client.query(prepared.sql, prepared.parameters)
        return tsi.CostPurgeRes()

    def feedback_create(self, req: tsi.FeedbackCreateReq) -> tsi.FeedbackCreateRes:
        assert_non_null_wb_user_id(req)
        validate_feedback_create_req(req)

        # Augment emoji with alias.
        res_payload = {}
        if req.feedback_type == "wandb.reaction.1":
            em = req.payload["emoji"]
            if emoji.emoji_count(em) != 1:
                raise InvalidRequest(
                    "Value of emoji key in payload must be exactly one emoji"
                )
            req.payload["alias"] = emoji.demojize(em)
            detoned = detone_emojis(em)
            req.payload["detoned"] = detoned
            req.payload["detoned_alias"] = emoji.demojize(detoned)
            res_payload = req.payload

        feedback_id = generate_id()
        created_at = datetime.datetime.now(ZoneInfo("UTC"))
        # TODO: Any validation on weave_ref?
        payload = _dict_value_to_dump(req.payload)
        MAX_PAYLOAD = 1024
        if len(payload) > MAX_PAYLOAD:
            raise InvalidRequest("Feedback payload too large")
        row: Row = {
            "id": feedback_id,
            "project_id": req.project_id,
            "weave_ref": req.weave_ref,
            "wb_user_id": req.wb_user_id,
            "creator": req.creator,
            "feedback_type": req.feedback_type,
            "payload": req.payload,
            "created_at": created_at,
        }
        prepared = TABLE_FEEDBACK.insert(row).prepare(database_type="clickhouse")
        self._insert(TABLE_FEEDBACK.name, prepared.data, prepared.column_names)
        return tsi.FeedbackCreateRes(
            id=feedback_id,
            created_at=created_at,
            wb_user_id=req.wb_user_id,
            payload=res_payload,
        )

    def feedback_query(self, req: tsi.FeedbackQueryReq) -> tsi.FeedbackQueryRes:
        query = TABLE_FEEDBACK.select()
        query = query.project_id(req.project_id)
        query = query.fields(req.fields)
        query = query.where(req.query)
        query = query.order_by(req.sort_by)
        query = query.limit(req.limit).offset(req.offset)
        prepared = query.prepare(database_type="clickhouse")
        query_result = self.ch_client.query(prepared.sql, prepared.parameters)
        result = TABLE_FEEDBACK.tuples_to_rows(
            query_result.result_rows, prepared.fields
        )
        return tsi.FeedbackQueryRes(result=result)

    def feedback_purge(self, req: tsi.FeedbackPurgeReq) -> tsi.FeedbackPurgeRes:
        # TODO: Instead of passing conditions to DELETE FROM,
        #       should we select matching ids, and then DELETE FROM WHERE id IN (...)?
        #       This would allow us to return the number of rows deleted, and complain
        #       if too many things would be deleted.
        validate_feedback_purge_req(req)
        query = TABLE_FEEDBACK.purge()
        query = query.project_id(req.project_id)
        query = query.where(req.query)
        prepared = query.prepare(database_type="clickhouse")
        self.ch_client.query(prepared.sql, prepared.parameters)
        return tsi.FeedbackPurgeRes()

    # Private Methods
    @property
    def ch_client(self) -> CHClient:
        if not hasattr(self._thread_local, "ch_client"):
            self._thread_local.ch_client = self._mint_client()
        return self._thread_local.ch_client

    def _mint_client(self) -> CHClient:
        client = clickhouse_connect.get_client(
            host=self._host,
            port=self._port,
            user=self._user,
            password=self._password,
            secure=self._port == 8443,
        )
        # Safely create the database if it does not exist
        client.command(f"CREATE DATABASE IF NOT EXISTS {self._database}")
        client.database = self._database
        return client

    # def __del__(self) -> None:
    #     self.ch_client.close()

    def _insert_call_batch(self, batch: list) -> None:
        if batch:
            settings = {}
            if self._use_async_insert:
                settings["async_insert"] = 1
                settings["wait_for_async_insert"] = 0
            self._insert(
                "call_parts",
                data=batch,
                column_names=all_call_insert_columns,
                settings=settings,
            )

    def _select_objs_query(
        self,
        project_id: str,
        conditions: Optional[list[str]] = None,
        limit: Optional[int] = None,
        parameters: Optional[Dict[str, Any]] = None,
    ) -> list[SelectableCHObjSchema]:
        if not conditions:
            conditions = ["1 = 1"]

        conditions_part = combine_conditions(conditions, "AND")

        limit_part = ""
        if limit != None:
            limit_part = f"LIMIT {limit}"

        if parameters is None:
            parameters = {}
        # The subquery is for deduplication of object versions by digest
        query_result = self._query_stream(
            f"""
            SELECT
                project_id,
                object_id,
                created_at,
                kind,
                base_object_class,
                refs,
                val_dump,
                digest,
                is_op,
                _version_index_plus_1,
                version_index,
                version_count,
                is_latest
            FROM (
                SELECT project_id,
                    object_id,
                    created_at,
                    kind,
                    base_object_class,
                    refs,
                    val_dump,
                    digest,
                    if (kind = 'op', 1, 0) AS is_op,
                    row_number() OVER (
                        PARTITION BY project_id,
                        kind,
                        object_id
                        ORDER BY created_at ASC
                    ) AS _version_index_plus_1,
                    _version_index_plus_1 - 1 AS version_index,
                    count(*) OVER (PARTITION BY project_id, kind, object_id) as version_count,
                    if(_version_index_plus_1 = version_count, 1, 0) AS is_latest
                FROM (
                    SELECT *,
                        row_number() OVER (
                            PARTITION BY project_id,
                            kind,
                            object_id,
                            digest
                            ORDER BY created_at ASC
                        ) AS rn
                    FROM object_versions
                    WHERE project_id = {{project_id: String}}
                )
                WHERE rn = 1
            )
            WHERE project_id = {{project_id: String}} AND
                {conditions_part}
            {limit_part}
        """,
            {"project_id": project_id, **parameters},
        )
        result: list[SelectableCHObjSchema] = []
        for row in query_result:
            result.append(
                SelectableCHObjSchema.model_validate(
                    dict(
                        zip(
                            [
                                "project_id",
                                "object_id",
                                "created_at",
                                "kind",
                                "base_object_class",
                                "refs",
                                "val_dump",
                                "digest",
                                "is_op",
                                "_version_index_plus_1",
                                "version_index",
                                "version_count",
                                "is_latest",
                            ],
                            row,
                        )
                    )
                )
            )

        return result

    def _run_migrations(self) -> None:
        logger.info("Running migrations")
        migrator = wf_migrator.ClickHouseTraceServerMigrator(self._mint_client())
        migrator.apply_migrations(self._database)

    def _query_stream(
        self,
        query: str,
        parameters: Dict[str, Any],
        column_formats: Optional[Dict[str, Any]] = None,
    ) -> Iterator[QueryResult]:
        """Streams the results of a query from the database."""
        summary = None
        parameters = _process_parameters(parameters)
        with self.ch_client.query_rows_stream(
            query, parameters=parameters, column_formats=column_formats, use_none=True
        ) as stream:
            if isinstance(stream.source, QueryResult):
                summary = stream.source.summary
            logger.info(
                "clickhouse_stream_query",
                extra={
                    "query": query,
                    "parameters": parameters,
                    "summary": summary,
                },
            )
            for row in stream:
                yield row

    def _query(
        self,
        query: str,
        parameters: Dict[str, Any],
        column_formats: Optional[Dict[str, Any]] = None,
    ) -> QueryResult:
        """Directly queries the database and returns the result."""
        parameters = _process_parameters(parameters)
        res = self.ch_client.query(
            query, parameters=parameters, column_formats=column_formats, use_none=True
        )
        logger.info(
            "clickhouse_query",
            extra={
                "query": query,
                "parameters": parameters,
                "summary": res.summary,
            },
        )
        return res

    def _insert(
        self,
        table: str,
        data: Sequence[Sequence[Any]],
        column_names: list[str],
        settings: Optional[Dict[str, Any]] = None,
    ) -> QuerySummary:
        try:
            return self.ch_client.insert(
                table, data=data, column_names=column_names, settings=settings
            )
        except ValueError as e:
            if "negative shift count" in str(e):
                # clickhouse_connect raises a weird error message like
                # File "/Users/shawn/.pyenv/versions/3.10.13/envs/weave-public-editable/lib/python3.10/site-packages/clickhouse_connect/driver/
                # │insert.py", line 120, in _calc_block_size
                # │    return 1 << (21 - int(log(row_size, 2)))
                # │ValueError: negative shift count
                # when we try to insert something that's too large.
                raise RequestTooLarge("Could not insert record")
            raise

    def _insert_call(self, ch_call: CallCHInsertable) -> None:
        parameters = ch_call.model_dump()
        row = []
        for key in all_call_insert_columns:
            row.append(parameters.get(key, None))
        self._call_batch.append(row)
        if self._flush_immediately:
            self._flush_calls()

    def _flush_calls(self) -> None:
        self._insert_call_batch(self._call_batch)
        self._call_batch = []


def _dict_value_to_dump(
    value: dict,
) -> str:
    if not isinstance(value, dict):
        raise ValueError(f"Value is not a dict: {value}")
    return json.dumps(value)


def _any_value_to_dump(
    value: Any,
) -> str:
    return json.dumps(value)


def _dict_dump_to_dict(val: str) -> Dict[str, Any]:
    res = json.loads(val)
    if not isinstance(res, dict):
        raise ValueError(f"Value is not a dict: {val}")
    return res


def _any_dump_to_any(val: str) -> Any:
    return json.loads(val)


def _ensure_datetimes_have_tz(
    dt: Optional[datetime.datetime] = None,
) -> Optional[datetime.datetime]:
    # https://github.com/ClickHouse/clickhouse-connect/issues/210
    # Clickhouse does not support timezone-aware datetimes. You can specify the
    # desired timezone at query time. However according to the issue above,
    # clickhouse will produce a timezone-naive datetime when the preferred
    # timezone is UTC. This is a problem because it does not match the ISO8601
    # standard as datetimes are to be interpreted locally unless specified
    # otherwise. This function ensures that the datetime has a timezone, and if
    # it does not, it adds the UTC timezone to correctly convey that the
    # datetime is in UTC for the caller.
    if dt is None:
        return None
    if dt.tzinfo is None:
        return dt.replace(tzinfo=datetime.timezone.utc)
    return dt


def _nullable_dict_dump_to_dict(
    val: Optional[str],
) -> Optional[Dict[str, Any]]:
    return _dict_dump_to_dict(val) if val else None


def _nullable_any_dump_to_any(
    val: Optional[str],
) -> Optional[Any]:
    return _any_dump_to_any(val) if val else None


def _raw_call_dict_to_ch_call(
    call: Dict[str, Any],
) -> SelectableCHCallSchema:
    return SelectableCHCallSchema.model_validate(call)


def _empty_str_to_none(val: Optional[str]) -> Optional[str]:
    return val if val != "" else None


def _ch_call_to_call_schema(ch_call: SelectableCHCallSchema) -> tsi.CallSchema:
    return tsi.CallSchema(
        project_id=ch_call.project_id,
        id=ch_call.id,
        trace_id=ch_call.trace_id,
        parent_id=ch_call.parent_id,
        op_name=ch_call.op_name,
        started_at=_ensure_datetimes_have_tz(ch_call.started_at),
        ended_at=_ensure_datetimes_have_tz(ch_call.ended_at),
        attributes=_dict_dump_to_dict(ch_call.attributes_dump or "{}"),
        inputs=_dict_dump_to_dict(ch_call.inputs_dump or "{}"),
        output=_nullable_any_dump_to_any(ch_call.output_dump),
        summary=_nullable_dict_dump_to_dict(ch_call.summary_dump),
        exception=ch_call.exception,
        wb_run_id=ch_call.wb_run_id,
        wb_user_id=ch_call.wb_user_id,
        display_name=_empty_str_to_none(ch_call.display_name),
    )


# Keep in sync with `_ch_call_to_call_schema`. This copy is for performance
def _ch_call_dict_to_call_schema_dict(ch_call_dict: Dict) -> Dict:
    return dict(
        project_id=ch_call_dict.get("project_id"),
        id=ch_call_dict.get("id"),
        trace_id=ch_call_dict.get("trace_id"),
        parent_id=ch_call_dict.get("parent_id"),
        op_name=ch_call_dict.get("op_name"),
        started_at=_ensure_datetimes_have_tz(ch_call_dict.get("started_at")),
        ended_at=_ensure_datetimes_have_tz(ch_call_dict.get("ended_at")),
        attributes=_dict_dump_to_dict(ch_call_dict.get("attributes_dump", "{}")),
        inputs=_dict_dump_to_dict(ch_call_dict.get("inputs_dump", "{}")),
        output=_nullable_any_dump_to_any(ch_call_dict.get("output_dump")),
        summary=_nullable_dict_dump_to_dict(ch_call_dict.get("summary_dump")),
        exception=ch_call_dict.get("exception"),
        wb_run_id=ch_call_dict.get("wb_run_id"),
        wb_user_id=ch_call_dict.get("wb_user_id"),
        display_name=_empty_str_to_none(ch_call_dict.get("display_name")),
    )


def _ch_obj_to_obj_schema(ch_obj: SelectableCHObjSchema) -> tsi.ObjSchema:
    return tsi.ObjSchema(
        project_id=ch_obj.project_id,
        object_id=ch_obj.object_id,
        created_at=_ensure_datetimes_have_tz(ch_obj.created_at),
        version_index=ch_obj.version_index,
        is_latest=ch_obj.is_latest,
        digest=ch_obj.digest,
        kind=ch_obj.kind,
        base_object_class=ch_obj.base_object_class,
        val=json.loads(ch_obj.val_dump),
    )


def _start_call_for_insert_to_ch_insertable_start_call(
    start_call: tsi.StartedCallSchemaForInsert,
) -> CallStartCHInsertable:
    # Note: it is technically possible for the user to mess up and provide the
    # wrong trace id (one that does not match the parent_id)!
    call_id = start_call.id or generate_id()
    trace_id = start_call.trace_id or generate_id()
    return CallStartCHInsertable(
        project_id=start_call.project_id,
        id=call_id,
        trace_id=trace_id,
        parent_id=start_call.parent_id,
        op_name=start_call.op_name,
        started_at=start_call.started_at,
        attributes_dump=_dict_value_to_dump(start_call.attributes),
        inputs_dump=_dict_value_to_dump(start_call.inputs),
        input_refs=extract_refs_from_values(start_call.inputs),
        wb_run_id=start_call.wb_run_id,
        wb_user_id=start_call.wb_user_id,
        display_name=start_call.display_name,
    )


def _end_call_for_insert_to_ch_insertable_end_call(
    end_call: tsi.EndedCallSchemaForInsert,
) -> CallEndCHInsertable:
    # Note: it is technically possible for the user to mess up and provide the
    # wrong trace id (one that does not match the parent_id)!
    return CallEndCHInsertable(
        project_id=end_call.project_id,
        id=end_call.id,
        exception=end_call.exception,
        ended_at=end_call.ended_at,
        summary_dump=_dict_value_to_dump(dict(end_call.summary)),
        output_dump=_any_value_to_dump(end_call.output),
        output_refs=extract_refs_from_values(end_call.output),
    )


def _process_parameters(
    parameters: Dict[str, Any],
) -> Dict[str, Any]:
    # Special processing for datetimes! For some reason, the clickhouse connect
    # client truncates the datetime to the nearest second, so we need to convert
    # the datetime to a float which is then converted back to a datetime in the
    # clickhouse query
    parameters = parameters.copy()
    for key, value in parameters.items():
        if isinstance(value, datetime.datetime):
            parameters[key] = value.timestamp()
    return parameters


# def _partial_obj_schema_to_ch_obj(
#     partial_obj: tsi.ObjSchemaForInsert,
# ) -> ObjCHInsertable:
#     version_hash = version_hash_for_object(partial_obj)

#     return ObjCHInsertable(
#         id=uuid.uuid4(),
#         project_id=partial_obj.project_id,
#         name=partial_obj.name,
#         type="unknown",
#         refs=[],
#         val=json.dumps(partial_obj.val),
#     )


def get_type(val: Any) -> str:
    if val == None:
        return "none"
    elif isinstance(val, dict):
        if "_type" in val:
            if "weave_type" in val:
                return val["weave_type"]["type"]
            return val["_type"]
        return "dict"
    elif isinstance(val, list):
        return "list"
    return "unknown"


def get_kind(val: Any) -> str:
    val_type = get_type(val)
    if val_type == "Op":
        return "op"
    return "object"


def get_base_object_class(val: Any) -> Optional[str]:
    if isinstance(val, dict):
        if "_bases" in val:
            if isinstance(val["_bases"], list):
                if len(val["_bases"]) >= 2:
                    if val["_bases"][-1] == "BaseModel":
                        if val["_bases"][-2] == "Object":
                            if len(val["_bases"]) > 2:
                                return val["_bases"][-3]
                            elif "_class_name" in val:
                                return val["_class_name"]
    return None


def _digest_is_version_like(digest: str) -> Tuple[bool, int]:
    if not digest.startswith("v"):
        return (False, -1)
    try:
        return (True, int(digest[1:]))
    except ValueError:
        return (False, -1)


def find_call_descendants(
    root_ids: list[str],
    all_calls: list[SelectableCHCallSchema],
) -> list[str]:
    # make a map of call_id to children list
    children_map = defaultdict(list)
    for call in all_calls:
        if call.parent_id is not None:
            children_map[call.parent_id].append(call.id)

    # do DFS to get all descendants
    def find_all_descendants(root_ids: list[str]) -> Set[str]:
        descendants = set()
        stack = root_ids

        while stack:
            current_id = stack.pop()
            if current_id not in descendants:
                descendants.add(current_id)
                stack += children_map.get(current_id, [])

        return descendants

    # Find descendants for each initial id
    descendants = find_all_descendants(root_ids)

    return list(descendants)<|MERGE_RESOLUTION|>--- conflicted
+++ resolved
@@ -77,15 +77,12 @@
     validate_feedback_purge_req,
 )
 from .orm import ParamBuilder, Row
-<<<<<<< HEAD
 from .token_costs import LLM_TOKEN_PRICES_TABLE, validate_cost_purge_req
-=======
 from .trace_server_common import (
     LRUCache,
     get_nested_key,
     set_nested_key,
 )
->>>>>>> 2bb29db3
 from .trace_server_interface_util import (
     assert_non_null_wb_user_id,
     bytes_digest,
