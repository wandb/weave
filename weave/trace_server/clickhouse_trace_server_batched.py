--- conflicted
+++ resolved
@@ -566,7 +566,6 @@
         return tsi.OpQueryRes(op_objs=objs)
 
     def obj_create(self, req: tsi.ObjCreateReq) -> tsi.ObjCreateRes:
-<<<<<<< HEAD
         from weave.builtin_objects.builtin_registry import get_builtin
 
         if req.obj.set_leaf_object_class is not None:
@@ -583,10 +582,6 @@
 
         val, base_object_class = process_incoming_object_val(
             req.obj.val, req.obj.set_leaf_object_class
-=======
-        processed_result = process_incoming_object_val(
-            req.obj.val, req.obj.builtin_object_class
->>>>>>> 1b77d8f0
         )
         processed_val = processed_result["val"]
         json_val = json.dumps(processed_val)
