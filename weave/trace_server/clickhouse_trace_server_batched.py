--- conflicted
+++ resolved
@@ -4503,24 +4503,12 @@
             client.close()
 
     @ddtrace.tracer.wrap(name="clickhouse_trace_server_batched._insert_call_batch")
-<<<<<<< HEAD
     def _insert_call_batch(
         self,
         batch: list,
         settings: dict[str, Any] | None = None,
         do_sync_insert: bool = False,
     ) -> None:
-        root_span = ddtrace.tracer.current_span()
-        if root_span is not None:
-            root_span.set_tags(
-                {
-                    "clickhouse_trace_server_batched._insert_call_batch.count": str(
-                        len(batch)
-                    )
-                }
-            )
-=======
-    def _insert_call_batch(self, batch: list) -> None:
         set_current_span_dd_tags(
             {
                 "clickhouse_trace_server_batched._insert_call_batch.count": str(
@@ -4528,7 +4516,6 @@
                 )
             }
         )
->>>>>>> eacc3229
         if not batch:
             return
 
