--- conflicted
+++ resolved
@@ -2081,15 +2081,11 @@
     # Private Methods
     @property
     def ch_client(self) -> CHClient:
-<<<<<<< HEAD
         """Returns a thread-local clickhouse client.
 
         Each thread gets its own client instance to avoid session conflicts,
         but all clients share the same underlying connection pool via _CH_POOL_MANAGER.
         """
-=======
-        """Returns and creates (if necessary) the clickhouse client."""
->>>>>>> edf894f4
         if not hasattr(self._thread_local, "ch_client"):
             self._thread_local.ch_client = self._mint_client()
         return self._thread_local.ch_client
