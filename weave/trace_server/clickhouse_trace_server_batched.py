--- conflicted
+++ resolved
@@ -1974,22 +1974,18 @@
         )
         raw_fields_used.add("wb_run_id")
 
-<<<<<<< HEAD
     if filter.display_names:
-        conditions.append(
-            f"display_name IN {_param_slot(param_builder.add_param(filter.display_names), 'Array(String)')}"
+        start_event_conditions.append(
+            f"calls_merged.display_name IN {_param_slot(param_builder.add_param(filter.display_names), 'Array(String)')}"
         )
         raw_fields_used.add("display_name")
 
-    return conditions, raw_fields_used
-=======
     return FilterToConditions(
         having_conditions=having_conditions,
         start_event_conditions=start_event_conditions,
         end_event_conditions=end_event_conditions,
         fields_used=raw_fields_used,
     )
->>>>>>> 91e52a60
 
 
 # TODO: Implement predicate pushdown just like `_process_calls_filter_to_conditions`
