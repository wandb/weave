# Clickhouse Trace Server

# A note on query structure:
# There are four major kinds of things that we query:
# - calls,
# - object_versions,
# - tables
# - files
#
# calls are identified by ID.
#
# object_versions, tables, and files are identified by digest. For these kinds of
# things, we dedupe at merge time using Clickhouse's ReplacingMergeTree, but we also
# need to dedupe at query time.
#
# Previously, we did query time deduping in *_deduped VIEWs. But it turns out
# clickhouse doesn't push down the project_id predicate into those views, so we were
# always scanning whole tables.
#
# Now, we've just written the what were views before into this file directly as
# subqueries, and put the project_id predicate in the innermost subquery, which fixes
# the problem.


import dataclasses
import datetime
import hashlib
import json
import logging
import threading
from collections import defaultdict
from collections.abc import Iterator, Sequence
from contextlib import contextmanager
from typing import Any, Optional, Union, cast
from zoneinfo import ZoneInfo

import clickhouse_connect
import ddtrace
import emoji
from clickhouse_connect.driver.client import Client as CHClient
from clickhouse_connect.driver.query import QueryResult
from clickhouse_connect.driver.summary import QuerySummary

from weave.trace_server import clickhouse_trace_server_migrator as wf_migrator
from weave.trace_server import environment as wf_env
from weave.trace_server import refs_internal as ri
from weave.trace_server import trace_server_interface as tsi
from weave.trace_server.actions_worker.dispatcher import execute_batch
from weave.trace_server.calls_query_builder import (
    CallsQuery,
    HardCodedFilter,
    OrderField,
    QueryBuilderDynamicField,
    QueryBuilderField,
    combine_conditions,
)
from weave.trace_server.clickhouse_schema import (
    CallDeleteCHInsertable,
    CallEndCHInsertable,
    CallStartCHInsertable,
    CallUpdateCHInsertable,
    ObjCHInsertable,
    ObjDeleteCHInsertable,
    SelectableCHCallSchema,
    SelectableCHObjSchema,
)
from weave.trace_server.constants import COMPLETIONS_CREATE_OP_NAME
from weave.trace_server.emoji_util import detone_emojis
from weave.trace_server.errors import (
    InsertTooLarge,
    InvalidRequest,
    MissingLLMApiKeyError,
    NotFoundError,
    ObjectDeletedError,
    RequestTooLarge,
)
from weave.trace_server.feedback import (
    TABLE_FEEDBACK,
    validate_feedback_create_req,
    validate_feedback_purge_req,
)
from weave.trace_server.file_storage import (
    key_for_project_digest,
    read_from_bucket,
    store_in_bucket,
)
from weave.trace_server.file_storage_uris import FileStorageURI
from weave.trace_server.ids import generate_id
from weave.trace_server.llm_completion import (
    get_custom_provider_info,
    lite_llm_completion,
)
from weave.trace_server.model_providers.model_providers import (
    read_model_to_provider_info_map,
)
from weave.trace_server.object_class_util import process_incoming_object_val
from weave.trace_server.objects_query_builder import (
    ObjectMetadataQueryBuilder,
    format_metadata_objects_from_query_result,
    make_objects_val_query_and_parameters,
)
from weave.trace_server.orm import ParamBuilder, Row
from weave.trace_server.secret_fetcher_context import _secret_fetcher_context
from weave.trace_server.table_query_builder import (
    ROW_ORDER_COLUMN_NAME,
    TABLE_ROWS_ALIAS,
    VAL_DUMP_COLUMN_NAME,
    make_natural_sort_table_query,
    make_standard_table_query,
)
from weave.trace_server.token_costs import (
    LLM_TOKEN_PRICES_TABLE,
    validate_cost_purge_req,
)
from weave.trace_server.trace_server_common import (
    DynamicBatchProcessor,
    LRUCache,
    empty_str_to_none,
    get_nested_key,
    hydrate_calls_with_feedback,
    make_derived_summary_fields,
    make_feedback_query_req,
    set_nested_key,
)
from weave.trace_server.trace_server_interface_util import (
    assert_non_null_wb_user_id,
    bytes_digest,
    extract_refs_from_values,
    str_digest,
)

logger = logging.getLogger(__name__)
logger.setLevel(logging.INFO)

MAX_FLUSH_COUNT = 10000
MAX_FLUSH_AGE = 15

FILE_CHUNK_SIZE = 100000

MAX_DELETE_CALLS_COUNT = 1000
INITIAL_CALLS_STREAM_BATCH_SIZE = 50
MAX_CALLS_STREAM_BATCH_SIZE = 500


CallCHInsertable = Union[
    CallStartCHInsertable,
    CallEndCHInsertable,
    CallDeleteCHInsertable,
    CallUpdateCHInsertable,
]


all_call_insert_columns = list(
    CallStartCHInsertable.model_fields.keys()
    | CallEndCHInsertable.model_fields.keys()
    | CallDeleteCHInsertable.model_fields.keys()
    | CallUpdateCHInsertable.model_fields.keys()
)

all_call_select_columns = list(SelectableCHCallSchema.model_fields.keys())
all_call_json_columns = ("inputs", "output", "attributes", "summary")
required_call_columns = ["id", "project_id", "trace_id", "op_name", "started_at"]


# Columns in the calls_merged table with special aggregation functions:
call_select_raw_columns = ["id", "project_id"]  # no aggregation
call_select_arrays_columns = ["input_refs", "output_refs"]  # array_concat_agg
call_select_argmax_columns = ["display_name"]  # argMaxMerge
# all others use `any`


all_obj_select_columns = list(SelectableCHObjSchema.model_fields.keys())
all_obj_insert_columns = list(ObjCHInsertable.model_fields.keys())

# Let's just make everything required for now ... can optimize when we implement column selection
required_obj_select_columns = list(set(all_obj_select_columns) - set())

ObjRefListType = list[ri.InternalObjectRef]


CLICKHOUSE_SINGLE_ROW_INSERT_BYTES_LIMIT = 3.5 * 1024 * 1024  # 3.5 MiB
ENTITY_TOO_LARGE_PAYLOAD = '{"_weave": {"error":"<EXCEEDS_LIMITS>"}}'

CLICKHOUSE_DEFAULT_QUERY_SETTINGS = {
    "max_memory_usage": 16 * 1024 * 1024 * 1024,  # 16 GiB
}


class ClickHouseTraceServer(tsi.TraceServerInterface):
    def __init__(
        self,
        *,
        host: str,
        port: int = 8123,
        user: str = "default",
        password: str = "",
        database: str = "default",
        use_async_insert: bool = False,
        file_storage_uri_str: Optional[str] = None,
    ):
        super().__init__()
        self._thread_local = threading.local()
        self._host = host
        self._port = port
        self._user = user
        self._password = password
        self._database = database
        self._flush_immediately = True
        self._call_batch: list[list[Any]] = []
        self._use_async_insert = use_async_insert
        self._model_to_provider_info_map = read_model_to_provider_info_map()
        self._file_storage_uri_str = file_storage_uri_str

    @classmethod
    def from_env(cls, use_async_insert: bool = False) -> "ClickHouseTraceServer":
        # Explicitly calling `RemoteHTTPTraceServer` constructor here to ensure
        # that type checking is applied to the constructor.
        return ClickHouseTraceServer(
            host=wf_env.wf_clickhouse_host(),
            port=wf_env.wf_clickhouse_port(),
            user=wf_env.wf_clickhouse_user(),
            password=wf_env.wf_clickhouse_pass(),
            database=wf_env.wf_clickhouse_database(),
            use_async_insert=use_async_insert,
            file_storage_uri_str=wf_env.wf_file_storage_uri(),
        )

    @contextmanager
    def call_batch(self) -> Iterator[None]:
        # Not thread safe - do not use across threads
        self._flush_immediately = False
        try:
            yield
            self._flush_calls()
        finally:
            self._call_batch = []
            self._flush_immediately = True

    # Creates a new call
    def call_start(self, req: tsi.CallStartReq) -> tsi.CallStartRes:
        # Converts the user-provided call details into a clickhouse schema.
        # This does validation and conversion of the input data as well
        # as enforcing business rules and defaults
        ch_call = _start_call_for_insert_to_ch_insertable_start_call(req.start)

        # Inserts the call into the clickhouse database, verifying that
        # the call does not already exist
        self._insert_call(ch_call)

        # Returns the id of the newly created call
        return tsi.CallStartRes(
            id=ch_call.id,
            trace_id=ch_call.trace_id,
        )

    def call_end(self, req: tsi.CallEndReq) -> tsi.CallEndRes:
        # Converts the user-provided call details into a clickhouse schema.
        # This does validation and conversion of the input data as well
        # as enforcing business rules and defaults
        ch_call = _end_call_for_insert_to_ch_insertable_end_call(req.end)

        # Inserts the call into the clickhouse database, verifying that
        # the call does not already exist
        self._insert_call(ch_call)

        # Returns the id of the newly created call
        return tsi.CallEndRes()

    def call_read(self, req: tsi.CallReadReq) -> tsi.CallReadRes:
        res = self.calls_query_stream(
            tsi.CallsQueryReq(
                project_id=req.project_id,
                filter=tsi.CallsFilter(
                    call_ids=[req.id],
                ),
                limit=1,
                include_costs=req.include_costs,
            )
        )
        try:
            _call = next(res)
        except StopIteration:
            _call = None
        return tsi.CallReadRes(call=_call)

    def calls_query(self, req: tsi.CallsQueryReq) -> tsi.CallsQueryRes:
        stream = self.calls_query_stream(req)
        return tsi.CallsQueryRes(calls=list(stream))

    def calls_query_stats(self, req: tsi.CallsQueryStatsReq) -> tsi.CallsQueryStatsRes:
        """Returns a stats object for the given query. This is useful for counts or other
        aggregate statistics that are not directly queryable from the calls themselves.
        """
        cq = CallsQuery(project_id=req.project_id)

        cq.add_field("id")
        if req.filter is not None:
            cq.set_hardcoded_filter(HardCodedFilter(filter=req.filter))
        if req.query is not None:
            cq.add_condition(req.query.expr_)

        pb = ParamBuilder()
        inner_query = cq.as_sql(pb)
        raw_res = self._query(
            f"SELECT count() FROM ({inner_query})",
            pb.get_params(),
        )
        rows = raw_res.result_rows
        count = 0
        if rows and len(rows) == 1 and len(rows[0]) == 1:
            count = rows[0][0]
        return tsi.CallsQueryStatsRes(count=count)

    def calls_query_stream(self, req: tsi.CallsQueryReq) -> Iterator[tsi.CallSchema]:
        """Returns a stream of calls that match the given query."""
        cq = CallsQuery(
            project_id=req.project_id, include_costs=req.include_costs or False
        )
        columns = all_call_select_columns
        if req.columns:
            # TODO: add support for json extract fields
            # Split out any nested column requests
            columns = [col.split(".")[0] for col in req.columns]
            # Set columns to user-requested columns, w/ required columns
            # These are all formatted by the CallsQuery, which prevents injection
            # and other attack vectors.
            columns = list(set(required_call_columns + columns))

        # sort the columns such that similar queries are grouped together
        columns = sorted(columns)

        # We put summary_dump last so that when we compute the costs and summary its in the right place
        if req.include_costs:
            summary_columns = ["summary", "summary_dump"]
            columns = [
                *[col for col in columns if col not in summary_columns],
                "summary_dump",
            ]
        for col in columns:
            cq.add_field(col)
        if req.filter is not None:
            cq.set_hardcoded_filter(HardCodedFilter(filter=req.filter))
        if req.query is not None:
            cq.add_condition(req.query.expr_)

        # Sort with empty list results in no sorting
        if req.sort_by is not None:
            for sort_by in req.sort_by:
                cq.add_order(sort_by.field, sort_by.direction)
        else:
            cq.add_order("started_at", "asc")
        if req.limit is not None:
            cq.set_limit(req.limit)
        if req.offset is not None:
            cq.set_offset(req.offset)

        pb = ParamBuilder()
        raw_res = self._query_stream(
            cq.as_sql(pb),
            pb.get_params(),
        )

        select_columns = [c.field for c in cq.select_fields]
        expand_columns = req.expand_columns or []
        include_feedback = req.include_feedback or False

        def row_to_call_schema_dict(row: tuple[Any, ...]) -> dict[str, Any]:
            return _ch_call_dict_to_call_schema_dict(dict(zip(select_columns, row)))

        if not expand_columns and not include_feedback:
            for row in raw_res:
                yield tsi.CallSchema.model_validate(row_to_call_schema_dict(row))
            return

        ref_cache = LRUCache(max_size=1000)
        batch_processor = DynamicBatchProcessor(
            initial_size=INITIAL_CALLS_STREAM_BATCH_SIZE,
            max_size=MAX_CALLS_STREAM_BATCH_SIZE,
            growth_factor=10,
        )

        for batch in batch_processor.make_batches(raw_res):
            call_dicts = [row_to_call_schema_dict(row) for row in batch]
            if expand_columns:
                self._expand_call_refs(
                    req.project_id, call_dicts, expand_columns, ref_cache
                )

            if include_feedback:
                self._add_feedback_to_calls(req.project_id, call_dicts)

            for call in call_dicts:
                yield tsi.CallSchema.model_validate(call)

    @ddtrace.tracer.wrap(name="clickhouse_trace_server_batched._add_feedback_to_calls")
    def _add_feedback_to_calls(
        self, project_id: str, calls: list[dict[str, Any]]
    ) -> None:
        if len(calls) == 0:
            return

        feedback_query_req = make_feedback_query_req(project_id, calls)
        with self.with_new_client():
            feedback = self.feedback_query(feedback_query_req)
        hydrate_calls_with_feedback(calls, feedback)

    def _get_refs_to_resolve(
        self, calls: list[dict[str, Any]], expand_columns: list[str]
    ) -> dict[tuple[int, str], ri.InternalObjectRef]:
        refs_to_resolve: dict[tuple[int, str], ri.InternalObjectRef] = {}
        for i, call in enumerate(calls):
            for col in expand_columns:
                if col in call:
                    val = call[col]
                else:
                    val = get_nested_key(call, col)
                    if not val:
                        continue

                if not ri.any_will_be_interpreted_as_ref_str(val):
                    continue

                ref = ri.parse_internal_uri(val)
                if not isinstance(ref, ri.InternalObjectRef):
                    continue

                refs_to_resolve[(i, col)] = ref
        return refs_to_resolve

    @ddtrace.tracer.wrap(name="clickhouse_trace_server_batched._expand_call_refs")
    def _expand_call_refs(
        self,
        project_id: str,
        calls: list[dict[str, Any]],
        expand_columns: list[str],
        ref_cache: LRUCache,
    ) -> None:
        if len(calls) == 0:
            return

        # format expand columns by depth, iterate through each batch in order
        expand_column_by_depth = defaultdict(list)
        for col in expand_columns:
            expand_column_by_depth[col.count(".")].append(col)

        for depth in sorted(expand_column_by_depth.keys()):
            refs_to_resolve = self._get_refs_to_resolve(
                calls, expand_column_by_depth[depth]
            )
            if not refs_to_resolve:
                continue

            with self.with_new_client():
                vals = self._refs_read_batch_within_project(
                    project_id, list(refs_to_resolve.values()), ref_cache
                )
            for ((i, col), ref), val in zip(refs_to_resolve.items(), vals):
                if isinstance(val, dict) and "_ref" not in val:
                    val["_ref"] = ref.uri()
                set_nested_key(calls[i], col, val)

    @ddtrace.tracer.wrap(name="clickhouse_trace_server_batched.calls_delete")
    def calls_delete(self, req: tsi.CallsDeleteReq) -> tsi.CallsDeleteRes:
        assert_non_null_wb_user_id(req)
        if len(req.call_ids) > MAX_DELETE_CALLS_COUNT:
            raise RequestTooLarge(
                f"Cannot delete more than {MAX_DELETE_CALLS_COUNT} calls at once"
            )

        if root_span := ddtrace.tracer.current_span():
            root_span.set_tags(
                {
                    "clickhouse_trace_server_batched.calls_delete.count": str(
                        len(req.call_ids)
                    )
                }
            )

        # get the requested calls to delete
        parents = list(
            self.calls_query_stream(
                tsi.CallsQueryReq(
                    project_id=req.project_id,
                    filter=tsi.CallsFilter(
                        call_ids=req.call_ids,
                    ),
                    columns=["id", "parent_id"],
                )
            )
        )
        parent_trace_ids = [p.trace_id for p in parents]

        # get first 10k calls with trace_ids matching parents
        all_calls = list(
            self.calls_query_stream(
                tsi.CallsQueryReq(
                    project_id=req.project_id,
                    filter=tsi.CallsFilter(trace_ids=parent_trace_ids),
                    columns=["id", "parent_id"],
                    limit=10_000,
                )
            )
        )
        all_descendants = find_call_descendants(
            root_ids=req.call_ids,
            all_calls=all_calls,
        )

        deleted_at = datetime.datetime.now()
        insertables = [
            CallDeleteCHInsertable(
                project_id=req.project_id,
                id=call_id,
                wb_user_id=req.wb_user_id,
                deleted_at=deleted_at,
            )
            for call_id in all_descendants
        ]

        with self.call_batch():
            for insertable in insertables:
                self._insert_call(insertable)

        return tsi.CallsDeleteRes()

    def _ensure_valid_update_field(self, req: tsi.CallUpdateReq) -> None:
        valid_update_fields = ["display_name"]
        for field in valid_update_fields:
            if getattr(req, field, None) is not None:
                return

        raise ValueError(
            f"One of [{', '.join(valid_update_fields)}] is required for call update"
        )

    def call_update(self, req: tsi.CallUpdateReq) -> tsi.CallUpdateRes:
        assert_non_null_wb_user_id(req)
        self._ensure_valid_update_field(req)
        renamed_insertable = CallUpdateCHInsertable(
            project_id=req.project_id,
            id=req.call_id,
            wb_user_id=req.wb_user_id,
            display_name=req.display_name,
        )
        self._insert_call(renamed_insertable)

        return tsi.CallUpdateRes()

    def op_create(self, req: tsi.OpCreateReq) -> tsi.OpCreateRes:
        raise NotImplementedError()

    def op_read(self, req: tsi.OpReadReq) -> tsi.OpReadRes:
        object_query_builder = ObjectMetadataQueryBuilder(req.project_id)
        object_query_builder.add_is_op_condition(True)
        object_query_builder.add_digests_conditions(req.digest)
        object_query_builder.add_object_ids_condition([req.name], "op_name")
        object_query_builder.set_include_deleted(include_deleted=True)

        objs = self._select_objs_query(object_query_builder)
        if len(objs) == 0:
            raise NotFoundError(f"Obj {req.name}:{req.digest} not found")

        op = objs[0]
        if op.deleted_at is not None:
            raise ObjectDeletedError(
                f"Op {req.name}:v{op.version_index} was deleted at {op.deleted_at}",
                deleted_at=op.deleted_at,
            )

        return tsi.OpReadRes(op_obj=_ch_obj_to_obj_schema(op))

    def ops_query(self, req: tsi.OpQueryReq) -> tsi.OpQueryRes:
        object_query_builder = ObjectMetadataQueryBuilder(req.project_id)
        object_query_builder.add_is_op_condition(True)
        if req.filter:
            if req.filter.op_names:
                object_query_builder.add_object_ids_condition(
                    req.filter.op_names, "op_names"
                )
            if req.filter.latest_only:
                object_query_builder.add_is_latest_condition()

        ch_objs = self._select_objs_query(object_query_builder)
        objs = [_ch_obj_to_obj_schema(call) for call in ch_objs]
        return tsi.OpQueryRes(op_objs=objs)

    def obj_create(self, req: tsi.ObjCreateReq) -> tsi.ObjCreateRes:
        processed_result = process_incoming_object_val(
            req.obj.val, req.obj.builtin_object_class
        )
        processed_val = processed_result["val"]
        json_val = json.dumps(processed_val)
        digest = str_digest(json_val)

        ch_obj = ObjCHInsertable(
            project_id=req.obj.project_id,
            object_id=req.obj.object_id,
            wb_user_id=req.obj.wb_user_id,
            kind=get_kind(processed_val),
            base_object_class=processed_result["base_object_class"],
            refs=extract_refs_from_values(processed_val),
            val_dump=json_val,
            digest=digest,
        )

        self._insert(
            "object_versions",
            data=[list(ch_obj.model_dump().values())],
            column_names=list(ch_obj.model_fields.keys()),
        )
        return tsi.ObjCreateRes(digest=digest)

    def obj_read(self, req: tsi.ObjReadReq) -> tsi.ObjReadRes:
        object_query_builder = ObjectMetadataQueryBuilder(req.project_id)
        object_query_builder.add_digests_conditions(req.digest)
        object_query_builder.add_object_ids_condition([req.object_id])
        object_query_builder.set_include_deleted(include_deleted=True)
        metadata_only = req.metadata_only or False

        objs = self._select_objs_query(object_query_builder, metadata_only)
        if len(objs) == 0:
            raise NotFoundError(f"Obj {req.object_id}:{req.digest} not found")

        obj = objs[0]
        if obj.deleted_at is not None:
            raise ObjectDeletedError(
                f"{req.object_id}:v{obj.version_index} was deleted at {obj.deleted_at}",
                deleted_at=obj.deleted_at,
            )

        return tsi.ObjReadRes(obj=_ch_obj_to_obj_schema(obj))

    def objs_query(self, req: tsi.ObjQueryReq) -> tsi.ObjQueryRes:
        object_query_builder = ObjectMetadataQueryBuilder(req.project_id)
        if req.filter:
            if req.filter.is_op is not None:
                if req.filter.is_op:
                    object_query_builder.add_is_op_condition(True)
                else:
                    object_query_builder.add_is_op_condition(False)
            if req.filter.object_ids:
                object_query_builder.add_object_ids_condition(
                    req.filter.object_ids, "object_ids"
                )
            if req.filter.latest_only:
                object_query_builder.add_is_latest_condition()
            if req.filter.base_object_classes:
                object_query_builder.add_base_object_classes_condition(
                    req.filter.base_object_classes
                )
        if req.limit is not None:
            object_query_builder.set_limit(req.limit)
        if req.offset is not None:
            object_query_builder.set_offset(req.offset)
        if req.sort_by:
            for sort in req.sort_by:
                object_query_builder.add_order(sort.field, sort.direction)
        metadata_only = req.metadata_only or False
        object_query_builder.set_include_deleted(include_deleted=False)
        objs = self._select_objs_query(object_query_builder, metadata_only)

        return tsi.ObjQueryRes(objs=[_ch_obj_to_obj_schema(obj) for obj in objs])

    def obj_delete(self, req: tsi.ObjDeleteReq) -> tsi.ObjDeleteRes:
        """
        Delete object versions by digest, belonging to given object_id.
        All deletion in this method is "soft". Deletion occurs by inserting
        a new row into the object_versions table with the deleted_at field set.
        Inserted rows share identical primary keys (order by) with original rows,
        and will be combined by the ReplacingMergeTree engine at database merge
        time.
        If no digests are provided all versions will have their data overwritten with
        an empty val_dump.
        """
        MAX_OBJECTS_TO_DELETE = 100
        if req.digests and len(req.digests) > MAX_OBJECTS_TO_DELETE:
            raise ValueError(
                f"Object delete request contains {len(req.digests)} objects. Please delete {MAX_OBJECTS_TO_DELETE} or fewer objects at a time."
            )

        object_query_builder = ObjectMetadataQueryBuilder(req.project_id)
        object_query_builder.add_object_ids_condition([req.object_id])
        metadata_only = True
        if req.digests:
            object_query_builder.add_digests_conditions(*req.digests)
            metadata_only = False

        object_versions = self._select_objs_query(object_query_builder, metadata_only)

        delete_insertables = []
        now = datetime.datetime.now(datetime.timezone.utc)
        for obj in object_versions:
            original_created_at = _ensure_datetimes_have_tz_strict(obj.created_at)
            delete_insertables.append(
                ObjDeleteCHInsertable(
                    project_id=obj.project_id,
                    object_id=obj.object_id,
                    digest=obj.digest,
                    kind=obj.kind,
                    val_dump=obj.val_dump,
                    refs=obj.refs,
                    base_object_class=obj.base_object_class,
                    deleted_at=now,
                    wb_user_id=obj.wb_user_id,
                    # Keep the original created_at timestamp
                    created_at=original_created_at,
                )
            )

        if len(delete_insertables) == 0:
            raise NotFoundError(
                f"Object {req.object_id} ({req.digests}) not found when deleting."
            )

        if req.digests:
            given_digests = set(req.digests)
            found_digests = {obj.digest for obj in delete_insertables}
            if len(given_digests) != len(found_digests):
                raise NotFoundError(
                    f"Delete request contains {len(req.digests)} digests, but found {len(found_digests)} objects to delete. Diff digests: {given_digests - found_digests}"
                )

        data = [list(obj.model_dump().values()) for obj in delete_insertables]
        column_names = list(delete_insertables[0].model_fields.keys())

        self._insert("object_versions", data=data, column_names=column_names)
        num_deleted = len(delete_insertables)

        return tsi.ObjDeleteRes(num_deleted=num_deleted)

    def table_create(self, req: tsi.TableCreateReq) -> tsi.TableCreateRes:
        insert_rows = []
        for r in req.table.rows:
            if not isinstance(r, dict):
                raise TypeError(
                    f"""Validation Error: Encountered a non-dictionary row when creating a table. Please ensure that all rows are dictionaries. Violating row:\n{r}."""
                )
            row_json = json.dumps(r)
            row_digest = str_digest(row_json)
            insert_rows.append(
                (
                    req.table.project_id,
                    row_digest,
                    extract_refs_from_values(r),
                    row_json,
                )
            )

        self._insert(
            "table_rows",
            data=insert_rows,
            column_names=["project_id", "digest", "refs", "val_dump"],
        )

        row_digests = [r[1] for r in insert_rows]

        table_hasher = hashlib.sha256()
        for row_digest in row_digests:
            table_hasher.update(row_digest.encode())
        digest = table_hasher.hexdigest()

        self._insert(
            "tables",
            data=[(req.table.project_id, digest, row_digests)],
            column_names=["project_id", "digest", "row_digests"],
        )
        return tsi.TableCreateRes(digest=digest, row_digests=row_digests)

    def table_update(self, req: tsi.TableUpdateReq) -> tsi.TableUpdateRes:
        query = """
            SELECT *
            FROM (
                    SELECT *,
                        row_number() OVER (PARTITION BY project_id, digest) AS rn
                    FROM tables
                    WHERE project_id = {project_id:String} AND digest = {digest:String}
                )
            WHERE rn = 1
            ORDER BY project_id, digest
        """

        row_digest_result_query = self.ch_client.query(
            query,
            parameters={
                "project_id": req.project_id,
                "digest": req.base_digest,
            },
        )

        if len(row_digest_result_query.result_rows) == 0:
            raise NotFoundError(f"Table {req.project_id}:{req.base_digest} not found")

        final_row_digests: list[str] = row_digest_result_query.result_rows[0][2]
        new_rows_needed_to_insert = []
        known_digests = set(final_row_digests)

        def add_new_row_needed_to_insert(row_data: Any) -> str:
            if not isinstance(row_data, dict):
                raise TypeError("All rows must be dictionaries")
            row_json = json.dumps(row_data)
            row_digest = str_digest(row_json)
            if row_digest not in known_digests:
                new_rows_needed_to_insert.append(
                    (
                        req.project_id,
                        row_digest,
                        extract_refs_from_values(row_data),
                        row_json,
                    )
                )
                known_digests.add(row_digest)
            return row_digest

        updated_digests = []
        for update in req.updates:
            if isinstance(update, tsi.TableAppendSpec):
                new_digest = add_new_row_needed_to_insert(update.append.row)
                final_row_digests.append(new_digest)
                updated_digests.append(new_digest)
            elif isinstance(update, tsi.TablePopSpec):
                if update.pop.index >= len(final_row_digests) or update.pop.index < 0:
                    raise ValueError("Index out of range")
                popped_digest = final_row_digests.pop(update.pop.index)
                updated_digests.append(popped_digest)
            elif isinstance(update, tsi.TableInsertSpec):
                if (
                    update.insert.index > len(final_row_digests)
                    or update.insert.index < 0
                ):
                    raise ValueError("Index out of range")
                new_digest = add_new_row_needed_to_insert(update.insert.row)
                final_row_digests.insert(update.insert.index, new_digest)
                updated_digests.append(new_digest)
            else:
                raise TypeError("Unrecognized update", update)

        if new_rows_needed_to_insert:
            self._insert(
                "table_rows",
                data=new_rows_needed_to_insert,
                column_names=["project_id", "digest", "refs", "val_dump"],
            )

        table_hasher = hashlib.sha256()
        for row_digest in final_row_digests:
            table_hasher.update(row_digest.encode())
        digest = table_hasher.hexdigest()

        self._insert(
            "tables",
            data=[(req.project_id, digest, final_row_digests)],
            column_names=["project_id", "digest", "row_digests"],
        )
        return tsi.TableUpdateRes(digest=digest, updated_row_digests=updated_digests)

    def table_query(self, req: tsi.TableQueryReq) -> tsi.TableQueryRes:
        rows = list(self.table_query_stream(req))
        return tsi.TableQueryRes(rows=rows)

    def table_query_stream(
        self, req: tsi.TableQueryReq
    ) -> Iterator[tsi.TableRowSchema]:
        conds = []
        pb = ParamBuilder()
        if req.filter:
            if req.filter.row_digests:
                conds.append(
                    f"tr.digest IN {{{pb.add_param(req.filter.row_digests)}: Array(String)}}"
                )

        sort_fields = []
        if req.sort_by:
            for sort in req.sort_by:
                # TODO: better splitting of escaped dots (.) in field names
                extra_path = sort.field.split(".")
                field = OrderField(
                    field=QueryBuilderDynamicField(
                        field=VAL_DUMP_COLUMN_NAME, extra_path=extra_path
                    ),
                    direction="ASC" if sort.direction.lower() == "asc" else "DESC",
                )
                sort_fields.append(field)

        rows = self._table_query_stream(
            req.project_id,
            req.digest,
            pb,
            sql_safe_conditions=conds,
            sort_fields=sort_fields,
            limit=req.limit,
            offset=req.offset,
        )
        yield from rows

    @ddtrace.tracer.wrap(name="clickhouse_trace_server_batched._table_query_stream")
    def _table_query_stream(
        self,
        project_id: str,
        digest: str,
        pb: ParamBuilder,
        *,
        # using the `sql_safe_*` prefix is a way to signal to the caller
        # that these strings should have been santized by the caller.
        sql_safe_conditions: Optional[list[str]] = None,
        sort_fields: Optional[list[OrderField]] = None,
        limit: Optional[int] = None,
        offset: Optional[int] = None,
    ) -> Iterator[tsi.TableRowSchema]:
        if not sort_fields:
            sort_fields = [
                OrderField(
                    field=QueryBuilderField(field=ROW_ORDER_COLUMN_NAME),
                    direction="ASC",
                )
            ]

        if (
            len(sort_fields) == 1
            and sort_fields[0].field.field == ROW_ORDER_COLUMN_NAME
            and not sql_safe_conditions
        ):
            query = make_natural_sort_table_query(
                project_id,
                digest,
                pb,
                limit=limit,
                offset=offset,
                natural_direction=sort_fields[0].direction,
            )
        else:
            order_by_components = ", ".join(
                [sort_field.as_sql(pb, TABLE_ROWS_ALIAS) for sort_field in sort_fields]
            )
            sql_safe_sort_clause = f"ORDER BY {order_by_components}"
            query = make_standard_table_query(
                project_id,
                digest,
                pb,
                sql_safe_conditions=sql_safe_conditions,
                sql_safe_sort_clause=sql_safe_sort_clause,
                limit=limit,
                offset=offset,
            )

        res = self._query_stream(query, parameters=pb.get_params())

        for row in res:
            yield tsi.TableRowSchema(
                digest=row[0], val=json.loads(row[1]), original_index=row[2]
            )

    def table_query_stats(self, req: tsi.TableQueryStatsReq) -> tsi.TableQueryStatsRes:
        parameters: dict[str, Any] = {
            "project_id": req.project_id,
            "digest": req.digest,
        }

        query = """
        SELECT length(row_digests)
        FROM tables
        WHERE project_id = {project_id:String} AND digest = {digest:String}
        """

        query_result = self.ch_client.query(query, parameters=parameters)
        count = query_result.result_rows[0][0] if query_result.result_rows else 0

        return tsi.TableQueryStatsRes(count=count)

    def refs_read_batch(self, req: tsi.RefsReadBatchReq) -> tsi.RefsReadBatchRes:
        # TODO: This reads one ref at a time, it should read them in batches
        # where it can. Like it should group by object that we need to read.
        # And it should also batch into table refs (like when we are reading a bunch
        # of rows from a single Dataset)
        if len(req.refs) > 1000:
            raise ValueError("Too many refs")

        # First, parse the refs
        parsed_raw_refs = [ri.parse_internal_uri(r) for r in req.refs]

        # Business logic to ensure that we don't have raw TableRefs (not allowed)
        if any(isinstance(r, ri.InternalTableRef) for r in parsed_raw_refs):
            raise ValueError("Table refs not supported")

        parsed_refs = cast(ObjRefListType, parsed_raw_refs)
        vals = self._parsed_refs_read_batch(parsed_refs)

        return tsi.RefsReadBatchRes(vals=vals)

    @ddtrace.tracer.wrap(name="clickhouse_trace_server_batched._parsed_refs_read_batch")
    def _parsed_refs_read_batch(
        self,
        parsed_refs: ObjRefListType,
        root_val_cache: Optional[dict[str, Any]] = None,
    ) -> list[Any]:
        # Next, group the refs by project_id
        refs_by_project_id: dict[str, ObjRefListType] = defaultdict(list)
        for ref in parsed_refs:
            refs_by_project_id[ref.project_id].append(ref)

        # Lookup data for each project, scoped to each project
        final_result_cache: dict[str, Any] = {}

        def make_ref_cache_key(ref: ri.InternalObjectRef) -> str:
            return ref.uri()

        for project in refs_by_project_id:
            project_refs = refs_by_project_id[project]
            project_results = self._refs_read_batch_within_project(
                project,
                refs_by_project_id[project],
                root_val_cache,
            )
            for ref, result in zip(project_refs, project_results):
                final_result_cache[make_ref_cache_key(ref)] = result

        # Return the final data payload
        return [final_result_cache[make_ref_cache_key(ref)] for ref in parsed_refs]

    @ddtrace.tracer.wrap(
        name="clickhouse_trace_server_batched._refs_read_batch_within_project"
    )
    def _refs_read_batch_within_project(
        self,
        project_id_scope: str,
        parsed_refs: ObjRefListType,
        root_val_cache: Optional[dict[str, Any]],
    ) -> list[Any]:
        if root_val_cache is None:
            root_val_cache = {}

        def make_root_ref_cache_key(ref: ri.InternalObjectRef) -> str:
            return f"{ref.project_id}/{ref.name}/{ref.version}"

        def make_obj_cache_key(obj: SelectableCHObjSchema) -> str:
            return f"{obj.project_id}/{obj.object_id}/{obj.digest}"

        def get_object_refs_root_val(
            refs: list[ri.InternalObjectRef],
        ) -> Any:
            conds: list[str] = []
            object_id_conds: list[str] = []
            parameters: dict[str, Union[str, int]] = {}
            ref_digests: set[str] = set()

            for ref_index, ref in enumerate(refs):
                if ref.version == "latest":
                    raise ValueError("Reading refs with `latest` is not supported")

                cache_key = make_root_ref_cache_key(ref)

                if cache_key in root_val_cache:
                    continue

                if ref.project_id != project_id_scope:
                    # At some point in the future, we may allow cross-project references.
                    # However, until then, we disallow this feature. Practically, we
                    # should never hit this code path since the `resolve_extra` function
                    # handles this check. However, out of caution, we add this check here.
                    # Hitting this would be a programming error, not a user error.
                    raise ValueError("Will not resolve cross-project refs.")

                object_id_param_key = "object_id_" + str(ref_index)
                version_param_key = "version_" + str(ref_index)
                conds.append(f"digest = {{{version_param_key}: String}}")
                object_id_conds.append(f"object_id = {{{object_id_param_key}: String}}")
                parameters[object_id_param_key] = ref.name
                parameters[version_param_key] = ref.version
                ref_digests.add(ref.version)
            if len(conds) > 0:
                conditions = [combine_conditions(conds, "OR")]
                object_id_conditions = [combine_conditions(object_id_conds, "OR")]
                object_query_builder = ObjectMetadataQueryBuilder(
                    project_id=project_id_scope,
                    conditions=conditions,
                    object_id_conditions=object_id_conditions,
                    parameters=parameters,
                    include_deleted=True,
                )
                objs = self._select_objs_query(object_query_builder)
                found_digests = {obj.digest for obj in objs}
                if len(ref_digests) != len(found_digests):
                    raise NotFoundError(
                        f"Ref read contains {len(ref_digests)} digests, but found {len(found_digests)} objects. Diff digests: {ref_digests - found_digests}"
                    )
                # filter out deleted objects
                valid_objects = [obj for obj in objs if obj.deleted_at is None]
                for obj in valid_objects:
                    root_val_cache[make_obj_cache_key(obj)] = json.loads(obj.val_dump)

            return [
                root_val_cache.get(make_root_ref_cache_key(ref), None) for ref in refs
            ]

        # Represents work left to do for resolving a ref
        @dataclasses.dataclass
        class PartialRefResult:
            remaining_extra: list[str]
            # unresolved_obj_ref and unresolved_table_ref are mutually exclusive
            unresolved_obj_ref: Optional[ri.InternalObjectRef]
            unresolved_table_ref: Optional[ri.InternalTableRef]
            val: Any

        def resolve_extra(extra: list[str], val: Any) -> PartialRefResult:
            for extra_index in range(0, len(extra), 2):
                empty_result = PartialRefResult(
                    remaining_extra=[],
                    unresolved_obj_ref=None,
                    unresolved_table_ref=None,
                    val=None,
                )
                op, arg = extra[extra_index], extra[extra_index + 1]
                if isinstance(val, str) and val.startswith(
                    ri.WEAVE_INTERNAL_SCHEME + "://"
                ):
                    parsed_ref = ri.parse_internal_uri(val)

                    if parsed_ref.project_id != project_id_scope:
                        # This is the primary check to enforce that we do not
                        # traverse into a different project. It is perfectly
                        # reasonable to support this functionality in the
                        # future. At such point in time, we will want to define
                        # a "check read project" function that the client can
                        # use to validate that the project is allowed to be
                        # read. Once this is lifted, other parts of this
                        # function will need to be updated as well, as they will
                        # currently `raise ValueError("Will not resolve
                        # cross-project refs.")` under such conditions.
                        return empty_result

                    if isinstance(parsed_ref, ri.InternalObjectRef):
                        return PartialRefResult(
                            remaining_extra=extra[extra_index:],
                            unresolved_obj_ref=parsed_ref,
                            unresolved_table_ref=None,
                            val=val,
                        )
                    elif isinstance(parsed_ref, ri.InternalTableRef):
                        return PartialRefResult(
                            remaining_extra=extra[extra_index:],
                            unresolved_obj_ref=None,
                            unresolved_table_ref=parsed_ref,
                            val=val,
                        )
                if val is None:
                    return empty_result
                if op == ri.DICT_KEY_EDGE_NAME:
                    val = val.get(arg)
                elif op == ri.OBJECT_ATTR_EDGE_NAME:
                    val = val.get(arg)
                elif op == ri.LIST_INDEX_EDGE_NAME:
                    index = int(arg)
                    if index >= len(val):
                        return empty_result
                    val = val[index]
                else:
                    raise ValueError(f"Unknown ref type: {extra[extra_index]}")
            return PartialRefResult(
                remaining_extra=[],
                unresolved_obj_ref=None,
                unresolved_table_ref=None,
                val=val,
            )

        # Initialize the results with the parsed refs
        extra_results = [
            PartialRefResult(
                remaining_extra=[],
                unresolved_obj_ref=ref,
                unresolved_table_ref=None,
                val=None,
            )
            for ref in parsed_refs
        ]

        # Loop until there is nothing left to resolve
        while (
            any(r.unresolved_obj_ref is not None for r in extra_results)
            or any(r.unresolved_table_ref is not None for r in extra_results)
            or any(r.remaining_extra for r in extra_results)
        ):
            # Resolve any unresolved object refs
            needed_extra_results: list[tuple[int, PartialRefResult]] = []
            for i, extra_result in enumerate(extra_results):
                if extra_result.unresolved_obj_ref is not None:
                    needed_extra_results.append((i, extra_result))

            if len(needed_extra_results) > 0:
                refs: list[ri.InternalObjectRef] = []
                for i, extra_result in needed_extra_results:
                    if extra_result.unresolved_obj_ref is None:
                        raise ValueError("Expected unresolved obj ref")
                    refs.append(extra_result.unresolved_obj_ref)
                obj_roots = get_object_refs_root_val(refs)
                for (i, extra_result), obj_root in zip(needed_extra_results, obj_roots):
                    if extra_result.unresolved_obj_ref is None:
                        raise ValueError("Expected unresolved obj ref")
                    extra_results[i] = PartialRefResult(
                        remaining_extra=extra_result.unresolved_obj_ref.extra,
                        val=obj_root,
                        unresolved_obj_ref=None,
                        unresolved_table_ref=None,
                    )

            # Resolve any unresolved table refs
            # First batch the table queries by project_id and table digest
            table_queries: dict[tuple[str, str], list[tuple[int, str]]] = {}
            for i, extra_result in enumerate(extra_results):
                if extra_result.unresolved_table_ref is not None:
                    table_ref = extra_result.unresolved_table_ref
                    if not extra_result.remaining_extra:
                        raise ValueError("Table refs must have id extra")
                    op, row_digest = (
                        extra_result.remaining_extra[0],
                        extra_result.remaining_extra[1],
                    )
                    if op != ri.TABLE_ROW_ID_EDGE_NAME:
                        raise ValueError("Table refs must have id extra")
                    table_queries.setdefault(
                        (table_ref.project_id, table_ref.digest), []
                    ).append((i, row_digest))
            # Make the queries
            for (project_id, digest), index_digests in table_queries.items():
                row_digests = [d for i, d in index_digests]
                if project_id != project_id_scope:
                    # At some point in the future, we may allow cross-project references.
                    # However, until then, we disallow this feature. Practically, we
                    # should never hit this code path since the `resolve_extra` function
                    # handles this check. However, out of caution, we add this check here.
                    # Hitting this would be a programming error, not a user error.
                    raise ValueError("Will not resolve cross-project refs.")
                pb = ParamBuilder()
                row_digests_name = pb.add_param(row_digests)
                rows_stream = self._table_query_stream(
                    project_id=project_id_scope,
                    digest=digest,
                    pb=pb,
                    sql_safe_conditions=[
                        f"digest IN {{{row_digests_name}: Array(String)}}"
                    ],
                )
                rows = list(rows_stream)
                # Unpack the results into the target rows
                row_digest_vals = {r.digest: r.val for r in rows}
                for index, row_digest in index_digests:
                    extra_results[index] = PartialRefResult(
                        remaining_extra=extra_results[index].remaining_extra[2:],
                        val=row_digest_vals[row_digest],
                        unresolved_obj_ref=None,
                        unresolved_table_ref=None,
                    )

            # Resolve any remaining extras, possibly producing more unresolved refs
            for i, extra_result in enumerate(extra_results):
                if extra_result.remaining_extra:
                    extra_results[i] = resolve_extra(
                        extra_result.remaining_extra, extra_result.val
                    )

        return [r.val for r in extra_results]

    def file_create(self, req: tsi.FileCreateReq) -> tsi.FileCreateRes:
        digest = bytes_digest(req.content)
        base_file_storage_uri = self._get_base_file_storage_uri()

        if base_file_storage_uri is not None:
            self._file_create_bucket(req, digest, base_file_storage_uri)
        else:
            self._file_create_clickhouse(req, digest)
        return tsi.FileCreateRes(digest=digest)

    @ddtrace.tracer.wrap(name="clickhouse_trace_server_batched._file_create_clickhouse")
    def _file_create_clickhouse(self, req: tsi.FileCreateReq, digest: str) -> None:
        chunks = [
            req.content[i : i + FILE_CHUNK_SIZE]
            for i in range(0, len(req.content), FILE_CHUNK_SIZE)
        ]
        self._insert(
            "files",
            data=[
                (
                    req.project_id,
                    digest,
                    i,
                    len(chunks),
                    req.name,
                    chunk,
                    len(chunk),
                    None,
                )
                for i, chunk in enumerate(chunks)
            ],
            column_names=[
                "project_id",
                "digest",
                "chunk_index",
                "n_chunks",
                "name",
                "val_bytes",
                "bytes_stored",
                "file_storage_uri",
            ],
        )

    @ddtrace.tracer.wrap(name="clickhouse_trace_server_batched._file_create_bucket")
    def _file_create_bucket(
        self, req: tsi.FileCreateReq, digest: str, base_file_storage_uri: FileStorageURI
    ) -> None:
        target_file_storage_uri = base_file_storage_uri.with_path(
            # It is entirely compatible with the design to support chunking on the
            # bucket side. Just need to add a `/CHUNK` suffix to the key.
            key_for_project_digest(req.project_id, digest)
        )
        store_in_bucket(target_file_storage_uri, req.content)
        self._insert(
            "files",
            data=[
                (
                    req.project_id,
                    digest,
                    0,
                    1,
                    req.name,
                    b"",
                    len(req.content),
                    target_file_storage_uri.to_uri_str(),
                )
            ],
            column_names=[
                "project_id",
                "digest",
                "chunk_index",
                "n_chunks",
                "name",
                "val_bytes",
                "bytes_stored",
                "file_storage_uri",
            ],
        )

    def _get_base_file_storage_uri(self) -> Optional[FileStorageURI]:
        """
        Get the base storage URI for a project.

        Currently this is quite simple as it uses the default storage bucket
        for the entire client (most typically configured via environment variable).

        However, in the near future, this might be something that is driven by
        the project or a context variable. Leaving this method here for clarity
        and future extensibility.
        """
        if not self._file_storage_uri_str:
            return None
        res = FileStorageURI.parse_uri_str(self._file_storage_uri_str)
        if res.has_path():
            raise ValueError(
                f"Supplied file storage uri contains path components: {self._file_storage_uri_str}"
            )
        return res

    def file_content_read(self, req: tsi.FileContentReadReq) -> tsi.FileContentReadRes:
        # The subquery is responsible for deduplication of file chunks by digest
        query_result = self.ch_client.query(
            """
            SELECT n_chunks, val_bytes, file_storage_uri
            FROM (
                SELECT *
                FROM (
                        SELECT *,
                            row_number() OVER (PARTITION BY project_id, digest, chunk_index) AS rn
                        FROM files
                        WHERE project_id = {project_id:String} AND digest = {digest:String}
                    )
                WHERE rn = 1
                ORDER BY project_id, digest, chunk_index
            )
            WHERE project_id = {project_id:String} AND digest = {digest:String}""",
            parameters={"project_id": req.project_id, "digest": req.digest},
            column_formats={"val_bytes": "bytes"},
        )
        n_chunks = query_result.result_rows[0][0]
        result_rows = list(query_result.result_rows)

        if len(result_rows) != n_chunks:
            raise ValueError("Missing chunks")

        # There are 2 cases:
        # 1: file_storage_uri_str is not none (storing in file store)
        # 2: file_storage_uri_str is None (storing directly in clickhouse)
        bytes = b""

        for result_row in result_rows:
            chunk_file_storage_uri_str = result_row[2]
            if chunk_file_storage_uri_str:
                file_storage_uri = FileStorageURI.parse_uri_str(
                    chunk_file_storage_uri_str
                )
                bytes += read_from_bucket(file_storage_uri)
            else:
                chunk_bytes = result_row[1]
                bytes += chunk_bytes

        return tsi.FileContentReadRes(content=bytes)

    def cost_create(self, req: tsi.CostCreateReq) -> tsi.CostCreateRes:
        assert_non_null_wb_user_id(req)
        created_at = datetime.datetime.now(ZoneInfo("UTC"))

        costs = []
        for llm_id, cost in req.costs.items():
            cost_id = generate_id()

            row: Row = {
                "id": cost_id,
                "created_by": req.wb_user_id,
                "created_at": created_at,
                "pricing_level": "project",
                "pricing_level_id": req.project_id,
                "provider_id": cost.provider_id if cost.provider_id else "default",
                "llm_id": llm_id,
                "effective_date": (
                    cost.effective_date if cost.effective_date else created_at
                ),
                "prompt_token_cost": cost.prompt_token_cost,
                "completion_token_cost": cost.completion_token_cost,
                "prompt_token_cost_unit": cost.prompt_token_cost_unit,
                "completion_token_cost_unit": cost.completion_token_cost_unit,
            }

            costs.append((cost_id, llm_id))

            prepared = LLM_TOKEN_PRICES_TABLE.insert(row).prepare(
                database_type="clickhouse"
            )
            self._insert(
                LLM_TOKEN_PRICES_TABLE.name, prepared.data, prepared.column_names
            )

        return tsi.CostCreateRes(ids=costs)

    def cost_query(self, req: tsi.CostQueryReq) -> tsi.CostQueryRes:
        expr = {
            "$and": [
                (
                    req.query.expr_
                    if req.query
                    else {
                        "$eq": [
                            {"$getField": "pricing_level_id"},
                            {"$literal": req.project_id},
                        ],
                    }
                ),
                {
                    "$eq": [
                        {"$getField": "pricing_level"},
                        {"$literal": "project"},
                    ],
                },
            ]
        }
        query_with_pricing_level = tsi.Query(**{"$expr": expr})
        query = LLM_TOKEN_PRICES_TABLE.select()
        query = query.fields(req.fields)
        query = query.where(query_with_pricing_level)
        query = query.order_by(req.sort_by)
        query = query.limit(req.limit).offset(req.offset)
        prepared = query.prepare(database_type="clickhouse")
        query_result = self.ch_client.query(prepared.sql, prepared.parameters)
        results = LLM_TOKEN_PRICES_TABLE.tuples_to_rows(
            query_result.result_rows, prepared.fields
        )
        return tsi.CostQueryRes(results=results)

    def cost_purge(self, req: tsi.CostPurgeReq) -> tsi.CostPurgeRes:
        validate_cost_purge_req(req)

        expr = {
            "$and": [
                req.query.expr_,
                {
                    "$eq": [
                        {"$getField": "pricing_level_id"},
                        {"$literal": req.project_id},
                    ],
                },
                {
                    "$eq": [
                        {"$getField": "pricing_level"},
                        {"$literal": "project"},
                    ],
                },
            ]
        }
        query_with_pricing_level = tsi.Query(**{"$expr": expr})

        query = LLM_TOKEN_PRICES_TABLE.purge()
        query = query.where(query_with_pricing_level)
        prepared = query.prepare(database_type="clickhouse")
        self.ch_client.query(prepared.sql, prepared.parameters)
        return tsi.CostPurgeRes()

    def feedback_create(self, req: tsi.FeedbackCreateReq) -> tsi.FeedbackCreateRes:
        assert_non_null_wb_user_id(req)
        validate_feedback_create_req(req, self)

        # Augment emoji with alias.
        res_payload = {}
        if req.feedback_type == "wandb.reaction.1":
            em = req.payload["emoji"]
            if emoji.emoji_count(em) != 1:
                raise InvalidRequest(
                    "Value of emoji key in payload must be exactly one emoji"
                )
            req.payload["alias"] = emoji.demojize(em)
            detoned = detone_emojis(em)
            req.payload["detoned"] = detoned
            req.payload["detoned_alias"] = emoji.demojize(detoned)
            res_payload = req.payload

        feedback_id = generate_id()
        created_at = datetime.datetime.now(ZoneInfo("UTC"))
        # TODO: Any validation on weave_ref?
        payload = _dict_value_to_dump(req.payload)
        MAX_PAYLOAD = 1 << 20  # 1 MiB
        if len(payload) > MAX_PAYLOAD:
            raise InvalidRequest("Feedback payload too large")
        row: Row = {
            "id": feedback_id,
            "project_id": req.project_id,
            "weave_ref": req.weave_ref,
            "wb_user_id": req.wb_user_id,
            "creator": req.creator,
            "feedback_type": req.feedback_type,
            "payload": req.payload,
            "created_at": created_at,
            "annotation_ref": req.annotation_ref,
            "runnable_ref": req.runnable_ref,
            "call_ref": req.call_ref,
            "trigger_ref": req.trigger_ref,
        }
        prepared = TABLE_FEEDBACK.insert(row).prepare(database_type="clickhouse")
        self._insert(TABLE_FEEDBACK.name, prepared.data, prepared.column_names)
        return tsi.FeedbackCreateRes(
            id=feedback_id,
            created_at=created_at,
            wb_user_id=req.wb_user_id,
            payload=res_payload,
        )

    def feedback_query(self, req: tsi.FeedbackQueryReq) -> tsi.FeedbackQueryRes:
        query = TABLE_FEEDBACK.select()
        query = query.project_id(req.project_id)
        query = query.fields(req.fields)
        query = query.where(req.query)
        query = query.order_by(req.sort_by)
        query = query.limit(req.limit).offset(req.offset)
        prepared = query.prepare(database_type="clickhouse")
        query_result = self.ch_client.query(prepared.sql, prepared.parameters)
        result = TABLE_FEEDBACK.tuples_to_rows(
            query_result.result_rows, prepared.fields
        )
        return tsi.FeedbackQueryRes(result=result)

    def feedback_purge(self, req: tsi.FeedbackPurgeReq) -> tsi.FeedbackPurgeRes:
        # TODO: Instead of passing conditions to DELETE FROM,
        #       should we select matching ids, and then DELETE FROM WHERE id IN (...)?
        #       This would allow us to return the number of rows deleted, and complain
        #       if too many things would be deleted.
        validate_feedback_purge_req(req)
        query = TABLE_FEEDBACK.purge()
        query = query.project_id(req.project_id)
        query = query.where(req.query)
        prepared = query.prepare(database_type="clickhouse")
        self.ch_client.query(prepared.sql, prepared.parameters)
        return tsi.FeedbackPurgeRes()

    def feedback_replace(self, req: tsi.FeedbackReplaceReq) -> tsi.FeedbackReplaceRes:
        # To replace, first purge, then if successful, create.
        query = tsi.Query(
            **{
                "$expr": {
                    "$eq": [
                        {"$getField": "id"},
                        {"$literal": req.feedback_id},
                    ],
                }
            }
        )
        purge_request = tsi.FeedbackPurgeReq(
            project_id=req.project_id,
            query=query,
        )
        self.feedback_purge(purge_request)
        create_req = tsi.FeedbackCreateReq(**req.model_dump(exclude={"feedback_id"}))
        create_result = self.feedback_create(create_req)
        return tsi.FeedbackReplaceRes(
            id=create_result.id,
            created_at=create_result.created_at,
            wb_user_id=create_result.wb_user_id,
            payload=create_result.payload,
        )

    def actions_execute_batch(
        self, req: tsi.ActionsExecuteBatchReq
    ) -> tsi.ActionsExecuteBatchRes:
        if len(req.call_ids) == 0:
            return tsi.ActionsExecuteBatchRes()
        if len(req.call_ids) > 1:
            # This is temporary until we setup our batching infrastructure
            raise NotImplementedError("Batching actions is not yet supported")

        # For now, we just execute in-process if it is a single action
        execute_batch(
            batch_req=req,
            trace_server=self,
        )

        return tsi.ActionsExecuteBatchRes()

    def completions_create(
        self, req: tsi.CompletionsCreateReq
    ) -> tsi.CompletionsCreateRes:
        # Required fields
        model_name = req.inputs.model
        api_key = None
        provider = None

        # Custom model fields
        base_url: Optional[str] = None
        extra_headers: dict[str, str] = {}
        return_type: Optional[str] = None

        # For custom and standard models, we fetch the fields differently
        #  1. Standard models: All of the information comes from the model_to_provider_info_map
        #  2. Custom models: We fetch the provider object and provider model object

        # First we try to see if the model name is a custom model
        model_info = self._model_to_provider_info_map.get(model_name)

        if model_info:
            # Handle standard model case
            # 1. We get the model info from the map
            # 2. We fetch the API key, with the secret fetcher
            # 3. We set the provider, to the litellm provider
            # 4. If no api key, we raise an error, except for bedrock and bedrock_converse (we fetch bedrock credentials, in lite_llm_completion)

            secret_name = model_info.get("api_key_name")
            if not secret_name:
                raise InvalidRequest(f"No secret name found for model {model_name}")

            secret_fetcher = _secret_fetcher_context.get()
            if not secret_fetcher:
                raise InvalidRequest(
                    f"No secret fetcher found, cannot fetch API key for model {model_name}"
                )

            api_key = (
                secret_fetcher.fetch(secret_name).get("secrets", {}).get(secret_name)
            )
            provider = model_info.get("litellm_provider", "openai")

            # We fetch bedrock credentials, in lite_llm_completion, later
            if not api_key and provider != "bedrock" and provider != "bedrock_converse":
                raise MissingLLMApiKeyError(
                    f"No API key {secret_name} found for model {model_name}",
                    api_key_name=secret_name,
                )

        else:
            # If we don't have model info, we assume it is a custom model
            # Handle custom provider case
            # We fetch the provider object and provider model object
            try:
<<<<<<< HEAD
                (
                    base_url,
                    api_key,
                    extra_headers,
                    return_type,
                    actual_model_name,
                ) = get_custom_provider_info(
=======
                custom_provider_info = get_custom_provider_info(
>>>>>>> 16bd65de
                    project_id=req.project_id,
                    model_name=model_name,
                    obj_read_func=self.obj_read,
                )
<<<<<<< HEAD
=======

                base_url = custom_provider_info.base_url
                api_key = custom_provider_info.api_key
                extra_headers = custom_provider_info.extra_headers
                return_type = custom_provider_info.return_type
                actual_model_name = custom_provider_info.actual_model_name

>>>>>>> 16bd65de
            except Exception as e:
                return tsi.CompletionsCreateRes(response={"error": str(e)})

            # Always use "custom" as the provider for litellm
            provider = "custom"
            # Update the model name for the API call
            # If the model name is ollama, we need to add the ollama/ prefix
            req.inputs.model = (
                "ollama/" + actual_model_name
                if "ollama" in model_name
                else actual_model_name
            )

        # Now that we have all the fields for both cases, we can make the API call
        start_time = datetime.datetime.now()

        # Make the API call
        res = lite_llm_completion(
            api_key=api_key,
            inputs=req.inputs,
            provider=provider,
            base_url=base_url,
            extra_headers=extra_headers,
            return_type=return_type,
        )

        end_time = datetime.datetime.now()

        if not req.track_llm_call:
            return tsi.CompletionsCreateRes(response=res.response)

        start = tsi.StartedCallSchemaForInsert(
            project_id=req.project_id,
            wb_user_id=req.wb_user_id,
            op_name=COMPLETIONS_CREATE_OP_NAME,
            started_at=start_time,
            inputs={**req.inputs.model_dump(exclude_none=True)},
            attributes={},
        )
        start_call = _start_call_for_insert_to_ch_insertable_start_call(start)
        end = tsi.EndedCallSchemaForInsert(
            project_id=req.project_id,
            id=start_call.id,
            ended_at=end_time,
            output=res.response,
            summary={},
        )
        if "usage" in res.response:
            end.summary["usage"] = {model_name: res.response["usage"]}

        if "error" in res.response:
            end.exception = res.response["error"]
        end_call = _end_call_for_insert_to_ch_insertable_end_call(end)
        calls: list[Union[CallStartCHInsertable, CallEndCHInsertable]] = [
            start_call,
            end_call,
        ]
        batch_data = []
        for call in calls:
            call_dict = call.model_dump()
            values = [call_dict.get(col) for col in all_call_insert_columns]
            batch_data.append(values)

        self._insert_call_batch(batch_data)

        return tsi.CompletionsCreateRes(
            response=res.response, weave_call_id=start_call.id
        )

    # Private Methods
    @property
    def ch_client(self) -> CHClient:
        """Returns and creates (if necessary) the clickhouse client"""
        if not hasattr(self._thread_local, "ch_client"):
            self._thread_local.ch_client = self._mint_client()
        return self._thread_local.ch_client

    def _mint_client(self) -> CHClient:
        client = clickhouse_connect.get_client(
            host=self._host,
            port=self._port,
            user=self._user,
            password=self._password,
            secure=self._port == 8443,
        )
        # Safely create the database if it does not exist
        client.command(f"CREATE DATABASE IF NOT EXISTS {self._database}")
        client.database = self._database
        return client

    @contextmanager
    def with_new_client(self) -> Iterator[None]:
        """Context manager to use a new client for operations.
        Each call gets a fresh client with its own clickhouse session ID.

        Usage:
        ```
        with self.with_new_client():
            self.feedback_query(req)
        ```
        """
        client = self._mint_client()
        original_client = self.ch_client
        self._thread_local.ch_client = client
        try:
            yield
        finally:
            self._thread_local.ch_client = original_client
            client.close()

    # def __del__(self) -> None:
    #     self.ch_client.close()

    @ddtrace.tracer.wrap(name="clickhouse_trace_server_batched._insert_call_batch")
    def _insert_call_batch(self, batch: list) -> None:
        if root_span := ddtrace.tracer.current_span():
            root_span.set_tags(
                {
                    "clickhouse_trace_server_batched._insert_call_batch.count": str(
                        len(batch)
                    )
                }
            )
        if batch:
            settings = {}
            if self._use_async_insert:
                settings["async_insert"] = 1
                # https://clickhouse.com/docs/en/optimize/asynchronous-inserts#enabling-asynchronous-inserts
                # Setting wait_for_async_insert = 0 does not guarantee that insert errors
                # are caught, reverting to default behavior.
                settings["wait_for_async_insert"] = 1
            self._insert(
                "call_parts",
                data=batch,
                column_names=all_call_insert_columns,
                settings=settings,
            )

    def _select_objs_query(
        self,
        object_query_builder: ObjectMetadataQueryBuilder,
        metadata_only: bool = False,
    ) -> list[SelectableCHObjSchema]:
        """
        Main query for fetching objects.

        conditions:
            conditions should include operations on version_index, digest, kind (is_op)
            ALL conditions are AND'ed together.
        object_id_conditions:
            conditions should include operations on ONLY object_id
            ALL conditions are AND'ed together.
        parameters:
            parameters to be passed to the query. Must include all parameters for both
            conditions and object_id_conditions.
        metadata_only:
            if metadata_only is True, then we return early and dont grab the value.
            Otherwise, make a second query to grab the val_dump from the db
        """
        obj_metadata_query = object_query_builder.make_metadata_query()
        parameters = object_query_builder.parameters or {}
        query_result = self._query_stream(obj_metadata_query, parameters)
        metadata_result = format_metadata_objects_from_query_result(query_result)

        # -- Don't make second query for object values if metadata_only --
        if metadata_only or len(metadata_result) == 0:
            return metadata_result

        value_query, value_parameters = make_objects_val_query_and_parameters(
            project_id=object_query_builder.project_id,
            object_ids=list({row.object_id for row in metadata_result}),
            digests=list({row.digest for row in metadata_result}),
        )
        query_result = self._query_stream(value_query, value_parameters)
        # Map (object_id, digest) to val_dump
        object_values: dict[tuple[str, str], Any] = {}
        for row in query_result:
            (object_id, digest, val_dump) = row
            object_values[(object_id, digest)] = val_dump

        # update the val_dump for each object
        for obj in metadata_result:
            obj.val_dump = object_values.get((obj.object_id, obj.digest), "{}")
        return metadata_result

    def _run_migrations(self) -> None:
        logger.info("Running migrations")
        migrator = wf_migrator.ClickHouseTraceServerMigrator(self._mint_client())
        migrator.apply_migrations(self._database)

    @ddtrace.tracer.wrap(name="clickhouse_trace_server_batched._query_stream")
    def _query_stream(
        self,
        query: str,
        parameters: dict[str, Any],
        column_formats: Optional[dict[str, Any]] = None,
        settings: Optional[dict[str, Any]] = None,
    ) -> Iterator[tuple]:
        """Streams the results of a query from the database."""
        if not settings:
            settings = {}
        settings.update(CLICKHOUSE_DEFAULT_QUERY_SETTINGS)

        summary = None
        parameters = _process_parameters(parameters)
        with self.ch_client.query_rows_stream(
            query,
            parameters=parameters,
            column_formats=column_formats,
            use_none=True,
            settings=settings,
        ) as stream:
            if isinstance(stream.source, QueryResult):
                summary = stream.source.summary
            logger.info(
                "clickhouse_stream_query",
                extra={
                    "query": query,
                    "parameters": parameters,
                    "summary": summary,
                },
            )
            yield from stream

    @ddtrace.tracer.wrap(name="clickhouse_trace_server_batched._query")
    def _query(
        self,
        query: str,
        parameters: dict[str, Any],
        column_formats: Optional[dict[str, Any]] = None,
    ) -> QueryResult:
        """Directly queries the database and returns the result."""
        parameters = _process_parameters(parameters)
        res = self.ch_client.query(
            query, parameters=parameters, column_formats=column_formats, use_none=True
        )
        logger.info(
            "clickhouse_query",
            extra={
                "query": query,
                "parameters": parameters,
                "summary": res.summary,
            },
        )
        return res

    @ddtrace.tracer.wrap(name="clickhouse_trace_server_batched._insert")
    def _insert(
        self,
        table: str,
        data: Sequence[Sequence[Any]],
        column_names: list[str],
        settings: Optional[dict[str, Any]] = None,
    ) -> QuerySummary:
        try:
            return self.ch_client.insert(
                table, data=data, column_names=column_names, settings=settings
            )
        except ValueError as e:
            if "negative shift count" in str(e):
                # clickhouse_connect raises a weird error message like
                # File "/Users/shawn/.pyenv/versions/3.10.13/envs/weave-public-editable/lib/python3.10/site-packages/clickhouse_connect/driver/
                # │insert.py", line 120, in _calc_block_size
                # │    return 1 << (21 - int(log(row_size, 2)))
                # │ValueError: negative shift count
                # when we try to insert something that's too large.
                raise InsertTooLarge(
                    "Database insertion failed. Record too large. "
                    "A likely cause is that a single row or cell exceeded "
                    "the limit. If logging images, save them as `Image.PIL`."
                )
            raise

    @ddtrace.tracer.wrap(name="clickhouse_trace_server_batched._insert_call")
    def _insert_call(self, ch_call: CallCHInsertable) -> None:
        parameters = ch_call.model_dump()
        row = []
        for key in all_call_insert_columns:
            row.append(parameters.get(key, None))
        self._call_batch.append(row)
        if self._flush_immediately:
            self._flush_calls()

    @ddtrace.tracer.wrap(name="clickhouse_trace_server_batched._flush_calls")
    def _flush_calls(self) -> None:
        try:
            self._insert_call_batch(self._call_batch)
        except InsertTooLarge:
            logger.info("Retrying with large objects stripped.")
            batch = self._strip_large_values(self._call_batch)
            self._insert_call_batch(batch)

        self._call_batch = []

    @ddtrace.tracer.wrap(name="clickhouse_trace_server_batched._strip_large_values")
    def _strip_large_values(self, batch: list[list[Any]]) -> list[list[Any]]:
        """
        Iterate through the batch and replace large values with placeholders.

        If values are larger than 1MiB replace them with placeholder values.
        """
        final_batch = []
        # Set the value byte limit to be anything over 1MiB to catch
        # payloads with multiple large values that are still under the
        # single row insert limit.
        val_byte_limit = 1 * 1024 * 1024
        for item in batch:
            bytes_size = _num_bytes(str(item))
            # If bytes_size > the limit, this item is too large,
            # iterate through the json-dumped item values to find and
            # replace the large values with a placeholder.
            if bytes_size > CLICKHOUSE_SINGLE_ROW_INSERT_BYTES_LIMIT:
                stripped_item = []
                for value in item:
                    # all the values should be json dumps, there are no
                    # non json fields controlled by the user that can
                    # be large enough to strip... (?)
                    if _num_bytes(value) > val_byte_limit:
                        stripped_item += [ENTITY_TOO_LARGE_PAYLOAD]
                    else:
                        stripped_item += [value]
                final_batch.append(stripped_item)
            else:
                final_batch.append(item)
        return final_batch


def _num_bytes(data: Any) -> int:
    """
    Calculate the number of bytes in a string.

    This can be computationally expensive, only call when necessary.
    Never raise on a failed str cast, just return 0.
    """
    try:
        return len(str(data).encode("utf-8"))
    except Exception:
        return 0


def _dict_value_to_dump(
    value: dict,
) -> str:
    if not isinstance(value, dict):
        raise TypeError(f"Value is not a dict: {value}")
    return json.dumps(value)


def _any_value_to_dump(
    value: Any,
) -> str:
    return json.dumps(value)


def _dict_dump_to_dict(val: str) -> dict[str, Any]:
    res = json.loads(val)
    if not isinstance(res, dict):
        raise TypeError(f"Value is not a dict: {val}")
    return res


def _any_dump_to_any(val: str) -> Any:
    return json.loads(val)


def _ensure_datetimes_have_tz(
    dt: Optional[datetime.datetime] = None,
) -> Optional[datetime.datetime]:
    # https://github.com/ClickHouse/clickhouse-connect/issues/210
    # Clickhouse does not support timezone-aware datetimes. You can specify the
    # desired timezone at query time. However according to the issue above,
    # clickhouse will produce a timezone-naive datetime when the preferred
    # timezone is UTC. This is a problem because it does not match the ISO8601
    # standard as datetimes are to be interpreted locally unless specified
    # otherwise. This function ensures that the datetime has a timezone, and if
    # it does not, it adds the UTC timezone to correctly convey that the
    # datetime is in UTC for the caller.
    if dt is None:
        return None
    if dt.tzinfo is None:
        return dt.replace(tzinfo=datetime.timezone.utc)
    return dt


def _ensure_datetimes_have_tz_strict(
    dt: datetime.datetime,
) -> datetime.datetime:
    res = _ensure_datetimes_have_tz(dt)
    if res is None:
        raise ValueError(f"Datetime is None: {dt}")
    return res


def _nullable_dict_dump_to_dict(
    val: Optional[str],
) -> Optional[dict[str, Any]]:
    return _dict_dump_to_dict(val) if val else None


def _nullable_any_dump_to_any(
    val: Optional[str],
) -> Optional[Any]:
    return _any_dump_to_any(val) if val else None


def _raw_call_dict_to_ch_call(
    call: dict[str, Any],
) -> SelectableCHCallSchema:
    return SelectableCHCallSchema.model_validate(call)


def _ch_call_to_call_schema(ch_call: SelectableCHCallSchema) -> tsi.CallSchema:
    started_at = _ensure_datetimes_have_tz(ch_call.started_at)
    ended_at = _ensure_datetimes_have_tz(ch_call.ended_at)
    summary = _nullable_any_dump_to_any(ch_call.summary_dump)
    display_name = empty_str_to_none(ch_call.display_name)
    return tsi.CallSchema(
        project_id=ch_call.project_id,
        id=ch_call.id,
        trace_id=ch_call.trace_id,
        parent_id=ch_call.parent_id,
        op_name=ch_call.op_name,
        started_at=started_at,
        ended_at=ended_at,
        attributes=_dict_dump_to_dict(ch_call.attributes_dump or "{}"),
        inputs=_dict_dump_to_dict(ch_call.inputs_dump or "{}"),
        output=_nullable_any_dump_to_any(ch_call.output_dump),
        summary=make_derived_summary_fields(
            summary=summary or {},
            op_name=ch_call.op_name,
            started_at=started_at,
            ended_at=ended_at,
            exception=ch_call.exception,
            display_name=display_name,
        ),
        exception=ch_call.exception,
        wb_run_id=ch_call.wb_run_id,
        wb_user_id=ch_call.wb_user_id,
        display_name=display_name,
    )


# Keep in sync with `_ch_call_to_call_schema`. This copy is for performance
def _ch_call_dict_to_call_schema_dict(ch_call_dict: dict) -> dict:
    summary = _nullable_any_dump_to_any(ch_call_dict.get("summary_dump"))
    started_at = _ensure_datetimes_have_tz(ch_call_dict.get("started_at"))
    ended_at = _ensure_datetimes_have_tz(ch_call_dict.get("ended_at"))
    display_name = empty_str_to_none(ch_call_dict.get("display_name"))
    return {
        "project_id": ch_call_dict.get("project_id"),
        "id": ch_call_dict.get("id"),
        "trace_id": ch_call_dict.get("trace_id"),
        "parent_id": ch_call_dict.get("parent_id"),
        "op_name": ch_call_dict.get("op_name"),
        "started_at": started_at,
        "ended_at": ended_at,
        "attributes": _dict_dump_to_dict(ch_call_dict.get("attributes_dump", "{}")),
        "inputs": _dict_dump_to_dict(ch_call_dict.get("inputs_dump", "{}")),
        "output": _nullable_any_dump_to_any(ch_call_dict.get("output_dump")),
        "summary": make_derived_summary_fields(
            summary=summary or {},
            op_name=ch_call_dict.get("op_name", ""),
            started_at=started_at,
            ended_at=ended_at,
            exception=ch_call_dict.get("exception"),
            display_name=display_name,
        ),
        "exception": ch_call_dict.get("exception"),
        "wb_run_id": ch_call_dict.get("wb_run_id"),
        "wb_user_id": ch_call_dict.get("wb_user_id"),
        "display_name": display_name,
    }


def _ch_obj_to_obj_schema(ch_obj: SelectableCHObjSchema) -> tsi.ObjSchema:
    return tsi.ObjSchema(
        project_id=ch_obj.project_id,
        object_id=ch_obj.object_id,
        created_at=_ensure_datetimes_have_tz(ch_obj.created_at),
        wb_user_id=ch_obj.wb_user_id,
        version_index=ch_obj.version_index,
        is_latest=ch_obj.is_latest,
        digest=ch_obj.digest,
        kind=ch_obj.kind,
        base_object_class=ch_obj.base_object_class,
        val=json.loads(ch_obj.val_dump),
    )


def _start_call_for_insert_to_ch_insertable_start_call(
    start_call: tsi.StartedCallSchemaForInsert,
) -> CallStartCHInsertable:
    # Note: it is technically possible for the user to mess up and provide the
    # wrong trace id (one that does not match the parent_id)!
    call_id = start_call.id or generate_id()
    trace_id = start_call.trace_id or generate_id()
    return CallStartCHInsertable(
        project_id=start_call.project_id,
        id=call_id,
        trace_id=trace_id,
        parent_id=start_call.parent_id,
        op_name=start_call.op_name,
        started_at=start_call.started_at,
        attributes_dump=_dict_value_to_dump(start_call.attributes),
        inputs_dump=_dict_value_to_dump(start_call.inputs),
        input_refs=extract_refs_from_values(start_call.inputs),
        wb_run_id=start_call.wb_run_id,
        wb_user_id=start_call.wb_user_id,
        display_name=start_call.display_name,
    )


def _end_call_for_insert_to_ch_insertable_end_call(
    end_call: tsi.EndedCallSchemaForInsert,
) -> CallEndCHInsertable:
    # Note: it is technically possible for the user to mess up and provide the
    # wrong trace id (one that does not match the parent_id)!
    return CallEndCHInsertable(
        project_id=end_call.project_id,
        id=end_call.id,
        exception=end_call.exception,
        ended_at=end_call.ended_at,
        summary_dump=_dict_value_to_dump(dict(end_call.summary)),
        output_dump=_any_value_to_dump(end_call.output),
        output_refs=extract_refs_from_values(end_call.output),
    )


def _process_parameters(
    parameters: dict[str, Any],
) -> dict[str, Any]:
    # Special processing for datetimes! For some reason, the clickhouse connect
    # client truncates the datetime to the nearest second, so we need to convert
    # the datetime to a float which is then converted back to a datetime in the
    # clickhouse query
    parameters = parameters.copy()
    for key, value in parameters.items():
        if isinstance(value, datetime.datetime):
            parameters[key] = value.timestamp()
    return parameters


# def _partial_obj_schema_to_ch_obj(
#     partial_obj: tsi.ObjSchemaForInsert,
# ) -> ObjCHInsertable:
#     version_hash = version_hash_for_object(partial_obj)

#     return ObjCHInsertable(
#         id=uuid.uuid4(),
#         project_id=partial_obj.project_id,
#         name=partial_obj.name,
#         type="unknown",
#         refs=[],
#         val=json.dumps(partial_obj.val),
#     )


def get_type(val: Any) -> str:
    if val == None:
        return "none"
    elif isinstance(val, dict):
        if "_type" in val:
            if "weave_type" in val:
                return val["weave_type"]["type"]
            return val["_type"]
        return "dict"
    elif isinstance(val, list):
        return "list"
    return "unknown"


def get_kind(val: Any) -> str:
    val_type = get_type(val)
    if val_type == "Op":
        return "op"
    return "object"


@ddtrace.tracer.wrap(name="clickhouse_trace_server_batched.find_call_descendants")
def find_call_descendants(
    root_ids: list[str],
    all_calls: list[tsi.CallSchema],
) -> list[str]:
    if root_span := ddtrace.tracer.current_span():
        root_span.set_tags(
            {
                "clickhouse_trace_server_batched.find_call_descendants.root_ids_count": str(
                    len(root_ids)
                ),
                "clickhouse_trace_server_batched.find_call_descendants.all_calls_count": str(
                    len(all_calls)
                ),
            }
        )
    # make a map of call_id to children list
    children_map = defaultdict(list)
    for call in all_calls:
        if call.parent_id is not None:
            children_map[call.parent_id].append(call.id)

    # do DFS to get all descendants
    def find_all_descendants(root_ids: list[str]) -> set[str]:
        descendants = set()
        stack = root_ids

        while stack:
            current_id = stack.pop()
            if current_id not in descendants:
                descendants.add(current_id)
                stack += children_map.get(current_id, [])

        return descendants

    # Find descendants for each initial id
    descendants = find_all_descendants(root_ids)

    return list(descendants)<|MERGE_RESOLUTION|>--- conflicted
+++ resolved
@@ -1671,23 +1671,11 @@
             # Handle custom provider case
             # We fetch the provider object and provider model object
             try:
-<<<<<<< HEAD
-                (
-                    base_url,
-                    api_key,
-                    extra_headers,
-                    return_type,
-                    actual_model_name,
-                ) = get_custom_provider_info(
-=======
                 custom_provider_info = get_custom_provider_info(
->>>>>>> 16bd65de
                     project_id=req.project_id,
                     model_name=model_name,
                     obj_read_func=self.obj_read,
                 )
-<<<<<<< HEAD
-=======
 
                 base_url = custom_provider_info.base_url
                 api_key = custom_provider_info.api_key
@@ -1695,7 +1683,6 @@
                 return_type = custom_provider_info.return_type
                 actual_model_name = custom_provider_info.actual_model_name
 
->>>>>>> 16bd65de
             except Exception as e:
                 return tsi.CompletionsCreateRes(response={"error": str(e)})
 
