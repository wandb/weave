# Clickhouse Trace Server

# A note on query structure:
# There are four major kinds of things that we query:
# - calls,
# - object_versions,
# - tables
# - files
#
# calls are identified by ID.
#
# object_versions, tables, and files are identified by digest. For these kinds of
# things, we dedupe at merge time using Clickhouse's ReplacingMergeTree, but we also
# need to dedupe at query time.
#
# Previously, we did query time deduping in *_deduped VIEWs. But it turns out
# clickhouse doesn't push down the project_id predicate into those views, so we were
# always scanning whole tables.
#
# Now, we've just written the what were views before into this file directly as
# subqueries, and put the project_id predicate in the innermost subquery, which fixes
# the problem.


import dataclasses
import datetime
import hashlib
import json
import logging
import threading
import typing
from collections import defaultdict
from contextlib import contextmanager
from zoneinfo import ZoneInfo

import clickhouse_connect
import emoji
from clickhouse_connect.driver.client import Client as CHClient
from clickhouse_connect.driver.query import QueryResult
from clickhouse_connect.driver.summary import QuerySummary
from pydantic import BaseModel

from weave.trace_server.calls_query_builder import (
    CallsQuery,
    HardCodedFilter,
    combine_conditions,
)

from . import clickhouse_trace_server_migrator as wf_migrator
from . import environment as wf_env
from . import refs_internal
from . import trace_server_interface as tsi
from .emoji_util import detone_emojis
from .errors import InvalidRequest, RequestTooLarge
from .feedback import (
    TABLE_FEEDBACK,
    validate_feedback_create_req,
    validate_feedback_purge_req,
)
from .orm import ParamBuilder, Row
from .trace_server_interface_util import (
    assert_non_null_wb_user_id,
    bytes_digest,
    extract_refs_from_values,
    generate_id,
    str_digest,
)

logger = logging.getLogger(__name__)
logger.setLevel(logging.INFO)

MAX_FLUSH_COUNT = 10000
MAX_FLUSH_AGE = 15

FILE_CHUNK_SIZE = 100000

MAX_DELETE_CALLS_COUNT = 100


class NotFoundError(Exception):
    pass


class CallStartCHInsertable(BaseModel):
    project_id: str
    id: str
    trace_id: str
    parent_id: typing.Optional[str] = None
    op_name: str
    started_at: datetime.datetime
    attributes_dump: str
    inputs_dump: str
    input_refs: typing.List[str]
    output_refs: typing.List[str] = []  # sadly, this is required
    display_name: typing.Optional[str] = None

    wb_user_id: typing.Optional[str] = None
    wb_run_id: typing.Optional[str] = None


class CallEndCHInsertable(BaseModel):
    project_id: str
    id: str
    ended_at: datetime.datetime
    exception: typing.Optional[str] = None
    summary_dump: str
    output_dump: str
    input_refs: typing.List[str] = []  # sadly, this is required
    output_refs: typing.List[str]


class CallDeleteCHInsertable(BaseModel):
    project_id: str
    id: str
    wb_user_id: str

    deleted_at: datetime.datetime

    # required types
    input_refs: typing.List[str] = []
    output_refs: typing.List[str] = []


class CallUpdateCHInsertable(BaseModel):
    project_id: str
    id: str
    wb_user_id: str

    # update types
    display_name: typing.Optional[str] = None

    # required types
    input_refs: typing.List[str] = []
    output_refs: typing.List[str] = []


CallCHInsertable = typing.Union[
    CallStartCHInsertable,
    CallEndCHInsertable,
    CallDeleteCHInsertable,
    CallUpdateCHInsertable,
]


# Very critical that this matches the calls table schema! This should
# essentially be the DB version of CallSchema with the addition of the
# created_at and updated_at fields
class SelectableCHCallSchema(BaseModel):
    project_id: str
    id: str

    op_name: str
    display_name: typing.Optional[str] = None

    trace_id: str
    parent_id: typing.Optional[str] = None

    started_at: datetime.datetime
    ended_at: typing.Optional[datetime.datetime] = None
    exception: typing.Optional[str] = None

    attributes_dump: str
    inputs_dump: str
    output_dump: typing.Optional[str] = None
    summary_dump: typing.Optional[str] = None

    input_refs: typing.List[str]
    output_refs: typing.List[str]

    wb_user_id: typing.Optional[str] = None
    wb_run_id: typing.Optional[str] = None

    deleted_at: typing.Optional[datetime.datetime] = None


all_call_insert_columns = list(
    CallStartCHInsertable.model_fields.keys()
    | CallEndCHInsertable.model_fields.keys()
    | CallDeleteCHInsertable.model_fields.keys()
    | CallUpdateCHInsertable.model_fields.keys()
)

all_call_select_columns = list(SelectableCHCallSchema.model_fields.keys())
all_call_json_columns = ("inputs", "output", "attributes", "summary")


# Let's just make everything required for now ... can optimize when we implement column selection
required_call_columns = list(set(all_call_select_columns) - set([]))


# Columns in the calls_merged table with special aggregation functions:
call_select_raw_columns = ["id", "project_id"]  # no aggregation
call_select_arrays_columns = ["input_refs", "output_refs"]  # array_concat_agg
call_select_argmax_columns = ["display_name"]  # argMaxMerge
# all others use `any`


class ObjCHInsertable(BaseModel):
    project_id: str
    kind: str
    base_object_class: typing.Optional[str]
    object_id: str
    refs: typing.List[str]
    val_dump: str
    digest: str


class SelectableCHObjSchema(BaseModel):
    project_id: str
    object_id: str
    created_at: datetime.datetime
    refs: typing.List[str]
    val_dump: str
    kind: str
    base_object_class: typing.Optional[str]
    digest: str
    version_index: int
    is_latest: int


all_obj_select_columns = list(SelectableCHObjSchema.model_fields.keys())
all_obj_insert_columns = list(ObjCHInsertable.model_fields.keys())

# Let's just make everything required for now ... can optimize when we implement column selection
required_obj_select_columns = list(set(all_obj_select_columns) - set([]))


class ClickHouseTraceServer(tsi.TraceServerInterface):
    def __init__(
        self,
        *,
        host: str,
        port: int = 8123,
        user: str = "default",
        password: str = "",
        database: str = "default",
        use_async_insert: bool = False,
    ):
        super().__init__()
        self._thread_local = threading.local()
        self._host = host
        self._port = port
        self._user = user
        self._password = password
        self._database = database
        self._flush_immediately = True
        self._call_batch: typing.List[typing.List[typing.Any]] = []
        self._use_async_insert = use_async_insert

    @classmethod
    def from_env(cls, use_async_insert: bool = False) -> "ClickHouseTraceServer":
        return cls(
            host=wf_env.wf_clickhouse_host(),
            port=wf_env.wf_clickhouse_port(),
            user=wf_env.wf_clickhouse_user(),
            password=wf_env.wf_clickhouse_pass(),
            database=wf_env.wf_clickhouse_database(),
            use_async_insert=use_async_insert,
        )

    @contextmanager
    def call_batch(self) -> typing.Iterator[None]:
        # Not thread safe - do not use across threads
        self._flush_immediately = False
        try:
            yield
            self._flush_calls()
        finally:
            self._call_batch = []
            self._flush_immediately = True

    # Creates a new call
    def call_start(self, req: tsi.CallStartReq) -> tsi.CallStartRes:
        # Converts the user-provided call details into a clickhouse schema.
        # This does validation and conversion of the input data as well
        # as enforcing business rules and defaults
        ch_call = _start_call_for_insert_to_ch_insertable_start_call(req.start)

        # Inserts the call into the clickhouse database, verifying that
        # the call does not already exist
        self._insert_call(ch_call)

        # Returns the id of the newly created call
        return tsi.CallStartRes(
            id=ch_call.id,
            trace_id=ch_call.trace_id,
        )

    def call_end(self, req: tsi.CallEndReq) -> tsi.CallEndRes:
        # Converts the user-provided call details into a clickhouse schema.
        # This does validation and conversion of the input data as well
        # as enforcing business rules and defaults
        ch_call = _end_call_for_insert_to_ch_insertable_end_call(req.end)

        # Inserts the call into the clickhouse database, verifying that
        # the call does not already exist
        self._insert_call(ch_call)

        # Returns the id of the newly created call
        return tsi.CallEndRes()

    def call_read(self, req: tsi.CallReadReq) -> tsi.CallReadRes:
        res = self.calls_query_stream(
            tsi.CallsQueryReq(
                project_id=req.project_id,
                filter=tsi._CallsFilter(
                    call_ids=[req.id],
                ),
                limit=1,
            )
        )
        return tsi.CallReadRes(call=next(res))

    def calls_query(self, req: tsi.CallsQueryReq) -> tsi.CallsQueryRes:
        stream = self.calls_query_stream(req)
        return tsi.CallsQueryRes(calls=list(stream))

    def calls_query_stats(self, req: tsi.CallsQueryStatsReq) -> tsi.CallsQueryStatsRes:
        """Returns a stats object for the given query. This is useful for counts or other
        aggregate statistics that are not directly queryable from the calls themselves.
        """
        cq = CallsQuery(project_id=req.project_id)

        cq.add_field("id")
        if req.filter is not None:
            cq.set_hardcoded_filter(HardCodedFilter(filter=req.filter))
        if req.query is not None:
            cq.add_condition(req.query.expr_)

        pb = ParamBuilder()
        inner_query = cq.as_sql(pb)
        raw_res = self._query(
            f"SELECT count() FROM ({inner_query})",
            pb.get_params(),
        )
        rows = raw_res.result_rows
        count = 0
        if rows and len(rows) == 1 and len(rows[0]) == 1:
            count = rows[0][0]
        return tsi.CallsQueryStatsRes(count=count)

    def calls_query_stream(
        self, req: tsi.CallsQueryReq
    ) -> typing.Iterator[tsi.CallSchema]:
        """Returns a stream of calls that match the given query."""
        cq = CallsQuery(project_id=req.project_id)

        # TODO (Perf): By allowing a sub-selection of columns
        # we will gain increased performance by not having to
        # fetch all columns from the database. Currently all use
        # cases call for every column to be fetched, so we have not
        # implemented this yet.
        columns = all_call_select_columns
        for col in columns:
            cq.add_field(col)
        if req.filter is not None:
            cq.set_hardcoded_filter(HardCodedFilter(filter=req.filter))
        if req.query is not None:
            cq.add_condition(req.query.expr_)

        # Sort with empty list results in no sorting
        if req.sort_by is not None:
            for sort_by in req.sort_by:
                cq.add_order(sort_by.field, sort_by.direction)
        else:
            cq.add_order("started_at", "asc")
        if req.limit is not None:
            cq.set_limit(req.limit)
        if req.offset is not None:
            cq.set_offset(req.offset)

        pb = ParamBuilder()
        raw_res = self._query_stream(
            cq.as_sql(pb),
            pb.get_params(),
        )

        for row in raw_res:
            yield tsi.CallSchema.model_validate(
                _ch_call_dict_to_call_schema_dict(dict(zip(columns, row)))
            )

    def calls_delete(self, req: tsi.CallsDeleteReq) -> tsi.CallsDeleteRes:
        assert_non_null_wb_user_id(req)
        if len(req.call_ids) > MAX_DELETE_CALLS_COUNT:
            raise RequestTooLarge(
                f"Cannot delete more than {MAX_DELETE_CALLS_COUNT} calls at once"
            )

        # Note: i think this project condition is redundant
        proj_cond = "calls_merged.project_id = {project_id: String}"
        proj_params = {"project_id": req.project_id}

        # get all parents
        parents = list(
            self.calls_query_stream(
                tsi.CallsQueryReq(
                    project_id=req.project_id,
                    filter=tsi._CallsFilter(
                        call_ids=req.call_ids,
                    ),
                )
            )
        )

        # get all calls with trace_ids matching parents
        all_calls = list(
            self.calls_query_stream(
                tsi.CallsQueryReq(
                    project_id=req.project_id,
                    filter=tsi._CallsFilter(
                        trace_ids=[p.trace_id for p in parents],
                    ),
                )
            )
        )

        all_descendants = find_call_descendants(
            root_ids=req.call_ids,
            all_calls=all_calls,
        )

        deleted_at = datetime.datetime.now()
        insertables = [
            CallDeleteCHInsertable(
                project_id=req.project_id,
                id=call_id,
                wb_user_id=req.wb_user_id,
                deleted_at=deleted_at,
            )
            for call_id in all_descendants
        ]

        with self.call_batch():
            for insertable in insertables:
                self._insert_call(insertable)

        return tsi.CallsDeleteRes()

    def _ensure_valid_update_field(self, req: tsi.CallUpdateReq) -> None:
        valid_update_fields = ["display_name"]
        for field in valid_update_fields:
            if getattr(req, field, None) is not None:
                return

        raise ValueError(
            f"One of [{', '.join(valid_update_fields)}] is required for call update"
        )

    def call_update(self, req: tsi.CallUpdateReq) -> tsi.CallUpdateRes:
        assert_non_null_wb_user_id(req)
        self._ensure_valid_update_field(req)
        renamed_insertable = CallUpdateCHInsertable(
            project_id=req.project_id,
            id=req.call_id,
            wb_user_id=req.wb_user_id,
            display_name=req.display_name,
        )
        self._insert_call(renamed_insertable)

        return tsi.CallUpdateRes()

    def op_create(self, req: tsi.OpCreateReq) -> tsi.OpCreateRes:
        raise NotImplementedError()

    def op_read(self, req: tsi.OpReadReq) -> tsi.OpReadRes:
        conds = [
            "object_id = {name: String}",
            "digest = {version_hash: String}",
            "is_op = 1",
        ]
        parameters = {"name": req.name, "digest": req.digest}
        objs = self._select_objs_query(
            req.project_id, conditions=conds, parameters=parameters
        )
        if len(objs) == 0:
            raise NotFoundError(f"Obj {req.name}:{req.digest} not found")

        return tsi.OpReadRes(op_obj=_ch_obj_to_obj_schema(objs[0]))

    def ops_query(self, req: tsi.OpQueryReq) -> tsi.OpQueryRes:
        parameters = {}
        conds: typing.List[str] = ["is_op = 1"]
        if req.filter:
            if req.filter.op_names:
                conds.append("object_id IN {op_names: Array(String)}")
                parameters["op_names"] = req.filter.op_names

            if req.filter.latest_only:
                conds.append("is_latest = 1")

        ch_objs = self._select_objs_query(
            req.project_id,
            conditions=conds,
        )
        objs = [_ch_obj_to_obj_schema(call) for call in ch_objs]
        return tsi.OpQueryRes(op_objs=objs)

    def obj_create(self, req: tsi.ObjCreateReq) -> tsi.ObjCreateRes:
        json_val = json.dumps(req.obj.val)
        digest = str_digest(json_val)

        req_obj = req.obj
        ch_obj = ObjCHInsertable(
            project_id=req_obj.project_id,
            object_id=req_obj.object_id,
            kind=get_kind(req.obj.val),
            base_object_class=get_base_object_class(req.obj.val),
            refs=extract_refs_from_values(req.obj.val),
            val_dump=json_val,
            digest=digest,
        )

        self._insert(
            "object_versions",
            data=[list(ch_obj.model_dump().values())],
            column_names=list(ch_obj.model_fields.keys()),
        )
        return tsi.ObjCreateRes(digest=digest)

    def obj_read(self, req: tsi.ObjReadReq) -> tsi.ObjReadRes:
        conds = ["object_id = {object_id: String}"]
        parameters: typing.Dict[str, typing.Union[str, int]] = {
            "object_id": req.object_id
        }
        if req.digest == "latest":
            conds.append("is_latest = 1")
        else:
            (is_version, version_index) = _digest_is_version_like(req.digest)
            if is_version:
                conds.append("version_index = {version_index: UInt64}")
                parameters["version_index"] = version_index
            else:
                conds.append("digest = {version_digest: String}")
                parameters["version_digest"] = req.digest
        objs = self._select_objs_query(
            req.project_id, conditions=conds, parameters=parameters
        )
        if len(objs) == 0:
            raise NotFoundError(f"Obj {req.object_id}:{req.digest} not found")

        return tsi.ObjReadRes(obj=_ch_obj_to_obj_schema(objs[0]))

    def objs_query(self, req: tsi.ObjQueryReq) -> tsi.ObjQueryRes:
        conds: list[str] = []
        parameters = {}
        if req.filter:
            if req.filter.is_op is not None:
                if req.filter.is_op:
                    conds.append("is_op = 1")
                else:
                    conds.append("is_op = 0")
            if req.filter.object_ids:
                conds.append("object_id IN {object_ids: Array(String)}")
                parameters["object_ids"] = req.filter.object_ids
            if req.filter.latest_only:
                conds.append("is_latest = 1")
            if req.filter.base_object_classes:
                conds.append(
                    "base_object_class IN {base_object_classes: Array(String)}"
                )
                parameters["base_object_classes"] = req.filter.base_object_classes

        objs = self._select_objs_query(
            req.project_id,
            conditions=conds,
            parameters=parameters,
        )

        return tsi.ObjQueryRes(objs=[_ch_obj_to_obj_schema(obj) for obj in objs])

    def table_create(self, req: tsi.TableCreateReq) -> tsi.TableCreateRes:
        insert_rows = []
        for r in req.table.rows:
            if not isinstance(r, dict):
                raise ValueError(
                    f"""Validation Error: Encountered a non-dictionary row when creating a table. Please ensure that all rows are dictionaries. Violating row:\n{r}."""
                )
            row_json = json.dumps(r)
            row_digest = str_digest(row_json)
            insert_rows.append(
                (
                    req.table.project_id,
                    row_digest,
                    extract_refs_from_values(r),
                    row_json,
                )
            )

        self._insert(
            "table_rows",
            data=insert_rows,
            column_names=["project_id", "digest", "refs", "val_dump"],
        )

        row_digests = [r[1] for r in insert_rows]

        table_hasher = hashlib.sha256()
        for row_digest in row_digests:
            table_hasher.update(row_digest.encode())
        digest = table_hasher.hexdigest()

        self._insert(
            "tables",
            data=[(req.table.project_id, digest, row_digests)],
            column_names=["project_id", "digest", "row_digests"],
        )
        return tsi.TableCreateRes(digest=digest)

    def table_query(self, req: tsi.TableQueryReq) -> tsi.TableQueryRes:
        conds = []
        parameters = {}
        if req.filter:
            if req.filter.row_digests:
                conds.append("tr.digest IN {row_digets: Array(String)}")
                parameters["row_digests"] = req.filter.row_digests
        else:
            conds.append("1 = 1")
        rows = self._table_query(
            req.project_id,
            req.digest,
            conditions=conds,
            limit=req.limit,
            offset=req.offset,
        )
        return tsi.TableQueryRes(rows=rows)

    def _table_query(
        self,
        project_id: str,
        digest: str,
        conditions: typing.Optional[typing.List[str]] = None,
        limit: typing.Optional[int] = None,
        offset: typing.Optional[int] = None,
        parameters: typing.Optional[typing.Dict[str, typing.Any]] = None,
    ) -> typing.List[tsi.TableRowSchema]:
        conds = ["project_id = {project_id: String}"]
        if conditions:
            conds.extend(conditions)

        predicate = combine_conditions(conds, "AND")
        # The subqueries are for deduplication of table rows and tables by digest.
        # It might be more efficient to do deduplication of table rows
        # in the outer query instead of the right side of the JOIN clause here,
        # that hasn't been tested yet.
        query = f"""
                SELECT tr.digest, tr.val_dump
                FROM (
                    SELECT project_id, row_digest
                    FROM (
                        SELECT *
                        FROM (
                                SELECT *,
                                    row_number() OVER (PARTITION BY project_id, digest) AS rn
                                FROM tables
                                WHERE project_id = {{project_id:String}} AND digest = {{digest:String}}
                            )
                        WHERE rn = 1
                        ORDER BY project_id, digest
                    )
                    ARRAY JOIN row_digests AS row_digest
                    WHERE digest = {{digest:String}}
                ) AS t
                JOIN (
                    SELECT project_id, digest, val_dump
                    FROM (
                            SELECT *,
                                row_number() OVER (PARTITION BY project_id, digest) AS rn
                            FROM table_rows
                            WHERE project_id = {{project_id:String}}
                        )
                    WHERE rn = 1
                    ORDER BY project_id, digest
                ) tr ON t.project_id = tr.project_id AND t.row_digest = tr.digest
                WHERE {predicate}
            """
        if parameters is None:
            parameters = {}
        if limit:
            query += " LIMIT {limit: UInt64}"
            parameters["limit"] = limit
        if offset:
            query += " OFFSET {offset: UInt64}"
            parameters["offset"] = offset

        query_result = self.ch_client.query(
            query,
            parameters={
                "project_id": project_id,
                "digest": digest,
                **parameters,
            },
        )

        return [
            tsi.TableRowSchema(digest=r[0], val=json.loads(r[1]))
            for r in query_result.result_rows
        ]

    def refs_read_batch(self, req: tsi.RefsReadBatchReq) -> tsi.RefsReadBatchRes:
        # TODO: This reads one ref at a time, it should read them in batches
        # where it can. Like it should group by object that we need to read.
        # And it should also batch into table refs (like when we are reading a bunch
        # of rows from a single Dataset)
        if len(req.refs) > 1000:
            raise ValueError("Too many refs")

        parsed_raw_refs = [refs_internal.parse_internal_uri(r) for r in req.refs]
        if any(isinstance(r, refs_internal.InternalTableRef) for r in parsed_raw_refs):
            raise ValueError("Table refs not supported")
        parsed_refs = typing.cast(
            typing.List[refs_internal.InternalObjectRef], parsed_raw_refs
        )

        root_val_cache: typing.Dict[str, typing.Any] = {}

        def make_ref_cache_key(ref: refs_internal.InternalObjectRef) -> str:
            return f"{ref.project_id}/{ref.name}/{ref.version}"

        def make_obj_cache_key(obj: SelectableCHObjSchema) -> str:
            return f"{obj.project_id}/{obj.object_id}/{obj.digest}"

        def get_object_refs_root_val(
            refs: list[refs_internal.InternalObjectRef],
        ) -> typing.Any:
            conds = []
            parameters = {}
            refs_by_project_id: dict[str, list[refs_internal.InternalObjectRef]] = defaultdict(
                list
            )
            for ref in refs:
                refs_by_project_id[ref.project_id].append(ref)
            for project_id, project_refs in refs_by_project_id.items():
                for ref_index, ref in enumerate(project_refs):
                    if ref.version == "latest":
                        raise ValueError("Reading refs with `latest` is not supported")

                    cache_key = make_ref_cache_key(ref)

                    if cache_key in root_val_cache:
                        continue

                    object_id_param_key = "object_id_" + str(ref_index)
                    version_param_key = "version_" + str(ref_index)
                    conds.append(
                        f"object_id = {{{object_id_param_key}: String}} AND digest = {{{version_param_key}: String}}"
                    )
                    parameters[object_id_param_key] = ref.name
                    parameters[version_param_key] = ref.version

<<<<<<< HEAD
            if len(conds) > 0:
                conditions = [combine_conditions(conds, "OR")]
                objs = self._select_objs_query(
                    ref.project_id, conditions=conditions, parameters=parameters
                )
                for obj in objs:
                    root_val_cache[make_obj_cache_key(obj)] = json.loads(obj.val_dump)
=======
                if len(conds) > 0:
                    conditions = [_combine_conditions(conds, "OR")]
                    objs = self._select_objs_query(
                        project_id, conditions=conditions, parameters=parameters
                    )
                    for obj in objs:
                        root_val_cache[make_obj_cache_key(obj)] = json.loads(obj.val_dump)
>>>>>>> 62ea6f46

            return [root_val_cache[make_ref_cache_key(ref)] for ref in refs]

        # Represents work left to do for resolving a ref
        @dataclasses.dataclass
        class PartialRefResult:
            remaining_extra: list[str]
            # unresolved_obj_ref and unresolved_table_ref are mutually exclusive
            unresolved_obj_ref: typing.Optional[refs_internal.InternalObjectRef]
            unresolved_table_ref: typing.Optional[refs_internal.InternalTableRef]
            val: typing.Any

        def resolve_extra(extra: list[str], val: typing.Any) -> typing.Any:
            for extra_index in range(0, len(extra), 2):
                op, arg = extra[extra_index], extra[extra_index + 1]
                if isinstance(val, str) and val.startswith(
                    refs_internal.WEAVE_INTERNAL_SCHEME + "://"
                ):
                    parsed_ref = refs_internal.parse_internal_uri(val)
                    if isinstance(parsed_ref, refs_internal.InternalObjectRef):
                        return PartialRefResult(
                            remaining_extra=extra[extra_index:],
                            unresolved_obj_ref=parsed_ref,
                            unresolved_table_ref=None,
                            val=val,
                        )
                    elif isinstance(parsed_ref, refs_internal.InternalTableRef):
                        return PartialRefResult(
                            remaining_extra=extra[extra_index:],
                            unresolved_obj_ref=None,
                            unresolved_table_ref=parsed_ref,
                            val=val,
                        )
                if val is None:
                    return PartialRefResult(
                        remaining_extra=[],
                        unresolved_obj_ref=None,
                        unresolved_table_ref=None,
                        val=None,
                    )
                if op == refs_internal.DICT_KEY_EDGE_NAME:
                    val = val.get(arg)
                elif op == refs_internal.OBJECT_ATTR_EDGE_NAME:
                    val = val.get(arg)
                elif op == refs_internal.LIST_INDEX_EDGE_NAME:
                    index = int(arg)
                    if index >= len(val):
                        return None
                    val = val[index]
                else:
                    raise ValueError(f"Unknown ref type: {extra[extra_index]}")
            return PartialRefResult(
                remaining_extra=[],
                unresolved_obj_ref=None,
                unresolved_table_ref=None,
                val=val,
            )

        # Initialize the results with the parsed refs
        extra_results = [
            PartialRefResult(
                remaining_extra=[],
                unresolved_obj_ref=ref,
                unresolved_table_ref=None,
                val=None,
            )
            for ref in parsed_refs
        ]

        # Loop until there is nothing left to resolve
        while (
            any(r.unresolved_obj_ref is not None for r in extra_results)
            or any(r.unresolved_table_ref is not None for r in extra_results)
            or any(r.remaining_extra for r in extra_results)
        ):
            # Resolve any unresolved object refs
            needed_extra_results: list[typing.Tuple[int, PartialRefResult]] = []
            for i, extra_result in enumerate(extra_results):
                if extra_result.unresolved_obj_ref is not None:
                    needed_extra_results.append((i, extra_result))

            if len(needed_extra_results) > 0:
                refs: list[refs_internal.InternalObjectRef] = []
                for i, extra_result in needed_extra_results:
                    if extra_result.unresolved_obj_ref is None:
                        raise ValueError("Expected unresolved obj ref")
                    refs.append(extra_result.unresolved_obj_ref)
                obj_roots = get_object_refs_root_val(refs)
                for (i, extra_result), obj_root in zip(needed_extra_results, obj_roots):
                    if extra_result.unresolved_obj_ref is None:
                        raise ValueError("Expected unresolved obj ref")
                    extra_results[i] = PartialRefResult(
                        remaining_extra=extra_result.unresolved_obj_ref.extra,
                        val=obj_root,
                        unresolved_obj_ref=None,
                        unresolved_table_ref=None,
                    )

            # Resolve any unresolved table refs
            # First batch the table queries by project_id and table digest
            table_queries: dict[
                typing.Tuple[str, str], list[typing.Tuple[int, str]]
            ] = {}
            for i, extra_result in enumerate(extra_results):
                if extra_result.unresolved_table_ref is not None:
                    table_ref = extra_result.unresolved_table_ref
                    if not extra_result.remaining_extra:
                        raise ValueError("Table refs must have id extra")
                    op, row_digest = (
                        extra_result.remaining_extra[0],
                        extra_result.remaining_extra[1],
                    )
                    if op != refs_internal.TABLE_ROW_ID_EDGE_NAME:
                        raise ValueError("Table refs must have id extra")
                    table_queries.setdefault(
                        (table_ref.project_id, table_ref.digest), []
                    ).append((i, row_digest))
            # Make the queries
            for (project_id, digest), index_digests in table_queries.items():
                row_digests = [d for i, d in index_digests]
                rows = self._table_query(
                    project_id=project_id,
                    digest=digest,
                    conditions=["digest IN {digests: Array(String)}"],
                    parameters={"digests": row_digests},
                )
                # Unpack the results into the target rows
                row_digest_vals = {r.digest: r.val for r in rows}
                for index, row_digest in index_digests:
                    extra_results[index] = PartialRefResult(
                        remaining_extra=extra_results[index].remaining_extra[2:],
                        val=row_digest_vals[row_digest],
                        unresolved_obj_ref=None,
                        unresolved_table_ref=None,
                    )

            # Resolve any remaining extras, possibly producing more unresolved refs
            for i, extra_result in enumerate(extra_results):
                if extra_result.remaining_extra:
                    extra_results[i] = resolve_extra(
                        extra_result.remaining_extra, extra_result.val
                    )

        return tsi.RefsReadBatchRes(vals=[r.val for r in extra_results])

    def file_create(self, req: tsi.FileCreateReq) -> tsi.FileCreateRes:
        digest = bytes_digest(req.content)
        chunks = [
            req.content[i : i + FILE_CHUNK_SIZE]
            for i in range(0, len(req.content), FILE_CHUNK_SIZE)
        ]
        self._insert(
            "files",
            data=[
                (
                    req.project_id,
                    digest,
                    i,
                    len(chunks),
                    req.name,
                    chunk,
                )
                for i, chunk in enumerate(chunks)
            ],
            column_names=[
                "project_id",
                "digest",
                "chunk_index",
                "n_chunks",
                "name",
                "val_bytes",
            ],
        )
        return tsi.FileCreateRes(digest=digest)

    def file_content_read(self, req: tsi.FileContentReadReq) -> tsi.FileContentReadRes:
        # The subquery is responsible for deduplication of file chunks by digest
        query_result = self.ch_client.query(
            """
            SELECT n_chunks, val_bytes
            FROM (
                SELECT *
                FROM (
                        SELECT *,
                            row_number() OVER (PARTITION BY project_id, digest, chunk_index) AS rn
                        FROM files
                        WHERE project_id = {project_id:String} AND digest = {digest:String}
                    )
                WHERE rn = 1
                ORDER BY project_id, digest, chunk_index
            )
            WHERE project_id = {project_id:String} AND digest = {digest:String}""",
            parameters={"project_id": req.project_id, "digest": req.digest},
            column_formats={"val_bytes": "bytes"},
        )
        n_chunks = query_result.result_rows[0][0]
        chunks = [r[1] for r in query_result.result_rows]
        if len(chunks) != n_chunks:
            raise ValueError("Missing chunks")
        return tsi.FileContentReadRes(content=b"".join(chunks))

    def feedback_create(self, req: tsi.FeedbackCreateReq) -> tsi.FeedbackCreateRes:
        assert_non_null_wb_user_id(req)
        validate_feedback_create_req(req)

        # Augment emoji with alias.
        res_payload = {}
        if req.feedback_type == "wandb.reaction.1":
            em = req.payload["emoji"]
            if emoji.emoji_count(em) != 1:
                raise InvalidRequest(
                    "Value of emoji key in payload must be exactly one emoji"
                )
            req.payload["alias"] = emoji.demojize(em)
            detoned = detone_emojis(em)
            req.payload["detoned"] = detoned
            req.payload["detoned_alias"] = emoji.demojize(detoned)
            res_payload = req.payload

        feedback_id = generate_id()
        created_at = datetime.datetime.now(ZoneInfo("UTC"))
        # TODO: Any validation on weave_ref?
        payload = _dict_value_to_dump(req.payload)
        MAX_PAYLOAD = 1024
        if len(payload) > MAX_PAYLOAD:
            raise InvalidRequest("Feedback payload too large")
        row: Row = {
            "id": feedback_id,
            "project_id": req.project_id,
            "weave_ref": req.weave_ref,
            "wb_user_id": req.wb_user_id,
            "creator": req.creator,
            "feedback_type": req.feedback_type,
            "payload": req.payload,
            "created_at": created_at,
        }
        prepared = TABLE_FEEDBACK.insert(row).prepare(database_type="clickhouse")
        self._insert(TABLE_FEEDBACK.name, prepared.data, prepared.column_names)
        return tsi.FeedbackCreateRes(
            id=feedback_id,
            created_at=created_at,
            wb_user_id=req.wb_user_id,
            payload=res_payload,
        )

    def feedback_query(self, req: tsi.FeedbackQueryReq) -> tsi.FeedbackQueryRes:
        query = TABLE_FEEDBACK.select()
        query = query.project_id(req.project_id)
        query = query.fields(req.fields)
        query = query.where(req.query)
        query = query.order_by(req.sort_by)
        query = query.limit(req.limit).offset(req.offset)
        prepared = query.prepare(database_type="clickhouse")
        query_result = self.ch_client.query(prepared.sql, prepared.parameters)
        result = TABLE_FEEDBACK.tuples_to_rows(
            query_result.result_rows, prepared.fields
        )
        return tsi.FeedbackQueryRes(result=result)

    def feedback_purge(self, req: tsi.FeedbackPurgeReq) -> tsi.FeedbackPurgeRes:
        # TODO: Instead of passing conditions to DELETE FROM,
        #       should we select matching ids, and then DELETE FROM WHERE id IN (...)?
        #       This would allow us to return the number of rows deleted, and complain
        #       if too many things would be deleted.
        validate_feedback_purge_req(req)
        query = TABLE_FEEDBACK.purge()
        query = query.project_id(req.project_id)
        query = query.where(req.query)
        prepared = query.prepare(database_type="clickhouse")
        self.ch_client.query(prepared.sql, prepared.parameters)
        return tsi.FeedbackPurgeRes()

    # Private Methods
    @property
    def ch_client(self) -> CHClient:
        if not hasattr(self._thread_local, "ch_client"):
            self._thread_local.ch_client = self._mint_client()
        return self._thread_local.ch_client

    def _mint_client(self) -> CHClient:
        client = clickhouse_connect.get_client(
            host=self._host,
            port=self._port,
            user=self._user,
            password=self._password,
            secure=self._port == 8443,
        )
        # Safely create the database if it does not exist
        client.command(f"CREATE DATABASE IF NOT EXISTS {self._database}")
        client.database = self._database
        return client

    # def __del__(self) -> None:
    #     self.ch_client.close()

    def _insert_call_batch(self, batch: typing.List) -> None:
        if batch:
            settings = {}
            if self._use_async_insert:
                settings["async_insert"] = 1
                settings["wait_for_async_insert"] = 0
            self._insert(
                "call_parts",
                data=batch,
                column_names=all_call_insert_columns,
                settings=settings,
            )

    def _select_objs_query(
        self,
        project_id: str,
        conditions: typing.Optional[typing.List[str]] = None,
        limit: typing.Optional[int] = None,
        parameters: typing.Optional[typing.Dict[str, typing.Any]] = None,
    ) -> typing.List[SelectableCHObjSchema]:
        if not conditions:
            conditions = ["1 = 1"]

        conditions_part = combine_conditions(conditions, "AND")

        limit_part = ""
        if limit != None:
            limit_part = f"LIMIT {limit}"

        if parameters is None:
            parameters = {}
        # The subquery is for deduplication of object versions by digest
        query_result = self._query_stream(
            f"""
            SELECT
                project_id,
                object_id,
                created_at,
                kind,
                base_object_class,
                refs,
                val_dump,
                digest,
                is_op,
                _version_index_plus_1,
                version_index,
                version_count,
                is_latest
            FROM (
                SELECT project_id,
                    object_id,
                    created_at,
                    kind,
                    base_object_class,
                    refs,
                    val_dump,
                    digest,
                    if (kind = 'op', 1, 0) AS is_op,
                    row_number() OVER (
                        PARTITION BY project_id,
                        kind,
                        object_id
                        ORDER BY created_at ASC
                    ) AS _version_index_plus_1,
                    _version_index_plus_1 - 1 AS version_index,
                    count(*) OVER (PARTITION BY project_id, kind, object_id) as version_count,
                    if(_version_index_plus_1 = version_count, 1, 0) AS is_latest
                FROM (
                    SELECT *,
                        row_number() OVER (
                            PARTITION BY project_id,
                            kind,
                            object_id,
                            digest
                            ORDER BY created_at ASC
                        ) AS rn
                    FROM object_versions
                    WHERE project_id = {{project_id: String}}
                )
                WHERE rn = 1
            )
            WHERE project_id = {{project_id: String}} AND
                {conditions_part}
            {limit_part}
        """,
            {"project_id": project_id, **parameters},
        )
        result: typing.List[SelectableCHObjSchema] = []
        for row in query_result:
            result.append(
                SelectableCHObjSchema.model_validate(
                    dict(
                        zip(
                            [
                                "project_id",
                                "object_id",
                                "created_at",
                                "kind",
                                "base_object_class",
                                "refs",
                                "val_dump",
                                "digest",
                                "is_op",
                                "_version_index_plus_1",
                                "version_index",
                                "version_count",
                                "is_latest",
                            ],
                            row,
                        )
                    )
                )
            )

        return result

    def _run_migrations(self) -> None:
        logger.info("Running migrations")
        migrator = wf_migrator.ClickHouseTraceServerMigrator(self._mint_client())
        migrator.apply_migrations(self._database)

    def _query_stream(
        self,
        query: str,
        parameters: typing.Dict[str, typing.Any],
        column_formats: typing.Optional[typing.Dict[str, typing.Any]] = None,
    ) -> typing.Iterator[QueryResult]:
        """Streams the results of a query from the database."""
        summary = None
        parameters = _process_parameters(parameters)
        with self.ch_client.query_rows_stream(
            query, parameters=parameters, column_formats=column_formats, use_none=True
        ) as stream:
            if isinstance(stream.source, QueryResult):
                summary = stream.source.summary
            logger.info(
                "clickhouse_stream_query",
                extra={
                    "query": query,
                    "parameters": parameters,
                    "summary": summary,
                },
            )
            for row in stream:
                yield row

    def _query(
        self,
        query: str,
        parameters: typing.Dict[str, typing.Any],
        column_formats: typing.Optional[typing.Dict[str, typing.Any]] = None,
    ) -> QueryResult:
        """Directly queries the database and returns the result."""
        parameters = _process_parameters(parameters)
        res = self.ch_client.query(
            query, parameters=parameters, column_formats=column_formats, use_none=True
        )
        logger.info(
            "clickhouse_query",
            extra={
                "query": query,
                "parameters": parameters,
                "summary": res.summary,
            },
        )
        return res

    def _insert(
        self,
        table: str,
        data: typing.Sequence[typing.Sequence[typing.Any]],
        column_names: typing.List[str],
        settings: typing.Optional[typing.Dict[str, typing.Any]] = None,
    ) -> QuerySummary:
        try:
            return self.ch_client.insert(
                table, data=data, column_names=column_names, settings=settings
            )
        except ValueError as e:
            if "negative shift count" in str(e):
                # clickhouse_connect raises a weird error message like
                # File "/Users/shawn/.pyenv/versions/3.10.13/envs/weave-public-editable/lib/python3.10/site-packages/clickhouse_connect/driver/
                # │insert.py", line 120, in _calc_block_size
                # │    return 1 << (21 - int(log(row_size, 2)))
                # │ValueError: negative shift count
                # when we try to insert something that's too large.
                raise RequestTooLarge("Could not insert record")
            raise

    def _insert_call(self, ch_call: CallCHInsertable) -> None:
        parameters = ch_call.model_dump()
        row = []
        for key in all_call_insert_columns:
            row.append(parameters.get(key, None))
        self._call_batch.append(row)
        if self._flush_immediately:
            self._flush_calls()

    def _flush_calls(self) -> None:
        self._insert_call_batch(self._call_batch)
        self._call_batch = []


def _dict_value_to_dump(
    value: dict,
) -> str:
    if not isinstance(value, dict):
        raise ValueError(f"Value is not a dict: {value}")
    return json.dumps(value)


def _any_value_to_dump(
    value: typing.Any,
) -> str:
    return json.dumps(value)


def _dict_dump_to_dict(val: str) -> typing.Dict[str, typing.Any]:
    res = json.loads(val)
    if not isinstance(res, dict):
        raise ValueError(f"Value is not a dict: {val}")
    return res


def _any_dump_to_any(val: str) -> typing.Any:
    return json.loads(val)


def _ensure_datetimes_have_tz(
    dt: typing.Optional[datetime.datetime] = None,
) -> typing.Optional[datetime.datetime]:
    # https://github.com/ClickHouse/clickhouse-connect/issues/210
    # Clickhouse does not support timezone-aware datetimes. You can specify the
    # desired timezone at query time. However according to the issue above,
    # clickhouse will produce a timezone-naive datetime when the preferred
    # timezone is UTC. This is a problem because it does not match the ISO8601
    # standard as datetimes are to be interpreted locally unless specified
    # otherwise. This function ensures that the datetime has a timezone, and if
    # it does not, it adds the UTC timezone to correctly convey that the
    # datetime is in UTC for the caller.
    if dt is None:
        return None
    if dt.tzinfo is None:
        return dt.replace(tzinfo=datetime.timezone.utc)
    return dt


def _nullable_dict_dump_to_dict(
    val: typing.Optional[str],
) -> typing.Optional[typing.Dict[str, typing.Any]]:
    return _dict_dump_to_dict(val) if val else None


def _nullable_any_dump_to_any(
    val: typing.Optional[str],
) -> typing.Optional[typing.Any]:
    return _any_dump_to_any(val) if val else None


def _raw_call_dict_to_ch_call(
    call: typing.Dict[str, typing.Any],
) -> SelectableCHCallSchema:
    return SelectableCHCallSchema.model_validate(call)


def _empty_str_to_none(val: typing.Optional[str]) -> typing.Optional[str]:
    return val if val != "" else None


def _ch_call_to_call_schema(ch_call: SelectableCHCallSchema) -> tsi.CallSchema:
    return tsi.CallSchema(
        project_id=ch_call.project_id,
        id=ch_call.id,
        trace_id=ch_call.trace_id,
        parent_id=ch_call.parent_id,
        op_name=ch_call.op_name,
        started_at=_ensure_datetimes_have_tz(ch_call.started_at),
        ended_at=_ensure_datetimes_have_tz(ch_call.ended_at),
        attributes=_dict_dump_to_dict(ch_call.attributes_dump),
        inputs=_dict_dump_to_dict(ch_call.inputs_dump),
        output=_nullable_any_dump_to_any(ch_call.output_dump),
        summary=_nullable_dict_dump_to_dict(ch_call.summary_dump),
        exception=ch_call.exception,
        wb_run_id=ch_call.wb_run_id,
        wb_user_id=ch_call.wb_user_id,
        display_name=_empty_str_to_none(ch_call.display_name),
    )


# Keep in sync with `_ch_call_to_call_schema`. This copy is for performance
def _ch_call_dict_to_call_schema_dict(ch_call_dict: typing.Dict) -> typing.Dict:
    return dict(
        project_id=ch_call_dict.get("project_id"),
        id=ch_call_dict.get("id"),
        trace_id=ch_call_dict.get("trace_id"),
        parent_id=ch_call_dict.get("parent_id"),
        op_name=ch_call_dict.get("op_name"),
        started_at=_ensure_datetimes_have_tz(ch_call_dict.get("started_at")),
        ended_at=_ensure_datetimes_have_tz(ch_call_dict.get("ended_at")),
        attributes=_dict_dump_to_dict(ch_call_dict["attributes_dump"]),
        inputs=_dict_dump_to_dict(ch_call_dict["inputs_dump"]),
        output=_nullable_any_dump_to_any(ch_call_dict.get("output_dump")),
        summary=_nullable_dict_dump_to_dict(ch_call_dict.get("summary_dump")),
        exception=ch_call_dict.get("exception"),
        wb_run_id=ch_call_dict.get("wb_run_id"),
        wb_user_id=ch_call_dict.get("wb_user_id"),
        display_name=_empty_str_to_none(ch_call_dict.get("display_name")),
    )


def _ch_obj_to_obj_schema(ch_obj: SelectableCHObjSchema) -> tsi.ObjSchema:
    return tsi.ObjSchema(
        project_id=ch_obj.project_id,
        object_id=ch_obj.object_id,
        created_at=_ensure_datetimes_have_tz(ch_obj.created_at),
        version_index=ch_obj.version_index,
        is_latest=ch_obj.is_latest,
        digest=ch_obj.digest,
        kind=ch_obj.kind,
        base_object_class=ch_obj.base_object_class,
        val=json.loads(ch_obj.val_dump),
    )


def _start_call_for_insert_to_ch_insertable_start_call(
    start_call: tsi.StartedCallSchemaForInsert,
) -> CallStartCHInsertable:
    # Note: it is technically possible for the user to mess up and provide the
    # wrong trace id (one that does not match the parent_id)!
    call_id = start_call.id or generate_id()
    trace_id = start_call.trace_id or generate_id()
    return CallStartCHInsertable(
        project_id=start_call.project_id,
        id=call_id,
        trace_id=trace_id,
        parent_id=start_call.parent_id,
        op_name=start_call.op_name,
        started_at=start_call.started_at,
        attributes_dump=_dict_value_to_dump(start_call.attributes),
        inputs_dump=_dict_value_to_dump(start_call.inputs),
        input_refs=extract_refs_from_values(start_call.inputs),
        wb_run_id=start_call.wb_run_id,
        wb_user_id=start_call.wb_user_id,
        display_name=start_call.display_name,
    )


def _end_call_for_insert_to_ch_insertable_end_call(
    end_call: tsi.EndedCallSchemaForInsert,
) -> CallEndCHInsertable:
    # Note: it is technically possible for the user to mess up and provide the
    # wrong trace id (one that does not match the parent_id)!
    return CallEndCHInsertable(
        project_id=end_call.project_id,
        id=end_call.id,
        exception=end_call.exception,
        ended_at=end_call.ended_at,
        summary_dump=_dict_value_to_dump(end_call.summary),
        output_dump=_any_value_to_dump(end_call.output),
        output_refs=extract_refs_from_values(end_call.output),
    )


def _process_parameters(
    parameters: typing.Dict[str, typing.Any],
) -> typing.Dict[str, typing.Any]:
    # Special processing for datetimes! For some reason, the clickhouse connect
    # client truncates the datetime to the nearest second, so we need to convert
    # the datetime to a float which is then converted back to a datetime in the
    # clickhouse query
    parameters = parameters.copy()
    for key, value in parameters.items():
        if isinstance(value, datetime.datetime):
            parameters[key] = value.timestamp()
    return parameters


# def _partial_obj_schema_to_ch_obj(
#     partial_obj: tsi.ObjSchemaForInsert,
# ) -> ObjCHInsertable:
#     version_hash = version_hash_for_object(partial_obj)

#     return ObjCHInsertable(
#         id=uuid.uuid4(),
#         project_id=partial_obj.project_id,
#         name=partial_obj.name,
#         type="unknown",
#         refs=[],
#         val=json.dumps(partial_obj.val),
#     )


def get_type(val: typing.Any) -> str:
    if val == None:
        return "none"
    elif isinstance(val, dict):
        if "_type" in val:
            if "weave_type" in val:
                return val["weave_type"]["type"]
            return val["_type"]
        return "dict"
    elif isinstance(val, list):
        return "list"
    return "unknown"


def get_kind(val: typing.Any) -> str:
    val_type = get_type(val)
    if val_type == "Op":
        return "op"
    return "object"


def get_base_object_class(val: typing.Any) -> typing.Optional[str]:
    if isinstance(val, dict):
        if "_bases" in val:
            if isinstance(val["_bases"], list):
                if len(val["_bases"]) >= 2:
                    if val["_bases"][-1] == "BaseModel":
                        if val["_bases"][-2] == "Object":
                            if len(val["_bases"]) > 2:
                                return val["_bases"][-3]
                            elif "_class_name" in val:
                                return val["_class_name"]
    return None


def _digest_is_version_like(digest: str) -> typing.Tuple[bool, int]:
    if not digest.startswith("v"):
        return (False, -1)
    try:
        return (True, int(digest[1:]))
    except ValueError:
        return (False, -1)


def find_call_descendants(
    root_ids: typing.List[str],
    all_calls: typing.List[SelectableCHCallSchema],
) -> typing.List[str]:
    # make a map of call_id to children list
    children_map = defaultdict(list)
    for call in all_calls:
        if call.parent_id is not None:
            children_map[call.parent_id].append(call.id)

    # do DFS to get all descendants
    def find_all_descendants(root_ids: typing.List[str]) -> typing.Set[str]:
        descendants = set()
        stack = root_ids

        while stack:
            current_id = stack.pop()
            if current_id not in descendants:
                descendants.add(current_id)
                stack += children_map.get(current_id, [])

        return descendants

    # Find descendants for each initial id
    descendants = find_all_descendants(root_ids)

    return list(descendants)<|MERGE_RESOLUTION|>--- conflicted
+++ resolved
@@ -725,9 +725,9 @@
         ) -> typing.Any:
             conds = []
             parameters = {}
-            refs_by_project_id: dict[str, list[refs_internal.InternalObjectRef]] = defaultdict(
-                list
-            )
+            refs_by_project_id: dict[
+                str, list[refs_internal.InternalObjectRef]
+            ] = defaultdict(list)
             for ref in refs:
                 refs_by_project_id[ref.project_id].append(ref)
             for project_id, project_refs in refs_by_project_id.items():
@@ -748,23 +748,15 @@
                     parameters[object_id_param_key] = ref.name
                     parameters[version_param_key] = ref.version
 
-<<<<<<< HEAD
-            if len(conds) > 0:
-                conditions = [combine_conditions(conds, "OR")]
-                objs = self._select_objs_query(
-                    ref.project_id, conditions=conditions, parameters=parameters
-                )
-                for obj in objs:
-                    root_val_cache[make_obj_cache_key(obj)] = json.loads(obj.val_dump)
-=======
                 if len(conds) > 0:
-                    conditions = [_combine_conditions(conds, "OR")]
+                    conditions = [combine_conditions(conds, "OR")]
                     objs = self._select_objs_query(
                         project_id, conditions=conditions, parameters=parameters
                     )
                     for obj in objs:
-                        root_val_cache[make_obj_cache_key(obj)] = json.loads(obj.val_dump)
->>>>>>> 62ea6f46
+                        root_val_cache[make_obj_cache_key(obj)] = json.loads(
+                            obj.val_dump
+                        )
 
             return [root_val_cache[make_ref_cache_key(ref)] for ref in refs]
 
