--- conflicted
+++ resolved
@@ -318,7 +318,7 @@
     # Optional param name for the output of a filtered query.
     # This is used for two-step queries. If CallsQuery is used
     # to build a two-step query, this value must be set.
-    _filtered_output_param: typing.Optional[str] = None
+    _filtered_output_param: Optional[str] = None
 
     @property
     def _has_heavy_select(self) -> bool:
@@ -557,18 +557,19 @@
         )
         if two_step_query:
             assert self._filtered_output_param is not None
-            ids_param_slot = _param_slot(self._filtered_output_param, "Array(String)")
+            # id_subquery_name = _param_slot(self._filtered_output_param, "Array(String)")
+            id_subquery_name = "filtered_calls"
             filter_query_sql = filter_query._as_sql_base_format(pb, table_alias)
         else:
-            ids_param_slot = "filtered_calls"
+            id_subquery_name = "filtered_calls"
             filter_query_sql = f"""
-                WITH {ids_param_slot} AS ({filter_query._as_sql_base_format(pb, table_alias)})
+                WITH {id_subquery_name} AS ({filter_query._as_sql_base_format(pb, table_alias)})
                 """
 
         outer_raw_sql = outer_query._as_sql_base_format(
             pb,
             table_alias,
-            ids_param_slot=ids_param_slot,
+            id_subquery_name=id_subquery_name,
         )
 
         if self.include_costs:
@@ -594,11 +595,7 @@
         self,
         pb: ParamBuilder,
         table_alias: str,
-<<<<<<< HEAD
-        ids_param_slot: typing.Optional[str] = None,
-=======
         id_subquery_name: Optional[str] = None,
->>>>>>> ce57a2e5
     ) -> str:
         needs_feedback = False
         select_fields_sql = ", ".join(
@@ -644,13 +641,8 @@
             offset_sql = f"OFFSET {self.offset}"
 
         id_subquery_sql = ""
-<<<<<<< HEAD
-        if ids_param_slot is not None:
-            id_subquery_sql = f"AND (id IN {ids_param_slot})"
-=======
         if id_subquery_name is not None:
             id_subquery_sql = f"AND (calls_merged.id IN {id_subquery_name})"
->>>>>>> ce57a2e5
 
         project_param = pb.add_param(self.project_id)
 
