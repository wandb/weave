"""
This module builds on the orm.py module to provide a more hard-coded optimized
query builder specifically for the "Calls" table (which is the `calls_merged`
underlying table).

The `CallsQuery` class is the main entry point for building a query. These
optimizations are hand-tuned for Clickhouse - and in particular attempt to
perform predicate pushdown where possible and delay loading expensive fields as
much as possible. In testing, Clickhouse performance is dominated by the amount
of data loaded into memory.

Outstanding Optimizations/Work:

* [ ] The CallsQuery API itself is a little clunky with the returning self pattern. Consider revision
* [ ] This code could use more of the orm.py code to reduce logical duplication,
  specifically:

        1. `process_query_to_conditions` is nearly identical to the one in
        orm.py, but differs enough that generalizing a common function was not
        trivial.
        2. We define our own column definitions here, which might be
        able to use the ones in orm.py.

* [ ] Implement column selection at interface level so that it can be used here
* [ ] Consider how we will do latency order/filter

"""

import logging
<<<<<<< HEAD
import re
import typing
=======
from typing import Literal, Optional, cast
>>>>>>> 7adac5f6

import sqlparse
from pydantic import BaseModel, Field

from weave.trace_server import trace_server_interface as tsi
from weave.trace_server.errors import InvalidFieldError
from weave.trace_server.interface import query as tsi_query
from weave.trace_server.orm import (
    ParamBuilder,
    clickhouse_cast,
    combine_conditions,
    python_value_to_ch_type,
    quote_json_path_parts,
)
from weave.trace_server.token_costs import cost_query
from weave.trace_server.trace_server_interface_util import (
    WILDCARD_ARTIFACT_VERSION_AND_PATH,
)

logger = logging.getLogger(__name__)


class QueryBuilderField(BaseModel):
    field: str

    def as_sql(
        self,
        pb: ParamBuilder,
        table_alias: str,
        cast: Optional[tsi_query.CastTo] = None,
    ) -> str:
        return clickhouse_cast(f"{table_alias}.{self.field}", cast)

    def as_select_sql(self, pb: ParamBuilder, table_alias: str) -> str:
        return f"{self.as_sql(pb, table_alias)} AS {self.field}"


class CallsMergedField(QueryBuilderField):
    def is_heavy(self) -> bool:
        return False


class CallsMergedAggField(CallsMergedField):
    agg_fn: str

    def as_sql(
        self,
        pb: ParamBuilder,
        table_alias: str,
        cast: Optional[tsi_query.CastTo] = None,
    ) -> str:
        inner = super().as_sql(pb, table_alias)
        return clickhouse_cast(f"{self.agg_fn}({inner})")


class CallsMergedDynamicField(CallsMergedAggField):
    extra_path: Optional[list[str]] = None

    def as_sql(
        self,
        pb: ParamBuilder,
        table_alias: str,
        cast: Optional[tsi_query.CastTo] = None,
    ) -> str:
        res = super().as_sql(pb, table_alias)
        return json_dump_field_as_sql(pb, table_alias, res, self.extra_path, cast)

    def as_select_sql(self, pb: ParamBuilder, table_alias: str) -> str:
        if self.extra_path:
            raise NotImplementedError(
                "Dynamic fields cannot be selected directly, yet - implement me!"
            )
        return f"{super().as_sql(pb, table_alias)} AS {self.field}"

    def with_path(self, path: list[str]) -> "CallsMergedDynamicField":
        extra_path = [*(self.extra_path or [])]
        extra_path.extend(path)
        return CallsMergedDynamicField(
            field=self.field, agg_fn=self.agg_fn, extra_path=extra_path
        )

    def is_heavy(self) -> bool:
        return True


class CallsMergedFeedbackPayloadField(CallsMergedField):
    feedback_type: str
    extra_path: list[str]

    @classmethod
    def from_path(cls, path: str) -> "CallsMergedFeedbackPayloadField":
        """Expected format: `[feedback.type].dot.path`"""
        regex = re.compile(r"^(\[.+\])\.(.+\..+)$")
        match = regex.match(path)
        if not match:
            raise InvalidFieldError(f"Invalid feedback path: {path}")
        feedback_type, path = match.groups()
        if feedback_type[0] != "[" or feedback_type[-1] != "]":
            raise InvalidFieldError(f"Invalid feedback type: {feedback_type}")
        extra_path = path.split(".")
        if extra_path[0] != "payload":
            raise InvalidFieldError(f"Invalid feedback path: {path}")
        feedback_type = feedback_type[1:-1]
        return CallsMergedFeedbackPayloadField(
            field="payload_dump", feedback_type=feedback_type, extra_path=extra_path[1:]
        )

    def is_heavy(self) -> bool:
        return True

    def as_sql(
        self,
        pb: ParamBuilder,
        table_alias: str,
        cast: typing.Optional[tsi_query.CastTo] = None,
    ) -> str:
        inner = super().as_sql(pb, "feedback")
        param_name = pb.add_param(self.feedback_type)
        res = f"anyIf({inner}, feedback.feedback_type = {_param_slot(param_name, 'String')})"
        return json_dump_field_as_sql(pb, "feedback", res, self.extra_path, cast)

    def as_select_sql(self, pb: ParamBuilder, table_alias: str) -> str:
        raise NotImplementedError(
            "Feedback fields cannot be selected directly, yet - implement me!"
        )


class QueryBuilderDynamicField(QueryBuilderField):
    # This is a temporary solution to address a specific use case.
    # We need to reuse the `CallsMergedDynamicField` mechanics in the table_query,
    # but the table_query is not an aggregating table. Therefore, we
    # can't use `CallsMergedDynamicField` directly because it
    # inherits from `CallsMergedAggField`.
    #
    # To solve this, we've created `QueryBuilderDynamicField`, which is similar to
    # `CallsMergedDynamicField` but doesn't inherit from `CallsMergedAggField`.
    # Both classes use `json_dump_field_as_sql` for the main functionality.
    #
    # While this approach isn't as DRY as we'd like, it allows us to implement
    # the needed functionality with minimal refactoring. In the future, we should
    # consider a more elegant solution that reduces code duplication.

    extra_path: Optional[list[str]] = None

    def as_sql(
        self,
        pb: ParamBuilder,
        table_alias: str,
        cast: Optional[tsi_query.CastTo] = None,
    ) -> str:
        res = super().as_sql(pb, table_alias)
        return json_dump_field_as_sql(pb, table_alias, res, self.extra_path, cast)

    def as_select_sql(self, pb: ParamBuilder, table_alias: str) -> str:
        if self.extra_path:
            raise NotImplementedError(
                "Dynamic fields cannot be selected directly, yet - implement me!"
            )
        return f"{super().as_sql(pb, table_alias)} AS {self.field}"


def json_dump_field_as_sql(
    pb: ParamBuilder,
    table_alias: str,
    root_field_sanitized: str,
    extra_path: Optional[list[str]] = None,
    cast: Optional[tsi_query.CastTo] = None,
) -> str:
    if cast != "exists":
        path_str = "'$'"
        if extra_path:
            param_name = pb.add_param(quote_json_path_parts(extra_path))
            path_str = _param_slot(param_name, "String")
        val = f"JSON_VALUE({root_field_sanitized}, {path_str})"
        return clickhouse_cast(val, cast)
    else:
        # Note: ClickHouse has limitations in distinguishing between null, non-existent, empty string, and "null".
        # This workaround helps to handle these cases.
        path_parts = []
        if extra_path:
            for part in extra_path:
                path_parts.append(", " + _param_slot(pb.add_param(part), "String"))
        safe_path = "".join(path_parts)
        return f"(NOT (JSONType({root_field_sanitized}{safe_path}) = 'Null' OR JSONType({root_field_sanitized}{safe_path}) IS NULL))"


class OrderField(BaseModel):
    field: QueryBuilderField
    direction: Literal["ASC", "DESC"]

    def as_sql(self, pb: ParamBuilder, table_alias: str) -> str:
<<<<<<< HEAD
        options: list[typing.Tuple[typing.Optional[tsi_query.CastTo], str]]
        if isinstance(
            self.field,
            (
                QueryBuilderDynamicField,
                CallsMergedDynamicField,
                CallsMergedFeedbackPayloadField,
            ),
        ):
=======
        options: list[tuple[Optional[tsi_query.CastTo], str]]
        if isinstance(self.field, (QueryBuilderDynamicField, CallsMergedDynamicField)):
>>>>>>> 7adac5f6
            # Prioritize existence, then cast to double, then str
            options = [
                ("exists", "desc"),
                ("double", self.direction),
                ("string", self.direction),
            ]
        else:
            options = [(None, self.direction)]
        res = ""
        for index, (cast, direction) in enumerate(options):
            if index > 0:
                res += ", "
            res += f"{self.field.as_sql(pb, table_alias, cast)} {direction}"
        return res


class Condition(BaseModel):
    operand: "tsi_query.Operand"
    _consumed_fields: Optional[list[CallsMergedField]] = None

    def as_sql(self, pb: ParamBuilder, table_alias: str) -> str:
        conditions = process_query_to_conditions(
            tsi_query.Query.model_validate({"$expr": {"$and": [self.operand]}}),
            pb,
            table_alias,
        )
        if self._consumed_fields is None:
            self._consumed_fields = []
            for field in conditions.fields_used:
                # TODO: Verify that this is "ok" since before we were just looking at field name
                self._consumed_fields.append(field)
        return combine_conditions(conditions.conditions, "AND")

    def _get_consumed_fields(self) -> list[CallsMergedField]:
        if self._consumed_fields is None:
            self.as_sql(ParamBuilder(), "calls_merged")
        if self._consumed_fields is None:
            raise ValueError("Consumed fields should not be None")
        return self._consumed_fields

    def is_heavy(self) -> bool:
        for field in self._get_consumed_fields():
            if field.is_heavy():
                return True
        return False


class HardCodedFilter(BaseModel):
    filter: tsi.CallsFilter

    def is_useful(self) -> bool:
        """Returns True if the filter is useful - i.e. it has any non-null fields
        which would affect the query.
        """
        return any(
            [
                self.filter.op_names,
                self.filter.input_refs,
                self.filter.output_refs,
                self.filter.parent_ids,
                self.filter.trace_ids,
                self.filter.call_ids,
                self.filter.trace_roots_only is not None,
                self.filter.wb_user_ids,
                self.filter.wb_run_ids,
            ]
        )

    def as_sql(self, pb: ParamBuilder, table_alias: str) -> str:
        return combine_conditions(
            process_calls_filter_to_conditions(self.filter, pb, table_alias),
            "AND",
        )


class CallsQuery(BaseModel):
    """Critical to be injection safe!"""

    project_id: str
    select_fields: list[CallsMergedField] = Field(default_factory=list)
    query_conditions: list[Condition] = Field(default_factory=list)
    hardcoded_filter: Optional[HardCodedFilter] = None
    order_fields: list[OrderField] = Field(default_factory=list)
    limit: Optional[int] = None
    offset: Optional[int] = None
    include_costs: bool = False

    def add_field(self, field: str) -> "CallsQuery":
        self.select_fields.append(get_field_by_name(field))
        return self

    def add_condition(self, operand: "tsi_query.Operand") -> "CallsQuery":
        if isinstance(operand, tsi_query.AndOperation):
            if len(operand.and_) == 0:
                raise ValueError("Empty AND operation")
            for op in operand.and_:
                self.add_condition(op)
        else:
            self.query_conditions.append(Condition(operand=operand))
        return self

    def set_hardcoded_filter(self, filter: HardCodedFilter) -> "CallsQuery":
        if filter.is_useful():
            self.hardcoded_filter = filter
        return self

    def add_order(self, field: str, direction: str) -> "CallsQuery":
        direction = direction.upper()
        if direction not in ("ASC", "DESC"):
            raise ValueError(f"Direction {direction} is not allowed")
        direction = cast(Literal["ASC", "DESC"], direction)
        self.order_fields.append(
            OrderField(field=get_field_by_name(field), direction=direction)
        )
        return self

    def set_limit(self, limit: int) -> "CallsQuery":
        if limit < 0:
            raise ValueError("Limit must be a positive integer")
        if self.limit is not None:
            raise ValueError("Limit can only be set once")
        self.limit = limit
        return self

    def set_offset(self, offset: int) -> "CallsQuery":
        if offset < 0:
            raise ValueError("Offset must be a positive integer")
        if self.offset is not None:
            raise ValueError("Offset can only be set once")
        self.offset = offset
        return self

    def clone(self) -> "CallsQuery":
        return CallsQuery(
            project_id=self.project_id,
            select_fields=self.select_fields.copy(),
            query_conditions=self.query_conditions.copy(),
            order_fields=self.order_fields.copy(),
            hardcoded_filter=self.hardcoded_filter,
            limit=self.limit,
            offset=self.offset,
        )

    def set_include_costs(self, include_costs: bool) -> "CallsQuery":
        self.include_costs = include_costs
        return self

    def as_sql(self, pb: ParamBuilder, table_alias: str = "calls_merged") -> str:
        """
        This is the main entry point for building the query. This method will
        determine the optimal query to build based on the fields and conditions
        that have been set.

        Note 1: `LIGHT` fields are those that are relatively inexpensive to load into
        memory, while `HEAVY` fields are those that are expensive to load into memory.
        Practically, `HEAVY` fields are the free-form user-defined fields: `inputs`,
        `output`, `attributes`, and `summary`.

        Note 2: `FILTER_CONDITIONS` are assumed to be "anded" together.

        Now, everything starts with the `BASE QUERY`:

        ```sql
        SELECT {SELECT_FIELDS}
        FROM calls_merged
        WHERE project_id = {PROJECT_ID}
        AND id IN {ID_MASK}                     -- optional
        GROUP BY (project_id, id)
        HAVING {FILTER_CONDITIONS}              -- optional
        ORDER BY {ORDER_FIELDS}                 -- optional
        LIMIT {LIMIT}                           -- optional
        OFFSET {OFFSET}                         -- optional
        ```

        From here, we need to answer 2 questions:

        1. Does this query involve any `HEAVY` fields (across `SELECT_FIELDS`,
        `FILTER_CONDITIONS`, and `ORDER_FIELDS`)?
        2. Is it possible to push down predicates into a subquery? This is true if any
        of the following are true:

            a. There is an `ID_MASK`
            b. The `FILTER_CONDITIONS` have at least one "and" condition composed
            entirely of `LIGHT` fields that is not the `deleted_at` clause
            c. The ORDER BY clause can be transformed into a "light filter". Requires:

                1. No `HEAVY` fields in the ORDER BY clause
                2. No `HEAVY` fields in the FILTER_CONDITIONS
                3. A `LIMIT` clause.

        If any of the above are true, then we can push down the predicates into a subquery. This
        results in the following query:

        ```sql
        WITH filtered_calls AS (
            SELECT id
            FROM calls_merged
            WHERE project_id = {PROJECT_ID}
            AND id IN {ID_MASK}                 -- optional
            GROUP BY (project_id, id)
            HAVING {LIGHT_FILTER_CONDITIONS}    -- optional
            --- IF ORDER BY CAN BE PUSHED DOWN ---
            ORDER BY {ORDER_FIELDS}                 -- optional
            LIMIT {LIMIT}                           -- optional
            OFFSET {OFFSET}                         -- optional
        )
        SELECT {SELECT_FIELDS}
        FROM calls_merged
        WHERE project_id = {PROJECT_ID}
        AND id IN filtered_calls
        GROUP BY (project_id, id)
        --- IF ORDER BY CANNOT BE PUSHED DOWN ---
        HAVING {HEAVY_FILTER_CONDITIONS}        -- optional <-- yes, this is inside the conditional
        ORDER BY {ORDER_FIELDS}                 -- optional
        LIMIT {LIMIT}                           -- optional
        OFFSET {OFFSET}                         -- optional
        ```

        """
        if not self.select_fields:
            raise ValueError("Missing select columns")

        # Determine if the query `has_heavy_fields` by checking
        # if it `has_heavy_select or has_heavy_filter or has_heavy_order`
        has_heavy_select = any(field.is_heavy() for field in self.select_fields)

        has_heavy_filter = any(
            condition.is_heavy() for condition in self.query_conditions
        )

        has_heavy_order = any(
            order_field.field.is_heavy() for order_field in self.order_fields
        )

        has_heavy_fields = has_heavy_select or has_heavy_filter or has_heavy_order

        # Determine if `predicate_pushdown_possible` which is
        # if it `has_light_filter or has_light_query or has_light_order_filter`
        has_light_filter = self.hardcoded_filter and self.hardcoded_filter.is_useful()

        has_light_query = any(
            not condition.is_heavy() for condition in self.query_conditions
        )

        has_light_order_filter = (
            self.order_fields
            and self.limit
            and not has_heavy_filter
            and not has_heavy_order
        )

        predicate_pushdown_possible = (
            has_light_filter or has_light_query or has_light_order_filter
        )

        # Determine if we should optimize!
        should_optimize = has_heavy_fields and predicate_pushdown_possible

        # Important: Always inject deleted_at into the query.
        # Note: it might be better to make this configurable.
        self.add_condition(
            tsi_query.EqOperation.model_validate(
                {"$eq": [{"$getField": "deleted_at"}, {"$literal": None}]}
            )
        )

        # Important: We must always filter out calls that have not been started
        # This can occur when there is an out of order call part insertion or worse,
        # when such occurance happens and the client terminates early.
        self.add_condition(
            tsi_query.NotOperation.model_validate(
                {"$not": [{"$eq": [{"$getField": "started_at"}, {"$literal": None}]}]}
            )
        )

        # If we should not optimize, then just build the base query
        if not should_optimize and not self.include_costs:
            return self._as_sql_base_format(pb, table_alias)

        # If so, build the two queries
        filter_query = CallsQuery(project_id=self.project_id)
        outer_query = CallsQuery(project_id=self.project_id)

        # Select Fields:
        filter_query.add_field("id")
        for field in self.select_fields:
            outer_query.select_fields.append(field)

        # Query Conditions
        for condition in self.query_conditions:
            if condition.is_heavy():
                outer_query.query_conditions.append(condition)
            else:
                filter_query.query_conditions.append(condition)

        # Hardcoded Filter - always light
        filter_query.hardcoded_filter = self.hardcoded_filter

        # Order Fields:
        if has_light_order_filter:
            filter_query.order_fields = self.order_fields
            filter_query.limit = self.limit
            filter_query.offset = self.offset
            # SUPER IMPORTANT: still need to re-sort the final query
            outer_query.order_fields = self.order_fields
        else:
            outer_query.order_fields = self.order_fields
            outer_query.limit = self.limit
            outer_query.offset = self.offset

        raw_sql = f"""
        WITH filtered_calls AS ({filter_query._as_sql_base_format(pb, table_alias)})
        """

        if self.include_costs:
            # TODO: We should unify the calls query order by fields to be orm sort by fields
            order_by_fields = [
                tsi.SortBy(
                    field=sort_by.field.field, direction=sort_by.direction.lower()
                )
                for sort_by in self.order_fields
            ]
            raw_sql += f""",
            all_calls AS ({outer_query._as_sql_base_format(pb, table_alias, id_subquery_name="filtered_calls")}),
            {cost_query(pb, "all_calls", self.project_id, [field.field for field in self.select_fields], order_by_fields)}
            """

        else:
            raw_sql += f"""
            {outer_query._as_sql_base_format(pb, table_alias, id_subquery_name="filtered_calls")}
            """

        return _safely_format_sql(raw_sql)

    def _as_sql_base_format(
        self,
        pb: ParamBuilder,
        table_alias: str,
        id_subquery_name: Optional[str] = None,
    ) -> str:
        needs_feedback = False
        select_fields_sql = ", ".join(
            field.as_select_sql(pb, table_alias) for field in self.select_fields
        )

        having_filter_sql = ""
        having_conditions_sql: list[str] = []
        if len(self.query_conditions) > 0:
            having_conditions_sql.extend(
                c.as_sql(pb, table_alias) for c in self.query_conditions
            )
            for query_condition in self.query_conditions:
                for field in query_condition._get_consumed_fields():
                    if isinstance(field, CallsMergedFeedbackPayloadField):
                        needs_feedback = True
        if self.hardcoded_filter is not None:
            having_conditions_sql.append(self.hardcoded_filter.as_sql(pb, table_alias))

        if len(having_conditions_sql) > 0:
            having_filter_sql = "HAVING " + combine_conditions(
                having_conditions_sql, "AND"
            )

        order_by_sql = ""
        if len(self.order_fields) > 0:
            order_by_sql = "ORDER BY " + ", ".join(
                [
                    order_field.as_sql(pb, table_alias)
                    for order_field in self.order_fields
                ]
            )
            for order_field in self.order_fields:
                if isinstance(order_field.field, CallsMergedFeedbackPayloadField):
                    needs_feedback = True

        limit_sql = ""
        if self.limit is not None:
            limit_sql = f"LIMIT {self.limit}"

        offset_sql = ""
        if self.offset is not None:
            offset_sql = f"OFFSET {self.offset}"

        id_subquery_sql = ""
        if id_subquery_name is not None:
            id_subquery_sql = f"AND (calls_merged.id IN {id_subquery_name})"

        project_param = pb.add_param(self.project_id)

        # Special Optimization
        id_mask_sql = ""
        if self.hardcoded_filter and self.hardcoded_filter.filter.call_ids:
            id_mask_sql = f"AND (calls_merged.id IN {_param_slot(pb.add_param(self.hardcoded_filter.filter.call_ids), 'Array(String)')})"
        # TODO: We should also pull out id-masks from the dynamic query

        feedback_join_sql = ""
        feedback_where_sql = ""
        if needs_feedback:
            feedback_where_sql = (
                f" AND calls_merged.project_id = {_param_slot(project_param, 'String')}"
            )
            feedback_join_sql = f"""
            LEFT JOIN feedback
            ON (feedback.weave_ref = concat('weave-trace-internal:///', {_param_slot(project_param, 'String')}, '/call/', calls_merged.id))
            """

        raw_sql = f"""
        SELECT {select_fields_sql}
        FROM calls_merged
        {feedback_join_sql}
        WHERE calls_merged.project_id = {_param_slot(project_param, 'String')}
        {feedback_where_sql}
        {id_mask_sql}
        {id_subquery_sql}
        GROUP BY (calls_merged.project_id, calls_merged.id)
        {having_filter_sql}
        {order_by_sql}
        {limit_sql}
        {offset_sql}
        """

        return _safely_format_sql(raw_sql)


ALLOWED_CALL_FIELDS = {
    "project_id": CallsMergedField(field="project_id"),
    "id": CallsMergedField(field="id"),
    "trace_id": CallsMergedAggField(field="trace_id", agg_fn="any"),
    "parent_id": CallsMergedAggField(field="parent_id", agg_fn="any"),
    "op_name": CallsMergedAggField(field="op_name", agg_fn="any"),
    "started_at": CallsMergedAggField(field="started_at", agg_fn="any"),
    "attributes_dump": CallsMergedDynamicField(field="attributes_dump", agg_fn="any"),
    "inputs_dump": CallsMergedDynamicField(field="inputs_dump", agg_fn="any"),
    "input_refs": CallsMergedAggField(field="input_refs", agg_fn="array_concat_agg"),
    "ended_at": CallsMergedAggField(field="ended_at", agg_fn="any"),
    "output_dump": CallsMergedDynamicField(field="output_dump", agg_fn="any"),
    "output_refs": CallsMergedAggField(field="output_refs", agg_fn="array_concat_agg"),
    "summary_dump": CallsMergedDynamicField(field="summary_dump", agg_fn="any"),
    "exception": CallsMergedAggField(field="exception", agg_fn="any"),
    "wb_user_id": CallsMergedAggField(field="wb_user_id", agg_fn="any"),
    "wb_run_id": CallsMergedAggField(field="wb_run_id", agg_fn="any"),
    "deleted_at": CallsMergedAggField(field="deleted_at", agg_fn="any"),
    "display_name": CallsMergedAggField(field="display_name", agg_fn="argMaxMerge"),
}


def get_field_by_name(name: str) -> CallsMergedField:
    if name not in ALLOWED_CALL_FIELDS:
        if name.startswith("feedback."):
            return CallsMergedFeedbackPayloadField.from_path(name[len("feedback.") :])
        else:
            field_parts = name.split(".")
            start_part = field_parts[0]
            dumped_start_part = start_part + "_dump"
            if dumped_start_part in ALLOWED_CALL_FIELDS:
                field = ALLOWED_CALL_FIELDS[dumped_start_part]
                if isinstance(field, CallsMergedDynamicField):
                    if len(field_parts) > 1:
                        return field.with_path(field_parts[1:])
                return field
            raise InvalidFieldError(f"Field {name} is not allowed")
    return ALLOWED_CALL_FIELDS[name]


class FilterToConditions(BaseModel):
    conditions: list[str]
    fields_used: list[CallsMergedField]


def process_query_to_conditions(
    query: tsi.Query,
    param_builder: ParamBuilder,
    table_alias: str,
) -> FilterToConditions:
    """Converts a Query to a list of conditions for a clickhouse query."""
    conditions = []
    raw_fields_used: dict[str, CallsMergedField] = {}

    # This is the mongo-style query
    def process_operation(operation: tsi_query.Operation) -> str:
        cond = None

        if isinstance(operation, tsi_query.AndOperation):
            if len(operation.and_) == 0:
                raise ValueError("Empty AND operation")
            elif len(operation.and_) == 1:
                return process_operand(operation.and_[0])
            parts = [process_operand(op) for op in operation.and_]
            cond = f"({' AND '.join(parts)})"
        elif isinstance(operation, tsi_query.OrOperation):
            if len(operation.or_) == 0:
                raise ValueError("Empty OR operation")
            elif len(operation.or_) == 1:
                return process_operand(operation.or_[0])
            parts = [process_operand(op) for op in operation.or_]
            cond = f"({' OR '.join(parts)})"
        elif isinstance(operation, tsi_query.NotOperation):
            operand_part = process_operand(operation.not_[0])
            cond = f"(NOT ({operand_part}))"
        elif isinstance(operation, tsi_query.EqOperation):
            lhs_part = process_operand(operation.eq_[0])
            if (
                isinstance(operation.eq_[1], tsi_query.LiteralOperation)
                and operation.eq_[1].literal_ is None
            ):
                cond = f"({lhs_part} IS NULL)"
            else:
                rhs_part = process_operand(operation.eq_[1])
                cond = f"({lhs_part} = {rhs_part})"
        elif isinstance(operation, tsi_query.GtOperation):
            lhs_part = process_operand(operation.gt_[0])
            rhs_part = process_operand(operation.gt_[1])
            cond = f"({lhs_part} > {rhs_part})"
        elif isinstance(operation, tsi_query.GteOperation):
            lhs_part = process_operand(operation.gte_[0])
            rhs_part = process_operand(operation.gte_[1])
            cond = f"({lhs_part} >= {rhs_part})"
        elif isinstance(operation, tsi_query.InOperation):
            lhs_part = process_operand(operation.in_[0])
            rhs_part = ",".join(process_operand(op) for op in operation.in_[1])
            cond = f"({lhs_part} IN ({rhs_part}))"
        elif isinstance(operation, tsi_query.ContainsOperation):
            lhs_part = process_operand(operation.contains_.input)
            rhs_part = process_operand(operation.contains_.substr)
            position_operation = "position"
            if operation.contains_.case_insensitive:
                position_operation = "positionCaseInsensitive"
            cond = f"{position_operation}({lhs_part}, {rhs_part}) > 0"
        else:
            raise ValueError(f"Unknown operation type: {operation}")

        return cond

    def process_operand(operand: "tsi_query.Operand") -> str:
        if isinstance(operand, tsi_query.LiteralOperation):
            return _param_slot(
                param_builder.add_param(operand.literal_),  # type: ignore
                python_value_to_ch_type(operand.literal_),
            )
        elif isinstance(operand, tsi_query.GetFieldOperator):
            structured_field = get_field_by_name(operand.get_field_)
            field = structured_field.as_sql(param_builder, table_alias)
            raw_fields_used[structured_field.field] = structured_field
            return field
        elif isinstance(operand, tsi_query.ConvertOperation):
            field = process_operand(operand.convert_.input)
            return clickhouse_cast(field, operand.convert_.to)
        elif isinstance(
            operand,
            (
                tsi_query.AndOperation,
                tsi_query.OrOperation,
                tsi_query.NotOperation,
                tsi_query.EqOperation,
                tsi_query.GtOperation,
                tsi_query.GteOperation,
                tsi_query.InOperation,
                tsi_query.ContainsOperation,
            ),
        ):
            return process_operation(operand)
        else:
            raise ValueError(f"Unknown operand type: {operand}")

    filter_cond = process_operation(query.expr_)

    conditions.append(filter_cond)

    return FilterToConditions(
        conditions=conditions, fields_used=list(raw_fields_used.values())
    )


def process_calls_filter_to_conditions(
    filter: tsi.CallsFilter,
    param_builder: ParamBuilder,
    table_alias: str,
) -> list[str]:
    """Converts a CallsFilter to a list of conditions for a clickhouse query."""
    conditions: list[str] = []

    if filter.op_names:
        # We will build up (0 or 1) + N conditions for the op_version_refs
        # If there are any non-wildcarded names, then we at least have an IN condition
        # If there are any wildcarded names, then we have a LIKE condition for each

        or_conditions: list[str] = []

        non_wildcarded_names: list[str] = []
        wildcarded_names: list[str] = []
        for name in filter.op_names:
            if name.endswith(WILDCARD_ARTIFACT_VERSION_AND_PATH):
                wildcarded_names.append(name)
            else:
                non_wildcarded_names.append(name)

        if non_wildcarded_names:
            or_conditions.append(
                f"{get_field_by_name('op_name').as_sql(param_builder, table_alias)} IN {_param_slot(param_builder.add_param(non_wildcarded_names), 'Array(String)')}"
            )

        for name in wildcarded_names:
            like_name = name[: -len(WILDCARD_ARTIFACT_VERSION_AND_PATH)] + ":%"
            or_conditions.append(
                f"{get_field_by_name('op_name').as_sql(param_builder, table_alias)} LIKE {_param_slot(param_builder.add_param(like_name), 'String')}"
            )

        if or_conditions:
            conditions.append(combine_conditions(or_conditions, "OR"))

    if filter.input_refs:
        conditions.append(
            f"hasAny({get_field_by_name('input_refs').as_sql(param_builder, table_alias)}, {_param_slot(param_builder.add_param(filter.input_refs), 'Array(String)')})"
        )

    if filter.output_refs:
        conditions.append(
            f"hasAny({get_field_by_name('output_refs').as_sql(param_builder, table_alias)}, {_param_slot(param_builder.add_param(filter.output_refs), 'Array(String)')})"
        )

    if filter.parent_ids:
        conditions.append(
            f"{get_field_by_name('parent_id').as_sql(param_builder, table_alias)} IN {_param_slot(param_builder.add_param(filter.parent_ids), 'Array(String)')}"
        )

    if filter.trace_ids:
        conditions.append(
            f"{get_field_by_name('trace_id').as_sql(param_builder, table_alias)} IN {_param_slot(param_builder.add_param(filter.trace_ids), 'Array(String)')}"
        )

    if filter.call_ids:
        conditions.append(
            f"{get_field_by_name('id').as_sql(param_builder, table_alias)} IN {_param_slot(param_builder.add_param(filter.call_ids), 'Array(String)')}"
        )

    if filter.trace_roots_only:
        conditions.append(
            f"{get_field_by_name('parent_id').as_sql(param_builder, table_alias)} IS NULL"
        )

    if filter.wb_user_ids:
        conditions.append(
            f"{get_field_by_name('wb_user_id').as_sql(param_builder, table_alias)} IN {_param_slot(param_builder.add_param(filter.wb_user_ids), 'Array(String)')})"
        )

    if filter.wb_run_ids:
        conditions.append(
            f"{get_field_by_name('wb_run_id').as_sql(param_builder, table_alias)} IN {_param_slot(param_builder.add_param(filter.wb_run_ids), 'Array(String)')})"
        )

    return conditions


def _param_slot(param_name: str, param_type: str) -> str:
    """Helper function to create a parameter slot for a clickhouse query."""
    return f"{{{param_name}:{param_type}}}"


def _safely_format_sql(
    sql: str,
) -> str:
    """Safely format a SQL string with parameters."""
    try:
        return sqlparse.format(sql, reindent=True)
    except:
        logger.info(f"Failed to format SQL: {sql}")
        return sql<|MERGE_RESOLUTION|>--- conflicted
+++ resolved
@@ -27,12 +27,8 @@
 """
 
 import logging
-<<<<<<< HEAD
 import re
-import typing
-=======
 from typing import Literal, Optional, cast
->>>>>>> 7adac5f6
 
 import sqlparse
 from pydantic import BaseModel, Field
@@ -224,8 +220,7 @@
     direction: Literal["ASC", "DESC"]
 
     def as_sql(self, pb: ParamBuilder, table_alias: str) -> str:
-<<<<<<< HEAD
-        options: list[typing.Tuple[typing.Optional[tsi_query.CastTo], str]]
+        options: list[tuple[Optional[tsi_query.CastTo], str]]
         if isinstance(
             self.field,
             (
@@ -234,10 +229,6 @@
                 CallsMergedFeedbackPayloadField,
             ),
         ):
-=======
-        options: list[tuple[Optional[tsi_query.CastTo], str]]
-        if isinstance(self.field, (QueryBuilderDynamicField, CallsMergedDynamicField)):
->>>>>>> 7adac5f6
             # Prioritize existence, then cast to double, then str
             options = [
                 ("exists", "desc"),
