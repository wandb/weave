"""Human-readable wrapper classes for OpenTelemetry trace protocol buffer definitions.

This module provides simple, human-readable Python classes that represent the
trace protocol buffer definitions from opentelemetry.proto.trace.v1.trace_pb2.
"""

import datetime
import hashlib
from binascii import hexlify
from collections.abc import Iterator
from dataclasses import dataclass, field
from enum import Enum
from typing import Any

from opentelemetry.proto.common.v1.common_pb2 import InstrumentationScope
from opentelemetry.proto.resource.v1.resource_pb2 import Resource as PbResource
from opentelemetry.proto.trace.v1.trace_pb2 import (
    ResourceSpans as PbResourceSpans,
)
from opentelemetry.proto.trace.v1.trace_pb2 import (
    ScopeSpans as PbScopeSpans,
)
from opentelemetry.proto.trace.v1.trace_pb2 import (
    Span as PbSpan,
)
from opentelemetry.proto.trace.v1.trace_pb2 import (
    Status as PbStatus,
)
from opentelemetry.proto.trace.v1.trace_pb2 import (
    TracesData as PbTracesData,
)
from typing_extensions import Self

from weave.trace_server import trace_server_interface as tsi
from weave.trace_server.constants import MAX_DISPLAY_NAME_LENGTH, MAX_OP_NAME_LENGTH
from weave.trace_server.opentelemetry.attributes import (
    SpanEvent,
    get_span_overrides,
    get_wandb_attributes,
    get_weave_attributes,
    get_weave_inputs,
    get_weave_outputs,
    get_weave_usage,
)
from weave.trace_server.opentelemetry.helpers import (
    shorten_name,
    to_json_serializable,
    unflatten_key_values,
)


class SpanKind(Enum):
    """Enum representing the span's kind."""

    UNSPECIFIED = 0
    INTERNAL = 1
    SERVER = 2
    CLIENT = 3
    PRODUCER = 4
    CONSUMER = 5

    @classmethod
    def from_proto(cls, proto_kind: int) -> Self:
        return cls(proto_kind)


class StatusCode(Enum):
    """Enum representing the span's status code."""

    UNSET = 0
    OK = 1
    ERROR = 2

    @classmethod
    def from_proto(cls, proto_code: int) -> Self:
        """Convert from protobuf enum value to StatusCode."""
        return cls(proto_code)


@dataclass
class Status:
    """Represents the status of a span."""

    code: StatusCode = StatusCode.UNSET
    message: str = ""

    @classmethod
    def from_proto(cls, proto_status: PbStatus) -> Self:
        """Create a Status from a protobuf Status."""
        return cls(
            code=StatusCode.from_proto(proto_status.code), message=proto_status.message
        )

    def as_weave_status(self) -> tsi.TraceStatus | None:
        """Convert from protobuf enum value to StatusCode."""
        if self.code == StatusCode.ERROR:
            return tsi.TraceStatus.ERROR
        else:
            # UNSET or OK: This is not 'running' because if the trace was sent the call completed
            return tsi.TraceStatus.SUCCESS

    def as_dict(self) -> dict[str, Any]:
        return to_json_serializable(
            {
                "code": self.code.name,
                "message": self.message,
            }
        )


@dataclass
class Event:
    """Represents a timed event in a span."""

    name: str
    timestamp: int  # nanoseconds since epoch
    attributes: dict[str, Any] = field(default_factory=dict)
    dropped_attributes_count: int = 0

    @property
    def datetime(self) -> datetime.datetime:
        """Return the timestamp as a datetime object."""
        return datetime.datetime.fromtimestamp(self.timestamp / 1_000_000_000)

    @classmethod
    def from_proto(cls, proto_event: PbSpan.Event) -> Self:
        """Create an Event from a protobuf Event."""
        return cls(
            name=proto_event.name,
            timestamp=proto_event.time_unix_nano,
            attributes=unflatten_key_values(proto_event.attributes),
            dropped_attributes_count=proto_event.dropped_attributes_count,
        )

    def as_dict(self) -> dict[str, Any]:
        return {
            "name": self.name,
            "timestamp": self.datetime,
            "attributes": self.attributes,
            "dropped_attributes_count": self.dropped_attributes_count,
        }


@dataclass
class Link:
    """Represents a link to another span."""

    trace_id: str
    span_id: str
    trace_state: str = ""
    attributes: dict[str, Any] = field(default_factory=dict)
    dropped_attributes_count: int = 0
    flags: int = 0

    @classmethod
    def from_proto(cls, proto_link: PbSpan.Link) -> Self:
        """Create a Link from a protobuf Link."""
        return cls(
            trace_id=hexlify(proto_link.trace_id).decode("ascii"),
            span_id=hexlify(proto_link.span_id).decode("ascii"),
            trace_state=proto_link.trace_state,
            attributes=unflatten_key_values(proto_link.attributes),
            dropped_attributes_count=proto_link.dropped_attributes_count,
            flags=proto_link.flags,
        )


@dataclass
class Resource:
    attributes: dict[str, Any] = field(default_factory=dict)
    dropped_attributes_count: int = 0

    @classmethod
    def from_proto(cls, proto_resource: PbResource) -> Self:
        attributes = {}
        if proto_resource.attributes:
            attributes = unflatten_key_values(proto_resource.attributes)
        dropped_attributes_count = 0
        if proto_resource.dropped_attributes_count:
            dropped_attributes_count = proto_resource.dropped_attributes_count
        return cls(attributes, dropped_attributes_count)

    def as_dict(self) -> dict[str, Any]:
        return {
            "attributes": self.attributes,
            "dropped_attributes_count": self.dropped_attributes_count,
        }


@dataclass
class Span:
    """Represents a span in a trace."""

    resource: Resource | None
    name: str
    trace_id: str
    span_id: str
    start_time_unix_nano: int
    end_time_unix_nano: int
    attributes: dict[str, Any] = field(default_factory=dict)
    kind: SpanKind = SpanKind.UNSPECIFIED
    parent_id: str | None = None
    trace_state: str = ""
    flags: int = 0
    dropped_attributes_count: int = 0
    events: list[Event] = field(default_factory=list)
    dropped_events_count: int = 0
    links: list[Link] = field(default_factory=list)
    dropped_links_count: int = 0
    status: Status = field(default_factory=Status)

    @property
    def start_time(self) -> datetime.datetime:
        """Return the start time as a datetime object."""
        return datetime.datetime.fromtimestamp(
            self.start_time_unix_nano / 1_000_000_000
        )

    @property
    def end_time(self) -> datetime.datetime:
        """Return the end time as a datetime object."""
        return datetime.datetime.fromtimestamp(self.end_time_unix_nano / 1_000_000_000)

    @property
    def duration_ns(self) -> int:
        """Return the duration in nanoseconds."""
        return self.end_time_unix_nano - self.start_time_unix_nano

    @property
    def duration_ms(self) -> float:
        """Return the duration in milliseconds."""
        return self.duration_ns / 1_000_000

    @classmethod
<<<<<<< HEAD
    def from_proto(cls, proto_span: PbSpan, resource: Resource | None = None) -> "Span":
=======
    def from_proto(
        cls, proto_span: PbSpan, resource: Optional[Resource] = None
    ) -> Self:
>>>>>>> 3b76eae4
        """Create a Span from a protobuf Span."""
        parent_id = None
        if proto_span.parent_span_id:
            parent_id = hexlify(proto_span.parent_span_id).decode("ascii")

        return cls(
            name=proto_span.name,
            trace_id=hexlify(proto_span.trace_id).decode("ascii"),
            span_id=hexlify(proto_span.span_id).decode("ascii"),
            start_time_unix_nano=proto_span.start_time_unix_nano,
            end_time_unix_nano=proto_span.end_time_unix_nano,
            kind=SpanKind.from_proto(proto_span.kind),
            parent_id=parent_id,
            trace_state=proto_span.trace_state,
            flags=proto_span.flags,
            attributes=unflatten_key_values(proto_span.attributes),
            dropped_attributes_count=proto_span.dropped_attributes_count,
            events=[Event.from_proto(e) for e in proto_span.events],
            dropped_events_count=proto_span.dropped_events_count,
            links=[Link.from_proto(l) for l in proto_span.links],
            dropped_links_count=proto_span.dropped_links_count,
            status=Status.from_proto(proto_span.status),
            resource=resource,
        )

    # The full OTEL Span as it is received
    def as_dict(self) -> dict[str, Any]:
        return to_json_serializable(
            {
                "name": self.name,
                "context": {
                    "trace_id": self.trace_id,
                    "span_id": self.span_id,
                    "trace_state": self.trace_state,
                },
                "kind": self.kind.name,
                "parent_id": self.parent_id,
                "start_time": self.start_time,
                "end_time": self.end_time,
                "status": self.status.as_dict(),
                "attributes": self.attributes,
                "events": self.events,
                "links": self.links,
                "resource": self.resource.as_dict() if self.resource else None,
            }
        )

    def to_call(
        self,
        project_id: str,
        wb_user_id: str | None = None,
        wb_run_id: str | None = None,
    ) -> tuple[tsi.StartedCallSchemaForInsert, tsi.EndedCallSchemaForInsert]:
        events = [SpanEvent(e.as_dict()) for e in self.events]
        usage = get_weave_usage(self.attributes) or {}

        inputs = get_weave_inputs(events, self.attributes) or {}
        # Only de-nest if we have one key
        if len(inputs) == 1:
            nested_top_level_input = inputs.get("inputs") or inputs.get("input")
            # If it isn't a dict we just have to nest it under the key
            if (
                nested_top_level_input is not None
                and isinstance(nested_top_level_input, (dict))
                and all(type(key) == str for key in nested_top_level_input.keys())
            ):
                inputs = to_json_serializable(nested_top_level_input)

        outputs = get_weave_outputs(events, self.attributes) or {}
        # Only de-nest if we have one key
        if len(outputs) == 1:
            nested_top_level_output = outputs.get("outputs") or outputs.get("output")
            if nested_top_level_output is not None:
                outputs = to_json_serializable(nested_top_level_output)

        attributes = get_weave_attributes(self.attributes) or {}
        wandb_attributes = get_wandb_attributes(self.attributes) or {}
        overrides = get_span_overrides(self.attributes) or {}

        start_time = overrides.get("start_time") or self.start_time
        end_time = overrides.get("end_time") or self.end_time

        llm_usage = tsi.LLMUsageSchema(
            input_tokens=usage.get("input_tokens"),
            output_tokens=usage.get("output_tokens"),
            completion_tokens=usage.get("completion_tokens"),
            prompt_tokens=usage.get("prompt_tokens"),
            total_tokens=usage.get("total_tokens"),
            requests=usage.get("requests"),
        )

        # Read the model name from attributes to load cost info
        model = attributes.get("model")
        if not model:
            model_parameters = attributes.get("model_parameters")
            if model_parameters:
                model = model_parameters.get("model")

        has_attributes = len(attributes) > 0
        has_inputs = len(inputs) > 0
        # Outputs might be str, int, bytes
        has_outputs = isinstance(outputs, int) or len(outputs) > 0
        has_usage = len(usage) > 0

        # Load user defined attributes - tagging system
        if custom_attributes := wandb_attributes.get("attributes"):
            attributes.update(custom_attributes)

        # We failed to load any weave or user defined attributes, dump all attributes
        if not has_attributes and not has_inputs and not has_outputs and not has_usage:
            attributes = to_json_serializable(self.attributes)

        otel_span_data = self.as_dict()
        op_name = self.name

        display_name = wandb_attributes.get("display_name")
        if display_name and len(display_name) >= MAX_DISPLAY_NAME_LENGTH:
            display_name = shorten_name(display_name, MAX_DISPLAY_NAME_LENGTH)

        thread_id = wandb_attributes.get("thread_id") or None
        if thread_id is not None and (wandb_attributes.get("is_turn")):
            turn_id = self.span_id
        else:
            turn_id = None

        ### START HACK
        # If wb_run_id is defined here - then it came in from the headers
        # If it contains a '/' then it is a malformed conversion in adapting layer
        # If it doesn't contain a ':' while this is defined from headers it is a malformed conversion in adapting layer
        # If it does contain a ':' while this is not defined and the attribute field is defined, again we have a malformed value
        if not wb_run_id:  # headers not defined
            attr_wb_run_id = wandb_attributes.get("wb_run_id") or None
            if attr_wb_run_id and not ("/" in attr_wb_run_id or ":" in attr_wb_run_id):
                wb_run_id = f"{project_id}:{attr_wb_run_id}"
        ### END HACK

        wb_run_step = wandb_attributes.get("wb_run_step") or None
        wb_run_step_end = wandb_attributes.get("wb_run_step_end") or None

        if display_name and len(display_name) >= MAX_DISPLAY_NAME_LENGTH:
            display_name = shorten_name(display_name, MAX_DISPLAY_NAME_LENGTH)

        if len(op_name) >= MAX_OP_NAME_LENGTH:
            # Since op_name will typically be what is displayed, we don't want to just truncate
            # Create an identifier abbreviation so similar long names can be distinguished
            identifier = hashlib.sha256(op_name.encode("utf-8")).hexdigest()[:4]
            op_name = shorten_name(
                op_name,
                MAX_OP_NAME_LENGTH,
                abbrv=f":{identifier}",
                use_delimiter_in_abbr=False,
            )

        weave_summary = tsi.WeaveSummarySchema(
            status=self.status.as_weave_status(),
            latency_ms=int(self.duration_ms),
            trace_name=op_name,
        )

        usage_key = model or "usage"

        summary_map = tsi.SummaryMap(weave=weave_summary, usage={usage_key: llm_usage})
        start_call = tsi.StartedCallSchemaForInsert(
            project_id=project_id,
            id=self.span_id,
            op_name=op_name,
            trace_id=self.trace_id,
            parent_id=self.parent_id,
            started_at=start_time,
            attributes=attributes,
            inputs=inputs,
            otel_dump=otel_span_data,
            display_name=display_name,
            wb_user_id=wb_user_id,
            wb_run_id=wb_run_id,
            wb_run_step=wb_run_step,
            turn_id=turn_id,
            thread_id=thread_id,
        )

        exception_msg = (
            self.status.message if self.status.code == StatusCode.ERROR else None
        )

        end_call = tsi.EndedCallSchemaForInsert(
            project_id=project_id,
            id=self.span_id,
            ended_at=end_time,
            exception=exception_msg,
            output=outputs,
            summary=summary_map,
            wb_run_step_end=wb_run_step_end,
        )
        return (start_call, end_call)


@dataclass
class ScopeSpans:
    """Represents a collection of spans from a specific instrumentation scope."""

    scope: InstrumentationScope
    spans: list[Span] = field(default_factory=list)
    schema_url: str = ""

    def __iter__(self) -> Iterator[Span]:
        yield from self.spans

    @classmethod
    def from_proto(
<<<<<<< HEAD
        cls, proto_scope_spans: PbScopeSpans, resource: Resource | None = None
    ) -> "ScopeSpans":
=======
        cls, proto_scope_spans: PbScopeSpans, resource: Optional[Resource] = None
    ) -> Self:
>>>>>>> 3b76eae4
        """Create a ScopeSpans from a protobuf ScopeSpans."""
        return cls(
            scope=proto_scope_spans.scope,
            spans=[Span.from_proto(s, resource) for s in proto_scope_spans.spans],
            schema_url=proto_scope_spans.schema_url,
        )


@dataclass
class ResourceSpans:
    """Represents a collection of spans from a specific resource."""

    resource: Resource | None
    scope_spans: list[ScopeSpans] = field(default_factory=list)
    schema_url: str = ""

    def __iter__(self) -> Iterator[ScopeSpans]:
        yield from self.scope_spans

    @classmethod
    def from_proto(cls, proto_resource_spans: PbResourceSpans) -> Self:
        """Create a ResourceSpans from a protobuf ResourceSpans."""
        resource = Resource.from_proto(proto_resource_spans.resource)
        return cls(
            resource=resource,
            scope_spans=[
                ScopeSpans.from_proto(s, resource)
                for s in proto_resource_spans.scope_spans
            ],
            schema_url=proto_resource_spans.schema_url,
        )


@dataclass
class TracesData:
    """Top-level collection of trace data."""

    resource_spans: list[ResourceSpans] = field(default_factory=list)

    def __iter__(self) -> Iterator[ResourceSpans]:
        yield from self.resource_spans

    @classmethod
    def from_proto(cls, proto_traces_data: PbTracesData) -> Self:
        """Create a TracesData from a protobuf TracesData."""
        return cls(
            resource_spans=[
                ResourceSpans.from_proto(rs) for rs in proto_traces_data.resource_spans
            ]
        )<|MERGE_RESOLUTION|>--- conflicted
+++ resolved
@@ -232,13 +232,7 @@
         return self.duration_ns / 1_000_000
 
     @classmethod
-<<<<<<< HEAD
-    def from_proto(cls, proto_span: PbSpan, resource: Resource | None = None) -> "Span":
-=======
-    def from_proto(
-        cls, proto_span: PbSpan, resource: Optional[Resource] = None
-    ) -> Self:
->>>>>>> 3b76eae4
+    def from_proto(cls, proto_span: PbSpan, resource: Resource | None = None) -> Self:
         """Create a Span from a protobuf Span."""
         parent_id = None
         if proto_span.parent_span_id:
@@ -448,13 +442,8 @@
 
     @classmethod
     def from_proto(
-<<<<<<< HEAD
         cls, proto_scope_spans: PbScopeSpans, resource: Resource | None = None
-    ) -> "ScopeSpans":
-=======
-        cls, proto_scope_spans: PbScopeSpans, resource: Optional[Resource] = None
     ) -> Self:
->>>>>>> 3b76eae4
         """Create a ScopeSpans from a protobuf ScopeSpans."""
         return cls(
             scope=proto_scope_spans.scope,
