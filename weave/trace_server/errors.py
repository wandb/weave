class Error(Exception):
    """Base class for exceptions in this module."""

    pass


class RequestTooLarge(Error):
    """Raised when a request is too large."""

    pass


class InvalidRequest(Error):
    """Raised when a request is invalid."""

    pass


class InsertTooLarge(Error):
    """Raised when a single insert is too large."""

    pass


class InvalidFieldError(Error):
    """Raised when a field is invalid."""

    pass


<<<<<<< HEAD
class NotFoundError(Error):
    """Raised when a general not found error occurs."""

    pass


class ObjectDeletedError(Error):
    """Raised when an object has been deleted."""

    pass
=======
class MissingLLMApiKeyError(Error):
    """Raised when a LLM API key is missing for completion."""

    def __init__(self, message: str, api_key_name: str):
        self.api_key_name = api_key_name
        super().__init__(message)
>>>>>>> 1a0007ba
<|MERGE_RESOLUTION|>--- conflicted
+++ resolved
@@ -28,7 +28,6 @@
     pass
 
 
-<<<<<<< HEAD
 class NotFoundError(Error):
     """Raised when a general not found error occurs."""
 
@@ -39,11 +38,11 @@
     """Raised when an object has been deleted."""
 
     pass
-=======
+
+
 class MissingLLMApiKeyError(Error):
     """Raised when a LLM API key is missing for completion."""
 
     def __init__(self, message: str, api_key_name: str):
         self.api_key_name = api_key_name
-        super().__init__(message)
->>>>>>> 1a0007ba
+        super().__init__(message)