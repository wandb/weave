import abc
import datetime
import typing

from pydantic import BaseModel, Field

from .interface.query import Query

WB_USER_ID_DESCRIPTION = (
    "Do not set directly. Server will automatically populate this field."
)


class CallSchema(BaseModel):
    id: str
    project_id: str

    # Name of the calling function (op)
    op_name: str
    # Optional display name of the call
    display_name: typing.Optional[str] = None

    ## Trace ID
    trace_id: str
    ## Parent ID is optional because the call may be a root
    parent_id: typing.Optional[str] = None

    ## Start time is required
    started_at: datetime.datetime
    ## Attributes: properties of the call
    attributes: typing.Dict[str, typing.Any]

    ## Inputs
    inputs: typing.Dict[str, typing.Any]

    ## End time is required if finished
    ended_at: typing.Optional[datetime.datetime] = None

    ## Exception is present if the call failed
    exception: typing.Optional[str] = None

    ## Outputs
    output: typing.Optional[typing.Any] = None

    ## Summary: a summary of the call
    summary: typing.Optional[typing.Dict[str, typing.Any]] = None

    # WB Metadata
    wb_user_id: typing.Optional[str] = None
    wb_run_id: typing.Optional[str] = None

    deleted_at: typing.Optional[datetime.datetime] = None


# Essentially a partial of StartedCallSchema. Mods:
# - id is not required (will be generated)
# - trace_id is not required (will be generated)
class StartedCallSchemaForInsert(BaseModel):
    project_id: str
    id: typing.Optional[str] = None  # Will be generated if not provided

    # Name of the calling function (op)
    op_name: str
    # Optional display name of the call
    display_name: typing.Optional[str] = None

    ## Trace ID
    trace_id: typing.Optional[str] = None  # Will be generated if not provided
    ## Parent ID is optional because the call may be a root
    parent_id: typing.Optional[str] = None

    ## Start time is required
    started_at: datetime.datetime
    ## Attributes: properties of the call
    attributes: typing.Dict[str, typing.Any]

    ## Inputs
    inputs: typing.Dict[str, typing.Any]

    # WB Metadata
    wb_user_id: typing.Optional[str] = Field(None, description=WB_USER_ID_DESCRIPTION)
    wb_run_id: typing.Optional[str] = None


class EndedCallSchemaForInsert(BaseModel):
    project_id: str
    id: str

    ## End time is required
    ended_at: datetime.datetime

    ## Exception is present if the call failed
    exception: typing.Optional[str] = None

    ## Outputs
    output: typing.Optional[typing.Any] = None

    ## Summary: a summary of the call
    summary: typing.Dict[str, typing.Any]


class ObjSchema(BaseModel):
    project_id: str
    object_id: str
    created_at: datetime.datetime
    deleted_at: typing.Optional[datetime.datetime] = None
    digest: str
    version_index: int
    is_latest: int
    kind: str
    base_object_class: typing.Optional[str]
    val: typing.Any


class ObjSchemaForInsert(BaseModel):
    project_id: str
    object_id: str
    val: typing.Any


class TableSchemaForInsert(BaseModel):
    project_id: str
    rows: list[dict[str, typing.Any]]


class CallStartReq(BaseModel):
    start: StartedCallSchemaForInsert


class CallStartRes(BaseModel):
    id: str
    trace_id: str


class CallEndReq(BaseModel):
    end: EndedCallSchemaForInsert


class CallEndRes(BaseModel):
    pass


class CallReadReq(BaseModel):
    project_id: str
    id: str


class CallReadRes(BaseModel):
    call: typing.Optional[CallSchema]


class CallsDeleteReq(BaseModel):
    project_id: str
    call_ids: typing.List[str]

    # wb_user_id is automatically populated by the server
    wb_user_id: typing.Optional[str] = Field(None, description=WB_USER_ID_DESCRIPTION)


class CallsDeleteRes(BaseModel):
    pass


class _CallsFilter(BaseModel):
    op_names: typing.Optional[typing.List[str]] = None
    input_refs: typing.Optional[typing.List[str]] = None
    output_refs: typing.Optional[typing.List[str]] = None
    parent_ids: typing.Optional[typing.List[str]] = None
    trace_ids: typing.Optional[typing.List[str]] = None
    call_ids: typing.Optional[typing.List[str]] = None
    trace_roots_only: typing.Optional[bool] = None
    wb_user_ids: typing.Optional[typing.List[str]] = None
    wb_run_ids: typing.Optional[typing.List[str]] = None


class _SortBy(BaseModel):
    # Field should be a key of `CallSchema`. For dictionary fields
    # (`attributes`, `inputs`, `outputs`, `summary`), the field can be
    # dot-separated.
    field: str  # Consider changing this to _FieldSelect
    # Direction should be either 'asc' or 'desc'
    direction: typing.Literal["asc", "desc"]


class CallsQueryReq(BaseModel):
    project_id: str
    filter: typing.Optional[_CallsFilter] = None
    limit: typing.Optional[int] = None
    offset: typing.Optional[int] = None
    # Sort by multiple fields
    sort_by: typing.Optional[typing.List[_SortBy]] = None
    query: typing.Optional[Query] = None

<<<<<<< HEAD
    # TODO: type this with call schema columns
    # optional column_specification, selection and order
=======
    # TODO: type this with call schema columns, following the same rules as
    # _SortBy and thus GetFieldOperator.get_field_ (without direction)
>>>>>>> 99d3d026
    columns: typing.Optional[typing.List[str]] = None


class CallsQueryRes(BaseModel):
    calls: typing.List[CallSchema]


class CallsQueryStatsReq(BaseModel):
    project_id: str
    filter: typing.Optional[_CallsFilter] = None
    query: typing.Optional[Query] = None


class CallsQueryStatsRes(BaseModel):
    count: int


class CallUpdateReq(BaseModel):
    # required for all updates
    project_id: str
    call_id: str

    # optional update fields
    display_name: typing.Optional[str] = None

    # wb_user_id is automatically populated by the server
    wb_user_id: typing.Optional[str] = Field(None, description=WB_USER_ID_DESCRIPTION)


class CallUpdateRes(BaseModel):
    pass


class OpCreateReq(BaseModel):
    op_obj: ObjSchemaForInsert


class OpCreateRes(BaseModel):
    digest: str


class OpReadReq(BaseModel):
    project_id: str
    name: str
    digest: str


class OpReadRes(BaseModel):
    op_obj: ObjSchema


class _OpVersionFilter(BaseModel):
    op_names: typing.Optional[typing.List[str]] = None
    latest_only: typing.Optional[bool] = None


class OpQueryReq(BaseModel):
    project_id: str
    filter: typing.Optional[_OpVersionFilter] = None


class OpQueryRes(BaseModel):
    op_objs: typing.List[ObjSchema]


class ObjCreateReq(BaseModel):
    obj: ObjSchemaForInsert


class ObjCreateRes(BaseModel):
    digest: str  #


class ObjReadReq(BaseModel):
    project_id: str
    object_id: str
    digest: str


class ObjReadRes(BaseModel):
    obj: ObjSchema


class _ObjectVersionFilter(BaseModel):
    base_object_classes: typing.Optional[typing.List[str]] = None
    object_ids: typing.Optional[typing.List[str]] = None
    is_op: typing.Optional[bool] = None
    latest_only: typing.Optional[bool] = None


class ObjQueryReq(BaseModel):
    project_id: str
    filter: typing.Optional[_ObjectVersionFilter] = None


class ObjQueryRes(BaseModel):
    objs: typing.List[ObjSchema]


class TableCreateReq(BaseModel):
    table: TableSchemaForInsert


"""
The `TableUpdateSpec` pattern is as follows, where `OPERATION` is globally unique. This
follows a similar pattern as our `Query` definitions.

```
class Table[OPERATION]SpecPayload(BaseModel):
    ... # Payload for the operation


class Table[OPERATION]Spec(BaseModel):
    [OPERATION]: Table[OPERATION]SpecInner
```

Fundamentally, this allows us to easily distinguish different operation types
over the wire, and is quite readable.
Consider the payload:

```
{
    updates: [
        {append: {row: ROW_DATA}},
        {pop: {index: POP_INDEX}},
        {insert: {index: INSERT_INDEX, row: ROW_DATA}},
    ]
}
```

Consider that if we did not have this nesting, we would have:
{
    updates: [
        {row: ROW_DATA},
        {index: POP_INDEX},
        {index: INSERT_INDEX, row: ROW_DATA},
    ]
}

Which would require parsing the keys to make a heuristic "guess" as to what
operation each entry is. This is unacceptably fragile. An alternative is to
include a "update_type" literal. This would certainly work, but stylistically, I
prefer the former as it requires fewer JSON characters and is nicer for Pydantic
to parse.
{
    updates: [
        {update_type: 'append', row: ROW_DATA},
        {update_type: 'pop', index: POP_INDEX},
        {update_type: 'insert', index: INSERT_INDEX, row: ROW_DATA},
    ]
}
"""


class TableAppendSpecPayload(BaseModel):
    row: dict[str, typing.Any]


class TableAppendSpec(BaseModel):
    append: TableAppendSpecPayload


class TablePopSpecPayload(BaseModel):
    index: int


class TablePopSpec(BaseModel):
    pop: TablePopSpecPayload


class TableInsertSpecPayload(BaseModel):
    index: int
    row: dict[str, typing.Any]


class TableInsertSpec(BaseModel):
    insert: TableInsertSpecPayload


TableUpdateSpec = typing.Union[TableAppendSpec, TablePopSpec, TableInsertSpec]


class TableUpdateReq(BaseModel):
    project_id: str
    base_digest: str
    updates: list[TableUpdateSpec]


class TableUpdateRes(BaseModel):
    digest: str


class TableRowSchema(BaseModel):
    digest: str
    val: typing.Any


class TableCreateRes(BaseModel):
    digest: str


class _TableRowFilter(BaseModel):
    row_digests: typing.Optional[typing.List[str]] = None


class TableQueryReq(BaseModel):
    project_id: str
    digest: str
    filter: typing.Optional[_TableRowFilter] = None
    limit: typing.Optional[int] = None
    offset: typing.Optional[int] = None


class TableQueryRes(BaseModel):
    rows: typing.List[TableRowSchema]


class RefsReadBatchReq(BaseModel):
    refs: typing.List[str]


class RefsReadBatchRes(BaseModel):
    vals: typing.List[typing.Any]


class FeedbackPayloadReactionReq(BaseModel):
    emoji: str


class FeedbackPayloadNoteReq(BaseModel):
    note: str = Field(min_length=1, max_length=1024)


class FeedbackCreateReq(BaseModel):
    project_id: str = Field(examples=["entity/project"])
    weave_ref: str = Field(examples=["weave:///entity/project/object/name:digest"])
    creator: typing.Optional[str] = Field(default=None, examples=["Jane Smith"])
    feedback_type: str = Field(examples=["custom"])
    payload: typing.Dict[str, typing.Any] = Field(
        examples=[
            {
                "key": "value",
            }
        ]
    )

    # wb_user_id is automatically populated by the server
    wb_user_id: typing.Optional[str] = Field(None, description=WB_USER_ID_DESCRIPTION)


# The response provides the additional fields needed to convert a request
# into a complete Feedback.
class FeedbackCreateRes(BaseModel):
    id: str
    created_at: datetime.datetime
    wb_user_id: str
    payload: typing.Dict[str, typing.Any]  # If not empty, replace payload


class Feedback(FeedbackCreateReq):
    id: str
    created_at: datetime.datetime


class FeedbackQueryReq(BaseModel):
    project_id: str = Field(examples=["entity/project"])
    fields: typing.Optional[list[str]] = Field(
        default=None, examples=[["id", "feedback_type", "payload.note"]]
    )
    query: typing.Optional[Query] = None
    # TODO: I think I would prefer to call this order_by to match SQL, but this is what calls API uses
    # TODO: Might be nice to have shortcut for single field and implied ASC direction
    # TODO: I think _SortBy shouldn't have leading underscore
    sort_by: typing.Optional[typing.List[_SortBy]] = None
    limit: typing.Optional[int] = Field(default=None, examples=[10])
    offset: typing.Optional[int] = Field(default=None, examples=[0])


class FeedbackQueryRes(BaseModel):
    # Note: this is not a list of Feedback because user can request any fields.
    result: list[dict[str, typing.Any]]


class FeedbackPurgeReq(BaseModel):
    project_id: str = Field(examples=["entity/project"])
    query: Query


class FeedbackPurgeRes(BaseModel):
    pass


class FileCreateReq(BaseModel):
    project_id: str
    name: str
    content: bytes


class FileCreateRes(BaseModel):
    digest: str


class FileContentReadReq(BaseModel):
    project_id: str
    digest: str


class FileContentReadRes(BaseModel):
    content: bytes


class TraceServerInterface:
    def ensure_project_exists(self, entity: str, project: str) -> None:
        pass

    # Call API
    @abc.abstractmethod
    def call_start(self, req: CallStartReq) -> CallStartRes:
        raise NotImplementedError()

    @abc.abstractmethod
    def call_end(self, req: CallEndReq) -> CallEndRes:
        raise NotImplementedError()

    @abc.abstractmethod
    def call_read(self, req: CallReadReq) -> CallReadRes:
        raise NotImplementedError()

    @abc.abstractmethod
    def calls_query(self, req: CallsQueryReq) -> CallsQueryRes:
        raise NotImplementedError()

    @abc.abstractmethod
    def calls_query_stream(self, req: CallsQueryReq) -> typing.Iterator[CallSchema]:
        raise NotImplementedError()

    @abc.abstractmethod
    def calls_delete(self, req: CallsDeleteReq) -> CallsDeleteRes:
        raise NotImplementedError()

    @abc.abstractmethod
    def calls_query_stats(self, req: CallsQueryStatsReq) -> CallsQueryStatsRes:
        raise NotImplementedError()

    @abc.abstractmethod
    def call_update(self, req: CallUpdateReq) -> CallUpdateRes:
        raise NotImplementedError()

    # Op API
    @abc.abstractmethod
    def op_create(self, req: OpCreateReq) -> OpCreateRes:
        raise NotImplementedError()

    @abc.abstractmethod
    def op_read(self, req: OpReadReq) -> OpReadRes:
        raise NotImplementedError()

    @abc.abstractmethod
    def ops_query(self, req: OpQueryReq) -> OpQueryRes:
        raise NotImplementedError()

    # Obj API
    @abc.abstractmethod
    def obj_create(self, req: ObjCreateReq) -> ObjCreateRes:
        raise NotImplementedError()

    @abc.abstractmethod
    def obj_read(self, req: ObjReadReq) -> ObjReadRes:
        raise NotImplementedError()

    @abc.abstractmethod
    def objs_query(self, req: ObjQueryReq) -> ObjQueryRes:
        raise NotImplementedError()

    @abc.abstractmethod
    def table_create(self, req: TableCreateReq) -> TableCreateRes:
        raise NotImplementedError()

    @abc.abstractmethod
    def table_update(self, req: TableUpdateReq) -> TableUpdateRes:
        raise NotImplementedError()

    @abc.abstractmethod
    def table_query(self, req: TableQueryReq) -> TableQueryRes:
        raise NotImplementedError()

    @abc.abstractmethod
    def refs_read_batch(self, req: RefsReadBatchReq) -> RefsReadBatchRes:
        raise NotImplementedError()

    @abc.abstractmethod
    def file_create(self, req: FileCreateReq) -> FileCreateRes:
        raise NotImplementedError()

    @abc.abstractmethod
    def file_content_read(self, req: FileContentReadReq) -> FileContentReadRes:
        raise NotImplementedError()

    @abc.abstractmethod
    def feedback_create(self, req: FeedbackCreateReq) -> FeedbackCreateRes:
        raise NotImplementedError()

    @abc.abstractmethod
    def feedback_query(self, req: FeedbackQueryReq) -> FeedbackQueryRes:
        raise NotImplementedError()

    @abc.abstractmethod
    def feedback_purge(self, req: FeedbackPurgeReq) -> FeedbackPurgeRes:
        raise NotImplementedError()


# These symbols are used in the WB Trace Server and it is not safe
# to remove them, else it will break the server. Once the server
# is updated to use the new symbols, these can be removed.
#
# Remove once https://github.com/wandb/core/pull/22040 lands
CallsDeleteReqForInsert = CallsDeleteReq
CallUpdateReqForInsert = CallUpdateReq
FeedbackCreateReqForInsert = FeedbackCreateReq<|MERGE_RESOLUTION|>--- conflicted
+++ resolved
@@ -191,13 +191,8 @@
     sort_by: typing.Optional[typing.List[_SortBy]] = None
     query: typing.Optional[Query] = None
 
-<<<<<<< HEAD
-    # TODO: type this with call schema columns
-    # optional column_specification, selection and order
-=======
     # TODO: type this with call schema columns, following the same rules as
     # _SortBy and thus GetFieldOperator.get_field_ (without direction)
->>>>>>> 99d3d026
     columns: typing.Optional[typing.List[str]] = None
 
 
