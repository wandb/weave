--- conflicted
+++ resolved
@@ -888,13 +888,10 @@
     def feedback_create(self, req: FeedbackCreateReq) -> FeedbackCreateRes: ...
     def feedback_query(self, req: FeedbackQueryReq) -> FeedbackQueryRes: ...
     def feedback_purge(self, req: FeedbackPurgeReq) -> FeedbackPurgeRes: ...
-
-<<<<<<< HEAD
-    # Execute LLM API
-    def completions_create(self, req: CompletionsCreateReq) -> CompletionsCreateRes: ...
-=======
     # Action API
     def execute_batch_action(
         self, req: ExecuteBatchActionReq
     ) -> ExecuteBatchActionRes: ...
->>>>>>> abbe2e08
+
+    # Execute LLM API
+    def completions_create(self, req: CompletionsCreateReq) -> CompletionsCreateRes: ...