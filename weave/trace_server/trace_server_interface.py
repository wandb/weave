--- conflicted
+++ resolved
@@ -897,13 +897,12 @@
     def feedback_purge(self, req: FeedbackPurgeReq) -> FeedbackPurgeRes: ...
 
     # Action API
-<<<<<<< HEAD
     def actions_execute_batch(
         self, req: ActionsExecuteBatchReq
     ) -> ActionsExecuteBatchRes: ...
     def actions_ack_batch(self, req: ActionsAckBatchReq) -> ActionsAckBatchRes: ...
-=======
+
+    # Tim's version
     def execute_batch_action(
         self, req: ExecuteBatchActionReq
-    ) -> ExecuteBatchActionRes: ...
->>>>>>> 6f3094f5
+    ) -> ExecuteBatchActionRes: ...