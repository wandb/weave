--- conflicted
+++ resolved
@@ -29,13 +29,8 @@
     base_object_class: str | None
 
 
-<<<<<<< HEAD
-def get_object_classes(val: Any) -> Optional[GetObjectClassesResult]:
-    if not (
-=======
 def get_object_classes(val: Any) -> GetObjectClassesResult | None:
     if (
->>>>>>> 0f1ab586
         isinstance(val, dict)
         and "_bases" in val
         and isinstance(val["_bases"], list)
