--- conflicted
+++ resolved
@@ -1,6 +1,7 @@
-<<<<<<< HEAD
+from collections import OrderedDict
 import datetime
 import json
+import copy
 from typing import Any, Dict, Literal, Optional, Union, cast
 
 from weave.trace_server import trace_server_interface as tsi
@@ -74,10 +75,6 @@
     summary = _load_json_maybe(call_dict.get(summary_key)) or {}
     summary["weave"] = weave_derived_fields
     return cast(tsi.SummaryMap, summary)
-=======
-import copy
-from collections import OrderedDict
-from typing import Any, Dict, Optional
 
 
 def get_nested_key(d: Dict[str, Any], col: str) -> Optional[Any]:
@@ -131,5 +128,4 @@
     def __setitem__(self, key: str, value: Any) -> None:
         if key not in self and len(self) >= self.max_size:
             self.popitem(last=False)
-        super().__setitem__(key, value)
->>>>>>> dfa4cf0b
+        super().__setitem__(key, value)