{
  "$defs": {
    "ActionSpec": {
      "properties": {
        "name": {
          "anyOf": [
            {
              "type": "string"
            },
            {
              "type": "null"
            }
          ],
          "default": null,
          "title": "Name"
        },
        "description": {
          "anyOf": [
            {
              "type": "string"
            },
            {
              "type": "null"
            }
          ],
          "default": null,
          "title": "Description"
        },
        "config": {
          "discriminator": {
            "mapping": {
              "contains_words": "#/$defs/ContainsWordsActionConfig",
              "llm_judge": "#/$defs/LlmJudgeActionConfig"
            },
            "propertyName": "action_type"
          },
          "oneOf": [
            {
              "$ref": "#/$defs/LlmJudgeActionConfig"
            },
            {
              "$ref": "#/$defs/ContainsWordsActionConfig"
            }
          ],
          "title": "Config"
        }
      },
      "required": [
        "config"
      ],
      "title": "ActionSpec",
      "type": "object"
    },
    "AndOperation": {
      "properties": {
        "$and": {
          "items": {
            "anyOf": [
              {
                "$ref": "#/$defs/LiteralOperation"
              },
              {
                "$ref": "#/$defs/GetFieldOperator"
              },
              {
                "$ref": "#/$defs/ConvertOperation"
              },
              {
                "title": "AndOperation"
              },
              {
                "$ref": "#/$defs/OrOperation"
              },
              {
                "$ref": "#/$defs/NotOperation"
              },
              {
                "$ref": "#/$defs/EqOperation"
              },
              {
                "$ref": "#/$defs/GtOperation"
              },
              {
                "$ref": "#/$defs/GteOperation"
              },
              {
                "$ref": "#/$defs/InOperation"
              },
              {
                "$ref": "#/$defs/ContainsOperation"
              }
            ]
          },
          "title": "$And",
          "type": "array"
        }
      },
      "required": [
        "$and"
      ],
      "title": "AndOperation",
      "type": "object"
    },
    "AnnotationSpec": {
      "properties": {
        "name": {
          "anyOf": [
            {
              "type": "string"
            },
            {
              "type": "null"
            }
          ],
          "default": null,
          "title": "Name"
        },
        "description": {
          "anyOf": [
            {
              "type": "string"
            },
            {
              "type": "null"
            }
          ],
          "default": null,
          "title": "Description"
        },
        "field_schema": {
          "default": {},
          "description": "Expected to be valid JSON Schema. Can be provided as a dict, a Pydantic model class, a tuple of a primitive type and a Pydantic Field, or primitive type",
          "examples": [
            {
              "maxLength": 100,
              "type": "string"
            },
            {
              "maximum": 100,
              "minimum": 0,
              "type": "number"
            },
            {
              "maximum": 100,
              "minimum": 0,
              "type": "integer"
            },
            {
              "type": "boolean"
            },
            {
              "enum": [
                "option1",
                "option2"
              ],
              "type": "string"
            }
          ],
          "title": "Field Schema",
          "type": "object"
        },
        "unique_among_creators": {
          "default": false,
          "title": "Unique Among Creators",
          "type": "boolean"
        },
        "op_scope": {
          "anyOf": [
            {
              "items": {
                "type": "string"
              },
              "type": "array"
            },
            {
              "type": "null"
            }
          ],
          "default": null,
          "examples": [
            [
              "weave:///entity/project/op/name:digest"
            ],
            [
              "weave:///entity/project/op/name:*"
            ]
          ],
          "title": "Op Scope"
        }
      },
      "title": "AnnotationSpec",
      "type": "object"
    },
    "CallsFilter": {
      "properties": {
        "op_names": {
          "anyOf": [
            {
              "items": {
                "type": "string"
              },
              "type": "array"
            },
            {
              "type": "null"
            }
          ],
          "default": null,
          "title": "Op Names"
        },
        "input_refs": {
          "anyOf": [
            {
              "items": {
                "type": "string"
              },
              "type": "array"
            },
            {
              "type": "null"
            }
          ],
          "default": null,
          "title": "Input Refs"
        },
        "output_refs": {
          "anyOf": [
            {
              "items": {
                "type": "string"
              },
              "type": "array"
            },
            {
              "type": "null"
            }
          ],
          "default": null,
          "title": "Output Refs"
        },
        "parent_ids": {
          "anyOf": [
            {
              "items": {
                "type": "string"
              },
              "type": "array"
            },
            {
              "type": "null"
            }
          ],
          "default": null,
          "title": "Parent Ids"
        },
        "trace_ids": {
          "anyOf": [
            {
              "items": {
                "type": "string"
              },
              "type": "array"
            },
            {
              "type": "null"
            }
          ],
          "default": null,
          "title": "Trace Ids"
        },
        "call_ids": {
          "anyOf": [
            {
              "items": {
                "type": "string"
              },
              "type": "array"
            },
            {
              "type": "null"
            }
          ],
          "default": null,
          "title": "Call Ids"
        },
        "trace_roots_only": {
          "anyOf": [
            {
              "type": "boolean"
            },
            {
              "type": "null"
            }
          ],
          "default": null,
          "title": "Trace Roots Only"
        },
        "wb_user_ids": {
          "anyOf": [
            {
              "items": {
                "type": "string"
              },
              "type": "array"
            },
            {
              "type": "null"
            }
          ],
          "default": null,
          "title": "Wb User Ids"
        },
        "wb_run_ids": {
          "anyOf": [
            {
              "items": {
                "type": "string"
              },
              "type": "array"
            },
            {
              "type": "null"
            }
          ],
          "default": null,
          "title": "Wb Run Ids"
        }
      },
      "title": "CallsFilter",
      "type": "object"
    },
    "Column": {
      "properties": {
        "path": {
          "anyOf": [
            {
              "items": {
                "anyOf": [
                  {
                    "type": "string"
                  },
                  {
                    "type": "integer"
                  }
                ]
              },
              "type": "array"
            },
            {
              "type": "null"
            }
          ],
          "default": null,
          "title": "Path"
        },
        "label": {
          "anyOf": [
            {
              "type": "string"
            },
            {
              "type": "null"
            }
          ],
          "default": null,
          "title": "Label"
        }
      },
      "title": "Column",
      "type": "object"
    },
    "ContainsOperation": {
      "properties": {
        "$contains": {
          "$ref": "#/$defs/ContainsSpec"
        }
      },
      "required": [
        "$contains"
      ],
      "title": "ContainsOperation",
      "type": "object"
    },
    "ContainsSpec": {
      "properties": {
        "input": {
          "anyOf": [
            {
              "$ref": "#/$defs/LiteralOperation"
            },
            {
              "$ref": "#/$defs/GetFieldOperator"
            },
            {
              "$ref": "#/$defs/ConvertOperation"
            },
            {
              "title": "AndOperation"
            },
            {
              "$ref": "#/$defs/OrOperation"
            },
            {
              "$ref": "#/$defs/NotOperation"
            },
            {
              "$ref": "#/$defs/EqOperation"
            },
            {
              "$ref": "#/$defs/GtOperation"
            },
            {
              "$ref": "#/$defs/GteOperation"
            },
            {
              "$ref": "#/$defs/InOperation"
            },
            {
              "title": "ContainsOperation"
            }
          ],
          "title": "Input"
        },
        "substr": {
          "anyOf": [
            {
              "$ref": "#/$defs/LiteralOperation"
            },
            {
              "$ref": "#/$defs/GetFieldOperator"
            },
            {
              "$ref": "#/$defs/ConvertOperation"
            },
            {
              "title": "AndOperation"
            },
            {
              "$ref": "#/$defs/OrOperation"
            },
            {
              "$ref": "#/$defs/NotOperation"
            },
            {
              "$ref": "#/$defs/EqOperation"
            },
            {
              "$ref": "#/$defs/GtOperation"
            },
            {
              "$ref": "#/$defs/GteOperation"
            },
            {
              "$ref": "#/$defs/InOperation"
            },
            {
              "title": "ContainsOperation"
            }
          ],
          "title": "Substr"
        },
        "case_insensitive": {
          "anyOf": [
            {
              "type": "boolean"
            },
            {
              "type": "null"
            }
          ],
          "default": false,
          "title": "Case Insensitive"
        }
      },
      "required": [
        "input",
        "substr"
      ],
      "title": "ContainsSpec",
      "type": "object"
    },
    "ContainsWordsActionConfig": {
      "properties": {
        "action_type": {
          "const": "contains_words",
          "default": "contains_words",
          "enum": [
            "contains_words"
          ],
          "title": "Action Type",
          "type": "string"
        },
        "target_words": {
          "items": {
            "type": "string"
          },
          "title": "Target Words",
          "type": "array"
        }
      },
      "required": [
        "target_words"
      ],
      "title": "ContainsWordsActionConfig",
      "type": "object"
    },
    "ConvertOperation": {
      "properties": {
        "$convert": {
          "$ref": "#/$defs/ConvertSpec"
        }
      },
      "required": [
        "$convert"
      ],
      "title": "ConvertOperation",
      "type": "object"
    },
    "ConvertSpec": {
      "properties": {
        "input": {
          "anyOf": [
            {
              "$ref": "#/$defs/LiteralOperation"
            },
            {
              "$ref": "#/$defs/GetFieldOperator"
            },
            {
              "title": "ConvertOperation"
            },
            {
              "title": "AndOperation"
            },
            {
              "$ref": "#/$defs/OrOperation"
            },
            {
              "$ref": "#/$defs/NotOperation"
            },
            {
              "$ref": "#/$defs/EqOperation"
            },
            {
              "$ref": "#/$defs/GtOperation"
            },
            {
              "$ref": "#/$defs/GteOperation"
            },
            {
              "$ref": "#/$defs/InOperation"
            },
            {
              "title": "ContainsOperation"
            }
          ],
          "title": "Input"
        },
        "to": {
          "enum": [
            "double",
            "string",
            "int",
            "bool",
            "exists"
          ],
          "title": "To",
          "type": "string"
        }
      },
      "required": [
        "input",
        "to"
      ],
      "title": "ConvertSpec",
      "type": "object"
    },
    "EqOperation": {
      "properties": {
        "$eq": {
          "maxItems": 2,
          "minItems": 2,
          "prefixItems": [
            {
              "anyOf": [
                {
                  "$ref": "#/$defs/LiteralOperation"
                },
                {
                  "$ref": "#/$defs/GetFieldOperator"
                },
                {
                  "title": "ConvertOperation"
                },
                {
                  "title": "AndOperation"
                },
                {
                  "$ref": "#/$defs/OrOperation"
                },
                {
                  "$ref": "#/$defs/NotOperation"
                },
                {
                  "title": "EqOperation"
                },
                {
                  "$ref": "#/$defs/GtOperation"
                },
                {
                  "$ref": "#/$defs/GteOperation"
                },
                {
                  "$ref": "#/$defs/InOperation"
                },
                {
                  "title": "ContainsOperation"
                }
              ]
            },
            {
              "anyOf": [
                {
                  "$ref": "#/$defs/LiteralOperation"
                },
                {
                  "$ref": "#/$defs/GetFieldOperator"
                },
                {
                  "title": "ConvertOperation"
                },
                {
                  "title": "AndOperation"
                },
                {
                  "$ref": "#/$defs/OrOperation"
                },
                {
                  "$ref": "#/$defs/NotOperation"
                },
                {
                  "title": "EqOperation"
                },
                {
                  "$ref": "#/$defs/GtOperation"
                },
                {
                  "$ref": "#/$defs/GteOperation"
                },
                {
                  "$ref": "#/$defs/InOperation"
                },
                {
                  "title": "ContainsOperation"
                }
              ]
            }
          ],
          "title": "$Eq",
          "type": "array"
        }
      },
      "required": [
        "$eq"
      ],
      "title": "EqOperation",
      "type": "object"
    },
    "GetFieldOperator": {
      "properties": {
        "$getField": {
          "title": "$Getfield",
          "type": "string"
        }
      },
      "required": [
        "$getField"
      ],
      "title": "GetFieldOperator",
      "type": "object"
    },
    "GtOperation": {
      "properties": {
        "$gt": {
          "maxItems": 2,
          "minItems": 2,
          "prefixItems": [
            {
              "anyOf": [
                {
                  "$ref": "#/$defs/LiteralOperation"
                },
                {
                  "$ref": "#/$defs/GetFieldOperator"
                },
                {
                  "title": "ConvertOperation"
                },
                {
                  "title": "AndOperation"
                },
                {
                  "$ref": "#/$defs/OrOperation"
                },
                {
                  "$ref": "#/$defs/NotOperation"
                },
                {
                  "title": "EqOperation"
                },
                {
                  "title": "GtOperation"
                },
                {
                  "$ref": "#/$defs/GteOperation"
                },
                {
                  "$ref": "#/$defs/InOperation"
                },
                {
                  "title": "ContainsOperation"
                }
              ]
            },
            {
              "anyOf": [
                {
                  "$ref": "#/$defs/LiteralOperation"
                },
                {
                  "$ref": "#/$defs/GetFieldOperator"
                },
                {
                  "title": "ConvertOperation"
                },
                {
                  "title": "AndOperation"
                },
                {
                  "$ref": "#/$defs/OrOperation"
                },
                {
                  "$ref": "#/$defs/NotOperation"
                },
                {
                  "title": "EqOperation"
                },
                {
                  "title": "GtOperation"
                },
                {
                  "$ref": "#/$defs/GteOperation"
                },
                {
                  "$ref": "#/$defs/InOperation"
                },
                {
                  "title": "ContainsOperation"
                }
              ]
            }
          ],
          "title": "$Gt",
          "type": "array"
        }
      },
      "required": [
        "$gt"
      ],
      "title": "GtOperation",
      "type": "object"
    },
    "GteOperation": {
      "properties": {
        "$gte": {
          "maxItems": 2,
          "minItems": 2,
          "prefixItems": [
            {
              "anyOf": [
                {
                  "$ref": "#/$defs/LiteralOperation"
                },
                {
                  "$ref": "#/$defs/GetFieldOperator"
                },
                {
                  "title": "ConvertOperation"
                },
                {
                  "title": "AndOperation"
                },
                {
                  "$ref": "#/$defs/OrOperation"
                },
                {
                  "$ref": "#/$defs/NotOperation"
                },
                {
                  "title": "EqOperation"
                },
                {
                  "title": "GtOperation"
                },
                {
                  "title": "GteOperation"
                },
                {
                  "$ref": "#/$defs/InOperation"
                },
                {
                  "title": "ContainsOperation"
                }
              ]
            },
            {
              "anyOf": [
                {
                  "$ref": "#/$defs/LiteralOperation"
                },
                {
                  "$ref": "#/$defs/GetFieldOperator"
                },
                {
                  "title": "ConvertOperation"
                },
                {
                  "title": "AndOperation"
                },
                {
                  "$ref": "#/$defs/OrOperation"
                },
                {
                  "$ref": "#/$defs/NotOperation"
                },
                {
                  "title": "EqOperation"
                },
                {
                  "title": "GtOperation"
                },
                {
                  "title": "GteOperation"
                },
                {
                  "$ref": "#/$defs/InOperation"
                },
                {
                  "title": "ContainsOperation"
                }
              ]
            }
          ],
          "title": "$Gte",
          "type": "array"
        }
      },
      "required": [
        "$gte"
      ],
      "title": "GteOperation",
      "type": "object"
    },
    "InOperation": {
      "properties": {
        "$in": {
          "maxItems": 2,
          "minItems": 2,
          "prefixItems": [
            {
              "anyOf": [
                {
                  "$ref": "#/$defs/LiteralOperation"
                },
                {
                  "$ref": "#/$defs/GetFieldOperator"
                },
                {
                  "title": "ConvertOperation"
                },
                {
                  "title": "AndOperation"
                },
                {
                  "$ref": "#/$defs/OrOperation"
                },
                {
                  "$ref": "#/$defs/NotOperation"
                },
                {
                  "title": "EqOperation"
                },
                {
                  "title": "GtOperation"
                },
                {
                  "title": "GteOperation"
                },
                {
                  "title": "InOperation"
                },
                {
                  "title": "ContainsOperation"
                }
              ]
            },
            {
              "items": {
                "anyOf": [
                  {
                    "$ref": "#/$defs/LiteralOperation"
                  },
                  {
                    "$ref": "#/$defs/GetFieldOperator"
                  },
                  {
                    "title": "ConvertOperation"
                  },
                  {
                    "title": "AndOperation"
                  },
                  {
                    "$ref": "#/$defs/OrOperation"
                  },
                  {
                    "$ref": "#/$defs/NotOperation"
                  },
                  {
                    "title": "EqOperation"
                  },
                  {
                    "title": "GtOperation"
                  },
                  {
                    "title": "GteOperation"
                  },
                  {
                    "title": "InOperation"
                  },
                  {
                    "title": "ContainsOperation"
                  }
                ]
              },
              "type": "array"
            }
          ],
          "title": "$In",
          "type": "array"
        }
      },
      "required": [
        "$in"
      ],
      "title": "InOperation",
      "type": "object"
    },
    "LLMStructuredCompletionModel": {
      "properties": {
        "name": {
          "anyOf": [
            {
              "type": "string"
            },
            {
              "type": "null"
            }
          ],
          "default": null,
          "title": "Name"
        },
        "description": {
          "anyOf": [
            {
              "type": "string"
            },
            {
              "type": "null"
            }
          ],
          "default": null,
          "title": "Description"
        },
        "llm_model_id": {
          "title": "Llm Model Id",
          "type": "string"
        },
        "default_params": {
          "$ref": "#/$defs/LLMStructuredCompletionModelDefaultParams"
        }
      },
      "required": [
        "llm_model_id"
      ],
      "title": "LLMStructuredCompletionModel",
      "type": "object"
    },
    "LLMStructuredCompletionModelDefaultParams": {
      "properties": {
        "messages_template": {
          "items": {
<<<<<<< HEAD
            "type": "object"
=======
            "$ref": "#/$defs/Message"
>>>>>>> b210817f
          },
          "title": "Messages Template",
          "type": "array"
        },
        "temperature": {
          "anyOf": [
            {
              "type": "number"
            },
            {
              "type": "null"
            }
          ],
          "default": null,
          "title": "Temperature"
        },
        "top_p": {
          "anyOf": [
            {
              "type": "number"
            },
            {
              "type": "null"
            }
          ],
          "default": null,
          "title": "Top P"
        },
        "max_tokens": {
          "anyOf": [
            {
              "type": "integer"
            },
            {
              "type": "null"
            }
          ],
          "default": null,
          "title": "Max Tokens"
        },
        "presence_penalty": {
          "anyOf": [
            {
              "type": "number"
            },
            {
              "type": "null"
            }
          ],
          "default": null,
          "title": "Presence Penalty"
        },
        "frequency_penalty": {
          "anyOf": [
            {
              "type": "number"
            },
            {
              "type": "null"
            }
          ],
          "default": null,
          "title": "Frequency Penalty"
        },
        "stop": {
          "anyOf": [
            {
              "items": {
                "type": "string"
              },
              "type": "array"
            },
            {
              "type": "null"
            }
          ],
          "default": null,
          "title": "Stop"
        },
        "n_times": {
          "anyOf": [
            {
              "type": "integer"
            },
            {
              "type": "null"
            }
          ],
          "default": null,
          "title": "N Times"
        },
        "functions": {
          "anyOf": [
            {
              "items": {
                "type": "object"
              },
              "type": "array"
            },
            {
              "type": "null"
            }
          ],
          "default": null,
          "title": "Functions"
        },
        "response_format": {
          "anyOf": [
            {
              "$ref": "#/$defs/ResponseFormat"
            },
            {
              "type": "null"
            }
          ],
          "default": null
        }
      },
      "required": [
        "messages_template"
      ],
      "title": "LLMStructuredCompletionModelDefaultParams",
      "type": "object"
    },
    "Leaderboard": {
      "properties": {
        "name": {
          "anyOf": [
            {
              "type": "string"
            },
            {
              "type": "null"
            }
          ],
          "default": null,
          "title": "Name"
        },
        "description": {
          "anyOf": [
            {
              "type": "string"
            },
            {
              "type": "null"
            }
          ],
          "default": null,
          "title": "Description"
        },
        "columns": {
          "items": {
            "$ref": "#/$defs/LeaderboardColumn"
          },
          "title": "Columns",
          "type": "array"
        }
      },
      "required": [
        "columns"
      ],
      "title": "Leaderboard",
      "type": "object"
    },
    "LeaderboardColumn": {
      "properties": {
        "evaluation_object_ref": {
          "title": "Evaluation Object Ref",
          "type": "string"
        },
        "scorer_name": {
          "title": "Scorer Name",
          "type": "string"
        },
        "summary_metric_path": {
          "title": "Summary Metric Path",
          "type": "string"
        },
        "should_minimize": {
          "anyOf": [
            {
              "type": "boolean"
            },
            {
              "type": "null"
            }
          ],
          "default": null,
          "title": "Should Minimize"
        }
      },
      "required": [
        "evaluation_object_ref",
        "scorer_name",
        "summary_metric_path"
      ],
      "title": "LeaderboardColumn",
      "type": "object"
    },
    "LiteralOperation": {
      "properties": {
        "$literal": {
          "anyOf": [
            {
              "type": "string"
            },
            {
              "type": "integer"
            },
            {
              "type": "number"
            },
            {
              "type": "boolean"
            },
            {
              "additionalProperties": {
                "title": "LiteralOperation"
              },
              "type": "object"
            },
            {
              "items": {
                "title": "LiteralOperation"
              },
              "type": "array"
            },
            {
              "type": "null"
            }
          ],
          "title": "$Literal"
        }
      },
      "required": [
        "$literal"
      ],
      "title": "LiteralOperation",
      "type": "object"
    },
    "LlmJudgeActionConfig": {
      "properties": {
        "action_type": {
          "const": "llm_judge",
          "default": "llm_judge",
          "enum": [
            "llm_judge"
          ],
          "title": "Action Type",
          "type": "string"
        },
        "model": {
          "enum": [
            "gpt-4o",
            "gpt-4o-mini"
          ],
          "title": "Model",
          "type": "string"
        },
        "prompt": {
          "title": "Prompt",
          "type": "string"
        },
        "response_schema": {
          "title": "Response Schema",
          "type": "object"
        }
      },
      "required": [
        "model",
        "prompt",
        "response_schema"
      ],
      "title": "LlmJudgeActionConfig",
      "type": "object"
    },
    "Message": {
      "description": "A message in a conversation with an LLM.\n\nAttributes:\n    role: The role of the message's author. Can be: system, user, assistant, function or tool.\n    content: The contents of the message. Required for all messages, but may be null for assistant messages with function calls.\n    name: The name of the author of the message. Required if role is \"function\". Must match the name of the function represented in content.\n          Can contain characters (a-z, A-Z, 0-9), and underscores, with a maximum length of 64 characters.\n    function_call: The name and arguments of a function that should be called, as generated by the model.\n    tool_call_id: Tool call that this message is responding to.",
      "properties": {
        "role": {
          "title": "Role",
          "type": "string"
        },
        "content": {
          "anyOf": [
            {
              "type": "string"
            },
            {
              "items": {
                "type": "object"
              },
              "type": "array"
            },
            {
              "type": "null"
            }
          ],
          "title": "Content"
        },
        "name": {
          "anyOf": [
            {
              "type": "string"
            },
            {
              "type": "null"
            }
          ],
          "title": "Name"
        },
        "function_call": {
          "anyOf": [
            {
              "type": "object"
            },
            {
              "type": "null"
            }
          ],
          "title": "Function Call"
        },
        "tool_call_id": {
          "anyOf": [
            {
              "type": "string"
            },
            {
              "type": "null"
            }
          ],
          "title": "Tool Call Id"
        }
      },
      "required": [
        "role",
        "content",
        "name",
        "function_call",
        "tool_call_id"
      ],
      "title": "Message",
      "type": "object"
    },
    "NotOperation": {
      "properties": {
        "$not": {
          "maxItems": 1,
          "minItems": 1,
          "prefixItems": [
            {
              "anyOf": [
                {
                  "$ref": "#/$defs/LiteralOperation"
                },
                {
                  "$ref": "#/$defs/GetFieldOperator"
                },
                {
                  "title": "ConvertOperation"
                },
                {
                  "title": "AndOperation"
                },
                {
                  "$ref": "#/$defs/OrOperation"
                },
                {
                  "title": "NotOperation"
                },
                {
                  "title": "EqOperation"
                },
                {
                  "title": "GtOperation"
                },
                {
                  "title": "GteOperation"
                },
                {
                  "title": "InOperation"
                },
                {
                  "title": "ContainsOperation"
                }
              ]
            }
          ],
          "title": "$Not",
          "type": "array"
        }
      },
      "required": [
        "$not"
      ],
      "title": "NotOperation",
      "type": "object"
    },
    "OrOperation": {
      "properties": {
        "$or": {
          "items": {
            "anyOf": [
              {
                "$ref": "#/$defs/LiteralOperation"
              },
              {
                "$ref": "#/$defs/GetFieldOperator"
              },
              {
                "title": "ConvertOperation"
              },
              {
                "title": "AndOperation"
              },
              {
                "title": "OrOperation"
              },
              {
                "title": "NotOperation"
              },
              {
                "title": "EqOperation"
              },
              {
                "title": "GtOperation"
              },
              {
                "title": "GteOperation"
              },
              {
                "title": "InOperation"
              },
              {
                "title": "ContainsOperation"
              }
            ]
          },
          "title": "$Or",
          "type": "array"
        }
      },
      "required": [
        "$or"
      ],
      "title": "OrOperation",
      "type": "object"
    },
    "Pin": {
      "properties": {
        "left": {
          "items": {
            "type": "string"
          },
          "title": "Left",
          "type": "array"
        },
        "right": {
          "items": {
            "type": "string"
          },
          "title": "Right",
          "type": "array"
        }
      },
      "required": [
        "left",
        "right"
      ],
      "title": "Pin",
      "type": "object"
    },
    "Provider": {
      "properties": {
        "name": {
          "anyOf": [
            {
              "type": "string"
            },
            {
              "type": "null"
            }
          ],
          "default": null,
          "title": "Name"
        },
        "description": {
          "anyOf": [
            {
              "type": "string"
            },
            {
              "type": "null"
            }
          ],
          "default": null,
          "title": "Description"
        },
        "base_url": {
          "title": "Base Url",
          "type": "string"
        },
        "api_key_name": {
          "title": "Api Key Name",
          "type": "string"
        },
        "extra_headers": {
          "additionalProperties": {
            "type": "string"
          },
          "title": "Extra Headers",
          "type": "object"
        },
        "return_type": {
          "allOf": [
            {
              "$ref": "#/$defs/ProviderReturnType"
            }
          ],
          "default": "openai"
        }
      },
      "required": [
        "base_url",
        "api_key_name"
      ],
      "title": "Provider",
      "type": "object"
    },
    "ProviderModel": {
      "properties": {
        "name": {
          "anyOf": [
            {
              "type": "string"
            },
            {
              "type": "null"
            }
          ],
          "default": null,
          "title": "Name"
        },
        "description": {
          "anyOf": [
            {
              "type": "string"
            },
            {
              "type": "null"
            }
          ],
          "default": null,
          "title": "Description"
        },
        "provider": {
          "title": "Provider",
          "type": "string"
        },
        "max_tokens": {
          "title": "Max Tokens",
          "type": "integer"
        }
      },
      "required": [
        "provider",
        "max_tokens"
      ],
      "title": "ProviderModel",
      "type": "object"
    },
    "ProviderReturnType": {
      "const": "openai",
      "enum": [
        "openai"
      ],
      "title": "ProviderReturnType",
      "type": "string"
    },
    "Query": {
      "properties": {
        "$expr": {
          "anyOf": [
            {
              "$ref": "#/$defs/AndOperation"
            },
            {
              "$ref": "#/$defs/OrOperation"
            },
            {
              "$ref": "#/$defs/NotOperation"
            },
            {
              "$ref": "#/$defs/EqOperation"
            },
            {
              "$ref": "#/$defs/GtOperation"
            },
            {
              "$ref": "#/$defs/GteOperation"
            },
            {
              "$ref": "#/$defs/InOperation"
            },
            {
              "$ref": "#/$defs/ContainsOperation"
            }
          ],
          "title": "$Expr"
        }
      },
      "required": [
        "$expr"
      ],
      "title": "Query",
      "type": "object"
    },
    "ResponseFormat": {
      "enum": [
        "json",
        "text"
      ],
      "title": "ResponseFormat",
      "type": "string"
    },
    "SavedView": {
      "properties": {
        "name": {
          "anyOf": [
            {
              "type": "string"
            },
            {
              "type": "null"
            }
          ],
          "default": null,
          "title": "Name"
        },
        "description": {
          "anyOf": [
            {
              "type": "string"
            },
            {
              "type": "null"
            }
          ],
          "default": null,
          "title": "Description"
        },
        "view_type": {
          "title": "View Type",
          "type": "string"
        },
        "label": {
          "title": "Label",
          "type": "string"
        },
        "definition": {
          "$ref": "#/$defs/SavedViewDefinition"
        }
      },
      "required": [
        "view_type",
        "label",
        "definition"
      ],
      "title": "SavedView",
      "type": "object"
    },
    "SavedViewDefinition": {
      "properties": {
        "filter": {
          "anyOf": [
            {
              "$ref": "#/$defs/CallsFilter"
            },
            {
              "type": "null"
            }
          ],
          "default": null
        },
        "query": {
          "anyOf": [
            {
              "$ref": "#/$defs/Query"
            },
            {
              "type": "null"
            }
          ],
          "default": null
        },
        "cols": {
          "anyOf": [
            {
              "additionalProperties": {
                "type": "boolean"
              },
              "type": "object"
            },
            {
              "type": "null"
            }
          ],
          "default": null,
          "title": "Cols"
        },
        "columns": {
          "anyOf": [
            {
              "items": {
                "$ref": "#/$defs/Column"
              },
              "type": "array"
            },
            {
              "type": "null"
            }
          ],
          "default": null,
          "title": "Columns"
        },
        "pin": {
          "anyOf": [
            {
              "$ref": "#/$defs/Pin"
            },
            {
              "type": "null"
            }
          ],
          "default": null
        },
        "sort_by": {
          "anyOf": [
            {
              "items": {
                "$ref": "#/$defs/SortBy"
              },
              "type": "array"
            },
            {
              "type": "null"
            }
          ],
          "default": null,
          "title": "Sort By"
        },
        "page_size": {
          "anyOf": [
            {
              "type": "integer"
            },
            {
              "type": "null"
            }
          ],
          "default": null,
          "title": "Page Size"
        }
      },
      "title": "SavedViewDefinition",
      "type": "object"
    },
    "SortBy": {
      "properties": {
        "field": {
          "title": "Field",
          "type": "string"
        },
        "direction": {
          "enum": [
            "asc",
            "desc"
          ],
          "title": "Direction",
          "type": "string"
        }
      },
      "required": [
        "field",
        "direction"
      ],
      "title": "SortBy",
      "type": "object"
    },
    "TestOnlyExample": {
      "properties": {
        "name": {
          "anyOf": [
            {
              "type": "string"
            },
            {
              "type": "null"
            }
          ],
          "default": null,
          "title": "Name"
        },
        "description": {
          "anyOf": [
            {
              "type": "string"
            },
            {
              "type": "null"
            }
          ],
          "default": null,
          "title": "Description"
        },
        "primitive": {
          "title": "Primitive",
          "type": "integer"
        },
        "nested_base_model": {
          "$ref": "#/$defs/TestOnlyNestedBaseModel"
        },
        "nested_base_object": {
          "title": "Nested Base Object",
          "type": "string"
        }
      },
      "required": [
        "primitive",
        "nested_base_model",
        "nested_base_object"
      ],
      "title": "TestOnlyExample",
      "type": "object"
    },
    "TestOnlyNestedBaseModel": {
      "properties": {
        "a": {
          "title": "A",
          "type": "integer"
        },
        "aliased_property_alias": {
          "title": "Aliased Property Alias",
          "type": "integer"
        }
      },
      "required": [
        "a",
        "aliased_property_alias"
      ],
      "title": "TestOnlyNestedBaseModel",
      "type": "object"
    },
    "TestOnlyNestedBaseObject": {
      "properties": {
        "name": {
          "anyOf": [
            {
              "type": "string"
            },
            {
              "type": "null"
            }
          ],
          "default": null,
          "title": "Name"
        },
        "description": {
          "anyOf": [
            {
              "type": "string"
            },
            {
              "type": "null"
            }
          ],
          "default": null,
          "title": "Description"
        },
        "b": {
          "title": "B",
          "type": "integer"
        }
      },
      "required": [
        "b"
      ],
      "title": "TestOnlyNestedBaseObject",
      "type": "object"
    }
  },
  "properties": {
    "TestOnlyExample": {
      "$ref": "#/$defs/TestOnlyExample"
    },
    "TestOnlyNestedBaseObject": {
      "$ref": "#/$defs/TestOnlyNestedBaseObject"
    },
    "Leaderboard": {
      "$ref": "#/$defs/Leaderboard"
    },
    "ActionSpec": {
      "$ref": "#/$defs/ActionSpec"
    },
    "AnnotationSpec": {
      "$ref": "#/$defs/AnnotationSpec"
    },
    "Provider": {
      "$ref": "#/$defs/Provider"
    },
    "ProviderModel": {
      "$ref": "#/$defs/ProviderModel"
    },
    "SavedView": {
      "$ref": "#/$defs/SavedView"
    },
    "LLMStructuredCompletionModel": {
      "$ref": "#/$defs/LLMStructuredCompletionModel"
    }
  },
  "required": [
    "TestOnlyExample",
    "TestOnlyNestedBaseObject",
    "Leaderboard",
    "ActionSpec",
    "AnnotationSpec",
    "Provider",
    "ProviderModel",
    "SavedView",
    "LLMStructuredCompletionModel"
  ],
  "title": "CompositeBaseObject",
  "type": "object"
}<|MERGE_RESOLUTION|>--- conflicted
+++ resolved
@@ -999,11 +999,7 @@
       "properties": {
         "messages_template": {
           "items": {
-<<<<<<< HEAD
-            "type": "object"
-=======
             "$ref": "#/$defs/Message"
->>>>>>> b210817f
           },
           "title": "Messages Template",
           "type": "array"
