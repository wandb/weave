{
  "$defs": {
<<<<<<< HEAD
    "ActionDefinition": {
=======
    "ActionSpec": {
>>>>>>> a77a7136
      "properties": {
        "name": {
          "anyOf": [
            {
              "type": "string"
            },
            {
              "type": "null"
            }
          ],
          "default": null,
          "title": "Name"
        },
        "description": {
          "anyOf": [
            {
              "type": "string"
            },
            {
              "type": "null"
            }
          ],
          "default": null,
          "title": "Description"
        },
<<<<<<< HEAD
        "spec": {
          "discriminator": {
            "mapping": {
              "contains_words": "#/$defs/ContainsWordsActionSpec",
              "llm_judge": "#/$defs/LlmJudgeActionSpec"
=======
        "config": {
          "discriminator": {
            "mapping": {
              "contains_words": "#/$defs/ContainsWordsActionConfig",
              "llm_judge": "#/$defs/LlmJudgeActionConfig"
>>>>>>> a77a7136
            },
            "propertyName": "action_type"
          },
          "oneOf": [
            {
<<<<<<< HEAD
              "$ref": "#/$defs/LlmJudgeActionSpec"
            },
            {
              "$ref": "#/$defs/ContainsWordsActionSpec"
            }
          ],
          "title": "Spec"
        }
      },
      "required": [
        "spec"
      ],
      "title": "ActionDefinition",
      "type": "object"
    },
    "ContainsWordsActionSpec": {
=======
              "$ref": "#/$defs/LlmJudgeActionConfig"
            },
            {
              "$ref": "#/$defs/ContainsWordsActionConfig"
            }
          ],
          "title": "Config"
        }
      },
      "required": [
        "config"
      ],
      "title": "ActionSpec",
      "type": "object"
    },
    "AnnotationSpec": {
      "properties": {
        "name": {
          "anyOf": [
            {
              "type": "string"
            },
            {
              "type": "null"
            }
          ],
          "default": null,
          "title": "Name"
        },
        "description": {
          "anyOf": [
            {
              "type": "string"
            },
            {
              "type": "null"
            }
          ],
          "default": null,
          "title": "Description"
        },
        "json_schema": {
          "default": {},
          "description": "Expected to be valid JSON Schema",
          "examples": [
            {
              "max_length": 100,
              "type": "string"
            },
            {
              "max": 100,
              "min": 0,
              "type": "number"
            },
            {
              "type": "boolean"
            },
            {
              "options": [
                "option1",
                "option2"
              ],
              "type": "categorical"
            }
          ],
          "title": "Json Schema",
          "type": "object"
        },
        "unique_among_creators": {
          "default": false,
          "title": "Unique Among Creators",
          "type": "boolean"
        },
        "op_scope": {
          "anyOf": [
            {
              "items": {
                "type": "string"
              },
              "type": "array"
            },
            {
              "type": "null"
            }
          ],
          "default": null,
          "examples": [
            [
              "weave:///entity/project/op/name:digest"
            ],
            [
              "weave:///entity/project/op/name:*"
            ]
          ],
          "title": "Op Scope"
        }
      },
      "title": "AnnotationSpec",
      "type": "object"
    },
    "ContainsWordsActionConfig": {
>>>>>>> a77a7136
      "properties": {
        "action_type": {
          "const": "contains_words",
          "default": "contains_words",
          "enum": [
            "contains_words"
          ],
          "title": "Action Type",
          "type": "string"
        },
        "target_words": {
          "items": {
            "type": "string"
          },
          "title": "Target Words",
          "type": "array"
        }
      },
      "required": [
        "target_words"
      ],
<<<<<<< HEAD
      "title": "ContainsWordsActionSpec",
=======
      "title": "ContainsWordsActionConfig",
>>>>>>> a77a7136
      "type": "object"
    },
    "Leaderboard": {
      "properties": {
        "name": {
          "anyOf": [
            {
              "type": "string"
            },
            {
              "type": "null"
            }
          ],
          "default": null,
          "title": "Name"
        },
        "description": {
          "anyOf": [
            {
              "type": "string"
            },
            {
              "type": "null"
            }
          ],
          "default": null,
          "title": "Description"
        },
        "columns": {
          "items": {
            "$ref": "#/$defs/LeaderboardColumn"
          },
          "title": "Columns",
          "type": "array"
        }
      },
      "required": [
        "columns"
      ],
      "title": "Leaderboard",
      "type": "object"
    },
    "LeaderboardColumn": {
      "properties": {
        "evaluation_object_ref": {
          "title": "Evaluation Object Ref",
          "type": "string"
        },
        "scorer_name": {
          "title": "Scorer Name",
          "type": "string"
        },
        "summary_metric_path": {
          "title": "Summary Metric Path",
          "type": "string"
        },
        "should_minimize": {
          "anyOf": [
            {
              "type": "boolean"
            },
            {
              "type": "null"
            }
          ],
          "default": null,
          "title": "Should Minimize"
        }
      },
      "required": [
        "evaluation_object_ref",
        "scorer_name",
        "summary_metric_path"
      ],
      "title": "LeaderboardColumn",
      "type": "object"
    },
<<<<<<< HEAD
    "LlmJudgeActionSpec": {
=======
    "LlmJudgeActionConfig": {
>>>>>>> a77a7136
      "properties": {
        "action_type": {
          "const": "llm_judge",
          "default": "llm_judge",
          "enum": [
            "llm_judge"
          ],
          "title": "Action Type",
          "type": "string"
        },
        "model": {
          "enum": [
            "gpt-4o",
            "gpt-4o-mini"
          ],
          "title": "Model",
          "type": "string"
        },
        "prompt": {
          "title": "Prompt",
          "type": "string"
        },
        "response_schema": {
          "title": "Response Schema",
          "type": "object"
        }
      },
      "required": [
        "model",
        "prompt",
        "response_schema"
      ],
<<<<<<< HEAD
      "title": "LlmJudgeActionSpec",
=======
      "title": "LlmJudgeActionConfig",
>>>>>>> a77a7136
      "type": "object"
    },
    "TestOnlyExample": {
      "properties": {
        "name": {
          "anyOf": [
            {
              "type": "string"
            },
            {
              "type": "null"
            }
          ],
          "default": null,
          "title": "Name"
        },
        "description": {
          "anyOf": [
            {
              "type": "string"
            },
            {
              "type": "null"
            }
          ],
          "default": null,
          "title": "Description"
        },
        "primitive": {
          "title": "Primitive",
          "type": "integer"
        },
        "nested_base_model": {
          "$ref": "#/$defs/TestOnlyNestedBaseModel"
        },
        "nested_base_object": {
          "title": "Nested Base Object",
          "type": "string"
        }
      },
      "required": [
        "primitive",
        "nested_base_model",
        "nested_base_object"
      ],
      "title": "TestOnlyExample",
      "type": "object"
    },
    "TestOnlyNestedBaseModel": {
      "properties": {
        "a": {
          "title": "A",
          "type": "integer"
        }
      },
      "required": [
        "a"
      ],
      "title": "TestOnlyNestedBaseModel",
      "type": "object"
    },
    "TestOnlyNestedBaseObject": {
      "properties": {
        "name": {
          "anyOf": [
            {
              "type": "string"
            },
            {
              "type": "null"
            }
          ],
          "default": null,
          "title": "Name"
        },
        "description": {
          "anyOf": [
            {
              "type": "string"
            },
            {
              "type": "null"
            }
          ],
          "default": null,
          "title": "Description"
        },
        "b": {
          "title": "B",
          "type": "integer"
        }
      },
      "required": [
        "b"
      ],
      "title": "TestOnlyNestedBaseObject",
      "type": "object"
    }
  },
  "properties": {
    "TestOnlyExample": {
      "$ref": "#/$defs/TestOnlyExample"
    },
    "TestOnlyNestedBaseObject": {
      "$ref": "#/$defs/TestOnlyNestedBaseObject"
    },
    "Leaderboard": {
      "$ref": "#/$defs/Leaderboard"
    },
<<<<<<< HEAD
    "ActionDefinition": {
      "$ref": "#/$defs/ActionDefinition"
=======
    "ActionSpec": {
      "$ref": "#/$defs/ActionSpec"
    },
    "AnnotationSpec": {
      "$ref": "#/$defs/AnnotationSpec"
>>>>>>> a77a7136
    }
  },
  "required": [
    "TestOnlyExample",
    "TestOnlyNestedBaseObject",
    "Leaderboard",
<<<<<<< HEAD
    "ActionDefinition"
=======
    "ActionSpec",
    "AnnotationSpec"
>>>>>>> a77a7136
  ],
  "title": "CompositeBaseObject",
  "type": "object"
}<|MERGE_RESOLUTION|>--- conflicted
+++ resolved
@@ -1,71 +1,41 @@
 {
   "$defs": {
-<<<<<<< HEAD
-    "ActionDefinition": {
-=======
     "ActionSpec": {
->>>>>>> a77a7136
-      "properties": {
-        "name": {
-          "anyOf": [
-            {
-              "type": "string"
-            },
-            {
-              "type": "null"
-            }
-          ],
-          "default": null,
-          "title": "Name"
-        },
-        "description": {
-          "anyOf": [
-            {
-              "type": "string"
-            },
-            {
-              "type": "null"
-            }
-          ],
-          "default": null,
-          "title": "Description"
-        },
-<<<<<<< HEAD
-        "spec": {
-          "discriminator": {
-            "mapping": {
-              "contains_words": "#/$defs/ContainsWordsActionSpec",
-              "llm_judge": "#/$defs/LlmJudgeActionSpec"
-=======
+      "properties": {
+        "name": {
+          "anyOf": [
+            {
+              "type": "string"
+            },
+            {
+              "type": "null"
+            }
+          ],
+          "default": null,
+          "title": "Name"
+        },
+        "description": {
+          "anyOf": [
+            {
+              "type": "string"
+            },
+            {
+              "type": "null"
+            }
+          ],
+          "default": null,
+          "title": "Description"
+        },
         "config": {
           "discriminator": {
             "mapping": {
               "contains_words": "#/$defs/ContainsWordsActionConfig",
               "llm_judge": "#/$defs/LlmJudgeActionConfig"
->>>>>>> a77a7136
             },
             "propertyName": "action_type"
           },
           "oneOf": [
             {
-<<<<<<< HEAD
-              "$ref": "#/$defs/LlmJudgeActionSpec"
-            },
-            {
-              "$ref": "#/$defs/ContainsWordsActionSpec"
-            }
-          ],
-          "title": "Spec"
-        }
-      },
-      "required": [
-        "spec"
-      ],
-      "title": "ActionDefinition",
-      "type": "object"
-    },
-    "ContainsWordsActionSpec": {
-=======
               "$ref": "#/$defs/LlmJudgeActionConfig"
             },
             {
@@ -167,7 +137,6 @@
       "type": "object"
     },
     "ContainsWordsActionConfig": {
->>>>>>> a77a7136
       "properties": {
         "action_type": {
           "const": "contains_words",
@@ -189,11 +158,7 @@
       "required": [
         "target_words"
       ],
-<<<<<<< HEAD
-      "title": "ContainsWordsActionSpec",
-=======
       "title": "ContainsWordsActionConfig",
->>>>>>> a77a7136
       "type": "object"
     },
     "Leaderboard": {
@@ -271,11 +236,7 @@
       "title": "LeaderboardColumn",
       "type": "object"
     },
-<<<<<<< HEAD
-    "LlmJudgeActionSpec": {
-=======
     "LlmJudgeActionConfig": {
->>>>>>> a77a7136
       "properties": {
         "action_type": {
           "const": "llm_judge",
@@ -308,11 +269,7 @@
         "prompt",
         "response_schema"
       ],
-<<<<<<< HEAD
-      "title": "LlmJudgeActionSpec",
-=======
       "title": "LlmJudgeActionConfig",
->>>>>>> a77a7136
       "type": "object"
     },
     "TestOnlyExample": {
@@ -422,28 +379,19 @@
     "Leaderboard": {
       "$ref": "#/$defs/Leaderboard"
     },
-<<<<<<< HEAD
-    "ActionDefinition": {
-      "$ref": "#/$defs/ActionDefinition"
-=======
     "ActionSpec": {
       "$ref": "#/$defs/ActionSpec"
     },
     "AnnotationSpec": {
       "$ref": "#/$defs/AnnotationSpec"
->>>>>>> a77a7136
     }
   },
   "required": [
     "TestOnlyExample",
     "TestOnlyNestedBaseObject",
     "Leaderboard",
-<<<<<<< HEAD
-    "ActionDefinition"
-=======
     "ActionSpec",
     "AnnotationSpec"
->>>>>>> a77a7136
   ],
   "title": "CompositeBaseObject",
   "type": "object"
