"""
This module builds on the orm.py module to provide a more hard-coded optimized
query builder specifically for the "Calls" table (which is the `calls_merged`
underlying table).

The `CallsQuery` class is the main entry point for building a query. These
optimizations are hand-tuned for Clickhouse - and in particular attempt to
perform predicate pushdown where possible and delay loading expensive fields as
much as possible. In testing, Clickhouse performance is dominated by the amount
of data loaded into memory.

Outstanding Optimizations/Work:

* [ ] The CallsQuery API itself is a little clunky with the returning self pattern. Consider revision
* [ ] This code could use more of the orm.py code to reduce logical duplication,
  specifically:

        1. `process_query_to_conditions` is nearly identical to the one in
        orm.py, but differs enough that generalizing a common function was not
        trivial.
        2. We define our own column definitions here, which might be
        able to use the ones in orm.py.

* [ ] Implement column selection at interface level so that it can be used here
* [ ] Consider how we will do latency order/filter

"""

import logging
import re
from collections.abc import KeysView
from typing import Callable, Literal, Optional, cast

from pydantic import BaseModel, Field

from weave.trace_server import trace_server_interface as tsi
from weave.trace_server.calls_query_builder.object_ref_query_builder import (
    ObjectRefCondition,
    ObjectRefOrderCondition,
    ObjectRefQueryProcessor,
    build_object_ref_ctes,
    get_object_ref_conditions,
    has_object_ref_field,
    is_object_ref_operand,
    process_query_for_object_refs,
)
from weave.trace_server.calls_query_builder.optimization_builder import (
    process_query_to_optimization_sql,
)
from weave.trace_server.calls_query_builder.utils import (
    param_slot,
    safely_format_sql,
)
from weave.trace_server.errors import InvalidFieldError
from weave.trace_server.interface import query as tsi_query
from weave.trace_server.orm import (
    ParamBuilder,
    clickhouse_cast,
    combine_conditions,
    python_value_to_ch_type,
    quote_json_path_parts,
)
from weave.trace_server.token_costs import cost_query
from weave.trace_server.trace_server_common import assert_parameter_length_less_than_max
from weave.trace_server.trace_server_interface_util import (
    WILDCARD_ARTIFACT_VERSION_AND_PATH,
)

logger = logging.getLogger(__name__)


class QueryBuilderField(BaseModel):
    field: str

    def as_sql(
        self,
        pb: ParamBuilder,
        table_alias: str,
        cast: Optional[tsi_query.CastTo] = None,
    ) -> str:
        return clickhouse_cast(f"{table_alias}.{self.field}", cast)

    def as_select_sql(self, pb: ParamBuilder, table_alias: str) -> str:
        return f"{self.as_sql(pb, table_alias)} AS {self.field}"


class CallsMergedField(QueryBuilderField):
    def is_heavy(self) -> bool:
        return False


class CallsMergedAggField(CallsMergedField):
    agg_fn: str

    def as_sql(
        self,
        pb: ParamBuilder,
        table_alias: str,
        cast: Optional[tsi_query.CastTo] = None,
        use_agg_fn: bool = True,
    ) -> str:
        inner = super().as_sql(pb, table_alias)
        if not use_agg_fn:
            return clickhouse_cast(inner)
        return clickhouse_cast(f"{self.agg_fn}({inner})")


class AggFieldWithTableOverrides(CallsMergedAggField):
    # This is useful if you know the field must come from a predetemined table alias.

    table_name: str

    def as_sql(
        self,
        pb: ParamBuilder,
        table_alias: str,
        cast: Optional[tsi_query.CastTo] = None,
        use_agg_fn: bool = True,
    ) -> str:
        return super().as_sql(pb, self.table_name, cast, use_agg_fn)


class CallsMergedDynamicField(CallsMergedAggField):
    extra_path: Optional[list[str]] = None

    def as_sql(
        self,
        pb: ParamBuilder,
        table_alias: str,
        cast: Optional[tsi_query.CastTo] = None,
        use_agg_fn: bool = True,
    ) -> str:
        res = super().as_sql(pb, table_alias, use_agg_fn=use_agg_fn)
        return json_dump_field_as_sql(pb, table_alias, res, self.extra_path, cast)

    def as_select_sql(self, pb: ParamBuilder, table_alias: str) -> str:
        if self.extra_path:
            raise NotImplementedError(
                "Dynamic fields cannot be selected directly, yet - implement me!"
            )
        return f"{super().as_sql(pb, table_alias)} AS {self.field}"

    def with_path(self, path: list[str]) -> "CallsMergedDynamicField":
        extra_path = [*(self.extra_path or [])]
        extra_path.extend(path)
        return CallsMergedDynamicField(
            field=self.field, agg_fn=self.agg_fn, extra_path=extra_path
        )

    def is_heavy(self) -> bool:
        return True


class CallsMergedSummaryField(CallsMergedField):
    """Field class for computed summary values."""

    field: str
    summary_field: str

    def as_sql(
        self,
        pb: ParamBuilder,
        table_alias: str,
        cast: Optional[tsi_query.CastTo] = None,
    ) -> str:
        # Look up handler for the requested summary field
        handler = get_summary_field_handler(self.summary_field)
        if handler:
            sql = handler(pb, table_alias)
            return clickhouse_cast(sql, cast)
        else:
            supported_fields = ", ".join(SUMMARY_FIELD_HANDLERS.keys())
            raise NotImplementedError(
                f"Summary field '{self.summary_field}' not implemented. "
                f"Supported fields are: {supported_fields}"
            )

    def as_select_sql(self, pb: ParamBuilder, table_alias: str) -> str:
        return f"{self.as_sql(pb, table_alias)} AS {self.field}"

    def is_heavy(self) -> bool:
        # These are computed from non-heavy fields (status uses exception and ended_at)
        # If we add more summary fields that depend on heavy fields,
        # this would need to be made more sophisticated
        return False


class CallsMergedFeedbackPayloadField(CallsMergedField):
    feedback_type: str
    extra_path: list[str]

    @classmethod
    def from_path(cls, path: str) -> "CallsMergedFeedbackPayloadField":
        """
        Expected format: `[feedback.type].dot.path`

        feedback.type can be '*' to select all feedback types.
        """
        regex = re.compile(r"^(\[.+\])\.(.+)$")
        match = regex.match(path)
        if not match:
            raise InvalidFieldError(f"Invalid feedback path: {path}")
        feedback_type, path = match.groups()
        if feedback_type[0] != "[" or feedback_type[-1] != "]":
            raise InvalidFieldError(f"Invalid feedback type: {feedback_type}")
        extra_path = path.split(".")
        feedback_type = feedback_type[1:-1]
        if extra_path[0] == "payload":
            return CallsMergedFeedbackPayloadField(
                field="payload_dump",
                feedback_type=feedback_type,
                extra_path=extra_path[1:],
            )
        elif extra_path[0] == "runnable_ref":
            return CallsMergedFeedbackPayloadField(
                field="runnable_ref", feedback_type=feedback_type, extra_path=[]
            )
        elif extra_path[0] == "trigger_ref":
            return CallsMergedFeedbackPayloadField(
                field="trigger_ref", feedback_type=feedback_type, extra_path=[]
            )
        raise InvalidFieldError(f"Invalid feedback path: {path}")

    def is_heavy(self) -> bool:
        return True

    def as_sql(
        self,
        pb: ParamBuilder,
        table_alias: str,
        cast: Optional[tsi_query.CastTo] = None,
    ) -> str:
        inner = super().as_sql(pb, "feedback")
        if self.feedback_type == "*":
            res = f"any({inner})"
        else:
            param_name = pb.add_param(self.feedback_type)
            res = f"anyIf({inner}, feedback.feedback_type = {param_slot(param_name, 'String')})"
        # If there is no extra path, then we can just return the inner sql (JSON_VALUE does not like empty extra_path)
        if not self.extra_path:
            return res
        return json_dump_field_as_sql(pb, "feedback", res, self.extra_path, cast)

    def as_select_sql(self, pb: ParamBuilder, table_alias: str) -> str:
        raise NotImplementedError(
            "Feedback fields cannot be selected directly, yet - implement me!"
        )


class AggregatedDataSizeField(CallsMergedField):
    join_table_name: str

    def is_heavy(self) -> bool:
        return True

    def as_sql(
        self,
        pb: ParamBuilder,
        table_alias: str,
        cast: Optional[tsi_query.CastTo] = None,
    ) -> str:
        # This field is not supposed to be called yet. For now, we just take the parent class's
        # implementation. Consider re-implementation for future use.
        return super().as_sql(pb, table_alias, cast)

    def as_select_sql(self, pb: ParamBuilder, table_alias: str) -> str:
        # It doesn't make sense for a non-root call to have a total storage size,
        # even if a value could be computed.
        conditional_field = f"""
        CASE
            WHEN any({table_alias}.parent_id) IS NULL
            THEN any({self.join_table_name}.total_storage_size_bytes)
            ELSE NULL
        END
        """

        return f"{conditional_field} AS {self.field}"


class QueryBuilderDynamicField(QueryBuilderField):
    # This is a temporary solution to address a specific use case.
    # We need to reuse the `CallsMergedDynamicField` mechanics in the table_query,
    # but the table_query is not an aggregating table. Therefore, we
    # can't use `CallsMergedDynamicField` directly because it
    # inherits from `CallsMergedAggField`.
    #
    # To solve this, we've created `QueryBuilderDynamicField`, which is similar to
    # `CallsMergedDynamicField` but doesn't inherit from `CallsMergedAggField`.
    # Both classes use `json_dump_field_as_sql` for the main functionality.
    #
    # While this approach isn't as DRY as we'd like, it allows us to implement
    # the needed functionality with minimal refactoring. In the future, we should
    # consider a more elegant solution that reduces code duplication.

    extra_path: Optional[list[str]] = None

    def as_sql(
        self,
        pb: ParamBuilder,
        table_alias: str,
        cast: Optional[tsi_query.CastTo] = None,
    ) -> str:
        res = super().as_sql(pb, table_alias)
        return json_dump_field_as_sql(pb, table_alias, res, self.extra_path, cast)

    def as_select_sql(self, pb: ParamBuilder, table_alias: str) -> str:
        if self.extra_path:
            raise NotImplementedError(
                "Dynamic fields cannot be selected directly, yet - implement me!"
            )
        return f"{super().as_sql(pb, table_alias)} AS {self.field}"


def json_dump_field_as_sql(
    pb: ParamBuilder,
    table_alias: str,
    root_field_sanitized: str,
    extra_path: Optional[list[str]] = None,
    cast: Optional[tsi_query.CastTo] = None,
    use_agg_fn: bool = True,
) -> str:
    if cast != "exists":
        if not use_agg_fn:
            return f"{root_field_sanitized}"

        path_str = "'$'"
        if extra_path:
            param_name = pb.add_param(quote_json_path_parts(extra_path))
            path_str = param_slot(param_name, "String")
        val = f"JSON_VALUE({root_field_sanitized}, {path_str})"
        return clickhouse_cast(val, cast)
    else:
        # Note: ClickHouse has limitations in distinguishing between null, non-existent, empty string, and "null".
        # This workaround helps to handle these cases.
        path_parts = []
        if extra_path:
            for part in extra_path:
                path_parts.append(", " + param_slot(pb.add_param(part), "String"))
        safe_path = "".join(path_parts)
        return f"(NOT (JSONType({root_field_sanitized}{safe_path}) = 'Null' OR JSONType({root_field_sanitized}{safe_path}) IS NULL))"


class OrderField(BaseModel):
    field: QueryBuilderField
    direction: Literal["ASC", "DESC"]

    def as_sql(
        self,
        pb: ParamBuilder,
        table_alias: str,
        expand_columns: Optional[list[str]] = None,
        field_to_object_join_alias_map: Optional[dict[str, str]] = None,
    ) -> str:
        # Check if this is an object ref order field
        if (
            expand_columns
            and field_to_object_join_alias_map
            and has_object_ref_field(self.raw_field_path, expand_columns)
        ):
            order_condition = ObjectRefOrderCondition(
                field_path=self.raw_field_path,
                expand_columns=expand_columns,
            )
            cte_alias = field_to_object_join_alias_map.get(order_condition.unique_key)
            if cte_alias:
                leaf_property = order_condition.get_leaf_object_property_path()
                json_path_param = pb.add_param(f"$.{leaf_property}")
                return f"JSON_VALUE(any({cte_alias}.object_val_dump), {param_slot(json_path_param, 'String')}) {self.direction}"

        # Default behavior for non-object-ref fields
        options: list[tuple[Optional[tsi_query.CastTo], str]]
        if isinstance(
            self.field,
            (
                QueryBuilderDynamicField,
                CallsMergedDynamicField,
                CallsMergedFeedbackPayloadField,
            ),
        ):
            # Prioritize existence, then cast to double, then str
            options = [
                ("exists", "desc"),
                ("double", self.direction),
                ("string", self.direction),
            ]
        else:
            options = [(None, self.direction)]
        res = ""
        for index, (cast, direction) in enumerate(options):
            if index > 0:
                res += ", "
            res += f"{self.field.as_sql(pb, table_alias, cast)} {direction}"
        return res

    @property
    def raw_field_path(self) -> str:
        """
        Returns the raw field path, i.e. the field path without the _dump suffix and
        includes the extra path.

        example:
            OrderField(field=CallsMergedField(field="inputs_dump", extra_path=["model", "temperature"])).raw_field_path
                -> inputs.model.temperature
        """
        field_path = self.field.field
        if field_path.endswith("_dump"):
            field_path = field_path[:-5]
        if hasattr(self.field, "extra_path"):
            field_path += "." + ".".join(self.field.extra_path)
        return field_path


class Condition(BaseModel):
    operand: "tsi_query.Operand"
    _consumed_fields: Optional[list[CallsMergedField]] = None

    def as_sql(
        self,
        pb: ParamBuilder,
        table_alias: str,
        expand_columns: Optional[list[str]] = None,
        field_to_object_join_alias_map: Optional[dict[str, str]] = None,
    ) -> str:
        # Check if this condition involves object references
        if (
            expand_columns
            and is_object_ref_operand(self.operand, expand_columns)
            and field_to_object_join_alias_map
        ):
            processor = ObjectRefQueryProcessor(
                pb, table_alias, expand_columns, field_to_object_join_alias_map
            )
            return processor.process_operand(self.operand)

        conditions = process_query_to_conditions(
            tsi_query.Query.model_validate({"$expr": {"$and": [self.operand]}}),
            pb,
            table_alias,
        )
        if self._consumed_fields is None:
            self._consumed_fields = []
            for field in conditions.fields_used:
                self._consumed_fields.append(field)
        return combine_conditions(conditions.conditions, "AND")

    def _get_consumed_fields(self) -> list[CallsMergedField]:
        if self._consumed_fields is None:
            self.as_sql(ParamBuilder(), "calls_merged")
        if self._consumed_fields is None:
            raise ValueError("Consumed fields should not be None")
        return self._consumed_fields

    def is_heavy(self) -> bool:
        for field in self._get_consumed_fields():
            if field.is_heavy():
                return True
        return False

    def is_feedback(self) -> bool:
        for field in self._get_consumed_fields():
            if isinstance(field, CallsMergedFeedbackPayloadField):
                return True
        return False

    def get_object_ref_conditions(
        self, expand_columns: Optional[list[str]] = None
    ) -> list[ObjectRefCondition]:
        """Get any object ref conditions for CTE building"""
        expand_cols = expand_columns or []
        if not expand_cols or not is_object_ref_operand(self.operand, expand_cols):
            return []

        query_for_condition = tsi_query.Query.model_validate({"$expr": self.operand})
        object_ref_conditions = process_query_for_object_refs(
            query_for_condition, ParamBuilder(), "calls_merged", expand_cols
        )
        return object_ref_conditions


class HardCodedFilter(BaseModel):
    filter: tsi.CallsFilter

    def is_useful(self) -> bool:
        """Returns True if the filter is useful - i.e. it has any non-null fields
        which would affect the query.
        """
        return any(
            [
                self.filter.op_names,
                self.filter.input_refs,
                self.filter.output_refs,
                self.filter.parent_ids,
                self.filter.trace_ids,
                self.filter.call_ids,
                self.filter.trace_roots_only is not None,
                self.filter.wb_user_ids,
                self.filter.wb_run_ids,
            ]
        )

    def as_sql(self, pb: ParamBuilder, table_alias: str) -> str:
        return combine_conditions(
            process_calls_filter_to_conditions(self.filter, pb, table_alias),
            "AND",
        )


class CallsQuery(BaseModel):
    """Critical to be injection safe!"""

    project_id: str
    select_fields: list[CallsMergedField] = Field(default_factory=list)
    query_conditions: list[Condition] = Field(default_factory=list)
    hardcoded_filter: Optional[HardCodedFilter] = None
    order_fields: list[OrderField] = Field(default_factory=list)
    limit: Optional[int] = None
    offset: Optional[int] = None
    expand_columns: list[str] = Field(default_factory=list)
    include_costs: bool = False
    include_storage_size: bool = False
    include_total_storage_size: bool = False

    def add_field(self, field: str) -> "CallsQuery":
        name = get_field_by_name(field)
        if name in self.select_fields:
            return self
        self.select_fields.append(name)
        return self

    def add_condition(self, operand: "tsi_query.Operand") -> "CallsQuery":
        if isinstance(operand, tsi_query.AndOperation):
            if len(operand.and_) == 0:
                raise ValueError("Empty AND operation")
            for op in operand.and_:
                self.add_condition(op)
        else:
            self.query_conditions.append(Condition(operand=operand))
        return self

    def set_hardcoded_filter(self, filter: HardCodedFilter) -> "CallsQuery":
        if filter.is_useful():
            self.hardcoded_filter = filter
        return self

    def add_order(self, field: str, direction: str) -> "CallsQuery":
        if field in DISALLOWED_FILTERING_FIELDS:
            raise ValueError(f"Field {field} is not allowed in ORDER BY")
        direction = direction.upper()
        if direction not in ("ASC", "DESC"):
            raise ValueError(f"Direction {direction} is not allowed")
        direction = cast(Literal["ASC", "DESC"], direction)
        self.order_fields.append(
            OrderField(field=get_field_by_name(field), direction=direction)
        )
        return self

    def set_limit(self, limit: int) -> "CallsQuery":
        if limit < 0:
            raise ValueError("Limit must be a positive integer")
        if self.limit is not None:
            raise ValueError("Limit can only be set once")
        self.limit = limit
        return self

    def set_offset(self, offset: int) -> "CallsQuery":
        if offset < 0:
            raise ValueError("Offset must be a positive integer")
        if self.offset is not None:
            raise ValueError("Offset can only be set once")
        self.offset = offset
        return self

    def clone(self) -> "CallsQuery":
        return CallsQuery(
            project_id=self.project_id,
            select_fields=self.select_fields.copy(),
            query_conditions=self.query_conditions.copy(),
            order_fields=self.order_fields.copy(),
            hardcoded_filter=self.hardcoded_filter,
            limit=self.limit,
            offset=self.offset,
        )

    def set_include_costs(self, include_costs: bool) -> "CallsQuery":
        self.include_costs = include_costs
        return self

    def set_expand_columns(self, expand_columns: list[str]) -> "CallsQuery":
        self.expand_columns = expand_columns
        return self

    def as_sql(self, pb: ParamBuilder, table_alias: str = "calls_merged") -> str:
        """
        This is the main entry point for building the query. This method will
        determine the optimal query to build based on the fields and conditions
        that have been set.

        Note 1: `LIGHT` fields are those that are relatively inexpensive to load into
        memory, while `HEAVY` fields are those that are expensive to load into memory.
        Practically, `HEAVY` fields are the free-form user-defined fields: `inputs`,
        `output`, `attributes`, and `summary`.

        Note 2: `FILTER_CONDITIONS` are assumed to be "anded" together.

        Now, everything starts with the `BASE QUERY`:

        ```sql
        SELECT {SELECT_FIELDS}
        FROM calls_merged
        WHERE project_id = {PROJECT_ID}
        AND id IN {ID_MASK}                     -- optional
        GROUP BY (project_id, id)
        HAVING {FILTER_CONDITIONS}              -- optional
        ORDER BY {ORDER_FIELDS}                 -- optional
        LIMIT {LIMIT}                           -- optional
        OFFSET {OFFSET}                         -- optional
        ```

        From here, we need to answer 2 questions:

        1. Does this query involve any `HEAVY` fields (across `SELECT_FIELDS`,
        `FILTER_CONDITIONS`, and `ORDER_FIELDS`)?
        2. Is it possible to push down predicates into a subquery? This is true if any
        of the following are true:

            a. There is an `ID_MASK`
            b. The `FILTER_CONDITIONS` have at least one "and" condition composed
            entirely of `LIGHT` fields that is not the `deleted_at` clause
            c. The ORDER BY clause can be transformed into a "light filter". Requires:

                1. No `HEAVY` fields in the ORDER BY clause
                2. No `HEAVY` fields in the FILTER_CONDITIONS
                3. A `LIMIT` clause.

        If any of the above are true, then we can push down the predicates into a subquery. This
        results in the following query:

        ```sql
        WITH filtered_calls AS (
            SELECT id
            FROM calls_merged
            WHERE project_id = {PROJECT_ID}
            AND id IN {ID_MASK}                 -- optional
            GROUP BY (project_id, id)
            HAVING {LIGHT_FILTER_CONDITIONS}    -- optional
            --- IF ORDER BY CAN BE PUSHED DOWN ---
            ORDER BY {ORDER_FIELDS}                 -- optional
            LIMIT {LIMIT}                           -- optional
            OFFSET {OFFSET}                         -- optional
        )
        SELECT {SELECT_FIELDS}
        FROM calls_merged
        WHERE project_id = {PROJECT_ID}
        AND id IN filtered_calls
        GROUP BY (project_id, id)
        --- IF ORDER BY CANNOT BE PUSHED DOWN ---
        HAVING {HEAVY_FILTER_CONDITIONS}        -- optional <-- yes, this is inside the conditional
        ORDER BY {ORDER_FIELDS}                 -- optional
        LIMIT {LIMIT}                           -- optional
        OFFSET {OFFSET}                         -- optional
        ```

        """
        if not self.select_fields:
            raise ValueError("Missing select columns")

        # Determine if the query `has_heavy_fields` by checking
        has_heavy_select = any(field.is_heavy() for field in self.select_fields)
        has_heavy_filter = any(
            condition.is_heavy() for condition in self.query_conditions
        )
        has_heavy_order = any(
            order_field.field.is_heavy() for order_field in self.order_fields
        )
        has_heavy_fields = has_heavy_select or has_heavy_filter or has_heavy_order

        # Determine if `predicate_pushdown_possible` which is
        # if it `has_light_filter or has_light_query or has_light_order_filter`
        has_light_filter = self.hardcoded_filter and self.hardcoded_filter.is_useful()

        has_light_query = any(
            not condition.is_heavy() for condition in self.query_conditions
        )

        has_light_order_filter = (
            self.order_fields
            and self.limit
            and not has_heavy_filter
            and not has_heavy_order
        )

        predicate_pushdown_possible = (
            has_light_filter or has_light_query or has_light_order_filter
        )

        # Determine if we should optimize!
        should_optimize = has_heavy_fields and predicate_pushdown_possible

        # Important: Always inject deleted_at into the query.
        # Note: it might be better to make this configurable.
        self.add_condition(
            tsi_query.EqOperation.model_validate(
                {"$eq": [{"$getField": "deleted_at"}, {"$literal": None}]}
            )
        )

        # Important: We must always filter out calls that have not been started
        # This can occur when there is an out of order call part insertion or worse,
        # when such occurance happens and the client terminates early.
        # Additionally: This condition is also REQUIRED for proper functioning
        # when using pre-group by (WHERE) optimizations
        self.add_condition(
            tsi_query.NotOperation.model_validate(
                {"$not": [{"$eq": [{"$getField": "started_at"}, {"$literal": None}]}]}
            )
        )

        object_ref_conditions = get_object_ref_conditions(
            self.query_conditions, self.order_fields, self.expand_columns
        )

        # If we should not optimize, then just build the base query
        if not should_optimize and not self.include_costs and not object_ref_conditions:
            return self._as_sql_base_format(pb, table_alias)

        # Build two queries, first filter query CTE, then select the columns
        filter_query = CallsQuery(project_id=self.project_id)
        select_query = CallsQuery(
            project_id=self.project_id,
            include_storage_size=self.include_storage_size,
            include_total_storage_size=self.include_total_storage_size,
        )

        # Select Fields:
        filter_query.add_field("id")
        for field in self.select_fields:
            select_query.select_fields.append(field)

<<<<<<< HEAD
        # Build CTEs for object reference filtering and ordering
        object_join_cte, field_to_object_join_alias_map = build_object_ref_ctes(
            pb, self.project_id, object_ref_conditions
        )

        # Query Conditions
=======
        # Query conditions and filter
>>>>>>> 14137c11
        for condition in self.query_conditions:
            filter_query.query_conditions.append(condition)

        filter_query.hardcoded_filter = self.hardcoded_filter

        # Order Fields:
        filter_query.order_fields = self.order_fields
        filter_query.limit = self.limit
        filter_query.offset = self.offset
        # SUPER IMPORTANT: still need to re-sort the final query
        select_query.order_fields = self.order_fields

        raw_sql = f"""
        WITH filtered_calls AS ({filter_query._as_sql_base_format(
            pb, table_alias, field_to_object_join_alias_map=field_to_object_join_alias_map, expand_columns=self.expand_columns)})
        """
        if object_join_cte:
            raw_sql += f",\n{object_join_cte}"

        if self.include_costs:
            # TODO: We should unify the calls query order by fields to be orm sort by fields
            order_by_fields = [
                tsi.SortBy(
                    field=sort_by.field.field,
                    direction=cast(Literal["asc", "desc"], sort_by.direction.lower()),
                )
                for sort_by in self.order_fields
            ]
            select_fields = [field.field for field in self.select_fields]
            raw_sql += f""",
<<<<<<< HEAD
            all_calls AS ({outer_query._as_sql_base_format(pb, table_alias, id_subquery_name="filtered_calls", field_to_object_join_alias_map=field_to_object_join_alias_map, expand_columns=self.expand_columns)}),
            {cost_query(
                pb,
                "all_calls",
                self.project_id,
                select_fields,
                order_by_fields,
            )}
=======
            all_calls AS ({select_query._as_sql_base_format(pb, table_alias, id_subquery_name="filtered_calls")}),
            {cost_query(pb, "all_calls", self.project_id, [field.field for field in self.select_fields], order_by_fields)}
>>>>>>> 14137c11
            """

        else:
            raw_sql += f"""
<<<<<<< HEAD
            {outer_query._as_sql_base_format(
                pb,
                table_alias,
                id_subquery_name="filtered_calls",
                field_to_object_join_alias_map=field_to_object_join_alias_map,
                expand_columns=self.expand_columns,
            )}
=======
            {select_query._as_sql_base_format(pb, table_alias, id_subquery_name="filtered_calls")}
>>>>>>> 14137c11
            """

        return safely_format_sql(raw_sql, logger)

    def _as_sql_base_format(
        self,
        pb: ParamBuilder,
        table_alias: str,
        id_subquery_name: Optional[str] = None,
        field_to_object_join_alias_map: Optional[dict[str, str]] = None,
        expand_columns: Optional[list[str]] = None,
    ) -> str:
        needs_feedback = False
        select_fields_sql = ", ".join(
            field.as_select_sql(pb, table_alias) for field in self.select_fields
        )

        having_filter_sql = ""
        having_conditions_sql: list[str] = []
        if len(self.query_conditions) > 0:
            for query_condition in self.query_conditions:
                query_condition_sql = query_condition.as_sql(
                    pb,
                    table_alias,
                    expand_columns=expand_columns,
                    field_to_object_join_alias_map=field_to_object_join_alias_map,
                )
                having_conditions_sql.append(query_condition_sql)
                if query_condition.is_feedback():
                    needs_feedback = True
        if self.hardcoded_filter is not None:
            having_conditions_sql.append(self.hardcoded_filter.as_sql(pb, table_alias))

        if len(having_conditions_sql) > 0:
            having_filter_sql = "HAVING " + combine_conditions(
                having_conditions_sql, "AND"
            )

        # The op_name, trace_id, trace_roots conditions REQUIRE conditioning on the
        # started_at field after grouping in the HAVING clause. These filters remove
        # call starts before grouping, creating orphan call ends. By conditioning
        # on `NOT any(started_at) is NULL`, we filter out orphaned call ends, ensuring
        # all rows returned at least have a call start.
        op_name_sql = process_op_name_filter_to_sql(
            self.hardcoded_filter,
            pb,
            table_alias,
        )
        trace_id_sql = process_trace_id_filter_to_sql(
            self.hardcoded_filter,
            pb,
            table_alias,
        )
        thread_id_sql = process_thread_id_filter_to_sql(
            self.hardcoded_filter,
            pb,
            table_alias,
        )
        # ref filters also have group by filters, because output_refs exist on the
        # call end parts.
        ref_filter_opt_sql = process_ref_filters_to_sql(
            self.hardcoded_filter,
            pb,
            table_alias,
        )
        trace_roots_only_sql = process_trace_roots_only_filter_to_sql(
            self.hardcoded_filter,
            pb,
            table_alias,
        )
        # parent_id is valid as null, so we must always include the HAVING filter
        # in addition to this optimization
        parent_ids_filter_sql = process_parent_ids_filter_to_sql(
            self.hardcoded_filter,
            pb,
            table_alias,
        )

        # Filter out object ref conditions from optimization since they're handled via CTEs
        non_object_ref_conditions = []
        for condition in self.query_conditions:
            if not (
                expand_columns
                and is_object_ref_operand(condition.operand, expand_columns)
            ):
                non_object_ref_conditions.append(condition)

        optimization_conditions = process_query_to_optimization_sql(
            non_object_ref_conditions,
            pb,
            table_alias,
        )
        sortable_datetime_sql = (
            optimization_conditions.sortable_datetime_filters_sql or ""
        )
        str_filter_opt_sql = optimization_conditions.str_filter_opt_sql or ""

        order_by_sql = ""
        if len(self.order_fields) > 0:
            order_by_sql = "ORDER BY " + ", ".join(
                [
                    order_field.as_sql(
                        pb, table_alias, expand_columns, field_to_object_join_alias_map
                    )
                    for order_field in self.order_fields
                ]
            )
            for order_field in self.order_fields:
                if isinstance(order_field.field, CallsMergedFeedbackPayloadField):
                    needs_feedback = True

        limit_sql = ""
        if self.limit is not None:
            limit_sql = f"LIMIT {self.limit}"

        offset_sql = ""
        if self.offset is not None:
            offset_sql = f"OFFSET {self.offset}"

        id_subquery_sql = ""
        if id_subquery_name is not None:
            id_subquery_sql = f"AND (calls_merged.id IN {id_subquery_name})"

        project_param = pb.add_param(self.project_id)

        # Special Optimization
        id_mask_sql = ""
        if self.hardcoded_filter and self.hardcoded_filter.filter.call_ids:
            id_mask_sql = f"AND (calls_merged.id IN {param_slot(pb.add_param(self.hardcoded_filter.filter.call_ids), 'Array(String)')})"
        # TODO: We should also pull out id-masks from the dynamic query

        feedback_join_sql = ""
        if needs_feedback:
            feedback_join_sql = f"""
            LEFT JOIN feedback ON (
                feedback.project_id = {param_slot(project_param, "String")} AND
                feedback.weave_ref = concat('weave-trace-internal:///', {param_slot(project_param, "String")}, '/call/', calls_merged.id))
            """

        storage_size_sql = ""
        if self.include_storage_size:
            storage_size_sql = f"""
            LEFT JOIN (SELECT
                id,
                sum(COALESCE(attributes_size_bytes,0) + COALESCE(inputs_size_bytes,0) + COALESCE(output_size_bytes,0) + COALESCE(summary_size_bytes,0)) as storage_size_bytes
            FROM calls_merged_stats
            WHERE project_id = {param_slot(project_param, "String")}
            GROUP BY id) as {STORAGE_SIZE_TABLE_NAME}
            on calls_merged.id = {STORAGE_SIZE_TABLE_NAME}.id
            """

        total_storage_size_sql = ""
        if self.include_total_storage_size:
            total_storage_size_sql = f"""
            LEFT JOIN (SELECT
                trace_id,
                sum(COALESCE(attributes_size_bytes,0) + COALESCE(inputs_size_bytes,0) + COALESCE(output_size_bytes,0) + COALESCE(summary_size_bytes,0)) as total_storage_size_bytes
            FROM calls_merged_stats
            WHERE project_id = {param_slot(project_param, "String")}
            GROUP BY trace_id) as {ROLLED_UP_CALL_MERGED_STATS_TABLE_NAME}
            on calls_merged.trace_id = {ROLLED_UP_CALL_MERGED_STATS_TABLE_NAME}.trace_id
            """

        # Add JOINs for object reference ordering
        object_ref_joins_sql = ""
        if expand_columns and field_to_object_join_alias_map:
            for order_field in self.order_fields:
                field_path = order_field.raw_field_path
                if has_object_ref_field(field_path, expand_columns):
                    order_condition = ObjectRefOrderCondition(
                        field_path=field_path,
                        expand_columns=expand_columns,
                    )
                    cte_alias = field_to_object_join_alias_map.get(
                        order_condition.unique_key
                    )
                    if cte_alias:
                        accessor_key = order_condition.get_accessor_key()
                        root_field = order_condition.get_root_field()
                        json_path_param = pb.add_param(f"$.{accessor_key}")
                        object_ref_joins_sql += f"""
            LEFT JOIN {cte_alias}
                ON JSON_VALUE({table_alias}.{root_field}, {param_slot(json_path_param, "String")}) = {cte_alias}.full_ref"""

        raw_sql = f"""
        SELECT {select_fields_sql}
        FROM calls_merged
        {feedback_join_sql}
        {storage_size_sql}
        {total_storage_size_sql}
        {object_ref_joins_sql}
        WHERE calls_merged.project_id = {param_slot(project_param, "String")}
        {id_mask_sql}
        {id_subquery_sql}
        {sortable_datetime_sql}
        {trace_roots_only_sql}
        {parent_ids_filter_sql}
        {op_name_sql}
        {trace_id_sql}
        {thread_id_sql}
        {str_filter_opt_sql}
        {ref_filter_opt_sql}
        GROUP BY (calls_merged.project_id, calls_merged.id)
        {having_filter_sql}
        {order_by_sql}
        {limit_sql}
        {offset_sql}
        """

        return safely_format_sql(raw_sql, logger)


STORAGE_SIZE_TABLE_NAME = "storage_size_tbl"
ROLLED_UP_CALL_MERGED_STATS_TABLE_NAME = "rolled_up_cms"

ALLOWED_CALL_FIELDS = {
    "project_id": CallsMergedField(field="project_id"),
    "id": CallsMergedField(field="id"),
    "trace_id": CallsMergedAggField(field="trace_id", agg_fn="any"),
    "parent_id": CallsMergedAggField(field="parent_id", agg_fn="any"),
    "thread_id": CallsMergedAggField(field="thread_id", agg_fn="any"),
    "op_name": CallsMergedAggField(field="op_name", agg_fn="any"),
    "started_at": CallsMergedAggField(field="started_at", agg_fn="any"),
    "attributes_dump": CallsMergedDynamicField(field="attributes_dump", agg_fn="any"),
    "inputs_dump": CallsMergedDynamicField(field="inputs_dump", agg_fn="any"),
    "input_refs": CallsMergedAggField(field="input_refs", agg_fn="array_concat_agg"),
    "ended_at": CallsMergedAggField(field="ended_at", agg_fn="any"),
    "output_dump": CallsMergedDynamicField(field="output_dump", agg_fn="any"),
    "output_refs": CallsMergedAggField(field="output_refs", agg_fn="array_concat_agg"),
    "summary_dump": CallsMergedDynamicField(field="summary_dump", agg_fn="any"),
    "exception": CallsMergedAggField(field="exception", agg_fn="any"),
    "wb_user_id": CallsMergedAggField(field="wb_user_id", agg_fn="any"),
    "wb_run_id": CallsMergedAggField(field="wb_run_id", agg_fn="any"),
    "wb_run_step": CallsMergedAggField(field="wb_run_step", agg_fn="any"),
    "deleted_at": CallsMergedAggField(field="deleted_at", agg_fn="any"),
    "display_name": CallsMergedAggField(field="display_name", agg_fn="argMaxMerge"),
    "storage_size_bytes": AggFieldWithTableOverrides(
        field="storage_size_bytes",
        agg_fn="any",
        table_name=STORAGE_SIZE_TABLE_NAME,
    ),
    "total_storage_size_bytes": AggregatedDataSizeField(
        field="total_storage_size_bytes",
        join_table_name=ROLLED_UP_CALL_MERGED_STATS_TABLE_NAME,
    ),
}

DISALLOWED_FILTERING_FIELDS = {"storage_size_bytes", "total_storage_size_bytes"}


def get_field_by_name(name: str) -> CallsMergedField:
    if name not in ALLOWED_CALL_FIELDS:
        if name.startswith("feedback."):
            return CallsMergedFeedbackPayloadField.from_path(name[len("feedback.") :])
        elif name.startswith("summary.weave."):
            # Handle summary.weave.* fields
            summary_field = name[len("summary.weave.") :]
            return CallsMergedSummaryField(field=name, summary_field=summary_field)
        else:
            field_parts = name.split(".")
            start_part = field_parts[0]
            dumped_start_part = start_part + "_dump"
            if dumped_start_part in ALLOWED_CALL_FIELDS:
                field = ALLOWED_CALL_FIELDS[dumped_start_part]
                if isinstance(field, CallsMergedDynamicField) and len(field_parts) > 1:
                    return field.with_path(field_parts[1:])
                return field
            raise InvalidFieldError(f"Field {name} is not allowed")
    return ALLOWED_CALL_FIELDS[name]


# Handler function for status summary field
def _handle_status_summary_field(pb: ParamBuilder, table_alias: str) -> str:
    # Status logic:
    # - If exception is not null -> ERROR
    # - Else if ended_at is null -> RUNNING
    # - Else -> SUCCESS
    exception_sql = get_field_by_name("exception").as_sql(pb, table_alias)
    ended_to_sql = get_field_by_name("ended_at").as_sql(pb, table_alias)
    status_counts_sql = get_field_by_name("summary.status_counts.error").as_sql(
        pb, table_alias, cast="int"
    )

    error_param = pb.add_param(tsi.TraceStatus.ERROR.value)
    running_param = pb.add_param(tsi.TraceStatus.RUNNING.value)
    success_param = pb.add_param(tsi.TraceStatus.SUCCESS.value)
    descendant_error_param = pb.add_param(tsi.TraceStatus.DESCENDANT_ERROR.value)

    return f"""CASE
        WHEN {exception_sql} IS NOT NULL THEN {param_slot(error_param, "String")}
        WHEN IFNULL({status_counts_sql}, 0) > 0 THEN {param_slot(descendant_error_param, "String")}
        WHEN {ended_to_sql} IS NULL THEN {param_slot(running_param, "String")}
        ELSE {param_slot(success_param, "String")}
    END"""


# Handler function for latency_ms summary field
def _handle_latency_ms_summary_field(pb: ParamBuilder, table_alias: str) -> str:
    # Latency_ms logic:
    # - If ended_at is null or there's an exception, return null
    # - Otherwise calculate milliseconds between started_at and ended_at
    started_at_sql = get_field_by_name("started_at").as_sql(pb, table_alias)
    ended_at_sql = get_field_by_name("ended_at").as_sql(pb, table_alias)

    # Convert time difference to milliseconds
    # Use toUnixTimestamp64Milli for direct and precise millisecond difference
    return f"""CASE
        WHEN {ended_at_sql} IS NULL THEN NULL
        ELSE (
            toUnixTimestamp64Milli({ended_at_sql}) - toUnixTimestamp64Milli({started_at_sql})
        )
    END"""


# Handler function for trace_name summary field
def _handle_trace_name_summary_field(pb: ParamBuilder, table_alias: str) -> str:
    # Trace_name logic:
    # - If display_name is available, use that
    # - Else if op_name starts with 'weave-trace-internal:///', extract the name using regex
    # - Otherwise, just use op_name directly

    display_name_sql = get_field_by_name("display_name").as_sql(pb, table_alias)
    op_name_sql = get_field_by_name("op_name").as_sql(pb, table_alias)

    return f"""CASE
        WHEN {display_name_sql} IS NOT NULL AND {display_name_sql} != '' THEN {display_name_sql}
        WHEN {op_name_sql} IS NOT NULL AND {op_name_sql} LIKE 'weave-trace-internal:///%' THEN
            regexpExtract(toString({op_name_sql}), '/([^/:]*):', 1)
        ELSE {op_name_sql}
    END"""


# Map of summary fields to their handler functions
SUMMARY_FIELD_HANDLERS = {
    "status": _handle_status_summary_field,
    "latency_ms": _handle_latency_ms_summary_field,
    "trace_name": _handle_trace_name_summary_field,
}


# Helper function to get a summary field handler by name
def get_summary_field_handler(
    summary_field: str,
) -> Optional[Callable[[ParamBuilder, str], str]]:
    """Returns the handler function for a given summary field name."""
    return SUMMARY_FIELD_HANDLERS.get(summary_field)


class FilterToConditions(BaseModel):
    conditions: list[str]
    fields_used: list[CallsMergedField]


def process_query_to_conditions(
    query: tsi.Query,
    param_builder: ParamBuilder,
    table_alias: str,
    use_agg_fn: bool = True,
) -> FilterToConditions:
    """Converts a Query to a list of conditions for a clickhouse query."""
    conditions = []
    raw_fields_used: dict[str, CallsMergedField] = {}

    # This is the mongo-style query
    def process_operation(operation: tsi_query.Operation) -> str:
        cond = None

        if isinstance(operation, tsi_query.AndOperation):
            if len(operation.and_) == 0:
                raise ValueError("Empty AND operation")
            elif len(operation.and_) == 1:
                return process_operand(operation.and_[0])
            parts = [process_operand(op) for op in operation.and_]
            cond = f"({' AND '.join(parts)})"
        elif isinstance(operation, tsi_query.OrOperation):
            if len(operation.or_) == 0:
                raise ValueError("Empty OR operation")
            elif len(operation.or_) == 1:
                return process_operand(operation.or_[0])
            parts = [process_operand(op) for op in operation.or_]
            cond = f"({' OR '.join(parts)})"
        elif isinstance(operation, tsi_query.NotOperation):
            operand_part = process_operand(operation.not_[0])
            cond = f"(NOT ({operand_part}))"
        elif isinstance(operation, tsi_query.EqOperation):
            lhs_part = process_operand(operation.eq_[0])
            if (
                isinstance(operation.eq_[1], tsi_query.LiteralOperation)
                and operation.eq_[1].literal_ is None
            ):
                cond = f"({lhs_part} IS NULL)"
            else:
                rhs_part = process_operand(operation.eq_[1])
                cond = f"({lhs_part} = {rhs_part})"
        elif isinstance(operation, tsi_query.GtOperation):
            lhs_part = process_operand(operation.gt_[0])
            rhs_part = process_operand(operation.gt_[1])
            cond = f"({lhs_part} > {rhs_part})"
        elif isinstance(operation, tsi_query.GteOperation):
            lhs_part = process_operand(operation.gte_[0])
            rhs_part = process_operand(operation.gte_[1])
            cond = f"({lhs_part} >= {rhs_part})"
        elif isinstance(operation, tsi_query.InOperation):
            lhs_part = process_operand(operation.in_[0])
            rhs_part = ",".join(process_operand(op) for op in operation.in_[1])
            cond = f"({lhs_part} IN ({rhs_part}))"
        elif isinstance(operation, tsi_query.ContainsOperation):
            lhs_part = process_operand(operation.contains_.input)
            rhs_part = process_operand(operation.contains_.substr)
            position_operation = "position"
            if operation.contains_.case_insensitive:
                position_operation = "positionCaseInsensitive"
            cond = f"{position_operation}({lhs_part}, {rhs_part}) > 0"
        else:
            raise TypeError(f"Unknown operation type: {operation}")

        return cond

    def process_operand(operand: "tsi_query.Operand") -> str:
        if isinstance(operand, tsi_query.LiteralOperation):
            return param_slot(
                param_builder.add_param(operand.literal_),  # type: ignore
                python_value_to_ch_type(operand.literal_),
            )
        elif isinstance(operand, tsi_query.GetFieldOperator):
            if operand.get_field_ in DISALLOWED_FILTERING_FIELDS:
                raise InvalidFieldError(f"Field {operand.get_field_} is not allowed")

            structured_field = get_field_by_name(operand.get_field_)

            if isinstance(structured_field, CallsMergedDynamicField):
                field = structured_field.as_sql(
                    param_builder, table_alias, use_agg_fn=use_agg_fn
                )
            else:
                field = structured_field.as_sql(param_builder, table_alias)
            raw_fields_used[structured_field.field] = structured_field
            return field
        elif isinstance(operand, tsi_query.ConvertOperation):
            field = process_operand(operand.convert_.input)
            return clickhouse_cast(field, operand.convert_.to)
        elif isinstance(
            operand,
            (
                tsi_query.AndOperation,
                tsi_query.OrOperation,
                tsi_query.NotOperation,
                tsi_query.EqOperation,
                tsi_query.GtOperation,
                tsi_query.GteOperation,
                tsi_query.InOperation,
                tsi_query.ContainsOperation,
            ),
        ):
            return process_operation(operand)
        else:
            raise TypeError(f"Unknown operand type: {operand}")

    filter_cond = process_operation(query.expr_)

    conditions.append(filter_cond)

    return FilterToConditions(
        conditions=conditions, fields_used=list(raw_fields_used.values())
    )


def process_op_name_filter_to_sql(
    hardcoded_filter: Optional[HardCodedFilter],
    param_builder: ParamBuilder,
    table_alias: str,
) -> str:
    """Pulls out the op_name and returns a sql string if there are any op_names."""
    if hardcoded_filter is None or not hardcoded_filter.filter.op_names:
        return ""

    op_names = hardcoded_filter.filter.op_names

    assert_parameter_length_less_than_max("op_names", len(op_names))

    # We will build up (0 or 1) + N conditions for the op_version_refs
    # If there are any non-wildcarded names, then we at least have an IN condition
    # If there are any wildcarded names, then we have a LIKE condition for each
    or_conditions: list[str] = []
    non_wildcarded_names: list[str] = []
    wildcarded_names: list[str] = []

    op_field = get_field_by_name("op_name")
    if not isinstance(op_field, CallsMergedAggField):
        raise TypeError("op_name is not an aggregate field")

    op_field_sql = op_field.as_sql(param_builder, table_alias, use_agg_fn=False)
    for name in op_names:
        if name.endswith(WILDCARD_ARTIFACT_VERSION_AND_PATH):
            wildcarded_names.append(name)
        else:
            non_wildcarded_names.append(name)

    if non_wildcarded_names:
        or_conditions.append(
            f"{op_field_sql} IN {param_slot(param_builder.add_param(non_wildcarded_names), 'Array(String)')}"
        )

    for name in wildcarded_names:
        like_name = name[: -len(WILDCARD_ARTIFACT_VERSION_AND_PATH)] + ":%"
        or_conditions.append(
            f"{op_field_sql} LIKE {param_slot(param_builder.add_param(like_name), 'String')}"
        )

    if not or_conditions:
        return ""

    # Account for unmerged call parts by including null op_name (call ends)
    or_conditions += [f"{op_field_sql} IS NULL"]

    return " AND " + combine_conditions(or_conditions, "OR")


def process_trace_id_filter_to_sql(
    hardcoded_filter: Optional[HardCodedFilter],
    param_builder: ParamBuilder,
    table_alias: str,
) -> str:
    """Pulls out the trace_id and returns a sql string if there are any trace_ids."""
    if hardcoded_filter is None or not hardcoded_filter.filter.trace_ids:
        return ""

    trace_ids = hardcoded_filter.filter.trace_ids

    assert_parameter_length_less_than_max("trace_ids", len(trace_ids))

    trace_id_field = get_field_by_name("trace_id")
    if not isinstance(trace_id_field, CallsMergedAggField):
        raise TypeError("trace_id is not an aggregate field")
    trace_id_field_sql = trace_id_field.as_sql(
        param_builder, table_alias, use_agg_fn=False
    )

    # If there's only one trace_id, use an equality condition for performance
    if len(trace_ids) == 1:
        trace_cond = f"{trace_id_field_sql} = {param_slot(param_builder.add_param(trace_ids[0]), 'String')}"
    elif len(trace_ids) > 1:
        trace_cond = f"{trace_id_field_sql} IN {param_slot(param_builder.add_param(trace_ids), 'Array(String)')}"
    else:
        return ""

    return f" AND ({trace_cond} OR {trace_id_field_sql} IS NULL)"


def process_thread_id_filter_to_sql(
    hardcoded_filter: Optional[HardCodedFilter],
    param_builder: ParamBuilder,
    table_alias: str,
) -> str:
    """Pulls out the thread_id and returns a sql string if there are any thread_ids."""
    if (
        hardcoded_filter is None
        or hardcoded_filter.filter.thread_ids is None
        or len(hardcoded_filter.filter.thread_ids) == 0
    ):
        return ""

    thread_ids = hardcoded_filter.filter.thread_ids

    assert_parameter_length_less_than_max("thread_ids", len(thread_ids))

    thread_id_field = get_field_by_name("thread_id")
    if not isinstance(thread_id_field, CallsMergedAggField):
        raise TypeError("thread_id is not an aggregate field")
    thread_id_field_sql = thread_id_field.as_sql(
        param_builder, table_alias, use_agg_fn=False
    )

    # If there's only one thread_id, use an equality condition for performance
    if len(thread_ids) == 1:
        thread_cond = f"{thread_id_field_sql} = {param_slot(param_builder.add_param(thread_ids[0]), 'String')}"
    elif len(thread_ids) > 1:
        thread_cond = f"{thread_id_field_sql} IN {param_slot(param_builder.add_param(thread_ids), 'Array(String)')}"
    else:
        return ""

    return f" AND ({thread_cond} OR {thread_id_field_sql} IS NULL)"


def process_trace_roots_only_filter_to_sql(
    hardcoded_filter: Optional[HardCodedFilter],
    param_builder: ParamBuilder,
    table_alias: str,
) -> str:
    """Pulls out the trace_roots_only and returns a sql string if there are any trace_roots_only."""
    if hardcoded_filter is None or not hardcoded_filter.filter.trace_roots_only:
        return ""

    parent_id_field = get_field_by_name("parent_id")
    if not isinstance(parent_id_field, CallsMergedAggField):
        raise TypeError("parent_id is not an aggregate field")

    parent_id_field_sql = parent_id_field.as_sql(
        param_builder, table_alias, use_agg_fn=False
    )

    return f"AND ({parent_id_field_sql} IS NULL)"


def process_parent_ids_filter_to_sql(
    hardcoded_filter: Optional[HardCodedFilter],
    param_builder: ParamBuilder,
    table_alias: str,
) -> str:
    """Pulls out the parent_id and returns a sql string if there are any parent_ids."""
    if hardcoded_filter is None or not hardcoded_filter.filter.parent_ids:
        return ""

    parent_id_field = get_field_by_name("parent_id")
    if not isinstance(parent_id_field, CallsMergedAggField):
        raise TypeError("parent_id is not an aggregate field")

    parent_id_field_sql = parent_id_field.as_sql(
        param_builder, table_alias, use_agg_fn=False
    )

    parent_ids_sql = f"{parent_id_field_sql} IN {param_slot(param_builder.add_param(hardcoded_filter.filter.parent_ids), 'Array(String)')}"

    return f"AND ({parent_ids_sql} OR {parent_id_field_sql} IS NULL)"


def process_ref_filters_to_sql(
    hardcoded_filter: Optional[HardCodedFilter],
    param_builder: ParamBuilder,
    table_alias: str,
) -> str:
    """Adds a ref filter optimization to the query.

    To be used before group by. This filter is NOT guaranteed to return
    the correct results, as it can operate on call ends (output_refs) so it
    should be used in addition to the existing ref filters after group by
    generated in process_calls_filter_to_conditions."""
    if hardcoded_filter is None or (
        not hardcoded_filter.filter.output_refs
        and not hardcoded_filter.filter.input_refs
    ):
        return ""

    def process_ref_filter(field_name: str, refs: list[str]) -> str:
        field = get_field_by_name(field_name)
        if not isinstance(field, CallsMergedAggField):
            raise TypeError(f"{field_name} is not an aggregate field")

        field_sql = field.as_sql(param_builder, table_alias, use_agg_fn=False)
        param = param_builder.add_param(refs)
        ref_filter_sql = f"hasAny({field_sql}, {param_slot(param, 'Array(String)')})"
        return f"{ref_filter_sql} OR length({field_sql}) = 0"

    ref_filters = []
    if hardcoded_filter.filter.input_refs:
        ref_filters.append(
            process_ref_filter("input_refs", hardcoded_filter.filter.input_refs)
        )
    if hardcoded_filter.filter.output_refs:
        ref_filters.append(
            process_ref_filter("output_refs", hardcoded_filter.filter.output_refs)
        )

    if not ref_filters:
        return ""

    return " AND (" + combine_conditions(ref_filters, "AND") + ")"


def process_calls_filter_to_conditions(
    filter: tsi.CallsFilter,
    param_builder: ParamBuilder,
    table_alias: str,
) -> list[str]:
    """Converts a CallsFilter to a list of conditions for a clickhouse query.

    Excludes the op_name, which is handled separately.
    """
    conditions: list[str] = []

    # technically not required, as we are now doing a pre-groupby optimization
    # that should filter out 100% of non-matching rows. However, we can't remove
    # the output_refs, so lets keep both for clarity
    if filter.input_refs:
        assert_parameter_length_less_than_max("input_refs", len(filter.input_refs))
        conditions.append(
            f"hasAny({get_field_by_name('input_refs').as_sql(param_builder, table_alias)}, {param_slot(param_builder.add_param(filter.input_refs), 'Array(String)')})"
        )

    if filter.output_refs:
        assert_parameter_length_less_than_max("output_refs", len(filter.output_refs))
        conditions.append(
            f"hasAny({get_field_by_name('output_refs').as_sql(param_builder, table_alias)}, {param_slot(param_builder.add_param(filter.output_refs), 'Array(String)')})"
        )

    if filter.parent_ids:
        assert_parameter_length_less_than_max("parent_ids", len(filter.parent_ids))
        conditions.append(
            f"{get_field_by_name('parent_id').as_sql(param_builder, table_alias)} IN {param_slot(param_builder.add_param(filter.parent_ids), 'Array(String)')}"
        )

    if filter.call_ids:
        assert_parameter_length_less_than_max("call_ids", len(filter.call_ids))
        conditions.append(
            f"{get_field_by_name('id').as_sql(param_builder, table_alias)} IN {param_slot(param_builder.add_param(filter.call_ids), 'Array(String)')}"
        )

    if filter.thread_ids is not None:
        assert_parameter_length_less_than_max("thread_ids", len(filter.thread_ids))
        conditions.append(
            f"{get_field_by_name('thread_id').as_sql(param_builder, table_alias)} IN {param_slot(param_builder.add_param(filter.thread_ids), 'Array(String)')}"
        )

    if filter.wb_user_ids:
        conditions.append(
            f"{get_field_by_name('wb_user_id').as_sql(param_builder, table_alias)} IN {param_slot(param_builder.add_param(filter.wb_user_ids), 'Array(String)')}"
        )

    if filter.wb_run_ids:
        conditions.append(
            f"{get_field_by_name('wb_run_id').as_sql(param_builder, table_alias)} IN {param_slot(param_builder.add_param(filter.wb_run_ids), 'Array(String)')}"
        )

    return conditions


def optimized_project_contains_call_query(
    project_id: str,
    param_builder: ParamBuilder,
) -> str:
    """Returns a query that checks if the project contains any calls."""
    return safely_format_sql(
        f"""SELECT
    CASE
        WHEN EXISTS (
            SELECT 1
            FROM calls_merged
            WHERE project_id = {param_slot(param_builder.add_param(project_id), "String")}
        )
        THEN 1
        ELSE 0
        END as has_any
    """,
        logger,
    )


def build_calls_query_stats_query(
    req: tsi.CallsQueryStatsReq,
    param_builder: ParamBuilder,
) -> tuple[str, KeysView[str]]:
    cq = CallsQuery(
        project_id=req.project_id,
        include_total_storage_size=req.include_total_storage_size,
    )

    cq.add_field("id")
    if req.filter is not None:
        cq.set_hardcoded_filter(HardCodedFilter(filter=req.filter))
    if req.query is not None:
        cq.add_condition(req.query.expr_)
    if req.limit is not None:
        cq.set_limit(req.limit)
    if req.expand_columns is not None:
        cq.set_expand_columns(req.expand_columns)

    aggregated_columns = {"count": "count()"}
    if req.include_total_storage_size:
        aggregated_columns["total_storage_size_bytes"] = (
            "sum(coalesce(total_storage_size_bytes, 0))"
        )
        cq.add_field("total_storage_size_bytes")

    inner_query = cq.as_sql(param_builder)
    calls_query_sql = f"SELECT {', '.join(aggregated_columns[k] for k in aggregated_columns)} FROM ({inner_query})"

    return (calls_query_sql, aggregated_columns.keys())<|MERGE_RESOLUTION|>--- conflicted
+++ resolved
@@ -736,16 +736,12 @@
         for field in self.select_fields:
             select_query.select_fields.append(field)
 
-<<<<<<< HEAD
         # Build CTEs for object reference filtering and ordering
         object_join_cte, field_to_object_join_alias_map = build_object_ref_ctes(
             pb, self.project_id, object_ref_conditions
         )
 
-        # Query Conditions
-=======
         # Query conditions and filter
->>>>>>> 14137c11
         for condition in self.query_conditions:
             filter_query.query_conditions.append(condition)
 
@@ -776,8 +772,7 @@
             ]
             select_fields = [field.field for field in self.select_fields]
             raw_sql += f""",
-<<<<<<< HEAD
-            all_calls AS ({outer_query._as_sql_base_format(pb, table_alias, id_subquery_name="filtered_calls", field_to_object_join_alias_map=field_to_object_join_alias_map, expand_columns=self.expand_columns)}),
+            all_calls AS ({select_query._as_sql_base_format(pb, table_alias, id_subquery_name="filtered_calls", field_to_object_join_alias_map=field_to_object_join_alias_map, expand_columns=self.expand_columns)}),
             {cost_query(
                 pb,
                 "all_calls",
@@ -785,25 +780,17 @@
                 select_fields,
                 order_by_fields,
             )}
-=======
-            all_calls AS ({select_query._as_sql_base_format(pb, table_alias, id_subquery_name="filtered_calls")}),
-            {cost_query(pb, "all_calls", self.project_id, [field.field for field in self.select_fields], order_by_fields)}
->>>>>>> 14137c11
             """
 
         else:
             raw_sql += f"""
-<<<<<<< HEAD
-            {outer_query._as_sql_base_format(
+            {select_query._as_sql_base_format(
                 pb,
                 table_alias,
                 id_subquery_name="filtered_calls",
                 field_to_object_join_alias_map=field_to_object_join_alias_map,
                 expand_columns=self.expand_columns,
             )}
-=======
-            {select_query._as_sql_base_format(pb, table_alias, id_subquery_name="filtered_calls")}
->>>>>>> 14137c11
             """
 
         return safely_format_sql(raw_sql, logger)
