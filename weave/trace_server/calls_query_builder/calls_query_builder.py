--- conflicted
+++ resolved
@@ -1168,16 +1168,31 @@
     return f" AND ({trace_cond} OR {trace_id_field_sql} IS NULL)"
 
 
-<<<<<<< HEAD
-def process_ref_filters_to_sql(
-=======
 def process_trace_roots_only_filter_to_sql(
->>>>>>> 99d33f56
     hardcoded_filter: Optional[HardCodedFilter],
     param_builder: ParamBuilder,
     table_alias: str,
 ) -> str:
-<<<<<<< HEAD
+    """Pulls out the trace_roots_only and returns a sql string if there are any trace_roots_only."""
+    if hardcoded_filter is None or not hardcoded_filter.filter.trace_roots_only:
+        return ""
+
+    parent_id_field = get_field_by_name("parent_id")
+    if not isinstance(parent_id_field, CallsMergedAggField):
+        raise TypeError("parent_id is not an aggregate field")
+
+    parent_id_field_sql = parent_id_field.as_sql(
+        param_builder, table_alias, use_agg_fn=False
+    )
+
+    return f"AND ({parent_id_field_sql} IS NULL)"
+
+
+def process_ref_filters_to_sql(
+    hardcoded_filter: Optional[HardCodedFilter],
+    param_builder: ParamBuilder,
+    table_alias: str,
+) -> str:
     """Adds a ref filter optimization to the query.
 
     To be used before group by. This filter is NOT guaranteed to return
@@ -1214,21 +1229,6 @@
         return ""
 
     return " AND " + combine_conditions(ref_filters, "AND")
-=======
-    """Pulls out the trace_roots_only and returns a sql string if there are any trace_roots_only."""
-    if hardcoded_filter is None or not hardcoded_filter.filter.trace_roots_only:
-        return ""
-
-    parent_id_field = get_field_by_name("parent_id")
-    if not isinstance(parent_id_field, CallsMergedAggField):
-        raise TypeError("parent_id is not an aggregate field")
-
-    parent_id_field_sql = parent_id_field.as_sql(
-        param_builder, table_alias, use_agg_fn=False
-    )
-
-    return f"AND ({parent_id_field_sql} IS NULL)"
->>>>>>> 99d33f56
 
 
 def process_calls_filter_to_conditions(
