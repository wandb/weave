--- conflicted
+++ resolved
@@ -1132,18 +1132,6 @@
             # Handle summary.weave.* fields
             summary_field = name[len("summary.weave.") :]
             return CallsMergedSummaryField(field=name, summary_field=summary_field)
-<<<<<<< HEAD
-        field_parts = name.split(".")
-        start_part = field_parts[0]
-        dumped_start_part = start_part + "_dump"
-        if dumped_start_part in ALLOWED_CALL_FIELDS:
-            field = ALLOWED_CALL_FIELDS[dumped_start_part]
-            if isinstance(field, CallsMergedDynamicField):
-                if len(field_parts) > 1:
-                    return field.with_path(field_parts[1:])
-            return field
-        raise InvalidFieldError(f"Field {name} is not allowed")
-=======
         else:
             field_parts = name.split(".")
             start_part = field_parts[0]
@@ -1154,7 +1142,6 @@
                     return field.with_path(field_parts[1:])
                 return field
             raise InvalidFieldError(f"Field {name} is not allowed")
->>>>>>> 85f4f2f7
     return ALLOWED_CALL_FIELDS[name]
 
 
