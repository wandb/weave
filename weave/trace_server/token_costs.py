--- conflicted
+++ resolved
@@ -249,112 +249,6 @@
 
 
 # SELECT
-<<<<<<< HEAD
-#     price_fields
-# FROM
-#     {table_alias}
-# WHERE
-#     rank = 1
-# From the ranked prices, get the top ranked price for each llm_id
-def get_top_ranked_prices(
-    param_builder: ParamBuilder, table_alias: str
-) -> PreparedSelect:
-    columns = [*LLM_TOKEN_PRICES_COLUMNS]
-
-    derived_columns = [
-        Column(name="rank", type="string"),
-    ]
-
-    table = Table(name=table_alias, cols=[*columns, *derived_columns])
-    select_query = (
-        table.select()
-        .fields([col.name for col in columns])
-        .where(
-            tsi.Query(**{"$expr": {"$eq": [{"$getField": "rank"}, {"$literal": 1}]}})
-        )
-    )
-
-    prepared_query = select_query.prepare(
-        database_type="clickhouse", param_builder=param_builder
-    )
-    return prepared_query
-
-
-# SELECT
-#     llm_usage fields
-#     price_fields
-# FROM
-#     {usage_table_alias} AS lu
-# LEFT JOIN
-#     {price_table_alias} AS trp
-# ON
-#     lu.id = trp.id AND lu.llm_id = trp.llm_id
-# Join the call usage data with the top ranked prices to get the token costs
-def join_usage_with_costs(
-    param_builder: ParamBuilder, usage_table_alias: str, price_table_alias: str
-) -> PreparedSelect:
-    price_columns = [*LLM_TOKEN_PRICES_COLUMNS]
-
-    derived_price_columns = [
-        Column(name="prompt_tokens_cost", type="float"),
-        Column(name="completion_tokens_cost", type="float"),
-    ]
-
-    usage_table = Table(name=usage_table_alias, cols=LLM_USAGE_COLUMNS)
-    price_table = Table(
-        name=price_table_alias, cols=[*price_columns, *derived_price_columns]
-    )
-
-    join_condition = tsi.Query(
-        **{
-            "$expr": {
-                "$and": [
-                    {
-                        "$eq": [
-                            {"$getField": f"{usage_table_alias}.id"},
-                            {"$getField": f"{price_table_alias}.id"},
-                        ]
-                    },
-                    {
-                        "$eq": [
-                            {"$getField": f"{usage_table_alias}.llm_id"},
-                            {"$getField": f"{price_table_alias}.llm_id"},
-                        ]
-                    },
-                ]
-            }
-        }
-    )
-
-    usage_select_columns = [
-        f"{usage_table_alias}.{col.name}" for col in usage_table.cols
-    ]
-    price_select_columns = [
-        f"{price_table_alias}.{col.name}" for col in price_columns if col.name != "id"
-    ]
-
-    select_query = (
-        usage_table.select()
-        .fields(
-            [
-                *usage_select_columns,
-                *price_select_columns,
-                "prompt_tokens * prompt_token_cost AS prompt_tokens_cost",
-                "completion_tokens * completion_token_cost AS completion_tokens_cost",
-            ]
-        )
-        .join(price_table, join_condition, "LEFT")
-    )
-
-    prepared_select = select_query.prepare(
-        database_type="clickhouse", param_builder=param_builder
-    )
-    return prepared_select
-
-
-# SELECT
-=======
->>>>>>> ede452c8
 #   SELECT_FIELDS, (Passed in as a list)
 #   CONSTRUCTED_SUMMARY_OBJECT AS summary_dump
 # FROM ranked_prices
@@ -531,11 +425,26 @@
     return raw_sql
 
 
-<<<<<<< HEAD
-        -- Final Select, which just pulls all the data from all_calls, and adds a costs object
-        {final_call_select_with_cost(pb, 'all_calls', 'usage_with_costs', final_select_fields).sql}
-    """
-    return raw_sql
+# This is a temporary workaround for the issue of clickhouse not allowing the use of parametes in row_number() over function
+# Use a parameter when this is fixed
+# This checks that a project_id is a valid base64 encoded string, that follows the pattern "ProjectInternalId: <number>"
+def is_project_id_sql_injection_safe(project_id: str) -> None:
+    try:
+        # Attempt to decode the id from Base64
+        decoded_str = base64.b64decode(project_id).decode("utf-8")
+
+        # Check if the decoded id matches the pattern "ProjectInternalId:" followed by a number
+        match = (
+            re.fullmatch(r"ProjectInternalId:\d+", decoded_str.strip())
+            or decoded_str == "shawn/test-project"
+        )
+
+        if match:
+            return
+
+        raise ValueError("Invalid project_id", project_id)
+    except Exception:
+        raise ValueError("Invalid project_id", project_id)
 
 
 MESSAGE_INVALID_PURGE = "Can only purge by specifying one or more cost ids"
@@ -554,26 +463,4 @@
     elif keys[0] == "or_":
         validate_purge_req_multiple(expr["or_"], MESSAGE_INVALID_PURGE)
     else:
-        raise InvalidRequest(MESSAGE_INVALID_PURGE)
-=======
-# This is a temporary workaround for the issue of clickhouse not allowing the use of parametes in row_number() over function
-# Use a parameter when this is fixed
-# This checks that a project_id is a valid base64 encoded string, that follows the pattern "ProjectInternalId: <number>"
-def is_project_id_sql_injection_safe(project_id: str) -> None:
-    try:
-        # Attempt to decode the id from Base64
-        decoded_str = base64.b64decode(project_id).decode("utf-8")
-
-        # Check if the decoded id matches the pattern "ProjectInternalId:" followed by a number
-        match = (
-            re.fullmatch(r"ProjectInternalId:\d+", decoded_str.strip())
-            or decoded_str == "shawn/test-project"
-        )
-
-        if match:
-            return
-
-        raise ValueError("Invalid project_id", project_id)
-    except Exception:
-        raise ValueError("Invalid project_id", project_id)
->>>>>>> ede452c8
+        raise InvalidRequest(MESSAGE_INVALID_PURGE)