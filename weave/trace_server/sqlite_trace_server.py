# Sqlite Trace Server

import contextvars
import datetime
import hashlib
import json
import sqlite3
import threading
from typing import Any, Dict, Iterator, Optional, cast
from zoneinfo import ZoneInfo

import emoji

from weave.trace_server.emoji_util import detone_emojis
from weave.trace_server.errors import InvalidRequest
from weave.trace_server.feedback import (
    TABLE_FEEDBACK,
    validate_feedback_create_req,
    validate_feedback_purge_req,
)
from weave.trace_server.orm import Row, quote_json_path
from weave.trace_server.refs_internal import (
    DICT_KEY_EDGE_NAME,
    LIST_INDEX_EDGE_NAME,
    OBJECT_ATTR_EDGE_NAME,
    TABLE_ROW_ID_EDGE_NAME,
    WEAVE_INTERNAL_SCHEME,
    InternalObjectRef,
    InternalTableRef,
    any_will_be_interpreted_as_ref_str,
    parse_internal_uri,
)
<<<<<<< HEAD
from weave.trace_server.trace_server_common import (
    make_derived_summary_fields,
)
=======
from weave.trace_server.trace_server_common import get_nested_key, set_nested_key
>>>>>>> dfa4cf0b
from weave.trace_server.trace_server_interface_util import (
    WILDCARD_ARTIFACT_VERSION_AND_PATH,
)

from . import trace_server_interface as tsi
from .ids import generate_id
from .interface import query as tsi_query
from .trace_server_interface_util import (
    assert_non_null_wb_user_id,
    bytes_digest,
    extract_refs_from_values,
    str_digest,
)

MAX_FLUSH_COUNT = 10000
MAX_FLUSH_AGE = 15


class NotFoundError(Exception):
    pass


_conn_cursor: contextvars.ContextVar[
    Optional[tuple[sqlite3.Connection, sqlite3.Cursor]]
] = contextvars.ContextVar("conn_cursor", default=None)


def get_conn_cursor(db_path: str) -> tuple[sqlite3.Connection, sqlite3.Cursor]:
    # conn_cursor = _conn_cursor.get()
    conn_cursor = None
    if conn_cursor is None:
        conn = sqlite3.connect(db_path)
        cursor = conn.cursor()
        conn_cursor = (conn, cursor)
        _conn_cursor.set(conn_cursor)
    return conn_cursor


class SqliteTraceServer(tsi.TraceServerInterface):
    def __init__(self, db_path: str):
        self.lock = threading.Lock()
        self.db_path = db_path

    def drop_tables(self) -> None:
        conn, cursor = get_conn_cursor(self.db_path)
        cursor.execute(TABLE_FEEDBACK.drop_sql())
        cursor.execute("DROP TABLE IF EXISTS calls")
        cursor.execute("DROP TABLE IF EXISTS objects")
        cursor.execute("DROP TABLE IF EXISTS tables")
        cursor.execute("DROP TABLE IF EXISTS table_rows")

    def setup_tables(self) -> None:
        conn, cursor = get_conn_cursor(self.db_path)
        cursor.execute(
            """
            CREATE TABLE IF NOT EXISTS calls (
                project_id TEXT,
                id TEXT PRIMARY KEY,
                trace_id TEXT,
                parent_id TEXT,
                op_name TEXT,
                started_at TEXT,
                ended_at TEXT,
                exception TEXT,
                attributes TEXT,
                inputs TEXT,
                input_refs TEXT,
                output TEXT,
                output_refs TEXT,
                summary TEXT,
                wb_user_id TEXT,
                wb_run_id TEXT,
                deleted_at TEXT,
                display_name TEXT
            )
        """
        )
        cursor.execute(
            """
            CREATE TABLE IF NOT EXISTS objects (
                project_id TEXT,
                object_id TEXT,
                created_at TEXT,
                kind TEXT,
                base_object_class TEXT,
                refs TEXT,
                val_dump TEXT,
                digest TEXT,
                version_index INTEGER,
                is_latest INTEGER,
                deleted_at TEXT,
                primary key (project_id, kind, object_id, digest)
            )
        """
        )
        cursor.execute(
            """
            CREATE TABLE IF NOT EXISTS tables (
                project_id TEXT,
                digest TEXT UNIQUE,
                row_digests STRING
            )
            """
        )
        cursor.execute(
            """
            CREATE TABLE IF NOT EXISTS table_rows (
                project_id TEXT,
                digest TEXT UNIQUE,
                val TEXT
            )
            """
        )
        cursor.execute(
            """
            CREATE TABLE IF NOT EXISTS files (
                project_id TEXT,
                digest TEXT,
                val BLOB,
                primary key (project_id, digest)
            )
            """
        )
        cursor.execute(TABLE_FEEDBACK.create_sql())

    # Creates a new call
    def call_start(self, req: tsi.CallStartReq) -> tsi.CallStartRes:
        conn, cursor = get_conn_cursor(self.db_path)
        if req.start.trace_id is None:
            raise ValueError("trace_id is required")
        if req.start.id is None:
            raise ValueError("id is required")
        with self.lock:
            # Converts the user-provided call details into a clickhouse schema.
            # This does validation and conversion of the input data as well
            # as enforcing business rules and defaults
            cursor.execute(
                """INSERT INTO calls (
                    project_id,
                    id,
                    trace_id,
                    parent_id,
                    op_name,
                    display_name,
                    started_at,
                    attributes,
                    inputs,
                    input_refs,
                    wb_user_id,
                    wb_run_id
                ) VALUES (?, ?, ?, ?, ?, ?, ?, ?, ?, ?, ?, ?)""",
                (
                    req.start.project_id,
                    req.start.id,
                    req.start.trace_id,
                    req.start.parent_id,
                    req.start.op_name,
                    req.start.display_name,
                    req.start.started_at.isoformat(),
                    json.dumps(req.start.attributes),
                    json.dumps(req.start.inputs),
                    json.dumps(
                        extract_refs_from_values(list(req.start.inputs.values()))
                    ),
                    req.start.wb_user_id,
                    req.start.wb_run_id,
                ),
            )
            conn.commit()

        # Returns the id of the newly created call
        return tsi.CallStartRes(
            id=req.start.id,
            trace_id=req.start.trace_id,
        )

    def call_end(self, req: tsi.CallEndReq) -> tsi.CallEndRes:
        conn, cursor = get_conn_cursor(self.db_path)
        parsable_output = req.end.output
        if not isinstance(parsable_output, dict):
            parsable_output = {"output": parsable_output}
        parsable_output = cast(dict, parsable_output)
        with self.lock:
            cursor.execute(
                """UPDATE calls SET
                    ended_at = ?,
                    exception = ?,
                    output = ?,
                    output_refs = ?,
                    summary = ?
                WHERE id = ?""",
                (
                    req.end.ended_at.isoformat(),
                    req.end.exception,
                    json.dumps(req.end.output),
                    json.dumps(
                        extract_refs_from_values(list(parsable_output.values()))
                    ),
                    json.dumps(req.end.summary),
                    req.end.id,
                ),
            )
            conn.commit()
        return tsi.CallEndRes()

    def call_read(self, req: tsi.CallReadReq) -> tsi.CallReadRes:
        calls = self.calls_query(
            tsi.CallsQueryReq(
                project_id=req.project_id,
                limit=1,
                filter=tsi.CallsFilter(call_ids=[req.id]),
            )
        ).calls
        return tsi.CallReadRes(call=calls[0] if calls else None)

    def calls_query(self, req: tsi.CallsQueryReq) -> tsi.CallsQueryRes:
        print("REQ", req)
        conn, cursor = get_conn_cursor(self.db_path)
        conds = []
        filter = req.filter
        if filter:
            if filter.op_names:
                or_conditions: list[str] = []

                non_wildcarded_names: list[str] = []
                wildcarded_names: list[str] = []
                for name in filter.op_names:
                    if name.endswith(WILDCARD_ARTIFACT_VERSION_AND_PATH):
                        wildcarded_names.append(name)
                    else:
                        non_wildcarded_names.append(name)

                if non_wildcarded_names:
                    in_expr = ", ".join((f"'{x}'" for x in non_wildcarded_names))
                    or_conditions += [f"op_name IN ({', '.join({in_expr})})"]

                for name_ndx, name in enumerate(wildcarded_names):
                    like_name = name[: -len(WILDCARD_ARTIFACT_VERSION_AND_PATH)] + "%"
                    or_conditions.append(f"op_name LIKE '{like_name}'")

                if or_conditions:
                    conds.append("(" + " OR ".join(or_conditions) + ")")

            if filter.input_refs:
                or_conditions = []
                for ref in filter.input_refs:
                    or_conditions.append(f"input_refs LIKE '%{ref}%'")
                conds.append("(" + " OR ".join(or_conditions) + ")")
            if filter.output_refs:
                or_conditions = []
                for ref in filter.output_refs:
                    or_conditions.append(f"output_refs LIKE '%{ref}%'")
                conds.append("(" + " OR ".join(or_conditions) + ")")
            if filter.parent_ids:
                in_expr = ", ".join((f"'{x}'" for x in filter.parent_ids))
                conds += [f"parent_id IN ({in_expr})"]
            if filter.trace_ids:
                in_expr = ", ".join((f"'{x}'" for x in filter.trace_ids))
                conds += [f"trace_id IN ({in_expr})"]
            if filter.call_ids:
                in_expr = ", ".join((f"'{x}'" for x in filter.call_ids))
                conds += [f"id IN ({in_expr})"]
            if filter.trace_roots_only:
                conds.append("parent_id IS NULL")
            if filter.wb_run_ids:
                in_expr = ", ".join((f"'{x}'" for x in filter.wb_run_ids))
                conds += [f"wb_run_id IN ({in_expr})"]

        if req.query:
            # This is the mongo-style query
            def process_operation(operation: tsi_query.Operation) -> str:
                cond = None

                if isinstance(operation, tsi_query.AndOperation):
                    lhs_part = process_operand(operation.and_[0])
                    rhs_part = process_operand(operation.and_[1])
                    cond = f"({lhs_part} AND {rhs_part})"
                elif isinstance(operation, tsi_query.OrOperation):
                    lhs_part = process_operand(operation.or_[0])
                    rhs_part = process_operand(operation.or_[1])
                    cond = f"({lhs_part} OR {rhs_part})"
                elif isinstance(operation, tsi_query.NotOperation):
                    operand_part = process_operand(operation.not_[0])
                    cond = f"(NOT ({operand_part}))"
                elif isinstance(operation, tsi_query.EqOperation):
                    lhs_part = process_operand(operation.eq_[0])
                    rhs_part = process_operand(operation.eq_[1])
                    cond = f"({lhs_part} = {rhs_part})"
                elif isinstance(operation, tsi_query.GtOperation):
                    lhs_part = process_operand(operation.gt_[0])
                    rhs_part = process_operand(operation.gt_[1])
                    cond = f"({lhs_part} > {rhs_part})"
                elif isinstance(operation, tsi_query.GteOperation):
                    lhs_part = process_operand(operation.gte_[0])
                    rhs_part = process_operand(operation.gte_[1])
                    cond = f"({lhs_part} >= {rhs_part})"
                elif isinstance(operation, tsi_query.InOperation):
                    lhs_part = process_operand(operation.in_[0])
                    rhs_part = ",".join(process_operand(op) for op in operation.in_[1])
                    cond = f"({lhs_part} IN ({rhs_part}))"
                elif isinstance(operation, tsi_query.ContainsOperation):
                    lhs_part = process_operand(operation.contains_.input)
                    rhs_part = process_operand(operation.contains_.substr)
                    if operation.contains_.case_insensitive:
                        lhs_part = f"LOWER({lhs_part})"
                        rhs_part = f"LOWER({rhs_part})"
                    cond = f"instr({lhs_part}, {rhs_part})"
                else:
                    raise ValueError(f"Unknown operation type: {operation}")

                return cond

            def process_operand(operand: tsi_query.Operand) -> str:
                if isinstance(operand, tsi_query.LiteralOperation):
                    return json.dumps(operand.literal_)
                elif isinstance(operand, tsi_query.GetFieldOperator):
                    field = _transform_external_calls_field_to_internal_calls_field(
                        operand.get_field_, None
                    )
                    return field
                elif isinstance(operand, tsi_query.ConvertOperation):
                    field = process_operand(operand.convert_.input)
                    convert_to = operand.convert_.to
                    if convert_to == "int":
                        sql_type = "INT"
                    elif convert_to == "double":
                        sql_type = "FLOAT"
                    elif convert_to == "bool":
                        sql_type = "BOOL"
                    elif convert_to == "string":
                        sql_type = "TEXT"
                    else:
                        raise ValueError(f"Unknown cast: {convert_to}")
                    return f"CAST({field} AS {sql_type})"
                elif isinstance(
                    operand,
                    (
                        tsi_query.AndOperation,
                        tsi_query.OrOperation,
                        tsi_query.NotOperation,
                        tsi_query.EqOperation,
                        tsi_query.GtOperation,
                        tsi_query.GteOperation,
                        tsi_query.InOperation,
                        tsi_query.ContainsOperation,
                    ),
                ):
                    return process_operation(operand)
                else:
                    raise ValueError(f"Unknown operand type: {operand}")

            filter_cond = process_operation(req.query.expr_)

            conds.append(filter_cond)

        required_columns = ["id", "trace_id", "project_id", "op_name", "started_at"]
        select_columns = list(tsi.CallSchema.model_fields.keys())
        if req.columns:
            # TODO(gst): allow json fields to be selected
            simple_columns = [x.split(".")[0] for x in req.columns]
            select_columns = [x for x in simple_columns if x in select_columns]
            # add required columns, preserving requested column order
            select_columns += [
                rcol for rcol in required_columns if rcol not in select_columns
            ]
        query = f"SELECT {', '.join(select_columns)} FROM calls WHERE deleted_at IS NULL AND project_id = '{req.project_id}'"

        conditions_part = " AND ".join(conds)

        if conditions_part:
            query += f" AND {conditions_part}"

        order_by = (
            None if not req.sort_by else [(s.field, s.direction) for s in req.sort_by]
        )
        if order_by is not None:
            order_parts = []
            for field, direction in order_by:
                json_path: Optional[str] = None
                if field.startswith("inputs"):
                    field = "inputs" + field[len("inputs") :]
                    if field.startswith("inputs."):
                        json_path = field[len("inputs.") :]
                        field = "inputs"
                elif field.startswith("output"):
                    field = "output" + field[len("output") :]
                    if field.startswith("output."):
                        json_path = field[len("output.") :]
                        field = "output"
                elif field.startswith("attributes"):
                    field = "attributes_dump" + field[len("attributes") :]
                elif field.startswith("summary"):
                    field = "summary_dump" + field[len("summary") :]

                assert direction in [
                    "ASC",
                    "DESC",
                    "asc",
                    "desc",
                ], f"Invalid order_by direction: {direction}"
                if json_path:
                    field = f"json_extract({field}, '{quote_json_path(json_path)}')"
                order_parts.append(f"{field} {direction}")

            order_by_part = ", ".join(order_parts)
            query += f" ORDER BY {order_by_part}"

        limit = req.limit or -1
        if limit:
            query += f" LIMIT {limit}"
        if req.offset:
            query += f" OFFSET {req.offset}"
        print("QUERY", query)

        cursor.execute(query)

        query_result = cursor.fetchall()
        calls = []
        for row in query_result:
            call_dict = {k: v for k, v in zip(select_columns, row)}
            # convert json dump fields into json
            for json_field in ["attributes", "summary", "inputs", "output"]:
                if call_dict.get(json_field):
                    # load json
                    data = json.loads(call_dict[json_field])
                    # do ref expansion
                    if req.expand_columns:
                        data = self._expand_refs(
                            {json_field: data}, req.expand_columns
                        )[json_field]
                    call_dict[json_field] = data
            # convert empty string display_names to None
            if "display_name" in call_dict and call_dict["display_name"] == "":
                call_dict["display_name"] = None
            # fill in derived summary fields
            call_dict["summary"] = make_derived_summary_fields(call_dict, "summary")
            # fill in missing required fields with defaults
            for col, mfield in tsi.CallSchema.model_fields.items():
                if mfield.is_required() and col not in call_dict:
                    if isinstance(mfield.annotation, str):
                        call_dict[col] = ""
                    elif isinstance(
                        mfield.annotation, (datetime.datetime, datetime.date)
                    ):
                        raise ValueError(f"Field '{col}' is required for selection")
                    else:
                        call_dict[col] = {}
            calls.append(tsi.CallSchema(**call_dict))
        return tsi.CallsQueryRes(calls=calls)

    def _expand_refs(
        self, data: Dict[str, Any], expand_columns: list[str]
    ) -> Dict[str, Any]:
        """
        Recursively expand refs in the data. Only expand refs if requested in the
        expand_columns list. expand_columns must be sorted by depth, shallowest first.
        """
        cols = sorted(expand_columns, key=lambda x: x.count("."))
        for col in cols:
            val = data.get(col)
            if not val:
                val = get_nested_key(data, col)
                if not val:
                    continue

            if not any_will_be_interpreted_as_ref_str(val):
                continue

            derefed_val = self.refs_read_batch(tsi.RefsReadBatchReq(refs=[val])).vals[0]
            set_nested_key(data, col, derefed_val)

        return data

    def calls_query_stream(self, req: tsi.CallsQueryReq) -> Iterator[tsi.CallSchema]:
        return iter(self.calls_query(req).calls)

    def calls_query_stats(self, req: tsi.CallsQueryStatsReq) -> tsi.CallsQueryStatsRes:
        calls = self.calls_query(
            tsi.CallsQueryReq(
                project_id=req.project_id,
                filter=req.filter,
                query=req.query,
            )
        ).calls
        return tsi.CallsQueryStatsRes(
            count=len(calls),
        )

    def calls_delete(self, req: tsi.CallsDeleteReq) -> tsi.CallsDeleteRes:
        assert_non_null_wb_user_id(req)
        # update row with a deleted_at field set to now
        conn, cursor = get_conn_cursor(self.db_path)
        with self.lock:
            recursive_query = """
                WITH RECURSIVE Descendants AS (
                    SELECT id
                    FROM calls
                    WHERE project_id = ? AND
                        deleted_at IS NULL AND
                        parent_id IN (SELECT id FROM calls WHERE id IN ({}))

                    UNION ALL

                    SELECT c.id
                    FROM calls c
                    JOIN Descendants d ON c.parent_id = d.id
                    WHERE c.deleted_at IS NULL
                )
                SELECT id FROM Descendants;
            """.format(", ".join("?" * len(req.call_ids)))

            params = [req.project_id] + req.call_ids
            cursor.execute(recursive_query, params)
            all_ids = [x[0] for x in cursor.fetchall()] + req.call_ids

            # set deleted_at for all children and parents
            delete_query = """
                UPDATE calls
                SET deleted_at = CURRENT_TIMESTAMP
                WHERE deleted_at is NULL AND
                    id IN ({})
            """.format(", ".join("?" * len(all_ids)))
            print("MUTATION", delete_query)
            cursor.execute(delete_query, all_ids)
            conn.commit()

        return tsi.CallsDeleteRes()

    def call_update(self, req: tsi.CallUpdateReq) -> tsi.CallUpdateRes:
        assert_non_null_wb_user_id(req)
        if req.display_name is None:
            raise ValueError("One of [display_name] is required for call update")

        conn, cursor = get_conn_cursor(self.db_path)
        with self.lock:
            cursor.execute(
                "UPDATE calls SET display_name = ? WHERE id = ?",
                (req.display_name, req.call_id),
            )
            conn.commit()
        return tsi.CallUpdateRes()

    def op_create(self, req: tsi.OpCreateReq) -> tsi.OpCreateRes:
        raise NotImplementedError()

    def op_read(self, req: tsi.OpReadReq) -> tsi.OpReadRes:
        raise NotImplementedError()

    def ops_query(self, req: tsi.OpQueryReq) -> tsi.OpQueryRes:
        raise NotImplementedError()

    def obj_create(self, req: tsi.ObjCreateReq) -> tsi.ObjCreateRes:
        conn, cursor = get_conn_cursor(self.db_path)
        json_val = json.dumps(req.obj.val)
        digest = str_digest(json_val)

        req_obj = req.obj
        # TODO: version index isn't right here, what if we delete stuff?
        with self.lock:
            cursor.execute("BEGIN TRANSACTION")
            # first get version count
            cursor.execute(
                """SELECT COUNT(*) FROM objects WHERE project_id = ? AND object_id = ?""",
                (req_obj.project_id, req_obj.object_id),
            )
            version_index = cursor.fetchone()[0]

            cursor.execute(
                """INSERT OR IGNORE INTO objects (
                    project_id,
                    object_id,
                    created_at,
                    kind,
                    base_object_class,
                    refs,
                    val_dump,
                    digest,
                    version_index,
                    is_latest
                    ) VALUES (?, ?, ?, ?, ?, ?, ?, ?, ?, ?)""",
                (
                    req_obj.project_id,
                    req_obj.object_id,
                    datetime.datetime.now().isoformat(),
                    get_kind(req_obj.val),
                    get_base_object_class(req_obj.val),
                    json.dumps([]),
                    json_val,
                    digest,
                    version_index,
                    1,
                ),
            )
            conn.commit()
        return tsi.ObjCreateRes(digest=digest)

    def obj_read(self, req: tsi.ObjReadReq) -> tsi.ObjReadRes:
        conds = [f"object_id = '{req.object_id}'"]
        if req.digest == "latest":
            conds.append("is_latest = 1")
        else:
            conds.append(f"digest = '{req.digest}'")
        objs = self._select_objs_query(
            req.project_id,
            conditions=conds,
        )
        if len(objs) == 0:
            raise NotFoundError(f"Obj {req.object_id}:{req.digest} not found")

        return tsi.ObjReadRes(obj=objs[0])

    def objs_query(self, req: tsi.ObjQueryReq) -> tsi.ObjQueryRes:
        conds: list[str] = []
        if req.filter:
            if req.filter.is_op is not None:
                if req.filter.is_op:
                    conds.append("kind = 'op'")
                else:
                    conds.append("kind != 'op'")
            if req.filter.object_ids:
                in_list = ", ".join([f"'{n}'" for n in req.filter.object_ids])
                conds.append(f"object_id IN ({in_list})")
            if req.filter.latest_only:
                conds.append("is_latest = 1")
            if req.filter.base_object_classes:
                in_list = ", ".join([f"'{t}'" for t in req.filter.base_object_classes])
                conds.append(f"base_object_class IN ({in_list})")

        objs = self._select_objs_query(
            req.project_id,
            conditions=conds,
        )

        return tsi.ObjQueryRes(objs=objs)

    def table_create(self, req: tsi.TableCreateReq) -> tsi.TableCreateRes:
        conn, cursor = get_conn_cursor(self.db_path)
        insert_rows = []
        for r in req.table.rows:
            if not isinstance(r, dict):
                raise ValueError("All rows must be dictionaries")
            row_json = json.dumps(r)
            row_digest = str_digest(row_json)
            insert_rows.append((req.table.project_id, row_digest, row_json))
        with self.lock:
            cursor.executemany(
                "INSERT OR IGNORE INTO table_rows (project_id, digest, val) VALUES (?, ?, ?)",
                insert_rows,
            )

            row_digests = [r[1] for r in insert_rows]

            table_hasher = hashlib.sha256()
            for row_digest in row_digests:
                table_hasher.update(row_digest.encode())
            digest = table_hasher.hexdigest()

            cursor.execute(
                "INSERT OR IGNORE INTO tables (project_id, digest, row_digests) VALUES (?, ?, ?)",
                (req.table.project_id, digest, json.dumps(row_digests)),
            )
            conn.commit()

        return tsi.TableCreateRes(digest=digest)

    def table_update(self, req: tsi.TableUpdateReq) -> tsi.TableUpdateRes:
        conn, cursor = get_conn_cursor(self.db_path)
        # conds = ["project_id = {project_id: String}"]

        cursor.execute(
            """
            SELECT
                tables.row_digests
            FROM
                tables
            WHERE
                tables.project_id = ? AND
                tables.digest = ?
            """,
            (req.project_id, req.base_digest),
        )
        query_result = cursor.fetchall()
        final_row_digests: list[str] = json.loads(query_result[0][0])
        new_rows_needed_to_insert = []
        known_digests = set(final_row_digests)

        def add_new_row_needed_to_insert(row_data: Any) -> str:
            if not isinstance(row_data, dict):
                raise ValueError("All rows must be dictionaries")
            row_json = json.dumps(row_data)
            row_digest = str_digest(row_json)
            if row_digest not in known_digests:
                new_rows_needed_to_insert.append((req.project_id, row_digest, row_json))
                known_digests.add(row_digest)
            return row_digest

        for update in req.updates:
            if isinstance(update, tsi.TableAppendSpec):
                new_digest = add_new_row_needed_to_insert(update.append.row)
                final_row_digests.append(new_digest)
            elif isinstance(update, tsi.TablePopSpec):
                if update.pop.index >= len(final_row_digests) or update.pop.index < 0:
                    raise ValueError("Index out of range")
                final_row_digests.pop(update.pop.index)
            elif isinstance(update, tsi.TableInsertSpec):
                if (
                    update.insert.index > len(final_row_digests)
                    or update.insert.index < 0
                ):
                    raise ValueError("Index out of range")
                new_digest = add_new_row_needed_to_insert(update.insert.row)
                final_row_digests.insert(update.insert.index, new_digest)
            else:
                raise ValueError("Unrecognized update", update)

        # Perform the actual DB inserts
        with self.lock:
            cursor.executemany(
                "INSERT OR IGNORE INTO table_rows (project_id, digest, val) VALUES (?, ?, ?)",
                new_rows_needed_to_insert,
            )

            table_hasher = hashlib.sha256()
            for row_digest in final_row_digests:
                table_hasher.update(row_digest.encode())
            digest = table_hasher.hexdigest()

            cursor.execute(
                "INSERT OR IGNORE INTO tables (project_id, digest, row_digests) VALUES (?, ?, ?)",
                (req.project_id, digest, json.dumps(final_row_digests)),
            )
            conn.commit()

        return tsi.TableUpdateRes(digest=digest)

    def table_query(self, req: tsi.TableQueryReq) -> tsi.TableQueryRes:
        conds = []
        if req.filter:
            raise NotImplementedError("Table filter not implemented")
        else:
            conds.append("1 = 1")
        rows = self._table_query(req.project_id, req.digest, conditions=conds)

        return tsi.TableQueryRes(rows=rows)

    def refs_read_batch(self, req: tsi.RefsReadBatchReq) -> tsi.RefsReadBatchRes:
        # TODO: This reads one ref at a time, it should read them in batches
        # where it can. Like it should group by object that we need to read.
        # And it should also batch into table refs (like when we are reading a bunch
        # of rows from a single Dataset)
        if len(req.refs) > 1000:
            raise ValueError("Too many refs")

        parsed_refs = [parse_internal_uri(r) for r in req.refs]
        if any(isinstance(r, InternalTableRef) for r in parsed_refs):
            raise ValueError("Table refs not supported")
        parsed_obj_refs = cast(list[InternalObjectRef], parsed_refs)

        def read_ref(r: InternalObjectRef) -> Any:
            conds = [
                f"object_id = '{r.name}'",
                f"digest = '{r.version}'",
            ]
            objs = self._select_objs_query(
                r.project_id,
                conditions=conds,
            )
            if len(objs) == 0:
                raise NotFoundError(f"Obj {r.name}:{r.version} not found")
            obj = objs[0]
            val = obj.val
            extra = r.extra
            for extra_index in range(0, len(extra), 2):
                op, arg = extra[extra_index], extra[extra_index + 1]
                if op == DICT_KEY_EDGE_NAME:
                    val = val[arg]
                elif op == OBJECT_ATTR_EDGE_NAME:
                    val = val[arg]
                elif op == LIST_INDEX_EDGE_NAME:
                    val = val[int(arg)]
                elif op == TABLE_ROW_ID_EDGE_NAME:
                    weave_internal_prefix = WEAVE_INTERNAL_SCHEME + ":///"
                    if isinstance(val, str) and val.startswith(weave_internal_prefix):
                        table_ref = parse_internal_uri(val)
                        if not isinstance(table_ref, InternalTableRef):
                            raise ValueError(
                                "invalid data layout encountered, expected TableRef when resolving id"
                            )
                        row = self._table_row_read(
                            project_id=table_ref.project_id,
                            row_digest=arg,
                        )
                        val = row.val
                    else:
                        raise ValueError(
                            "invalid data layout encountered, expected TableRef when resolving id"
                        )
                else:
                    raise ValueError(f"Unknown ref type: {extra[extra_index]}")
            return val

        return tsi.RefsReadBatchRes(vals=[read_ref(r) for r in parsed_obj_refs])

    def feedback_create(self, req: tsi.FeedbackCreateReq) -> tsi.FeedbackCreateRes:
        assert_non_null_wb_user_id(req)
        validate_feedback_create_req(req)

        # Augment emoji with alias.
        res_payload = {}
        if req.feedback_type == "wandb.reaction.1":
            em = req.payload["emoji"]
            if emoji.emoji_count(em) != 1:
                raise InvalidRequest(
                    "Value of emoji key in payload must be exactly one emoji"
                )
            req.payload["alias"] = emoji.demojize(em)
            detoned = detone_emojis(em)
            req.payload["detoned"] = detoned
            req.payload["detoned_alias"] = emoji.demojize(detoned)
            res_payload = req.payload

        feedback_id = generate_id()
        created_at = datetime.datetime.now(ZoneInfo("UTC"))
        # TODO: Any validation on weave_ref?
        payload = json.dumps(req.payload)
        MAX_PAYLOAD = 1024
        if len(payload) > MAX_PAYLOAD:
            raise InvalidRequest("Feedback payload too large")
        row: Row = {
            "id": feedback_id,
            "project_id": req.project_id,
            "weave_ref": req.weave_ref,
            "wb_user_id": req.wb_user_id,
            "creator": req.creator,
            "feedback_type": req.feedback_type,
            "payload": req.payload,
            "created_at": created_at,
        }
        conn, cursor = get_conn_cursor(self.db_path)
        with self.lock:
            prepared = TABLE_FEEDBACK.insert(row).prepare(database_type="sqlite")
            cursor.executemany(prepared.sql, prepared.data)
            conn.commit()
        return tsi.FeedbackCreateRes(
            id=feedback_id,
            created_at=created_at,
            wb_user_id=req.wb_user_id,
            payload=res_payload,
        )

    def feedback_query(self, req: tsi.FeedbackQueryReq) -> tsi.FeedbackQueryRes:
        conn, cursor = get_conn_cursor(self.db_path)
        query = TABLE_FEEDBACK.select()
        query = query.project_id(req.project_id)
        query = query.fields(req.fields)
        query = query.where(req.query)
        query = query.order_by(req.sort_by)
        query = query.limit(req.limit).offset(req.offset)
        prepared = query.prepare(database_type="sqlite")
        r = cursor.execute(prepared.sql, prepared.parameters)
        result = TABLE_FEEDBACK.tuples_to_rows(r.fetchall(), prepared.fields)
        return tsi.FeedbackQueryRes(result=result)

    def feedback_purge(self, req: tsi.FeedbackPurgeReq) -> tsi.FeedbackPurgeRes:
        # TODO: Instead of passing conditions to DELETE FROM,
        #       should we select matching ids, and then DELETE FROM WHERE id IN (...)?
        #       This would allow us to return the number of rows deleted, and complain
        #       if too many things would be deleted.
        validate_feedback_purge_req(req)
        conn, cursor = get_conn_cursor(self.db_path)
        query = TABLE_FEEDBACK.purge()
        query = query.project_id(req.project_id)
        query = query.where(req.query)
        prepared = query.prepare(database_type="sqlite")
        with self.lock:
            cursor.execute(prepared.sql, prepared.parameters)
            conn.commit()
        return tsi.FeedbackPurgeRes()

    def file_create(self, req: tsi.FileCreateReq) -> tsi.FileCreateRes:
        conn, cursor = get_conn_cursor(self.db_path)
        digest = bytes_digest(req.content)
        with self.lock:
            cursor.execute(
                "INSERT OR IGNORE INTO files (project_id, digest, val) VALUES (?, ?, ?)",
                (
                    req.project_id,
                    digest,
                    req.content,
                ),
            )
            conn.commit()
        return tsi.FileCreateRes(digest=digest)

    def file_content_read(self, req: tsi.FileContentReadReq) -> tsi.FileContentReadRes:
        conn, cursor = get_conn_cursor(self.db_path)
        cursor.execute(
            "SELECT val FROM files WHERE project_id = ? AND digest = ?",
            (req.project_id, req.digest),
        )
        query_result = cursor.fetchone()
        if query_result is None:
            raise NotFoundError(f"File {req.digest} not found")
        return tsi.FileContentReadRes(content=query_result[0])

    def _table_query(
        self,
        project_id: str,
        digest: str,
        conditions: Optional[list[str]] = None,
        limit: Optional[int] = None,
        parameters: Optional[dict[str, Any]] = None,
    ) -> list[tsi.TableRowSchema]:
        conn, cursor = get_conn_cursor(self.db_path)
        conds = ["project_id = {project_id: String}"]
        if conditions:
            conds.extend(conditions)

        predicate = " AND ".join(conds)
        # First get the row IDs by querying tables
        cursor.execute(
            """
            WITH OrderedDigests AS (
                SELECT
                    json_each.value AS digest
                FROM
                    tables,
                    json_each(tables.row_digests)
                WHERE
                    tables.project_id = ? AND
                    tables.digest = ?
                ORDER BY
                    json_each.id
            )
            SELECT
                table_rows.digest,
                table_rows.val
            FROM
                OrderedDigests
                JOIN table_rows ON OrderedDigests.digest = table_rows.digest
            """,
            (project_id, digest),
        )
        query_result = cursor.fetchall()
        return [
            tsi.TableRowSchema(digest=r[0], val=json.loads(r[1])) for r in query_result
        ]

    def _table_row_read(self, project_id: str, row_digest: str) -> tsi.TableRowSchema:
        conn, cursor = get_conn_cursor(self.db_path)
        # Now get the rows
        cursor.execute(
            """
            SELECT digest, val FROM table_rows
            WHERE project_id = ? AND digest = ?
            """,
            [project_id, row_digest],
        )
        query_result = cursor.fetchone()
        if query_result is None:
            raise NotFoundError(f"Row {row_digest} not found")
        return tsi.TableRowSchema(
            digest=query_result[0], val=json.loads(query_result[1])
        )

    def _select_objs_query(
        self,
        project_id: str,
        conditions: Optional[list[str]] = None,
        limit: Optional[int] = None,
    ) -> list[tsi.ObjSchema]:
        conn, cursor = get_conn_cursor(self.db_path)
        pred = " AND ".join(conditions or ["1 = 1"])
        cursor.execute(
            """SELECT * FROM objects WHERE deleted_at IS NULL AND project_id = ? AND """
            + pred
            + " ORDER BY created_at ASC",
            (project_id,),
        )
        query_result = cursor.fetchall()
        result: list[tsi.ObjSchema] = []
        for row in query_result:
            result.append(
                tsi.ObjSchema(
                    project_id=f"{row[0]}",
                    object_id=row[1],
                    created_at=row[2],
                    kind=row[3],
                    base_object_class=row[4],
                    val=json.loads(row[6]),
                    digest=row[7],
                    version_index=row[8],
                    is_latest=row[9],
                )
            )

        return result


def get_type(val: Any) -> str:
    if val == None:
        return "none"
    elif isinstance(val, dict):
        if "_type" in val:
            if "weave_type" in val:
                return val["weave_type"]["type"]
            return val["_type"]
        return "dict"
    elif isinstance(val, list):
        return "list"
    return "unknown"


def get_kind(val: Any) -> str:
    val_type = get_type(val)
    if val_type == "Op":
        return "op"
    return "object"


def get_base_object_class(val: Any) -> Optional[str]:
    if isinstance(val, dict):
        if "_bases" in val:
            if isinstance(val["_bases"], list):
                if len(val["_bases"]) >= 2:
                    if val["_bases"][-1] == "BaseModel":
                        if val["_bases"][-2] == "Object":
                            if len(val["_bases"]) > 2:
                                return val["_bases"][-3]
                            elif "_class_name" in val:
                                return val["_class_name"]
    return None


def _transform_external_calls_field_to_internal_calls_field(
    field: str,
    cast: Optional[str] = None,
) -> str:
    json_path = None
    if field == "inputs" or field.startswith("inputs."):
        if field == "inputs":
            json_path = "$"
        else:
            json_path = quote_json_path(field[len("inputs.") :])
        field = "inputs"
    elif field == "output" or field.startswith("output."):
        if field == "output":
            json_path = "$"
        else:
            json_path = quote_json_path(field[len("output.") :])
        field = "output"
    elif field == "attributes" or field.startswith("attributes."):
        if field == "attributes":
            json_path = "$"
        else:
            json_path = quote_json_path(field[len("attributes.") :])
        field = "attributes"
    elif field == "summary" or field.startswith("summary."):
        if field == "summary":
            json_path = "$"
        else:
            json_path = quote_json_path(field[len("summary.") :])
        field = "summary"

    if json_path is not None:
        sql_type = "TEXT"
        if cast is not None:
            if cast == "int":
                sql_type = "INT"
            elif cast == "float":
                sql_type = "FLOAT"
            elif cast == "bool":
                sql_type = "BOOL"
            elif cast == "str":
                sql_type = "TEXT"
            else:
                raise ValueError(f"Unknown cast: {cast}")
        field = (
            "CAST(json_extract("
            + json.dumps(field)
            + ", '"
            + json_path
            + "') AS "
            + sql_type
            + ")"
        )

    return field<|MERGE_RESOLUTION|>--- conflicted
+++ resolved
@@ -30,13 +30,11 @@
     any_will_be_interpreted_as_ref_str,
     parse_internal_uri,
 )
-<<<<<<< HEAD
 from weave.trace_server.trace_server_common import (
+    get_nested_key,
+    set_nested_key,
     make_derived_summary_fields,
 )
-=======
-from weave.trace_server.trace_server_common import get_nested_key, set_nested_key
->>>>>>> dfa4cf0b
 from weave.trace_server.trace_server_interface_util import (
     WILDCARD_ARTIFACT_VERSION_AND_PATH,
 )
@@ -546,7 +544,9 @@
                     WHERE c.deleted_at IS NULL
                 )
                 SELECT id FROM Descendants;
-            """.format(", ".join("?" * len(req.call_ids)))
+            """.format(
+                ", ".join("?" * len(req.call_ids))
+            )
 
             params = [req.project_id] + req.call_ids
             cursor.execute(recursive_query, params)
@@ -558,7 +558,9 @@
                 SET deleted_at = CURRENT_TIMESTAMP
                 WHERE deleted_at is NULL AND
                     id IN ({})
-            """.format(", ".join("?" * len(all_ids)))
+            """.format(
+                ", ".join("?" * len(all_ids))
+            )
             print("MUTATION", delete_query)
             cursor.execute(delete_query, all_ids)
             conn.commit()
