--- conflicted
+++ resolved
@@ -20,27 +20,12 @@
     validate_feedback_purge_req,
 )
 from weave.trace_server.orm import Row, quote_json_path
-<<<<<<< HEAD
-from weave.trace_server.refs_internal import (
-    DICT_KEY_EDGE_NAME,
-    LIST_INDEX_EDGE_NAME,
-    OBJECT_ATTR_EDGE_NAME,
-    TABLE_ROW_ID_EDGE_NAME,
-    WEAVE_INTERNAL_SCHEME,
-    InternalObjectRef,
-    InternalTableRef,
-    any_will_be_interpreted_as_ref_str,
-    parse_internal_uri,
-)
 from weave.trace_server.trace_server_common import (
     get_nested_key,
     hydrate_calls_with_feedback,
     make_feedback_query_req,
     set_nested_key,
 )
-=======
-from weave.trace_server.trace_server_common import get_nested_key, set_nested_key
->>>>>>> d92d02cf
 from weave.trace_server.trace_server_interface_util import (
     WILDCARD_ARTIFACT_VERSION_AND_PATH,
 )
@@ -558,7 +543,9 @@
                     WHERE c.deleted_at IS NULL
                 )
                 SELECT id FROM Descendants;
-            """.format(", ".join("?" * len(req.call_ids)))
+            """.format(
+                ", ".join("?" * len(req.call_ids))
+            )
 
             params = [req.project_id] + req.call_ids
             cursor.execute(recursive_query, params)
@@ -570,7 +557,9 @@
                 SET deleted_at = CURRENT_TIMESTAMP
                 WHERE deleted_at is NULL AND
                     id IN ({})
-            """.format(", ".join("?" * len(all_ids)))
+            """.format(
+                ", ".join("?" * len(all_ids))
+            )
             print("MUTATION", delete_query)
             cursor.execute(delete_query, all_ids)
             conn.commit()
