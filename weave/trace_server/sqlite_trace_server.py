--- conflicted
+++ resolved
@@ -1081,20 +1081,18 @@
         print("COST PURGE is not implemented for local sqlite", req)
         return tsi.CostPurgeRes()
 
-<<<<<<< HEAD
+    def execute_batch_action(
+        self, req: tsi.ExecuteBatchActionReq
+    ) -> tsi.ExecuteBatchActionRes:
+        raise NotImplementedError(
+            "EXECUTE BATCH ACTION is not implemented for local sqlite"
+        )
+
     def completions_create(
         self, req: tsi.CompletionsCreateReq
     ) -> tsi.CompletionsCreateRes:
         print("COMPLETIONS CREATE is not implemented for local sqlite", req)
         return tsi.CompletionsCreateRes()
-=======
-    def execute_batch_action(
-        self, req: tsi.ExecuteBatchActionReq
-    ) -> tsi.ExecuteBatchActionRes:
-        raise NotImplementedError(
-            "EXECUTE BATCH ACTION is not implemented for local sqlite"
-        )
->>>>>>> abbe2e08
 
     def _table_row_read(self, project_id: str, row_digest: str) -> tsi.TableRowSchema:
         conn, cursor = get_conn_cursor(self.db_path)
