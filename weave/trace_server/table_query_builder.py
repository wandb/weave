from typing import Optional

from weave.trace_server.orm import ParamBuilder

# Constants for table and column names
TABLE_ROWS_ALIAS = "tr"
VAL_DUMP_COLUMN_NAME = "val_dump"
ROW_ORDER_COLUMN_NAME = "original_index"


def make_natural_sort_table_query(
    project_id: str,
    digest: str,
    pb: ParamBuilder,
    *,
    limit: Optional[int] = None,
    offset: Optional[int] = None,
    natural_direction: str = "ASC",
) -> str:
    """
    Generate a query for natural sorting of table rows.
    This query is optimized for performance when sorting by the original row order.
    """
    project_id_name = pb.add_param(project_id)
    digest_name = pb.add_param(digest)

    row_digests_selection = "row_digests"
    if natural_direction.lower() == "desc":
        row_digests_selection = f"reverse({row_digests_selection})"
    if limit is not None and offset is None:
        offset = 0
    if offset is not None:
        if limit is None:
            row_digests_selection = f"arraySlice({row_digests_selection}, 1 + {{{pb.add_param(offset)}: Int64}})"
        else:
            row_digests_selection = f"arraySlice({row_digests_selection}, 1 + {{{pb.add_param(offset)}: Int64}}, {{{pb.add_param(limit)}: Int64}})"

    query = f"""
    SELECT DISTINCT tr.digest, tr.val_dump, t.original_index + {{{pb.add_param(offset or 0)}: Int64}} - 1 as original_index
    FROM table_rows tr
    INNER JOIN (
        SELECT row_digest, original_index
        FROM (
            SELECT {row_digests_selection} as row_digests,
                   arrayEnumerate(row_digests) as original_indices
            FROM tables
            WHERE project_id = {{{project_id_name}: String}}
            AND digest = {{{digest_name}: String}}
            LIMIT 1
        )
        ARRAY JOIN row_digests AS row_digest, original_indices AS original_index
    ) AS t ON tr.digest = t.row_digest
    WHERE tr.project_id = {{{project_id_name}: String}}
    ORDER BY original_index ASC
    """

    return query


def make_standard_table_query(
    project_id: str,
    digest: str,
    pb: ParamBuilder,
    *,
    # using the `sql_safe_*` prefix is a way to signal to the caller
    # that these strings should have been santized by the caller.
    sql_safe_conditions: Optional[list[str]] = None,
    sql_safe_sort_clause: Optional[str] = None,
    limit: Optional[int] = None,
    offset: Optional[int] = None,
) -> str:
    """
    Generate a standard query for table rows with custom sorting and filtering.
    This query is more flexible but may be less performant than the natural sort query.
    """
    project_id_name = pb.add_param(project_id)
    digest_name = pb.add_param(digest)

    sql_safe_sort_clause = sql_safe_sort_clause or ""
    sql_safe_filter_clause = (
        f"AND {' AND '.join(sql_safe_conditions)}" if sql_safe_conditions else ""
    )

    sql_safe_limit = (
        f"LIMIT {{{pb.add_param(limit)}: Int64}}" if limit is not None else ""
    )
    sql_safe_offset = (
        f"OFFSET {{{pb.add_param(offset)}: Int64}}" if offset is not None else ""
    )

    query = f"""
    SELECT tr.digest, tr.val_dump, tr.original_index FROM
    (
        SELECT DISTINCT tr.digest, tr.val_dump, t.row_index as original_index
        FROM table_rows tr
        INNER JOIN (
            SELECT row_digest, original_index - 1 as row_index
            FROM (
                SELECT row_digests,
                       arrayEnumerate(row_digests) as original_indices
                FROM tables
                WHERE project_id = {{{project_id_name}: String}}
                AND digest = {{{digest_name}: String}}
                LIMIT 1
            )
            ARRAY JOIN row_digests AS row_digest, original_indices AS original_index
        ) AS t ON tr.digest = t.row_digest
        WHERE tr.project_id = {{{project_id_name}: String}}
        {sql_safe_filter_clause}
    ) AS tr
    {sql_safe_sort_clause}
    {sql_safe_limit}
    {sql_safe_offset}
    """
    return query


def make_table_stats_query_with_storage_size(
    project_id: str,
    table_digests: list[str],
    pb: ParamBuilder,
) -> str:
    """Generate a query for table stats with storage size and length(num of rows)."""
    project_id_name = pb.add_param(project_id)
    digest_ids = pb.add_param(table_digests)

    query = f"""
    SELECT tb_digest, any(length), sum(size_bytes) FROM
    (
        SELECT digest as tb_digest, length(row_digests) as length, row_digests
        FROM tables
        WHERE project_id = {{{project_id_name}: String}} AND digest in {{{digest_ids}: Array(String)}}
<<<<<<< HEAD
    ) ARRAY JOIN row_digests as row_digest
=======
    ) AS sub ARRAY JOIN row_digests as row_digest
>>>>>>> 57c5ec83
    LEFT JOIN
    (
        SELECT * FROM table_rows_stats WHERE table_rows_stats.project_id = {{{project_id_name}: String}}
    ) as table_rows_stats ON table_rows_stats.digest = row_digest

    GROUP BY tb_digest
    """
    return query<|MERGE_RESOLUTION|>--- conflicted
+++ resolved
@@ -130,11 +130,7 @@
         SELECT digest as tb_digest, length(row_digests) as length, row_digests
         FROM tables
         WHERE project_id = {{{project_id_name}: String}} AND digest in {{{digest_ids}: Array(String)}}
-<<<<<<< HEAD
-    ) ARRAY JOIN row_digests as row_digest
-=======
     ) AS sub ARRAY JOIN row_digests as row_digest
->>>>>>> 57c5ec83
     LEFT JOIN
     (
         SELECT * FROM table_rows_stats WHERE table_rows_stats.project_id = {{{project_id_name}: String}}
