import dataclasses
import typing

import weave
from weave import weave_internal

from ...panels import panel_plot
from .weave_plotly import plotly_time_series
from ...language_features.tagging import tagged_value_type

TIME_SERIES_BIN_SIZES_SEC = [
    # TODO: will need more steps along here for smooth zooming.
    1e-9,  # ns
    1e-6,  # microsec
    1e-3,  # ms
    1,
    2.5,
    5,
    10,
    15,
    30,
    60,  # 1min
    300,  # 5min
    600,  # 10min
    1200,  # 20min
    1800,  # 30 min
    *(3600 * i for i in range(1, 25)),  # 1 - 24 hr, increments of 1hr
    *(86400 * i for i in range(2, 31)),  # 2 - 30 days, increments of 1 day
    *(
        86400 * 30 * i for i in range(2, 13)
    ),  # 2 - 12 months (assuming 1 month = 30days) increments of 1 month
    *(
        365 * 86400 * i for i in range(1, 11)
    ),  # 1 - 10 years (assuming 1 year = 365 days) increments of 1 year
]

TIME_SERIES_BIN_SIZES_SEC_NODE = weave_internal.make_const_node(
    weave.types.List(weave.types.Number()), TIME_SERIES_BIN_SIZES_SEC
)

N_BINS = 50  # number of bins to show in plot

mark_py_type = typing.Union[
    typing.Literal["line"], typing.Literal["bar"], typing.Literal["point"]
]

mark_weave_type = weave.types.UnionType(
    weave.types.Const(weave.types.String(), "line"),
    weave.types.Const(weave.types.String(), "bar"),
    weave.types.Const(weave.types.String(), "point"),
)


@weave.type()
class TimeSeriesConfig:
    x: weave.Node[typing.Any] = dataclasses.field(
        default_factory=lambda: weave.graph.VoidNode()
    )
    agg: weave.Node[typing.Any] = dataclasses.field(
        default_factory=lambda: weave.graph.VoidNode()
    )
    min_x: weave.Node[typing.Any] = dataclasses.field(
        default_factory=lambda: weave.graph.VoidNode()
    )
    max_x: weave.Node[typing.Any] = dataclasses.field(
        default_factory=lambda: weave.graph.VoidNode()
    )
    label: weave.Node[
        typing.Optional[typing.Union[str, weave.types.InvalidPy]]
    ] = dataclasses.field(default_factory=lambda: weave.graph.VoidNode())
    mark: weave.Node[str] = dataclasses.field(
        default_factory=lambda: weave.graph.ConstNode(weave.types.String(), "bar")
    )
    axis_labels: weave.Node[dict[str, str]] = dataclasses.field(
        default_factory=lambda: weave.graph.ConstNode(
            weave.types.Dict(weave.types.String(), weave.types.String()),
            {},
        )
    )


def first_column_of_type(
    node_type: weave.types.Type,
    desired_type: weave.types.Type,
) -> typing.Tuple[weave.graph.ConstNode, weave.graph.ConstNode]:
    if isinstance(node_type, tagged_value_type.TaggedValueType):
        node_type = node_type.value
    if weave.types.List().assign_type(node_type):
        node_type = typing.cast(weave.types.List, node_type)
        object_type = node_type.object_type
        if desired_type.assign_type(object_type):
            return weave.define_fn(
                {"input_node": node_type}, lambda item: item
            ), weave.define_fn({"item": object_type}, lambda item: item)
        elif weave.types.TypedDict().assign_type(object_type):
            object_type = typing.cast(weave.types.TypedDict, object_type)
            _, non_none_desired = weave.types.split_none(desired_type)
            if (
                isinstance(non_none_desired, weave.types.Timestamp)
                and "_timestamp" in object_type.property_types
            ):
                return (
                    weave.define_fn(
                        {"input_node": node_type},
                        lambda item: (item["_timestamp"] * 1000).toTimestamp(),
                    ),
                    weave.define_fn(
                        {"item": object_type},
                        lambda item: (item["_timestamp"] * 1000).toTimestamp(),
                    ),
                )
            for key in object_type.property_types:
                value_type = object_type.property_types[key]
                if desired_type.assign_type(value_type):
                    return weave.define_fn(
                        {"input_node": node_type}, lambda item: item[key]
                    ), weave.define_fn({"item": object_type}, lambda item: item[key])
        # return weave.define_fn(
        #     {"input_node": node_type}, weave.graph.VoidNode()
        # ), weave.define_fn({"item": object_type}, lambda _: weave.graph.VoidNode())
    raise ValueError(
        f"Can't extract column with type {desired_type} from node of type {node_type}"
    )


@weave.op(
    input_type={
        "fn": weave.types.Function(
            {
                "item": weave.types.Any(),
            },
            weave.types.Any(),
        )
    }
)
def function_to_string(fn) -> str:
    ret = str(fn)
    if fn.val.from_op.name.endswith("pick"):
        ret = str(fn.val.from_op.inputs["key"])
    elif fn.val.from_op.name.endswith("__getattr__"):
        ret = str(fn.val.from_op.inputs["attr"])
    ret = ret.strip('"')
    return ret


# The render op. This renders the panel.
<<<<<<< HEAD
@weave.op()
def time_series(
    input_node: weave.Node[list[typing.Any]], config: TimeSeriesConfig
) -> panel_plot.Plot:
    # NOTE: everything inside this function is operating on nodes. There are no concrete values in here.
    # We are just constructing a graph here. It will be executed later on.

    unnested = input_node.unnest()  # type: ignore

    min_x = config.min_x(input_node)  # type: ignore
    max_x = config.max_x(input_node)  # type: ignore

    if not weave.types.optional(weave.types.Timestamp()).assign_type(
        min_x.type
    ) or not weave.types.optional(weave.types.Timestamp()).assign_type(max_x.type):
        return weave.panels.PanelHtml(weave.ops.Html("No data"))  # type: ignore

    exact_bin_size = ((max_x - min_x) / N_BINS).totalSeconds()  # type: ignore
    bin_size_index = TIME_SERIES_BIN_SIZES_SEC_NODE.map(  # type: ignore
        lambda x: (x / exact_bin_size - 1).abs()
    ).argmin()

    bin_size = TIME_SERIES_BIN_SIZES_SEC_NODE[bin_size_index]  # type: ignore
    bin_size_ms = bin_size * 1000

    def bin_fn(item):
        label_fn_output_type = config.label.type.output_type
        group_items = {}

        # convert timestamp to seconds
        timestamp = config.x(item)

        bin_start_ms = timestamp.floor(bin_size_ms)
        bin_end_ms = timestamp.ceil(bin_size_ms)

        bin_start = bin_start_ms
        bin_end = bin_end_ms

        group_items["bin"] = weave.ops.dict_(start=bin_start, stop=bin_end)

        if label_fn_output_type == weave.types.Invalid():
            group_items["label"] = "no_label"
        else:
            group_items["label"] = config.label(item)

        return weave.ops.dict_(**group_items)

    binned = (
        unnested.filter(
            lambda item: weave.ops.Boolean.bool_and(
                config.x(item) <= max_x, config.x(item) >= min_x  # type: ignore
            )
        )
        .groupby(lambda item: bin_fn(item))
        .map(
            lambda group: weave.ops.dict_(
                x=group.groupkey()["bin"],
                label=group.groupkey()["label"],
                y=config.agg(group),  # type: ignore
            )
        )
        # this is needed because otherwise the lines look like a scrambled mess
        .sort(lambda item: weave.ops.make_list(a=item["x"]["center"]), ["asc"])
    )

    """
    default_labels = weave.ops.dict_(
        x="x",
        y="y",
        label="label",
    )
    """

    return panel_plot.Plot(
        binned,
        x=lambda row: row["x"],
        y=lambda row: row["y"],
        label=lambda row: row["label"],
    )


# The config render op. This renders the config editor.
@weave.op()
def time_series_config(
    input_node: weave.Node[list[typing.Any]], config: TimeSeriesConfig
) -> weave.panels.Group:
    return weave.panels.Group(
        items={
            "x": weave.panels.LabeledItem(
                label="x", item=weave.panels.FunctionEditor(config.x)
            ),
            "label": weave.panels.LabeledItem(
                label="label", item=weave.panels.FunctionEditor(config.label)
            ),
            "min_x": weave.panels.LabeledItem(
                label="min_x", item=weave.panels.FunctionEditor(config.min_x)
            ),
            "max_x": weave.panels.LabeledItem(
                label="max_x", item=weave.panels.FunctionEditor(config.max_x)
            ),
            "agg": weave.panels.LabeledItem(
                label="agg", item=weave.panels.FunctionEditor(config.agg)
            ),
            "mark": weave.panels.LabeledItem(
                label="mark",
                item=weave.panels.ObjectPicker(
                    weave_internal.make_const_node(
                        weave.types.List(weave.types.String()),
                        [
                            "bar",
                            "line",
                            "point",
                        ],
                    ),
                    config=weave.panels.ObjectPickerConfig(choice=config.mark),
                ),
            ),
        }
    )
=======
>>>>>>> 4e02008c


# The interface for constructing this Panel from Python
@weave.type()
class TimeSeries(weave.Panel):
    id = "TimeSeries"
    input_node: weave.Node[list[typing.Any]]
    config: typing.Optional[TimeSeriesConfig] = None

    def __init__(self, input_node, vars=None, config=None, **options):
        super().__init__(input_node=input_node, vars=vars)
        self.config = config

        unnested = weave.ops.unnest(input_node)

        # TODO: add the ability to configure options here
        if self.config is None:
            self.config = TimeSeriesConfig()
            for attr in ["x", "min_x", "max_x", "label", "mark", "agg", "axis_labels"]:
                if attr in options:
                    value = options[attr]
                    if not isinstance(value, weave.graph.Node):
                        if attr in ["min_x", "max_x", "mark", "axis_labels"]:
                            value = weave.make_node(value)
                        if attr in ["min_x", "max_x"]:
                            value = weave_internal.const(value)
                            # value = weave.make_node(value)
                        elif attr in ["x", "label"]:
                            value = weave.define_fn(
                                {"item": unnested.type.object_type}, value
                            )
                        elif attr in ["agg"]:
                            value = weave.define_fn(
                                {"group": weave.types.List(unnested.type.object_type)},
                                value,
                            )
                else:
                    value = weave.define_fn(
                        {"item": unnested.type.object_type},
                        lambda item: weave.graph.VoidNode(),
                    )
                setattr(self.config, attr, value)

    @weave.op()
    def initialize(self) -> TimeSeriesConfig:
        input_node = self.input_node
        # TODO: unnested_table should be Node, that way we don't evaluate it just
        # to figure it outs type here.
        # TODO: we need input variables (frame) available here. For now we have
        # manually construct them :(
        col_fn, item_fn = first_column_of_type(
            input_node.type, weave.types.optional(weave.types.Timestamp())
        )

        min_x_called = col_fn.val.min()
        min_x = weave_internal.const(
            min_x_called,
            weave.types.Function(col_fn.type.input_types, min_x_called.type),  # type: ignore
        )

        max_x_called = col_fn.val.max()
        max_x = weave_internal.const(
            max_x_called,
            weave.types.Function(col_fn.type.input_types, max_x_called.type),  # type: ignore
        )

        mark = weave_internal.const("bar")

        config = TimeSeriesConfig(
            x=item_fn,
            label=first_column_of_type(
                input_node.type,
                weave.types.optional(
                    weave.types.union(
                        weave.types.String(),
                        weave.types.Boolean(),
                    )
                ),
            )[1],
            agg=weave_internal.define_fn(
                {"group": input_node.type},  # type: ignore
                lambda group: group.count(),
            ),
            min_x=min_x,
            max_x=max_x,
            mark=mark,
        )

        return config

    # The config render op. This renders the config editor.
    @weave.op()
    def render_config(self) -> weave.panels.Group:
        input_node = self.input_node
        config = typing.cast(TimeSeriesConfig, self.config)
        return weave.panels.Group(
            items={
                "x": weave.panels.LabeledItem(
                    label="x", item=weave.panels.FunctionEditor(config.x)
                ),
                "label": weave.panels.LabeledItem(
                    label="label", item=weave.panels.FunctionEditor(config.label)
                ),
                "min_x": weave.panels.LabeledItem(
                    label="min_x", item=weave.panels.FunctionEditor(config.min_x)
                ),
                "max_x": weave.panels.LabeledItem(
                    label="max_x", item=weave.panels.FunctionEditor(config.max_x)
                ),
                "agg": weave.panels.LabeledItem(
                    label="agg", item=weave.panels.FunctionEditor(config.agg)
                ),
                "mark": weave.panels.LabeledItem(
                    label="mark",
                    item=weave.panels.ObjectPicker(
                        weave_internal.make_const_node(
                            weave.types.List(weave.types.String()),
                            [
                                "bar",
                                "line",
                                "point",
                            ],
                        ),
                        config=weave.panels.ObjectPickerConfig(choice=config.mark),
                    ),
                ),
            }
        )

    @weave.op()
    def render(self) -> weave_plotly.PanelPlotly:
        input_node = self.input_node
        config = typing.cast(TimeSeriesConfig, self.config)
        # NOTE: everything inside this function is operating on nodes. There are no concrete values in here.
        # We are just constructing a graph here. It will be executed later on.

        unnested = input_node.unnest()  # type: ignore

        min_x = config.min_x
        max_x = config.max_x

        if not weave.types.optional(weave.types.Timestamp()).assign_type(
            min_x.type
        ) or not weave.types.optional(weave.types.Timestamp()).assign_type(max_x.type):
            return weave.panels.PanelHtml(weave.ops.Html("No data"))  # type: ignore

        exact_bin_size = ((max_x - min_x) / N_BINS).totalSeconds()  # type: ignore
        bin_size_index = TIME_SERIES_BIN_SIZES_SEC_NODE.map(  # type: ignore
            lambda x: (x / exact_bin_size - 1).abs()
        ).argmin()

        bin_size = TIME_SERIES_BIN_SIZES_SEC_NODE[bin_size_index]  # type: ignore
        bin_size_ms = bin_size * 1000

        def bin_fn(item):
            label_fn_output_type = config.label.type.output_type
            group_items = {}

            # convert timestamp to seconds
            timestamp = config.x(item)

            bin_start_ms = timestamp.floor(bin_size_ms)
            bin_end_ms = timestamp.ceil(bin_size_ms)

            bin_start = bin_start_ms
            bin_end = bin_end_ms

            group_items["bin"] = weave.ops.dict_(start=bin_start, stop=bin_end)

            if label_fn_output_type == weave.types.Invalid():
                group_items["label"] = "no_label"
            else:
                group_items["label"] = config.label(item)

            return weave.ops.dict_(**group_items)

        binned = (
            unnested.filter(
                lambda item: weave.ops.Boolean.bool_and(
                    config.x(item) <= max_x, config.x(item) >= min_x  # type: ignore
                )
            )
            .groupby(lambda item: bin_fn(item))
            .map(
                lambda group: weave.ops.dict_(
                    x=group.groupkey()["bin"],
                    label=group.groupkey()["label"],
                    y=config.agg(group),  # type: ignore
                )
            )
            # this is needed because otherwise the lines look like a scrambled mess
            .sort(lambda item: weave.ops.make_list(a=item["x"]["start"]), ["asc"])
        )

        default_labels = weave.ops.dict_(
            # x=function_to_string(config.x),
            # y=function_to_string(config.agg),
            # label=function_to_string(config.label),
            x="x",
            y="y",
            label="label",
        )

        fig = weave_plotly.plotly_time_series(
            binned, config.mark, default_labels, config.axis_labels
        )
        return weave_plotly.PanelPlotly(fig)<|MERGE_RESOLUTION|>--- conflicted
+++ resolved
@@ -4,8 +4,7 @@
 import weave
 from weave import weave_internal
 
-from ...panels import panel_plot
-from .weave_plotly import plotly_time_series
+from . import weave_plotly
 from ...language_features.tagging import tagged_value_type
 
 TIME_SERIES_BIN_SIZES_SEC = [
@@ -144,128 +143,6 @@
 
 
 # The render op. This renders the panel.
-<<<<<<< HEAD
-@weave.op()
-def time_series(
-    input_node: weave.Node[list[typing.Any]], config: TimeSeriesConfig
-) -> panel_plot.Plot:
-    # NOTE: everything inside this function is operating on nodes. There are no concrete values in here.
-    # We are just constructing a graph here. It will be executed later on.
-
-    unnested = input_node.unnest()  # type: ignore
-
-    min_x = config.min_x(input_node)  # type: ignore
-    max_x = config.max_x(input_node)  # type: ignore
-
-    if not weave.types.optional(weave.types.Timestamp()).assign_type(
-        min_x.type
-    ) or not weave.types.optional(weave.types.Timestamp()).assign_type(max_x.type):
-        return weave.panels.PanelHtml(weave.ops.Html("No data"))  # type: ignore
-
-    exact_bin_size = ((max_x - min_x) / N_BINS).totalSeconds()  # type: ignore
-    bin_size_index = TIME_SERIES_BIN_SIZES_SEC_NODE.map(  # type: ignore
-        lambda x: (x / exact_bin_size - 1).abs()
-    ).argmin()
-
-    bin_size = TIME_SERIES_BIN_SIZES_SEC_NODE[bin_size_index]  # type: ignore
-    bin_size_ms = bin_size * 1000
-
-    def bin_fn(item):
-        label_fn_output_type = config.label.type.output_type
-        group_items = {}
-
-        # convert timestamp to seconds
-        timestamp = config.x(item)
-
-        bin_start_ms = timestamp.floor(bin_size_ms)
-        bin_end_ms = timestamp.ceil(bin_size_ms)
-
-        bin_start = bin_start_ms
-        bin_end = bin_end_ms
-
-        group_items["bin"] = weave.ops.dict_(start=bin_start, stop=bin_end)
-
-        if label_fn_output_type == weave.types.Invalid():
-            group_items["label"] = "no_label"
-        else:
-            group_items["label"] = config.label(item)
-
-        return weave.ops.dict_(**group_items)
-
-    binned = (
-        unnested.filter(
-            lambda item: weave.ops.Boolean.bool_and(
-                config.x(item) <= max_x, config.x(item) >= min_x  # type: ignore
-            )
-        )
-        .groupby(lambda item: bin_fn(item))
-        .map(
-            lambda group: weave.ops.dict_(
-                x=group.groupkey()["bin"],
-                label=group.groupkey()["label"],
-                y=config.agg(group),  # type: ignore
-            )
-        )
-        # this is needed because otherwise the lines look like a scrambled mess
-        .sort(lambda item: weave.ops.make_list(a=item["x"]["center"]), ["asc"])
-    )
-
-    """
-    default_labels = weave.ops.dict_(
-        x="x",
-        y="y",
-        label="label",
-    )
-    """
-
-    return panel_plot.Plot(
-        binned,
-        x=lambda row: row["x"],
-        y=lambda row: row["y"],
-        label=lambda row: row["label"],
-    )
-
-
-# The config render op. This renders the config editor.
-@weave.op()
-def time_series_config(
-    input_node: weave.Node[list[typing.Any]], config: TimeSeriesConfig
-) -> weave.panels.Group:
-    return weave.panels.Group(
-        items={
-            "x": weave.panels.LabeledItem(
-                label="x", item=weave.panels.FunctionEditor(config.x)
-            ),
-            "label": weave.panels.LabeledItem(
-                label="label", item=weave.panels.FunctionEditor(config.label)
-            ),
-            "min_x": weave.panels.LabeledItem(
-                label="min_x", item=weave.panels.FunctionEditor(config.min_x)
-            ),
-            "max_x": weave.panels.LabeledItem(
-                label="max_x", item=weave.panels.FunctionEditor(config.max_x)
-            ),
-            "agg": weave.panels.LabeledItem(
-                label="agg", item=weave.panels.FunctionEditor(config.agg)
-            ),
-            "mark": weave.panels.LabeledItem(
-                label="mark",
-                item=weave.panels.ObjectPicker(
-                    weave_internal.make_const_node(
-                        weave.types.List(weave.types.String()),
-                        [
-                            "bar",
-                            "line",
-                            "point",
-                        ],
-                    ),
-                    config=weave.panels.ObjectPickerConfig(choice=config.mark),
-                ),
-            ),
-        }
-    )
-=======
->>>>>>> 4e02008c
 
 
 # The interface for constructing this Panel from Python
