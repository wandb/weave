--- conflicted
+++ resolved
@@ -54,10 +54,6 @@
 
     # This is required due to some attribute setting done by our serialization layer
     # Without it, it is hard to know if it was processed properly
-<<<<<<< HEAD
-    # id: str
-=======
->>>>>>> da9ccf18
     data: bytes
     size: int
     mimetype: str
@@ -77,10 +73,6 @@
             examples=[{"number of cats": 1}],
         ),
     ] = None
-<<<<<<< HEAD
-    # path: str | None = None
-=======
->>>>>>> da9ccf18
     extension: str | None = None
 
     _last_saved_path: Annotated[
@@ -185,10 +177,6 @@
         )
 
         resolved_args: ResolvedContentArgs = {
-<<<<<<< HEAD
-            # "id": uuid.uuid4().hex,
-=======
->>>>>>> da9ccf18
             "data": data,
             "size": size,
             "mimetype": mimetype,
@@ -238,10 +226,6 @@
         )
 
         resolved_args: ResolvedContentArgs = {
-<<<<<<< HEAD
-            # "id": uuid.uuid4().hex,
-=======
->>>>>>> da9ccf18
             "data": data,
             "size": size,
             "mimetype": mimetype,
@@ -293,10 +277,6 @@
         )
 
         resolved_args: ResolvedContentArgs = {
-<<<<<<< HEAD
-            # "id": uuid.uuid4().hex,
-=======
->>>>>>> da9ccf18
             "data": data,
             "size": size,
             "mimetype": mimetype,
@@ -350,10 +330,6 @@
 
         # We gather all the resolved arguments...
         resolved_args: ResolvedContentArgs = {
-<<<<<<< HEAD
-            # "id": uuid.uuid4().hex,
-=======
->>>>>>> da9ccf18
             "data": data,
             "size": file_size,
             "mimetype": mimetype,
@@ -361,10 +337,6 @@
             "filename": file_name,
             "content_type": "file",
             "input_type": full_name(path),
-<<<<<<< HEAD
-            "_last_saved_path": str(path_obj.resolve()),
-=======
->>>>>>> da9ccf18
             "extension": extension,
             "encoding": encoding,
         }
@@ -400,10 +372,6 @@
         )
 
         resolved_args: ResolvedContentArgs = {
-<<<<<<< HEAD
-            # "id": uuid.uuid4().hex,
-=======
->>>>>>> da9ccf18
             "data": data,
             "size": size,
             "mimetype": mimetype,
@@ -479,10 +447,6 @@
         )
 
         resolved_args: ResolvedContentArgs = {
-<<<<<<< HEAD
-            # "id": uuid.uuid4().hex,
-=======
->>>>>>> da9ccf18
             "data": data,
             "size": size,
             "mimetype": mimetype,
@@ -588,11 +552,7 @@
         Returns:
             bool: True if the file was successfully opened, False otherwise.
         """
-<<<<<<< HEAD
-        path = self._last_saved_path  # or self.path
-=======
         path = self._last_saved_path
->>>>>>> da9ccf18
 
         if not path:
             logger.exception(
