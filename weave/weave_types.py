import dataclasses
import datetime
import typing
import inspect
import functools
import keyword
import json
import pydantic
from collections.abc import Iterable


from . import box
from . import errors
from . import mappers_python
from . import timestamp as weave_timestamp


if typing.TYPE_CHECKING:
    from .artifact_fs import FilesystemArtifact
    from . import artifact_base
    from . import weave_inspector


def to_weavejs_typekey(k: str) -> str:
    if k == "object_type":
        return "objectType"
    elif k == "property_types":
        return "propertyTypes"
    return k


def js_to_py_typename(typename: str) -> str:
    # WeaveJS overrides the table column type if the column name is id-like. See
    # use of `SPECIAL_ID_COLUMN_NAMES` in `mediaTypes.ts`. Unlike other types,
    # the "id" type does not describe the underlying data type. Furthermore,
    # there are no ops based on the "id" type. For that reason, I opted to not
    # put the id type in the type system for now, and just hap it to string.
    if typename == "id":
        return "string"
    return typename


def all_subclasses(cls):
    # Note using a list here... this doesn't dedupe star pattern!
    # But it does preserve tree order.
    return list(cls.__subclasses__()) + [
        s for c in cls.__subclasses__() for s in all_subclasses(c)
    ]


def get_type_classes():
    return all_subclasses(Type)


def instance_class_to_potential_type_map():
    res = {}
    type_classes = get_type_classes()
    for type_class in type_classes:
        for instance_class in type_class._instance_classes():
            res.setdefault(instance_class, []).append(type_class)

    # These are errors and we should fix them
    # TODO
    # for ic, tcs in res.items():
    #     if len(tcs) > 1:
    #         print("LONG TC", ic, tcs)
    return res


@functools.cache
def instance_class_to_potential_type(cls):
    mapping = instance_class_to_potential_type_map()
    exact_type_classes = mapping.get(cls)
    if exact_type_classes is not None:
        return exact_type_classes
    result = []
    for instance_class, type_classes in mapping.items():
        if issubclass(cls, instance_class):
            result += type_classes
    return result


@functools.cache
def type_name_to_type_map():
    res = {}
    type_classes = get_type_classes()
    for type_class in type_classes:
        name = type_class.name
        if name is not None:
            res[name] = type_class
    return res


@functools.cache
def type_name_to_type(type_name):
    mapping = type_name_to_type_map()
    return mapping.get(js_to_py_typename(type_name))


class TypeRegistry:
    @staticmethod
    def has_type(obj):
        return bool(instance_class_to_potential_type(type(obj)))

    @staticmethod
    def type_class_of(obj):
        type_classes = instance_class_to_potential_type(type(obj))
        if not type_classes:
            # return UnknownType()
            raise errors.WeaveTypeError("no Type for obj: %s" % obj)
        return type_classes[-1]

    @staticmethod
    def type_of(obj: typing.Any) -> "Type":
        obj_type = type_name_to_type("tagged").type_of(obj)
        if obj_type is not None:
            return obj_type

        # use reversed instance_class_to_potential_type so our result
        # is the most specific type.

        # The type of graph.Node objects is Function, but we also mixin
        # NodeMethodsClass with Node, which may also have a Weave type.
        # Therefore we have multiple valid types. But we need type_of() to
        # be function in that case. Ie when a Node is mixed in, its lazy
        # representation of whatever the type is, not the actual type.
        #
        # TODO: Its a small that we need to hardcode here. Fix this.
        potential_types = instance_class_to_potential_type(type(obj))  # type: ignore
        if "function" in (t.name for t in potential_types):
            potential_types = [Function]

        for type_ in reversed(potential_types):
            obj_type = type_.type_of(obj)
            if obj_type is not None:
                return obj_type
        # return UnknownType()
        raise errors.WeaveTypeError("no Type for obj: (%s) %s" % (type(obj), obj))

    @staticmethod
    def type_from_dict(d: typing.Union[str, dict]) -> "Type":
        if is_relocatable_object_type(d):
            d = typing.cast(dict, d)
            return deserialize_relocatable_object_type(d)
        # The javascript code sends simple types as just strings
        # instead of {'type': 'string'} for example
        type_name = d["type"] if isinstance(d, dict) else d
        type_ = type_name_to_type(type_name)
        if type_ is None:
            # Normally, we should just raise the error. However, the core team
            # used earlier versions of Weaveflow ( before
            # dc48fa16263d49d5accaca37515ab4c80efef1b6) which serialized
            # "relocatable" objects without the "_relocatable" flag was added.
            # As a result, we will hit this branch in such cases. In order to
            # maintain backwards compat for these situations, we perform a less
            # constrained check here. We use `is_serialized_object_type` instead
            # of `is_relocatable_object_type` since it explicitly does not
            # require the `_relocatable` flag.  This can be removed if we are ok
            # breaking these early versions
            # if isinstance(d, dict) and is_serialized_object_type(d):
            #     return deserialize_relocatable_object_type(d)
            raise errors.WeaveSerializeError("Can't deserialize type from: %s" % d)
        return type_.from_dict(d)


def _clear_global_type_class_cache():
    instance_class_to_potential_type.cache_clear()
    type_name_to_type_map.cache_clear()
    type_name_to_type.cache_clear()


def _cached_hash(self):
    try:
        return self.__dict__["_hash"]
    except KeyError:
        hashed = hash((self.__class__, self._hashable()))
        self.__dict__["_hash"] = hashed
        return hashed


class classproperty(object):
    def __init__(self, f):
        self.f = f

    def __get__(self, obj, owner):
        return self.f(owner)


# Addapted from https://stackoverflow.com/questions/18126552/how-to-run-code-when-a-class-is-subclassed
class _TypeSubclassWatcher(type):
    def __init__(cls, name, bases, clsdict):
        # This code will run whenever `Type` is subclassed!
        # Bust the cache!
        _clear_global_type_class_cache()
        super(_TypeSubclassWatcher, cls).__init__(name, bases, clsdict)

        # Set _base_type to the first base class
        if bases and bases[0] != Type:
            if cls.__dict__.get("_base_type") is None:
                cls._base_type = bases[0]

        # Override the dataclass __hash__ with our own version
        cls.__hash__ = _cached_hash


@dataclasses.dataclass(frozen=True)
class Type(metaclass=_TypeSubclassWatcher):
    # This is like Typescript "extends", and is populated by default by
    # Python inheritance in our metaclass.
    _base_type: typing.ClassVar[typing.Optional[typing.Type["Type"]]] = None

    instance_class: typing.ClassVar[typing.Optional[type]]
    instance_classes: typing.ClassVar[
        typing.Union[type, typing.List[type], None]
    ] = None

    _type_attrs = None
    _hash = None

    def _hashable(self):
        return tuple((k, hash(t)) for k, t in self.type_vars_tuple)

    def __lt__(self, other):
        return hash(self) < hash(other)

    def __repr__(self) -> str:
        return f"{self.__class__.__name__}()"

    def __name__(self) -> str:
        return self.__repr__()

    def simple_str(self) -> str:
        return str(self)

    @classmethod
    def _instance_classes(cls) -> typing.Sequence[type]:
        """Helper to get instance_classes as iterable."""
        if cls.instance_classes is None:
            return ()
        if isinstance(cls.instance_classes, Iterable):
            return cls.instance_classes
        return (cls.instance_classes,)

    @classmethod
    def type_attrs(cls):
        type_attrs = []
        for field in dataclasses.fields(cls):
            if (inspect.isclass(field.type) and issubclass(field.type, Type)) or (
                field.type.__origin__ == typing.Union
                and any(issubclass(a, Type) for a in field.type.__args__)
            ):
                type_attrs.append(field.name)
        return type_attrs

    @property
    def type_vars_tuple(self):
        type_vars = []
        for field in self.type_attrs():
            type_vars.append((field, getattr(self, field)))
        return tuple(type_vars)

    @property
    def type_vars(self) -> dict[str, "Type"]:
        return dict(self.type_vars_tuple)

    @classmethod
    def root_type_class(cls) -> type["Type"]:
        if cls._base_type is None:
            return cls
        base_type_class = cls._base_type.root_type_class()
        if base_type_class.__name__ == "ObjectType":
            return cls
        return base_type_class

    @classmethod
    def is_instance(cls, obj):
        for ic in cls._instance_classes():
            if isinstance(obj, ic):
                return ic
        return None

    @classmethod
    def type_of(cls, obj) -> typing.Optional["Type"]:
        if not cls.is_instance(obj):
            return None
        return cls.type_of_instance(obj)

    @classmethod
    def type_of_instance(cls, obj):
        # Default implementation for Types that take no arguments.
        return cls()

    @classproperty
    def name(cls):
        if cls == Type:
            return "type"
        return cls.__name__.removesuffix("Type")

    @property  # type: ignore
    def instance_class(self):
        return self._instance_classes()[-1]

    def assign_type(self, next_type: "Type") -> bool:
        # assign_type needs to be as fast as possible, so there are optimizations
        # throughout this code path, like checking for class equality instead of using isinstance

        # Unions or union-like things (tagged unions) must be handled first
        if next_type.name == "tagged":
            next_type = next_type._assignment_form  # type: ignore

        is_assignable_to = next_type._is_assignable_to(self)
        if is_assignable_to:
            return True

        # Check class attribute directly instead of isinstance for performance
        if next_type.__class__ == UnionType:
            return all(self.assign_type(t) for t in next_type.members)  # type: ignore
        if self.__class__ == UnionType:
            return any(t.assign_type(next_type) for t in self.members)  # type: ignore

        return self._assign_type_inner(next_type)

    def _is_assignable_to(self, other_type) -> typing.Optional[bool]:
        return None

    def _assign_type_inner(self, next_type: "Type") -> bool:
        # First check that we match next_type class or one of
        # its bases.
        next_type_class = next_type.__class__
        while True:
            # __name__ based comparison instead of class equality, since we
            # dynamically create ObjectType classes when deserializing
            if self.__class__.__name__ == next_type_class.__name__:
                break
            elif next_type_class._base_type is None:
                # nothing left in base chain, no match
                return False
            next_type_class = next_type_class._base_type

        # Now check that all type vars match
        for prop_name in self.type_vars:
            if not hasattr(next_type, prop_name):
                return False
            if not getattr(self, prop_name).assign_type(getattr(next_type, prop_name)):
                return False
        return True

    @classmethod
    def class_to_dict(cls) -> dict[str, typing.Any]:
        d = {"type": cls.name}
        if cls._base_type is not None:
            d["_base_type"] = cls._base_type.class_to_dict()
        return d

    def to_dict(self) -> typing.Union[dict, str]:
        d = {"type": self.name}
        d.update(self._to_dict())
        return d

    def _to_dict(self) -> dict:
        fields = dataclasses.fields(self.__class__)
        type_props = {}
        if self._base_type is not None:
            type_props["_base_type"] = {"type": self._base_type.name}
            if self._base_type._base_type is not None:
                type_props["_base_type"]["_base_type"] = {
                    "type": self._base_type._base_type.name
                }
        for field in fields:
            # TODO: I really don't like this change. Only needed because
            # FileType has optional fields... Remove?
            attr = getattr(self, field.name)
            if not attr:
                continue
            type_props[to_weavejs_typekey(field.name)] = attr.to_dict()
        return type_props

    @classmethod
    def from_dict(cls, d):
        fields = dataclasses.fields(cls)
        type_attrs = {}
        for field in fields:
            field_name = to_weavejs_typekey(field.name)
            if field_name in d:
                type_attrs[field.name] = TypeRegistry.type_from_dict(d[field_name])
        return cls(**type_attrs)

    def save_instance(
        self, obj, artifact, name
    ) -> typing.Optional[typing.Union[list[str], "artifact_base.ArtifactRef"]]:
        d = None
        try:
            d = self.instance_to_dict(obj)
        except NotImplementedError:
            pass
        if d is None:
            raise errors.WeaveSerializeError(
                "Object is not serializable. Provide instance_<to/from>_dict or <save/load>_instance methods on Type: %s"
                % self
            )
        with artifact.new_file(f"{name}.object.json") as f:
            json.dump(d, f)
        return None

    def load_instance(
        self,
        artifact: "FilesystemArtifact",
        name: str,
        extra: typing.Optional[list[str]] = None,
    ) -> typing.Any:
        with artifact.open(f"{name}.object.json") as f:
            d = json.load(f)
        return self.instance_from_dict(d)

    def instance_to_dict(self, obj):
        raise NotImplementedError

    def instance_from_dict(self, d):
        raise NotImplementedError

    @classmethod
    def make(cls, kwargs={}):
        return cls._make(cls, kwargs)

    @staticmethod
    def _make(cls, kwargs={}):
        raise Exception("Please import `weave` to use `Type.make`.")

    def _inspect(self) -> "weave_inspector.TypeInspector":
        """Only intended to be used by developers to help debug the graph."""
        # Circular import, so we do it here.
        from . import weave_inspector

        return weave_inspector.TypeInspector(self)


# _PlainStringNamedType should only be used for backward compatibility with
# legacy WeaveJS code.
class _PlainStringNamedType(Type):
    def to_dict(self):
        # A basic type is serialized as just its string name.
        return self.name


class BasicType(_PlainStringNamedType):
    def save_instance(self, obj, artifact, name):
        if artifact is None:
            raise errors.WeaveSerializeError(
                "save_instance invalid when artifact is None for type: %s" % self
            )
        with artifact.new_file(f"{name}.object.json") as f:
            json.dump(obj, f)

    def load_instance(self, artifact, name, extra=None):
        with artifact.open(f"{name}.object.json") as f:
            return json.load(f)


class InvalidPy:
    pass


class Invalid(BasicType):
    name = "invalid"

    instance_classes = InvalidPy


class UnknownType(BasicType):
    name = "unknown"

    # TODO: we should strictly define the rules for unknown types. As is, we
    # allow anything to be assigned to unknown, but unknown can't be assigned to
    # anything else. This is effectively the same as Any. Is that correct?
    # Currently we have a single special case in List assign: `if
    # isinstance(next_type, List) and next_type.object_type == UnknownType():`
    #
    # I _think_ we want 'unknown' to be assigned to anything, and this would
    # allow us to remove the `_assign_type_inner` special case in List.
    #
    # This change would need to be implemented in the core `Type.assign_type`
    # method
    def _assign_type_inner(self, next_type):
        return True


# TODO: Tim has this as ConstType(None), but how is that serialized?


class NoneType(BasicType):
    name = "none"
    instance_classes = [type(None), box.BoxedNone]

    # If we're using NoneType in a place where we expect a list, the object_type
    # of that list is also NoneType, due to nullability.
    @property
    def object_type(self):
        return NoneType()

    def save_instance(self, obj, artifact, name):
        # BoxedNone is actually a box, not a subclass of bool, since
        # we can't subclass bool in Python. So we unbox it here.
        if isinstance(obj, box.BoxedNone):
            obj = obj.val
        with artifact.new_file(f"{name}.object.json") as f:
            json.dump(obj, f)


# TODO: use this seminal value all the time! We use it in is_optional()
#     to check if something is unioned with NoneType. But its too easy for
#     users to instantiate a different version of this. Maybe could muck
#     with Python's __new__ to fix that
none_type = NoneType()


class Any(BasicType):
    name = "any"

    def _assign_type_inner(self, next_type):
        return True


@dataclasses.dataclass(frozen=True)
class Const(Type):
    name = "const"
    val_type: Type
    val: typing.Any

    def __post_init__(self):
        if isinstance(self.val_type, UnionType):
            # Const Unions are invalid. If something is Const, that means we know what its value
            # is, which means it is definitely not a Union. Replace val_type with the actual type
            # here.
            self.__dict__["val_type"] = TypeRegistry.type_of(self.val)

    def _hashable(self):
        val_id = id(self.val)
        try:
            val_id = hash(self.val)
        except TypeError:
            pass
        return (hash(self.val_type), val_id)

    def __getattr__(self, attr):
        return getattr(self.val_type, attr)

    @classmethod
    def type_of_instance(cls, obj):
        return cls(TypeRegistry.type_of(obj.val), obj.val)

    def _is_assignable_to(self, other_type) -> typing.Optional[bool]:
        if other_type.__class__ != Const:
            return other_type.assign_type(self.val_type)
        return None

    def _assign_type_inner(self, next_type):
        if isinstance(next_type, Const):
            # This does a check on class equality, so won't work for
            # fancier types. We can fix later if we need to.
            if self.__class__ != next_type.__class__:
                return False
            if self.val == None or self.val == next_type.val:
                return True

        # TODO: should be "return False"! But we allow assign non const
        #     to const now. Because type_of("x") is String, not Const(String, "x").
        #     Why? Because we don't want to detect a column of non-uniform
        #     strings as a giant union.
        #     For example see test_plot_constants_assign
        return self.val_type.assign_type(next_type)

    @classmethod
    def from_dict(cls, d):
        w_type = TypeRegistry.type_from_dict(d["valType"])
        val = d["val"]
        # try:
        #     val = w_type.instance_from_dict(val)
        # except NotImplementedError:
        #     pass
        return cls(w_type, val)

    def _to_dict(self):
        val = self.val
        # try:
        #     val = self.val_type.instance_to_dict(val)
        # except NotImplementedError:
        #     pass
        return {"valType": self.val_type.to_dict(), "val": val}

    def __repr__(self):
        return "Const(%s, %s)" % (self.val_type, self.val)


class String(BasicType):
    name = "string"
    instance_classes = str

    # Just for String, we use a Const Type
    # TODO: this sucks! Maybe we need a const object?
    # but how does user code know to use it?
    # @classmethod
    # def type_of_instance(cls, obj):
    #     return Const(cls(), obj)


# TODO: support this in weave0. for weave1 use only now (dont send over wire)
class Bytes(BasicType):
    name = "bytes"
    instance_classes = bytes


class Number(BasicType):
    name = "number"


class Float(Number):
    instance_classes = float
    name = "float"

    def _assign_type_inner(self, other_type: Type):
        # Float if either side is a number
        return isinstance(other_type, Number)


class Int(Number):
    name = "int"
    instance_classes = int

    @classmethod
    def is_instance(cls, obj):
        # Special case, in Python bool isinstance of obj!
        if type(obj) == bool:
            return False
        return super().is_instance(obj)

    def _assign_type_inner(self, other_type: Type):
        # Become Float if rhs is Float
        return isinstance(other_type, Number) and not isinstance(other_type, Float)


class Boolean(BasicType):
    instance_classes = [bool, box.BoxedBool]
    name = "boolean"

    def save_instance(self, obj, artifact, name):
        # BoxedBool is actually a box, not a subclass of bool, since
        # we can't subclass bool in Python. So we unbox it here.
        if isinstance(obj, box.BoxedBool):
            obj = obj.val
        with artifact.new_file(f"{name}.object.json") as f:
            json.dump(obj, f)


class LegacyDate(Type):
    # TODO: For historic reasons we had "date" and "timestamp" types.  Now we only
    # use "timestamp" but we need to keep this around for backwards compatibility.
    name = "date"

    def save_instance(self, obj, artifact, name):
        if artifact is None:
            raise errors.WeaveSerializeError(
                "save_instance invalid when artifact is None for type: %s" % self
            )
        with artifact.new_file(f"{name}.object.json") as f:
            v = weave_timestamp.python_datetime_to_ms(obj)
            json.dump(v, f)

    def load_instance(self, artifact, name, extra=None):
        with artifact.open(f"{name}.object.json") as f:
            v = json.load(f)
            return weave_timestamp.ms_to_python_datetime(v)


class TimeDelta(Type):
    name = "timedelta"
    instance_classes = datetime.timedelta

    def save_instance(self, obj: datetime.timedelta, artifact, name):
        if artifact is None:
            raise errors.WeaveSerializeError(
                "save_instance invalid when artifact is None for type: %s" % self
            )
        with artifact.new_file(f"{name}.object.json") as f:
            # Uses internal python representation of timedelta for serialization
            v = [obj.days, obj.seconds, obj.microseconds]
            json.dump(v, f)

    def load_instance(self, artifact, name, extra=None):
        with artifact.open(f"{name}.object.json") as f:
            [days, seconds, microseconds] = json.load(f)
            return datetime.timedelta(days, seconds, microseconds)


class Timestamp(Type):
    name = "timestamp"
    instance_classes = datetime.datetime

    def from_isostring(self, iso: str) -> datetime.datetime:
        # NOTE: This assumes ISO 8601 format from GQL endpoints, it does NOT
        # support RFC 3339 strings with a "Z" at the end before python 3.11
        tz_naive = datetime.datetime.fromisoformat(iso)
        return tz_naive.replace(tzinfo=datetime.timezone.utc)

    def save_instance(self, obj, artifact, name):
        if artifact is None:
            raise errors.WeaveSerializeError(
                "save_instance invalid when artifact is None for type: %s" % self
            )
        with artifact.new_file(f"{name}.object.json") as f:
            v = weave_timestamp.python_datetime_to_ms(obj)
            json.dump(v, f)

    def load_instance(self, artifact, name, extra=None):
        with artifact.open(f"{name}.object.json") as f:
            v = json.load(f)
            return weave_timestamp.ms_to_python_datetime(v)


@dataclasses.dataclass(frozen=True)
class UnionType(Type):
    name = "union"

    members: list[Type]

    def __init__(self, *members: Type) -> None:
        all_members = []
        for mem in members:
            if isinstance(mem, UnionType):
                for memmem in mem.members:
                    if memmem not in all_members:
                        all_members.append(memmem)
            else:
                if mem not in all_members:
                    all_members.append(mem)
        # # Remove UnknownType if there are other types
        # non_unknown_members = [
        #     mem for mem in all_members if not isinstance(mem, UnknownType)
        # ]
        # if non_unknown_members:
        #     all_members = non_unknown_members
        if not all_members:
            raise errors.WeaveInternalError("Attempted to construct empty union")
        if len(all_members) == 1:
            raise errors.WeaveInternalError(
                "Attempted to construct union with only one member, did you mean to use union()?"
            )
        object.__setattr__(self, "members", all_members)

    # def __repr__(self):
    #     return "UnionType(%s)" % ", ".join(repr(mem) for mem in self.members)

    def __eq__(self, other):
        if not isinstance(other, UnionType):
            return False
        # Order matters, it affects layout.
        # return self.members == other.members
        return set(self.members) == set(other.members)

    def _hashable(self):
        return tuple(hash(mem) for mem in sorted(self.members))

    def is_simple_nullable(self):
        return len(set(self.members)) == 2 and none_type in set(self.members)

    # def instance_to_py(self, obj):
    #     # Figure out which union member this obj is, and delegate to that
    #     # type.
    #     for member_type in self.members:
    #         if member_type.type_of(obj) is not None:
    #             return member_type.instance_to_py(obj)
    #     raise Exception('invalid')
    @classmethod
    def from_dict(cls, d):
        return merge_many_types(
            [TypeRegistry.type_from_dict(mem) for mem in d["members"]]
        )

    def _to_dict(self):
        return {"members": [mem.to_dict() for mem in self.members]}

    def __getattr__(self, attr):
        has_none = False
        results = []
        for mem in self.members:
            if mem == none_type:
                has_none = True
            else:
                results.append(getattr(mem, attr))
        if len(results) == 0:
            raise errors.WeaveTypeError(
                f"Attempt to get attribute {attr} from UnionType with no non-none members"
            )
        first_result = results[0]
        if isinstance(first_result, Type):
            if any((not isinstance(res, Type)) for res in results):
                raise errors.WeaveTypeError(
                    f"Attempt to get attribute {attr} from UnionType with inconsistent types"
                )
            if has_none:
                results.append(none_type)
            return union(*results)
        if isinstance(first_result, dict):
            if any((not isinstance(res, dict)) for res in results):
                raise errors.WeaveTypeError(
                    f"Attempt to get attribute {attr} from UnionType with inconsistent types"
                )
            all_keys = set(k for res in results for k in res.keys())
            if has_none:
                results.append({})
            return {
                k: union(*[res.get(k, NoneType()) for res in results]) for k in all_keys
            }
        raise errors.WeaveTypeError(
            f"Attempt to get attribute {attr} from UnionType resulted in type {type(first_result)}, expected Type or dict"
        )


@dataclasses.dataclass(frozen=True)
class List(Type):
    name = "list"
    instance_classes = [set, list]

    object_type: Type = dataclasses.field(default_factory=Any)

    @classmethod
    def type_of_instance(cls, obj):
        if not obj:
            return cls(UnknownType())
        list_obj_type = TypeRegistry.type_of(obj[0])
        for item in obj[1:]:
            obj_type = TypeRegistry.type_of(item)
            if obj_type is None:
                raise Exception("can't detect type for object: %s" % item)
            list_obj_type = merge_types(list_obj_type, obj_type)
        return cls(list_obj_type)

    def _assign_type_inner(self, next_type):
        if isinstance(next_type, List) and next_type.object_type == UnknownType():
            return True
        return super()._assign_type_inner(next_type)

    def save_instance(self, obj, artifact, name):
        serializer = mappers_python.map_to_python(self, artifact)
        result = serializer.apply(obj)
        with artifact.new_file(f"{name}.list.json") as f:
            json.dump(result, f, allow_nan=False)

    def load_instance(self, artifact, name, extra=None):
        with artifact.open(f"{name}.list.json") as f:
            result = json.load(f)
        mapper = mappers_python.map_from_python(self, artifact)
        mapped_result = mapper.apply(result)

        # TODO: scan through for ID
        from .ops_primitives.list_ import object_lookup

        if extra is not None:
            # return object_lookup.resolve_fn(mapped_result, extra[0])
            return mapped_result[int(extra[0])]
        return mapped_result


@dataclasses.dataclass(frozen=True)
class TypedDict(Type):
    name = "typedDict"
    instance_classes = [dict]
    property_types: dict[str, Type] = dataclasses.field(default_factory=dict)

    # See: https://peps.python.org/pep-0655/
    # in Typescript this is like key?: value
    not_required_keys: set[str] = dataclasses.field(default_factory=set)

    def _hashable(self):
        return tuple(
            (k, hash(v), k in self.not_required_keys)
            for k, v in self.property_types.items()
        )

    def __getitem__(self, key: str) -> Type:
        return self.property_types[key]

    def _assign_type_inner(self, other_type):
        if isinstance(other_type, Dict):
            for ptype in self.property_types.values():
                if not ptype.assign_type(other_type.object_type):
                    return False
            return True

        if not isinstance(other_type, TypedDict):
            return False

        for k, ptype in self.property_types.items():
            if k in self.not_required_keys and k not in other_type.property_types:
                continue
            if k not in other_type.property_types or not ptype.assign_type(
                other_type.property_types[k]
            ):
                return False
        return True

    def _to_dict(self):
        property_types = {}
        for key, type_ in self.property_types.items():
            property_types[key] = type_.to_dict()
        result = {"propertyTypes": property_types}
        if self.not_required_keys:
            result["notRequiredKeys"] = list(self.not_required_keys)
        return result

    @classmethod
    def from_dict(cls, d):
        property_types = {}
        for key, type_ in d["propertyTypes"].items():
            property_types[key] = TypeRegistry.type_from_dict(type_)
        not_required_keys = set()
        if "notRequiredKeys" in d:
            not_required_keys = set(d["notRequiredKeys"])
        return cls(property_types, not_required_keys)

    @classmethod
    def type_of_instance(cls, obj):
        property_types = {}
        for k, v in obj.items():
            property_types[k] = TypeRegistry.type_of(v)
        return cls(property_types)

    def save_instance(self, obj, artifact, name):
        serializer = mappers_python.map_to_python(self, artifact)
        result = serializer.apply(obj)
        with artifact.new_file(f"{name}.typedDict.json") as f:
            json.dump(result, f, allow_nan=False)

    def load_instance(self, artifact, name, extra=None):
        # with artifact.open(f'{name}.type.json') as f:
        #     obj_type = TypeRegistry.type_from_dict(json.load(f))
        with artifact.open(f"{name}.typedDict.json") as f:
            result = json.load(f)
        mapper = mappers_python.map_from_python(self, artifact)
        mapped_result = mapper.apply(result)
        if extra is not None:
            return mapped_result[extra[0]]
        return mapped_result


@dataclasses.dataclass(frozen=True)
class Dict(Type):
    name = "dict"

    key_type: Type = String()
    object_type: Type = Any()

    @property
    def property_types(self):
        class DictPropertyTypes:
            def values(_self):
                return [self.object_type]

            def get(_self, _):
                return self.object_type

        return DictPropertyTypes()

    def __post_init__(self):
        # Note this differs from Python's Dict in that keys are always strings!
        # TODO: consider if we can / should accept key_type. Would make JS side
        # harder since js objects can only have string keys.
        if not String().assign_type(self.key_type):
            raise Exception("Dict only supports string keys!")

    def _assign_type_inner(self, other_type):
        if isinstance(other_type, TypedDict):
            return all(
                self.object_type.assign_type(t)
                for t in other_type.property_types.values()
            )
        return super()._assign_type_inner(other_type)

    @classmethod
    def type_of_instance(cls, obj):
        value_type = UnknownType()
        for k, v in obj.items():
            if not isinstance(k, str):
                raise Exception("Dict only supports string keys!")
            value_type = value_type.assign_type(TypeRegistry.type_of(v))
        return cls(String(), value_type)


@dataclasses.dataclass(frozen=True)
class ObjectType(Type):
    # If True, object is relocatable, meaning it can be saved in one python runtime
    # and loaded in another. (reloctable false means that we need the original
    # object definition to load the object, ie it's a built-in)
    _relocatable = False

    def __init__(self, **attr_types: Type):
        self.__dict__["attr_types"] = attr_types
        for k, v in attr_types.items():
            self.__dict__[k] = v

    @property
    def type_vars(self):
        if self.__class__ == ObjectType:
            return self.attr_types
        else:
            return super().type_vars

    def property_types(self) -> dict[str, Type]:
        return self.type_vars

    # TIM: Commenting this out from Weaveflow - it does not seem to align with
    # all the uses of `attr_types` being dictionaries, not methods.
    # def attr_types(self) -> dict[str, Type]:
    #     from . import op_def_type

    #     return {
    #         k: t
    #         for k, t in self.property_types().items()
    #         if not isinstance(t, op_def_type.OpDefType)
    #     }

    @classmethod
    def type_of_instance(cls, obj):

        variable_prop_types = {}
        for prop_name in cls.type_attrs():
            prop_type = TypeRegistry.type_of(getattr(obj, prop_name))
            # print("TYPE_OF", cls, prop_name, prop_type, type(getattr(obj, prop_name)))
            variable_prop_types[prop_name] = prop_type
        return cls(**variable_prop_types)

    def _to_dict(self) -> dict:
        d = self.class_to_dict()
        if self._relocatable:
            d["_relocatable"] = True
        # TODO: we don't need _is_object, now that we have base_type everywhere.
        # Remove the check for self._base_type.__class__ != ObjectType, and get
        # rid of _is_object (need to update frontend as well).
        d["_is_object"] = True
        for k, prop_type in self.property_types().items():
            d[to_weavejs_typekey(k)] = prop_type.to_dict()
        return d

    def save_instance(self, obj, artifact, name):
        serializer = mappers_python.map_to_python(self, artifact)

        result = serializer.apply(obj)
        with artifact.new_file(f"{name}.object.json") as f:
            json.dump(result, f, allow_nan=False)

    def load_instance(self, artifact, name, extra=None):
        with artifact.open(f"{name}.object.json") as f:
            result = json.load(f)
        mapper = mappers_python.map_from_python(self, artifact)
        return mapper.apply(result)


def is_serialized_object_type(t: dict) -> bool:
    if "_base_type" not in t:
        return False
    if t["_base_type"]["type"] == "Object":
        return True
    return is_serialized_object_type(t["_base_type"])


def is_relocatable_object_type(t: typing.Union[str, dict]) -> bool:
    if not isinstance(t, dict):
        return False
    if not t.get("_relocatable"):
        return False
    return is_serialized_object_type(t)


# We need to ensure we only create new classes for each new unique
# type seen. Otherwise we get a class explosion, and for one thing, type_of
# gets really slow.
DESERIALIZED_OBJECT_TYPE_CLASSES: dict[str, type[ObjectType]] = {}


def validate_kwarg_name(name: str) -> bool:
    """Return True if name is a valid python kwarg name"""
    if name in keyword.kwlist:
        raise ValueError(
            f"{name} is a Python keyword and cannot be used as a kwarg name"
        )
    if not name.isidentifier():
        raise ValueError(
            f"{name} is not a valid Python identifier and cannot be used as a kwarg name"
        )
    return True


def deserialize_relocatable_object_type(t: dict) -> ObjectType:
    key = json.dumps(t)
    if key in DESERIALIZED_OBJECT_TYPE_CLASSES:
        return DESERIALIZED_OBJECT_TYPE_CLASSES[key]()
    object_class_name = t["type"]
    type_class_name = object_class_name + "Type"

    type_attr_types = {
        k: TypeRegistry.type_from_dict(v)
        for k, v in t.items()
        if not k.startswith("_") and k != "type"
    }
    import textwrap

    object_constructor_arg_names = [
        k for k, t in type_attr_types.items() if t.name != "OpDef"
    ]
    # Sanitize
    for k in object_constructor_arg_names:
        if not validate_kwarg_name(k):
            raise ValueError(f"Invalid kwarg name: {k}")

    object_init_code = textwrap.dedent(
        f"""
        def loaded_object_init(self, {', '.join(object_constructor_arg_names)}):
            for k, v in locals().items():
                if k != 'self':
                    setattr(self, k, v)
        """
    )
    exec(object_init_code)

    new_object_class = type(
        object_class_name, (), {"__init__": locals()["loaded_object_init"]}
    )

    all_attr_types: dict[str, typing.Union[Type, type[Type]]] = {
        **type_attr_types,
        "instance_classes": new_object_class,
    }
    if "_base_type" in t:
        all_attr_types["_base_type"] = deserialize_relocatable_object_type(
            t["_base_type"]
        )
    new_type_class = type(type_class_name, (ObjectType,), all_attr_types)
    setattr(new_type_class, "_relocatable", True)
    setattr(new_type_class, "__annotations__", {})
    for k, v in type_attr_types.items():
        setattr(new_type_class, k, v)
        new_type_class.__dict__["__annotations__"][k] = Type
    new_type_dataclass: type[ObjectType] = dataclasses.dataclass(frozen=True)(
        new_type_class
    )
    DESERIALIZED_OBJECT_TYPE_CLASSES[key] = new_type_dataclass
    return new_type_dataclass()


@dataclasses.dataclass(frozen=True)
class TypeType(ObjectType):
    name = "type"

    instance_classes = [Type]
    attr_types: dict[str, Type] = dataclasses.field(default_factory=dict)

    def property_types(self) -> dict[str, Type]:
        return self.attr_types

    def _hashable(self):
        return tuple((k, hash(v)) for k, v in self.property_types().items())

    @classmethod
    def type_of_instance(cls, obj):
        from . import infer_types

        attr_types = {}
        for field in dataclasses.fields(obj):
            attr_types[field.name] = infer_types.python_type_to_type(field.type)
        return cls(attr_types)

    def _to_dict(self):
        # we ensure we match the layout of ObjectType, so WeaveJS
        # can handle it the same way.
        d = {"_is_object": True}
        for k, t in self.attr_types.items():
            d[k] = t.to_dict()
        return d

    @classmethod
    def from_dict(cls, d):
        # weavejs fix: weavejs uses the plain string 'type' for now.
        if d == "type":
            return cls()
        res = {}
        for k, t in d.items():
            if k != "type" and not k.startswith("_"):
                res[k] = TypeRegistry.type_from_dict(t)
        return cls(res)


@dataclasses.dataclass(frozen=True)
class Function(Type):
    name = "function"

    instance_classes: typing.ClassVar[typing.List[type]] = []

    input_types: dict[str, Type] = dataclasses.field(default_factory=dict)
    output_type: Type = dataclasses.field(default_factory=lambda: UnknownType())

    def _hashable(self):
        return (
            tuple((k, hash(v)) for k, v in self.input_types.items()),
            hash(self.output_type),
        )

    def _is_assignable_to(self, other_type) -> typing.Optional[bool]:
        if other_type.__class__ != Function:
            return other_type.assign_type(self.output_type)
        return None

    def assign_type(self, next_type: Type) -> bool:
        if not self.input_types and not isinstance(next_type, Function):
            # Allow assignment of T to () -> T.
            # Compile handles this in the compile_quote pass.
            return self.output_type.assign_type(next_type)
        return super().assign_type(next_type)

    @classmethod
    def type_of_instance(cls, obj):
        if isinstance(obj.type, Function):
            # Its already a Function type, so just return it.
            # TODO: I'm not sure if this is right, this makes FunctionType
            # a top of sorts...
            return obj.type
        # TODO: get input variable types!
        return cls({}, obj.type)

    @classmethod
    def from_dict(cls, json):
        input_types = {
            pname: TypeRegistry.type_from_dict(ptype)
            for (pname, ptype) in json["inputTypes"].items()
        }
        return cls(input_types, TypeRegistry.type_from_dict(json["outputType"]))

    def _to_dict(self):
        input_types = {k: v.to_dict() for (k, v) in self.input_types.items()}
        return {"inputTypes": input_types, "outputType": self.output_type.to_dict()}

    def save_instance(self, obj, artifact, name):
        with artifact.new_file(f"{name}.object.json") as f:
            json.dump(obj.to_json(), f)

    def load_instance(self, artifact, name, extra=None):
        with artifact.open(f"{name}.object.json") as f:
            # TODO: no circular imports!
            from . import graph

            return graph.Node.node_from_json(json.load(f))


@dataclasses.dataclass(frozen=True)
class RefType(Type):
    object_type: Type = Any()

    @classmethod
    def type_of_instance(cls, obj):
        return cls(obj.type)

    def _is_assignable_to(self, other_type) -> typing.Optional[bool]:
        # Use issubclass, we have RunLocalType defined as a subclass of RunType
        if not issubclass(other_type.__class__, RefType):
            if self.object_type == NoneType():
                # If output is None, we don't want to be assignable to basically
                # all ops (since ops are nullable)
                return None
            return other_type.assign_type(self.object_type)
        return None

    # TODO: Address this comment. I'm sure this introduced the same type
    #     blowup as before again. Slows everything down. But in this PR
    #     I've put object_type back into RefType for now.
    # RefType intentionally does not include the type of the object it
    # points to. Doing so naively results in a type explosion. We may
    # want to include it in the future, but we'll need to shrink it, for
    # example by disallowing unions (replacing with them with unknown or a
    # type variable)
    # def __repr__(self):
    #     return "<%s>" % self.__class__.name


@dataclasses.dataclass(frozen=True)
class FilesystemArtifactRefType(RefType):
    pass


@dataclasses.dataclass(frozen=True)
class LocalArtifactRefType(FilesystemArtifactRefType):
    pass


@dataclasses.dataclass(frozen=True)
class WandbArtifactRefType(FilesystemArtifactRefType):
    def load_instance(self, artifact, name, extra=None):
        from . import artifact_wandb

        return artifact_wandb.WandbArtifactRef(artifact, name)


class WBTable(Type):
    name = "wbtable"


def is_json_compatible(type_):
    if isinstance(type_, List):
        return is_json_compatible(type_.object_type)
    elif isinstance(type_, Dict):
        return is_json_compatible(type_.object_type)
    elif isinstance(type_, TypedDict):
        return all(t for t in type_.property_types.values())
    else:
        return isinstance(type_, BasicType)


def optional(type_: Type) -> Type:
    # TODO: This is not a complete implementation, it doesn't handle
    # Const for example. Although why would we have a Const optional,
    # that doesn't make sense (if its a const, we know the concrete type,
    # its not a union).
    return union(none_type, type_)


def is_optional(type_: Type) -> bool:
    TaggedValueType = type_name_to_type("tagged")

    if isinstance(type_, Const):
        return is_optional(type_.val_type)

    if isinstance(type_, TaggedValueType):
        return is_optional(type_.value)

    return isinstance(type_, UnionType) and any(
        (none_type.assign_type(m)) for m in type_.members
    )


def simple_non_none(type_: Type) -> Type:
    if not isinstance(type_, UnionType):
        return type_
    new_members = [m for m in type_.members if m != NoneType()]
    return union(*new_members)


def non_none(type_: Type) -> Type:
    TaggedValueType = type_name_to_type("tagged")

    if type_ == none_type:
        return Invalid()

    if isinstance(type_, Const):
        val_type = non_none(type_.val_type)
        if val_type == type_.val_type:
            return type_
        return val_type

    if isinstance(type_, TaggedValueType):
        return TaggedValueType(type_.tag, non_none(type_.value))

    if is_optional(type_):
        type_ = typing.cast(UnionType, type_)
        new_members = [
            non_none(m) for m in type_.members if not none_type.assign_type(m)
        ]
        # Can happen if there are Nones and Tagged Nones
        if len(new_members) == 0:
            return Invalid()
        elif len(new_members) == 1:
            return new_members[0]
        else:
            return union(*new_members)
    return type_


def string_enum_type(*vals):
    return UnionType(*[Const(String(), v) for v in vals])


def literal(val: typing.Any) -> Const:
    return Const(TypeRegistry.type_of(val), val)


RUN_STATE_TYPE = string_enum_type("pending", "running", "finished", "failed")


# TODO: get rid of all the underscores. This is another
#    conflict with making ops automatically lazy
@dataclasses.dataclass(frozen=True)
class RunType(ObjectType):
    id: Type = String()
    inputs: Type = TypedDict({})
    history: Type = List(TypedDict({}))
    output: Type = Any()

    def property_types(self):
        return {
            "id": String(),
            "op_name": String(),
            "state": RUN_STATE_TYPE,
            "prints": List(String()),
            "inputs": self.inputs,
            "history": self.history,
            "output": self.output,
        }

    def _is_assignable_to(self, other_type) -> typing.Optional[bool]:
        # Use issubclass, we have RunLocalType defined as a subclass of RunType
        if not issubclass(other_type.__class__, RunType):
            if self.output == NoneType():
                # If output is None, we don't want to be assignable to basically
                # all ops (since ops are nullable)
                return None
            return other_type.assign_type(self.output)
        return None


def merge_many_types(types: list[Type]) -> Type:
    if len(types) == 0:
        return Invalid()
    if len(types) == 1:
        return types[0]
    t = types[0]
    for t2 in types[1:]:
        t = merge_types(t, t2)
    return t


def merge_types(a: Type, b: Type) -> Type:
    """Compute the next list object type.

    list[a].append(b) -> merge_types(a, b)

    This is used at run-time, to figure out the type of existing objects!
    So we can do things like drop UnknownType (UnknownType doesn't make
    sense at run time)

    Note: we don't guarantee that the resulting type can be assigned to
    by either of the inputs! Consider TypedDict[{"a": int}].merge_types(TypedDict[{"b": int}])
    The result is TypedDict[{"a": optional[int], "b": optional[int]}],
    but neither of the inputs can be assigned to it.

    Our decisions about how to merge types here are made to reduce overall
    type size for lists.

    This implementation must match list.concat implementations (which is the only
    way to extend a list in Weave). Ie list.concat(list[a], [b]) -> list[merge_types(a, b)]
    """
    from .language_features.tagging import tagged_value_type

    if a == b:
        return a
    if isinstance(a, Number) and isinstance(b, Number):
        if a.__class__ == Number or b.__class__ == Number:
            return Number()
        if a.__class__ == Float or b.__class__ == Float:
            return Float()
        return Int()
    if isinstance(a, tagged_value_type.TaggedValueType) and isinstance(
        b, tagged_value_type.TaggedValueType
    ):
        merged_tag_type: TypedDict = typing.cast(TypedDict, merge_types(a.tag, b.tag))
        merged_value_type: Type = merge_types(a.value, b.value)
        return tagged_value_type.TaggedValueType(merged_tag_type, merged_value_type)
    if isinstance(a, TypedDict) and isinstance(b, TypedDict):
        all_keys_dict = {}
        for k in a.property_types.keys():
            all_keys_dict[k] = True
        for k in b.property_types.keys():
            all_keys_dict[k] = True

        next_prop_types = {}
        for key in all_keys_dict.keys():
            self_prop_type = a.property_types.get(key, none_type)
            other_prop_type = b.property_types.get(key, none_type)
            next_prop_types[key] = merge_types(self_prop_type, other_prop_type)
        return TypedDict(next_prop_types)
    if isinstance(a, ObjectType) and isinstance(b, ObjectType):
        if a.name == b.name and not set(a.type_attrs()).difference(b.type_attrs()):
            next_type_attrs = {}
            for key in a.type_attrs():
                next_type_attrs[key] = merge_types(getattr(a, key), getattr(b, key))
            return type(a)(**next_type_attrs)

    if isinstance(a, List) and isinstance(b, List):
        return List(merge_types(a.object_type, b.object_type))

    if isinstance(a, RefType) and isinstance(b, RefType) and a.__class__ == b.__class__:
        return a.__class__(merge_types(a.object_type, b.object_type))

    if isinstance(a, UnknownType):
        return b
    if isinstance(b, UnknownType):
        return a

    if isinstance(a, UnionType) or isinstance(b, UnionType):
        new_union = UnionType(a, b)
        final_members = [new_union.members[0]]
        for mem in new_union.members[1:]:
            for i, final_mem in enumerate(final_members):
                merged_m = merge_types(final_mem, mem)
                if not isinstance(merged_m, UnionType):
                    final_members[i] = merged_m
                    break
            else:
                final_members.append(mem)

        # for i in range(len(new_union.members)):
        #     for j in range(i + 1, len(new_union.members)):
        #         merged_m = merge_types(new_union.members[i], new_union.members[j])
        #         if not isinstance(merged_m, UnionType):
        #             final_members.append(merged_m)
        #         else:
        #             final_members.append(new_union.members[i])
        return union(*final_members)
    return union(a, b)


def types_are_mergeable(a: Type, b: Type) -> bool:
    """True if merge_types actually merges a and b.

    This is used to maintain the invariant that types should not be mergeable
    within a union inside an ArrowWeaveList.
    """
    return not isinstance(split_none(merge_types(a, b))[1], UnionType)


def unknown_coalesce(in_type: Type) -> Type:
    """
    Recursively removes unknowns from a type. Whenever a union is encountered,
    we do 2 operations:
    1) reduce the union members to only non-unknowns
    2) for each container-type member, attempt to remove any unknowns that are
        known by a peer member.

    For example:

    Union<
        Unknown,
        List<Union<Unknown, Int>>,
        TypedDict<{'a': Unknown}>,
        TypedDict<{'a': Int}>,
    >

    would reduce to

    Union<
        List<Int>,
        TypedDict<{'a': Int}>,
    >

    This is particularly useful when a nested field in an AWL is empty - the
    type will be Unknown. However, when merging for concatenation, we want to
    remove such unknowns since we know the type from a another list.
    """

    # In this function, there are 3 cases:
    # 1) in_type is a union type - in this case we delegate to _unknown_coalesce_on_union
    # 2) Each of the container types calls this function recursively
    # 3) the base case just returns the type
    TaggedValueType = type_name_to_type("tagged")
    if isinstance(in_type, UnionType):
        return _unknown_coalesce_on_union(in_type)
    elif isinstance(in_type, UnknownType):
        return UnknownType()
    elif isinstance(in_type, List):
        return List(unknown_coalesce(in_type.object_type))
    elif isinstance(in_type, Dict):
        return Dict(in_type.key_type, unknown_coalesce(in_type.object_type))
    elif isinstance(in_type, TypedDict):
        return TypedDict(
            {
                key: unknown_coalesce(value_type)
                for key, value_type in in_type.property_types.items()
            }
        )
    elif isinstance(in_type, TaggedValueType):
        return TaggedValueType(
            unknown_coalesce(in_type.tag),  # type: ignore
            unknown_coalesce(in_type.value),
        )
    elif isinstance(in_type, Const):
        return Const(unknown_coalesce(in_type.val_type), in_type.value)
    elif isinstance(in_type, ObjectType):
        # TODO: This is hard due to image type being non-standard.
        pass
    return in_type


def _filter_unknowns(types: list[Type]) -> list[Type]:
    return [t for t in types if not isinstance(t, UnknownType)]


def _unknown_coalesce_on_union(u_type: UnionType) -> Type:
    # This helper function will remove all the unknowns from a a union's members,
    # then apply the `unknown_coalesce` function to each known member. This ensures
    # that each member is processed before comparing to it's peers.
    known_members = [
        unknown_coalesce(member) for member in _filter_unknowns(u_type.members)
    ]

    if len(known_members) == 0:
        return UnknownType()

    final_types: list[Type] = []
    for ndx in range(len(known_members)):
        final_types.append(
            _merge_unknowns_of_type_with_types(
                known_members[ndx], known_members[:ndx] + known_members[ndx + 1 :]
            )
        )

    return union(*final_types)


def _merge_unknowns_of_type_with_types(of_type: Type, with_types: list[Type]):
    # At this stage, we have a starting type and a list of peer candidate types.
    # These types have already been coalesced individually. This step is similar to
    # the outer `unknown_coalesce` function, except that rather than operating on the
    # single incoming type, we must select the correct type from the list of peers.
    TaggedValueType = type_name_to_type("tagged")

    # First, we filter out any unknowns from the list of peers.
    with_types = _filter_unknowns(with_types)
    if len(with_types) == 0:
        return of_type

    # If the current type itself is a union, then we need to recurse into it
    if isinstance(of_type, UnionType):
        return union(
            *[
                _merge_unknowns_of_type_with_types(member, with_types)
                for member in of_type.members
            ]
        )

    # if the current type is unknown, then we just return the next peer type.
    elif isinstance(of_type, UnknownType):
        return with_types[0]

    # Next, we filter down to peer types that have the same type class, and recurse
    # into each container type.
    with_types = [
        member for member in with_types if member.__class__ == of_type.__class__
    ]
    if isinstance(of_type, List):
        return List(
            _merge_unknowns_of_type_with_types(
                of_type.object_type, [t.object_type for t in with_types]  # type: ignore
            )
        )
    elif isinstance(of_type, Dict):
        return Dict(
            of_type.key_type,
            _merge_unknowns_of_type_with_types(
                of_type.value_type, [t.value_type for t in with_types]  # type: ignore
            ),
        )
    elif isinstance(of_type, TypedDict):
        return TypedDict(
            {
                key: _merge_unknowns_of_type_with_types(
                    value_type, [t.property_types.get(key, NoneType()) for t in with_types]  # type: ignore
                )
                for key, value_type in of_type.property_types.items()
            }
        )
    elif isinstance(of_type, TaggedValueType):
        return TaggedValueType(
            _merge_unknowns_of_type_with_types(of_type.tag, [t.tag for t in with_types]),  # type: ignore
            _merge_unknowns_of_type_with_types(
                of_type.value, [t.value for t in with_types]  # type: ignore
            ),
        )
    elif isinstance(of_type, Const):
        return Const(
            _merge_unknowns_of_type_with_types(
                of_type.val_type, [t.val_type for t in with_types]  # type: ignore
            ),
            of_type.value,
        )
    elif isinstance(of_type, ObjectType):
        # TODO: This is hard due to image type being non-standard.
        pass

    # Finally, return the type.
    return of_type


def union(*members: Type) -> Type:
    if not members:
        return UnknownType()
    final_members = []
    for member in members:
        if isinstance(member, UnionType):
            for sub_member in member.members:
                if sub_member not in final_members:
                    final_members.append(sub_member)
        elif member not in final_members:
            final_members.append(member)
    # Unknown "takes over" in a union.
    if any(isinstance(m, UnknownType) for m in final_members):
        return UnknownType()
    if len(final_members) == 1:
        return final_members[0]
    return UnionType(*final_members)


def is_list_like(t: Type) -> bool:
    return List().assign_type(non_none(t))


def is_custom_type(t: Type) -> bool:
    return not (
        isinstance(t, BasicType)
        or isinstance(t, ObjectType)
        or isinstance(t, TypedDict)
        or isinstance(t, List)
        or isinstance(t, UnionType)
        or isinstance(t, Timestamp)
        or t.name == "tagged"
    )


def type_is_variable(t: Type) -> bool:
    # not concrete
    if isinstance(t, Any):
        # Any is currently the equivalent Weave Type for any Python
        # TypeVar
        return True
    elif isinstance(t, UnionType):
        return True
    elif isinstance(t, ObjectType):
        return True
    elif isinstance(t, Dict):
        # Tim: This was `true` before weaveflow.
        return type_is_variable(t.object_type)
    elif isinstance(t, TypedDict):
        # Should we just make type_vars for TypedDict be its property types?
        # That would simplify a lot.
        return any(type_is_variable(sub_t) for sub_t in t.property_types.values())
    elif isinstance(t, Const):
        return type_is_variable(t.val_type)
    else:
        return any(type_is_variable(sub_t) for sub_t in t.type_vars.values())


NumberBinType = TypedDict({"start": Float(), "stop": Float()})
TimestampBinType = TypedDict({"start": Timestamp(), "stop": Timestamp()})


def map_leaf_types(t: Type, fn: typing.Callable[[Type], typing.Optional[Type]]) -> Type:
    """
    This function will recursively apply `fn` to all leaf types in `t`. A leaf type is
    a basic type, object type, or const. If `fn` returns None, then the original type
    will be used.
    """

    def null_safe_fn(t: Type) -> Type:
        fn_res = fn(t)
        return t if fn_res is None else fn_res

    return _map_leaf_types_null_safe(t, null_safe_fn)


def _map_leaf_types_null_safe(t: Type, fn: typing.Callable[[Type], Type]) -> Type:
    TaggedValueType = type_name_to_type("tagged")
    if isinstance(t, List):
        return List(_map_leaf_types_null_safe(t.object_type, fn))
    elif isinstance(t, TypedDict):
        return TypedDict(
            {k: _map_leaf_types_null_safe(v, fn) for k, v in t.property_types.items()}
        )
    elif isinstance(t, Dict):
        return Dict(t.key_type, _map_leaf_types_null_safe(t.object_type, fn))
    elif isinstance(t, ObjectType):
        pass
    elif isinstance(t, UnionType):
        return union(*[_map_leaf_types_null_safe(t, fn) for t in t.members])
    elif isinstance(t, Const):
        pass
    elif isinstance(t, TaggedValueType):
        return TaggedValueType(
            _map_leaf_types_null_safe(t.tag, fn),  # type: ignore
            _map_leaf_types_null_safe(t.value, fn),
        )
    return fn(t)


# parse_const_type and const_type_to_json are a new concept used only
# by the weave0 ImageArtifactRefFileType. That stores for example
# boxScores as {box1: [2, 3, 5], box2: [0]} where the lists are
# class ids. This is a way to convert those literal representations
# to types, making assignability work. The above becomes
# TypedDict<box1: List<Union<Const<2>, Const<3>, Const<5>>>, box2: List<Const<0>>>.
# We can update the names and standardize this more if we find it useful
# outside of weave0 support.


def parse_constliteral_type(val: typing.Any) -> Type:
    if isinstance(val, Type):
        return val
    elif isinstance(val, dict):
        return TypedDict({k: parse_constliteral_type(v) for k, v in val.items()})
    elif isinstance(val, list):
        return List(union(*[parse_constliteral_type(v) for v in val]))
    else:
        return Const(TypeRegistry.type_of(val), val)


def constliteral_type_to_json(t: Type) -> typing.Any:
    t = simple_non_none(t)
    if isinstance(t, Const):
        return t.val
    elif isinstance(t, TypedDict):
        return {k: constliteral_type_to_json(v) for k, v in t.property_types.items()}
    elif isinstance(t, Dict):
        return {}
    elif isinstance(t, List):
        object_type = t.object_type
        members = [object_type]
        if isinstance(object_type, UnionType):
            members = object_type.members
        members = [m for m in members if isinstance(m, Const)]
        return [constliteral_type_to_json(mem) for mem in members]
    raise ValueError(f"Cannot convert {t} to a JSON value")


def split_none(t: Type) -> tuple[bool, Type]:
    """Returns (is_optional, non_none_type)"""
    if t == NoneType():
        return True, UnknownType()
    if not isinstance(t, UnionType):
        return False, t
    non_none_members = [m for m in t.members if not isinstance(m, NoneType)]
    if len(non_none_members) < len(t.members):
        return True, union(*non_none_members)
<<<<<<< HEAD
    return False, t


def type_of(obj: typing.Any) -> Type:
    return TypeRegistry.type_of(obj)


# A modified type_of that returns RefType<O> for any object that
# has a ref. This is used when serializing, so that we save refs
# instead of copying.
def type_of_with_refs(obj: typing.Any) -> Type:
    token = _reffed_type_is_ref.set(True)
    try:
        return TypeRegistry.type_of(obj)
    finally:
        _reffed_type_is_ref.reset(token)


def type_of_without_refs(obj: typing.Any) -> Type:
    token = _reffed_type_is_ref.set(False)
    try:
        return TypeRegistry.type_of(obj)
    finally:
        _reffed_type_is_ref.reset(token)


class RelocatableObjectType(ObjectType):

    _relocatable = True

    instance_classes = pydantic.BaseModel

    @classmethod
    def type_of_instance(cls, obj: pydantic.BaseModel):
        from . import weave_pydantic

        schema = obj.schema()
        schema_type = weave_pydantic.json_schema_to_weave_type(schema)
        assert isinstance(schema_type, TypedDict), "Bad schema type"

        res = cls(**schema_type.property_types)
        return res

    @property
    def type_vars(self):
        return self.attr_types

    def __eq__(self, other) -> bool:
        return (
            type(self) == type(other)
            and self.property_types() == other.property_types()
        )
=======
    return False, t
>>>>>>> a8023444
<|MERGE_RESOLUTION|>--- conflicted
+++ resolved
@@ -1833,31 +1833,7 @@
     non_none_members = [m for m in t.members if not isinstance(m, NoneType)]
     if len(non_none_members) < len(t.members):
         return True, union(*non_none_members)
-<<<<<<< HEAD
     return False, t
-
-
-def type_of(obj: typing.Any) -> Type:
-    return TypeRegistry.type_of(obj)
-
-
-# A modified type_of that returns RefType<O> for any object that
-# has a ref. This is used when serializing, so that we save refs
-# instead of copying.
-def type_of_with_refs(obj: typing.Any) -> Type:
-    token = _reffed_type_is_ref.set(True)
-    try:
-        return TypeRegistry.type_of(obj)
-    finally:
-        _reffed_type_is_ref.reset(token)
-
-
-def type_of_without_refs(obj: typing.Any) -> Type:
-    token = _reffed_type_is_ref.set(False)
-    try:
-        return TypeRegistry.type_of(obj)
-    finally:
-        _reffed_type_is_ref.reset(token)
 
 
 class RelocatableObjectType(ObjectType):
@@ -1885,7 +1861,4 @@
         return (
             type(self) == type(other)
             and self.property_types() == other.property_types()
-        )
-=======
-    return False, t
->>>>>>> a8023444
+        )