import dataclasses
import typing
import functools
import json
from collections.abc import Iterable

from . import box
from . import errors
from . import mappers_python

if typing.TYPE_CHECKING:
    from .refs import Ref
    from .artifacts_local import Artifact


def to_weavejs_typekey(k: str) -> str:
    if k == "object_type":
        return "objectType"
    elif k == "property_types":
        return "propertyTypes"
    return k


def all_subclasses(cls):
    # Note using a list here... this doesn't dedupe star pattern!
    # But it does preserve tree order.
    return list(cls.__subclasses__()) + [
        s for c in cls.__subclasses__() for s in all_subclasses(c)
    ]


def get_type_classes():
    return all_subclasses(Type)


def instance_class_to_potential_type_map():
    res = {}
    type_classes = get_type_classes()
    for type_class in type_classes:
        for instance_class in type_class._instance_classes():
            res.setdefault(instance_class, []).append(type_class)

    # These are errors and we should fix them
    # TODO
    # for ic, tcs in res.items():
    #     if len(tcs) > 1:
    #         print("LONG TC", ic, tcs)
    return res


@functools.cache
def instance_class_to_potential_type(cls):
    mapping = instance_class_to_potential_type_map()
    exact_type_classes = mapping.get(cls)
    if exact_type_classes is not None:
        return exact_type_classes
    result = []
    for instance_class, type_classes in mapping.items():
        if issubclass(cls, instance_class):
            result += type_classes
    return result


def type_class_type_name(type_class):
    if hasattr(type_class, "class_type_name"):
        return type_class.class_type_name()


@functools.cache
def type_name_to_type_map():
    res = {}
    type_classes = get_type_classes()
    for type_class in type_classes:
        name = type_class_type_name(type_class)
        if name is not None:
            res[name] = type_class
    return res


@functools.cache
def type_name_to_type(type_name):
    mapping = type_name_to_type_map()
    return mapping.get(type_name)


class TypeRegistry:
    @staticmethod
    def has_type(obj):
        return bool(instance_class_to_potential_type(type(obj)))

    @staticmethod
    def type_class_of(obj):
        type_classes = instance_class_to_potential_type(type(obj))
        if not type_classes:
            raise errors.WeaveTypeError("no Type for obj: %s" % obj)
        return type_classes[-1]

    @staticmethod
    def type_of(obj: typing.Any) -> "Type":
        if isinstance(obj, Type):
            return Type()

        obj_type = type_name_to_type("tagged").type_of(obj)
        if obj_type is not None:
            return obj_type

        # use reversed instance_class_to_potential_type so our result
        # is the most specific type.

        # The type of graph.Node objects is Function, but we also mixin
        # NodeMethodsClass with Node, which may also have a Weave type.
        # Therefore we have multiple valid types. But we need type_of() to
        # be function in that case. Ie when a Node is mixed in, its lazy
        # representation of whatever the type is, not the actual type.
        #
        # TODO: Its a small that we need to hardcode here. Fix this.
        potential_types = instance_class_to_potential_type(type(obj))  # type: ignore
        if "function" in (t.name for t in potential_types):
            potential_types = [Function]

        # FileType and ArtifactFileVersionFileType are peers because
        # one is an ObjectType and one is a base type, and we don't
        # know python class hierarchy. This is a major major hack
        # to force ArtifactVersionFile in that case.
        # TODO: fix in refactor!!
        for t in potential_types:
            if t.name == "ArtifactVersionFile":
                return t()

        for type_ in reversed(potential_types):
            obj_type = type_.type_of(obj)
            if obj_type is not None:
                return obj_type
        raise errors.WeaveTypeError("no Type for obj: (%s) %s" % (type(obj), obj))

    @staticmethod
    def type_from_dict(d: typing.Union[str, dict]) -> "Type":
        # The javascript code sends simple types as just strings
        # instead of {'type': 'string'} for example
        type_name = d["type"] if isinstance(d, dict) else d
        if type_name == "type":
            return Type()
        type_ = type_name_to_type(type_name)
        if type_ is None:
            raise errors.WeaveSerializeError("Can't deserialize type from: %s" % d)
        return type_.from_dict(d)


def _clear_global_type_class_cache():
    instance_class_to_potential_type.cache_clear()
    type_name_to_type_map.cache_clear()
    type_name_to_type.cache_clear()


# Addapted from https://stackoverflow.com/questions/18126552/how-to-run-code-when-a-class-is-subclassed
class _TypeSubclassWatcher(type):
    def __init__(cls, name, bases, clsdict):
        # This code will run whenever `Type` is subclassed!
        # Bust the cache!
        _clear_global_type_class_cache()
        super(_TypeSubclassWatcher, cls).__init__(name, bases, clsdict)


@dataclasses.dataclass(frozen=True)
class Type(metaclass=_TypeSubclassWatcher):
    NodeMethodsClass: typing.ClassVar[typing.Optional[type]]
    instance_class: typing.ClassVar[typing.Optional[type]]
    instance_classes: typing.ClassVar[
        typing.Union[type, typing.List[type], None]
    ] = None

    def __repr__(self):
        return f"<{self.name}>"

    @classmethod
    def class_type_name(cls):
        if cls == Type:
            return "type"
        if hasattr(cls, "name") and type(cls.name) == str:
            return cls.name
        return cls.__name__.removesuffix("Type")

    @classmethod
    def _instance_classes(cls):
        """Helper to get instance_classes as iterable."""
        if cls.instance_classes is None:
            return ()
        if isinstance(cls.instance_classes, Iterable):
            return cls.instance_classes
        return (cls.instance_classes,)

    @classmethod
    def type_vars(cls):
        type_vars = {}
        for field in dataclasses.fields(cls):
            if issubclass(field.type, Type):
                type_vars[field.name] = field.type
        return type_vars

    @classmethod
    def is_instance(cls, obj):
        for ic in cls._instance_classes():
            if isinstance(obj, ic):
                return ic
        return None

    @classmethod
    def type_of(cls, obj) -> typing.Optional["Type"]:
        if not cls.is_instance(obj):
            return None
        return cls.type_of_instance(obj)

    @classmethod
    def type_of_instance(cls, obj):
        # Default implementation for Types that take no arguments.
        return cls()

    @property
    def name(self):
        return self.class_type_name()

    @property  # type: ignore
    def instance_class(self):
        return self._instance_classes()[-1]

    def assign_type(self, next_type: "Type") -> bool:
        TaggedValueType = type_name_to_type("tagged")
        if isinstance(next_type, Const):
            return self.assign_type(next_type.val_type)
        elif isinstance(next_type, UnionType):
            for t in next_type.members:
                if not self.assign_type(t):
                    return False
            return True
        elif isinstance(next_type, TaggedValueType) and not isinstance(
            self, TaggedValueType
        ):
            return self.assign_type(next_type.value)
        return self._assign_type_inner(next_type)

    def _assign_type_inner(self, next_type: "Type") -> bool:
        if self.__class__ == next_type.__class__ or (
            (self.__class__ != Type and next_type.__class__ != Type)
            and (
                isinstance(next_type, self.__class__)
                or
                # parent is assignable to child class
                #     when type variables match
                # TODO: only valid when python hiearchy matches type hierarchy!
                #     And no Abstract classes (Type)
                isinstance(self, next_type.__class__)
            )
        ):
            # if isinstance(next_type, self.__class__):
            if callable(self.type_vars):
                type_vars = self.type_vars()
            else:
                type_vars = self.type_vars
            for prop_name in type_vars:
                if not hasattr(next_type, prop_name):
                    return False
                if not getattr(self, prop_name).assign_type(
                    getattr(next_type, prop_name)
                ):
                    return False
            return True
        return False

    def to_dict(self) -> typing.Union[dict, str]:
        if self.__class__ == Type:
            return "type"
        d = {"type": self.name}
        d.update(self._to_dict())
        return d

    def _to_dict(self):
        fields = dataclasses.fields(self.__class__)
        type_props = {}
        for field in fields:
            # TODO: I really don't like this change. Only needed because
            # FileType has optional fields... Remove?
            attr = getattr(self, field.name)
            if not attr:
                continue
            type_props[to_weavejs_typekey(field.name)] = attr.to_dict()
        return type_props

    @classmethod
    def from_dict(cls, d):
        fields = dataclasses.fields(cls)
        type_attrs = {}
        for field in fields:
<<<<<<< HEAD
            # HACK: Fixes the key_type issue from JS
            if field.name == "key_type" and cls.__name__ == "Dict":
                type_attrs[field.name] = String()
            else:
                type_attrs[field.name] = TypeRegistry.type_from_dict(
                    d[to_weavejs_typekey(field.name)]
                )
=======
            field_name = to_weavejs_typekey(field.name)
            if field_name in d:
                type_attrs[field.name] = TypeRegistry.type_from_dict(d[field_name])
>>>>>>> 505403ac
        return cls(**type_attrs)

    # save_instance/load_instance on Type are used to save/load actual Types
    # since type_of(types.Int()) == types.Type()
    def save_instance(
        self, obj, artifact, name
    ) -> typing.Optional[typing.Union[list[str], "Ref"]]:
        d = None
        if self.__class__ == Type:
            d = obj.to_dict()
        else:
            try:
                d = self.instance_to_dict(obj)
            except NotImplementedError:
                pass
        if d is None:
            raise errors.WeaveSerializeError(
                "Object is not serializable. Provide instance_<to/from>_dict or <save/load>_instance methods on Type: %s"
                % self
            )
        with artifact.new_file(f"{name}.object.json") as f:
            json.dump(d, f)
        return None

    def load_instance(
        self, artifact: "Artifact", name: str, extra: typing.Optional[list[str]] = None
    ) -> typing.Any:
        with artifact.open(f"{name}.object.json") as f:
            d = json.load(f)
        if self.__class__ == Type:
            return TypeRegistry.type_from_dict(d)
        return self.instance_from_dict(d)

    def instance_to_dict(self, obj):
        raise NotImplementedError

    def instance_from_dict(self, d):
        raise NotImplementedError

    @classmethod
    def make(cls, kwargs={}):
        return cls._make(cls, kwargs)

    @staticmethod
    def _make(cls, kwargs={}):
        raise Exception("Please import `weave` to use `Type.make`.")


# _PlainStringNamedType should only be used for backward compatibility with
# legacy WeaveJS code.
class _PlainStringNamedType(Type):
    def to_dict(self):
        # A basic type is serialized as just its string name.
        return self.name


class BasicType(_PlainStringNamedType):
    def save_instance(self, obj, artifact, name):
        if artifact is None:
            raise errors.WeaveSerializeError(
                "save_instance invalid when artifact is None for type: %s" % self
            )
        with artifact.new_file(f"{name}.object.json") as f:
            json.dump(obj, f)

    def load_instance(self, artifact, name, extra=None):
        with artifact.open(f"{name}.object.json") as f:
            return json.load(f)

    def __repr__(self):
        return "<%s>" % self.__class__.name


class Invalid(BasicType):
    name = "invalid"

    def assign_type(self, next_type):
        return False


class UnknownType(BasicType):
    name = "unknown"

    def _assign_type_inner(self, next_type):
        return True


# TODO: Tim has this as ConstType(None), but how is that serialized?


class NoneType(BasicType):
    name = "none"
    instance_classes = [type(None), box.BoxedNone]

    def save_instance(self, obj, artifact, name):
        # BoxedNone is actually a box, not a subclass of bool, since
        # we can't subclass bool in Python. So we unbox it here.
        if isinstance(obj, box.BoxedNone):
            obj = obj.val
        with artifact.new_file(f"{name}.object.json") as f:
            json.dump(obj, f)


# TODO: use this seminal value all the time! We use it in is_optional()
#     to check if something is unioned with NoneType. But its too easy for
#     users to instantiate a different version of this. Maybe could muck
#     with Python's __new__ to fix that
none_type = NoneType()


class Any(BasicType):
    name = "any"

    def assign_type(self, next_type):
        return True


@dataclasses.dataclass(frozen=True)
class Const(Type):
    name = "const"
    val_type: Type
    val: typing.Any

    def __getattr__(self, attr):
        return getattr(self.val_type, attr)

    @classmethod
    def type_of_instance(cls, obj):
        return cls(obj)

    def assign_type(self, next_type):
        if isinstance(next_type, Const):
            # This does a check on class equality, so won't work for
            # fancier types. We can fix later if we need to.
            if self.__class__ != next_type.__class__:
                return False
            if self.val == next_type.val:
                return True
        return False

    @classmethod
    def from_dict(cls, d):
        return cls(TypeRegistry.type_from_dict(d["valType"]), d["val"])

    def _to_dict(self):
        return {"valType": self.val_type.to_dict(), "val": self.val}

    def __str__(self):
        return "<Const %s %s>" % (self.val_type, self.val)

    def __repr__(self):
        return "<Const %s %s>" % (self.val_type, self.val)


class String(BasicType):
    name = "string"
    instance_classes = str


class Number(BasicType):
    name = "number"


class Float(Number):
    instance_classes = float
    name = "float"

    def _assign_type_inner(self, other_type: Type):
        # Float if either side is a number
        return isinstance(other_type, Number)


class Int(Number):
    name = "int"
    instance_classes = int

    @classmethod
    def is_instance(cls, obj):
        # Special case, in Python bool isinstance of obj!
        if type(obj) == bool:
            return False
        return super().is_instance(obj)

    def _assign_type_inner(self, other_type: Type):
        # Become Float if rhs is Float
        return isinstance(other_type, Number)


class Boolean(BasicType):
    instance_classes = [bool, box.BoxedBool]
    name = "boolean"

    def save_instance(self, obj, artifact, name):
        # BoxedBool is actually a box, not a subclass of bool, since
        # we can't subclass bool in Python. So we unbox it here.
        if isinstance(obj, box.BoxedBool):
            obj = obj.val
        with artifact.new_file(f"{name}.object.json") as f:
            json.dump(obj, f)


@dataclasses.dataclass(frozen=True)
class UnionType(Type):
    name = "union"

    members: list[Type]

    def __init__(self, *members):
        all_members = []
        for mem in members:
            if isinstance(mem, UnionType):
                for memmem in mem.members:
                    if memmem not in all_members:
                        all_members.append(memmem)
            else:
                if mem not in all_members:
                    all_members.append(mem)
        object.__setattr__(self, "members", all_members)

    def __eq__(self, other):
        if not isinstance(other, UnionType):
            return False
        return set(self.members) == set(other.members)

    def assign_type(self, other):
        if isinstance(other, UnionType):
            if not all(self.assign_type(member) for member in other.members):
                return False
            return True
        if any(member.assign_type(other) for member in self.members):
            return True
        return False

    # def instance_to_py(self, obj):
    #     # Figure out which union member this obj is, and delegate to that
    #     # type.
    #     for member_type in self.members:
    #         if member_type.type_of(obj) is not None:
    #             return member_type.instance_to_py(obj)
    #     raise Exception('invalid')
    @classmethod
    def from_dict(cls, d):
        return cls(*[TypeRegistry.type_from_dict(mem) for mem in d["members"]])

    def _to_dict(self):
        return {"members": [mem.to_dict() for mem in self.members]}


@dataclasses.dataclass(frozen=True)
class List(Type):
    name = "list"
    instance_classes = [set, list]

    object_type: Type

    @classmethod
    def type_of_instance(cls, obj):
        if not obj:
            return cls(UnknownType())
        list_obj_type = TypeRegistry.type_of(obj[0])
        for item in obj[1:]:
            obj_type = TypeRegistry.type_of(item)
            if obj_type is None:
                raise Exception("can't detect type for object: %s" % item)
            list_obj_type = merge_types(list_obj_type, obj_type)
        return cls(list_obj_type)

    def _assign_type_inner(self, next_type):
        if isinstance(next_type, List) and next_type.object_type == UnknownType():
            return True
        return super()._assign_type_inner(next_type)

    def save_instance(self, obj, artifact, name):
        serializer = mappers_python.map_to_python(self, artifact)
        result = serializer.apply(obj)
        with artifact.new_file(f"{name}.list.json") as f:
            json.dump(result, f, allow_nan=False)

    def load_instance(self, artifact, name, extra=None):
        with artifact.open(f"{name}.list.json") as f:
            result = json.load(f)
        mapper = mappers_python.map_from_python(self, artifact)
        return mapper.apply(result)


@dataclasses.dataclass(frozen=True)
class TypedDict(Type):
    name = "typedDict"
    instance_classes = [dict]
    property_types: dict[str, Type]

    def __hash__(self):
        # Can't hash property_types by default because dict is not hashable
        return hash(tuple((k, v) for k, v in self.property_types.items()))

    def _assign_type_inner(self, other_type):
        if not isinstance(other_type, TypedDict):
            return False

        for k, ptype in self.property_types.items():
            if k not in other_type.property_types or not ptype.assign_type(
                other_type.property_types[k]
            ):
                return False
        return True

    def _to_dict(self):
        property_types = {}
        for key, type_ in self.property_types.items():
            property_types[key] = type_.to_dict()
        return {"propertyTypes": property_types}

    @classmethod
    def from_dict(cls, d):
        property_types = {}
        for key, type_ in d["propertyTypes"].items():
            property_types[key] = TypeRegistry.type_from_dict(type_)
        return cls(property_types)

    @classmethod
    def type_of_instance(cls, obj):
        property_types = {}
        for k, v in obj.items():
            property_types[k] = TypeRegistry.type_of(v)
        return cls(property_types)

    def save_instance(self, obj, artifact, name):
        serializer = mappers_python.map_to_python(self, artifact)
        result = serializer.apply(obj)
        with artifact.new_file(f"{name}.typedDict.json") as f:
            json.dump(result, f, allow_nan=False)

    def load_instance(self, artifact, name, extra=None):
        # with artifact.open(f'{name}.type.json') as f:
        #     obj_type = TypeRegistry.type_from_dict(json.load(f))
        with artifact.open(f"{name}.typedDict.json") as f:
            result = json.load(f)
        mapper = mappers_python.map_from_python(self, artifact)
        return mapper.apply(result)


@dataclasses.dataclass(frozen=True)
class Dict(Type):
    name = "dict"

    key_type: Type = String()
    object_type: Type = Any()

    def __post_init__(self):
        # Note this differs from Python's Dict in that keys are always strings!
        # TODO: consider if we can / should accept key_type. Would make JS side
        # harder since js objects can only have string keys.
        if not isinstance(self.key_type, String):
            raise Exception("Dict only supports string keys!")

    def _assign_type_inner(self, other_type):
        if isinstance(other_type, Dict):
            next_key_type = self.key_type.assign_type(other_type.key_type)
            if not next_key_type:
                return False
            next_value_type = self.object_type.assign_type(other_type.object_type)
            if not next_value_type:
                return False
            return True
        else:
            # TODO: we could handle TypedDict here.
            return False

    @classmethod
    def type_of_instance(cls, obj):
        value_type = UnknownType()
        for k, v in obj.items():
            if not isinstance(k, str):
                raise Exception("Dict only supports string keys!")
            value_type = value_type.assign_type(TypeRegistry.type_of(v))
        return cls(String(), value_type)


@dataclasses.dataclass(frozen=True)
class ObjectType(Type):
    # TODO: Maybe this belongs on Type?
    _base_type: typing.ClassVar[Type] = Invalid()

    def property_types(self):
        return {}

    @classmethod
    def type_of_instance(cls, obj):
        variable_prop_types = {}
        for prop_name in cls.type_vars():
            prop_type = TypeRegistry.type_of(getattr(obj, prop_name))
            # print("TYPE_OF", cls, prop_name, prop_type, type(getattr(obj, prop_name)))
            variable_prop_types[prop_name] = prop_type
        return cls(**variable_prop_types)

    def _to_dict(self):
        d = super()._to_dict()

        # NOTE: we unnecessarily store all property_types in the serialized
        # type! We actually only need to store type_vars() which super() takes
        # care of, but WeaveJS does not currently have a type registry in which
        # to lookup a named type to figure out its property types. So just
        # serialize all property types all the time for now. This adds a lot
        # of redundant information that needs to go over the network.
        # TODO: Fix
        property_types = {}
        for k, prop_type in self.property_types().items():
            property_types[to_weavejs_typekey(k)] = prop_type.to_dict()
        d["_property_types"] = property_types

        if not isinstance(self._base_type, Invalid):
            d["_base_type"] = self._base_type.to_dict()
        return d

    # def assign_type(self):
    #     # TODO
    #     pass

    def save_instance(self, obj, artifact, name):
        serializer = mappers_python.map_to_python(self, artifact)

        result = serializer.apply(obj)
        with artifact.new_file(f"{name}.object.json") as f:
            json.dump(result, f, allow_nan=False)

    def load_instance(self, artifact, name, extra=None):
        with artifact.open(f"{name}.object.json") as f:
            result = json.load(f)
        mapper = mappers_python.map_from_python(self, artifact)
        return mapper.apply(result)


@dataclasses.dataclass(frozen=True)
class Function(Type):
    name = "function"

    input_types: dict[str, Type]
    output_type: Type

    @classmethod
    def type_of_instance(cls, obj):
        # instance is graph.Node
        # TODO: get input variable types!
        return cls({}, obj.type)

    @classmethod
    def from_dict(cls, json):
        input_types = {
            pname: TypeRegistry.type_from_dict(ptype)
            for (pname, ptype) in json["inputTypes"].items()
        }
        return cls(input_types, TypeRegistry.type_from_dict(json["outputType"]))

    def _to_dict(self):
        input_types = {k: v.to_dict() for (k, v) in self.input_types.items()}
        return {"inputTypes": input_types, "outputType": self.output_type.to_dict()}


@dataclasses.dataclass(frozen=True)
class RefType(Type):
    # RefType intentionally does not include the type of the object it
    # points to. Doing so naively results in a type explosion. We may
    # want to include it in the future, but we'll need to shrink it, for
    # example by disallowing unions (replacing with them with uknown or a
    # type variable)
    def __repr__(self):
        return "<%s>" % self.__class__.name


@dataclasses.dataclass(frozen=True)
class LocalArtifactRefType(RefType):
    pass


@dataclasses.dataclass(frozen=True)
class WandbArtifactRefType(RefType):
    pass


class WBTable(Type):
    name = "wbtable"


def is_json_compatible(type_):
    if isinstance(type_, List):
        return is_json_compatible(type_.object_type)
    elif isinstance(type_, Dict):
        return is_json_compatible(type_.object_type)
    elif isinstance(type_, TypedDict):
        return all(t for t in type_.property_types.values())
    else:
        return isinstance(type_, BasicType)


def optional(type_):
    return UnionType(none_type, type_)


def is_optional(type_: Type) -> bool:
    return isinstance(type_, UnionType) and none_type in type_.members


def non_none(type_):
    if type_ == none_type:
        return Invalid()
    if is_optional(type_):
        new_members = [m for m in type_.members if m != none_type]
        # TODO: could put this logic in UnionType.from_members ?
        if len(new_members) == 0:
            # Should never have a length one union to start with
            raise Exception("programming error")
        elif len(new_members) == 1:
            return new_members[0]
        else:
            return UnionType(new_members)
    return type_


def string_enum_type(*vals):
    return UnionType(*[Const(String(), v) for v in vals])


RUN_STATE_TYPE = string_enum_type("pending", "running", "finished", "failed")

# TODO: get rid of all the underscores. This is another
#    conflict with making ops automatically lazy
@dataclasses.dataclass(frozen=True)
class RunType(ObjectType):
    inputs: Type = TypedDict({})
    history: Type = List(TypedDict({}))
    output: Type = Any()

    def property_types(self):
        return {
            "id": String(),
            "op_name": String(),
            "state": RUN_STATE_TYPE,
            "prints": List(String()),
            "inputs": self.inputs,
            "history": self.history,
            "output": self.output,
        }


@dataclasses.dataclass(frozen=True)
class FileType(ObjectType):
    name = "file"

    extension: String = String()
    wb_object_type: dataclasses.InitVar[String] = String()

    def _to_dict(self):
        # NOTE: js_compat
        # In the js Weave code, file is a non-standard type that
        # puts a const string at extension as just a plain string.
        d = super()._to_dict()
        if isinstance(self.extension, Const):
            d["extension"] = self.extension.val
        if isinstance(self.wb_object_type, Const):
            d["wbObjectType"] = {"type": self.wb_object_type.val}
        # HACKS - TODO FIX ME
        d["wbObjectType"] = {"type": "table", "columnTypes": {}}
        d["extension"] = "string"
        return d

    @classmethod
    def from_dict(cls, d):
        # NOTE: js_compat
        # In the js Weave code, file is a non-standard type that
        # puts a const string at extension as just a plain string.
        d = {i: d[i] for i in d if i != "type"}
        extension = String()
        if "extension" in d:
            extension = TypeRegistry.type_from_dict(
                {
                    "type": "const",
                    "valType": "string",
                    "val": d["extension"],
                }
            )
        wb_object_type = None
        if "wbObjectType" in d:
            wb_object_type = TypeRegistry.type_from_dict(
                {
                    "type": "const",
                    "valType": "string",
                    "val": d["wbObjectType"]["type"],
                }
            )
        return cls(extension, wb_object_type)

    def property_types(self):
        return {
            "extension": self.extension,
            "wb_object_type": self.extension,
        }


@dataclasses.dataclass(frozen=True)
class SubDirType(ObjectType):
    # TODO doesn't match frontend
    name = "subdir"

    file_type: FileType = FileType()

    def property_types(self):
        return {
            "fullPath": String(),
            "size": Int(),
            "dirs": Dict(String(), Int()),
            "files": Dict(String(), self.file_type),
        }


class DirType(ObjectType):
    # Fronend src/model/types.ts switches on this (and PanelDir)
    # TODO: We actually want to be localdir here. But then the
    # frontend needs to use a different mechanism for type checking
    name = "dir"

    def __init__(self):
        pass

    def property_types(self):
        return {
            "fullPath": String(),
            "size": Int(),
            "dirs": Dict(String(), SubDirType()),
            "files": Dict(String(), FileType()),
        }


def merge_types(a: Type, b: Type) -> Type:
    """Given two types return a new type that both are assignable to

    There are design decisions we can make here. We could choose to produce
    a less specific type when merging TypedDicts for example, to keep
    the type size smaller.
    """
    if a == b:
        return a
    if isinstance(a, TypedDict) and isinstance(b, TypedDict):
        all_keys_dict = {}
        for k in a.property_types.keys():
            all_keys_dict[k] = True
        for k in b.property_types.keys():
            all_keys_dict[k] = True

        next_prop_types = {}
        for key in all_keys_dict.keys():
            self_prop_type = a.property_types.get(key, none_type)
            other_prop_type = b.property_types.get(key, none_type)
            next_prop_type = self_prop_type
            if not self_prop_type.assign_type(other_prop_type):
                next_prop_type = UnionType(self_prop_type, other_prop_type)
            next_prop_types[key] = next_prop_type
        return TypedDict(next_prop_types)
    return UnionType(a, b)


def union(*members: Type) -> Type:
    t = UnionType(*members)
    if len(t.members) == 1:
        return t.members[0]
    return t


def is_list_like(t: Type) -> bool:
    return isinstance(non_none(t), List)


def is_custom_type(t: Type) -> bool:
    return not (
        isinstance(t, BasicType)
        or isinstance(t, ObjectType)
        or isinstance(t, TypedDict)
        or isinstance(t, List)
        or isinstance(t, UnionType)
    )


NumberBinType = TypedDict({"start": Float(), "stop": Float()})<|MERGE_RESOLUTION|>--- conflicted
+++ resolved
@@ -290,19 +290,9 @@
         fields = dataclasses.fields(cls)
         type_attrs = {}
         for field in fields:
-<<<<<<< HEAD
-            # HACK: Fixes the key_type issue from JS
-            if field.name == "key_type" and cls.__name__ == "Dict":
-                type_attrs[field.name] = String()
-            else:
-                type_attrs[field.name] = TypeRegistry.type_from_dict(
-                    d[to_weavejs_typekey(field.name)]
-                )
-=======
             field_name = to_weavejs_typekey(field.name)
             if field_name in d:
                 type_attrs[field.name] = TypeRegistry.type_from_dict(d[field_name])
->>>>>>> 505403ac
         return cls(**type_attrs)
 
     # save_instance/load_instance on Type are used to save/load actual Types
