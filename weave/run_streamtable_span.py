import typing
from typing import Iterable

<<<<<<< HEAD
from . import urls
=======
from .urls import BROWSE3_PATH
from .run import Run
>>>>>>> ca344ce8
from . import uris
from . import artifact_wandb
from . import stream_data_interfaces
from . import graph_client_context
from .eager import WeaveIter


class RunStreamTableSpan:
    _attrs: stream_data_interfaces.TraceSpanDict

    def __init__(self, attrs: stream_data_interfaces.TraceSpanDict) -> None:
        self._attrs = attrs

    def __repr__(self) -> str:
        return f"<Run {self.uri} {self.id}>"

    @property
    def id(self) -> str:
        return self._attrs["span_id"]

    @property
    def trace_id(self) -> str:
        return self._attrs["trace_id"]

    @property
    def uri(self) -> str:
        return self._attrs["name"]

    @property
    def ui_url(self) -> str:
        gc = graph_client_context.require_graph_client()
<<<<<<< HEAD
        return urls.call_path(gc.entity_name, gc.project_name, self.id)
=======
        return gc.run_ui_url(self)
>>>>>>> ca344ce8

    @property
    def op_ref(self) -> typing.Optional[artifact_wandb.WandbArtifactRef]:
        if self.uri.startswith("wandb-artifact"):
            parsed = uris.WeaveURI.parse(self.uri).to_ref()
            if not isinstance(parsed, artifact_wandb.WandbArtifactRef):
                raise ValueError("expected wandb artifact ref")
            return parsed
        return None

    @property
    def status_code(self) -> str:
        return self._attrs["status_code"]

    @property
    def attributes(self) -> dict[str, typing.Any]:
        attrs_dict = self._attrs.get("attributes", {})
        if not isinstance(attrs_dict, dict):
            return {}
        return {k: v for k, v in attrs_dict.items() if v != None}

    @property
    def inputs(self) -> dict[str, typing.Any]:
        input_dict = self._attrs.get("input", {})
        if not isinstance(input_dict, dict):
            return {}
        keys = input_dict.get("_keys")
        if keys is None:
            keys = [k for k in input_dict.keys() if input_dict[k] != None]
        return {k: input_dict[k] for k in keys}

    @property
    def output(self) -> typing.Any:
        if self.status_code != "SUCCESS":
            return None
        out = self._attrs.get("output")
        if isinstance(out, dict):
            keys = out.get("_keys")
            if keys is None:
                keys = [k for k in out.keys() if out[k] != None]
            output = {k: out.get(k) for k in keys}
            if "_result" in output:
                return output["_result"]
        return out

    @property
    def parent_id(self) -> typing.Optional[str]:
        return self._attrs["parent_id"]

    def add_feedback(self, feedback: dict[str, typing.Any]) -> None:
        client = graph_client_context.require_graph_client()
        client.add_feedback(self.id, feedback)

    def feedback(self) -> Iterable[dict[str, typing.Any]]:
        client = graph_client_context.require_graph_client()
        return client.run_feedback(self.id)

    def parent(self) -> typing.Optional["Run"]:
        client = graph_client_context.require_graph_client()
        if self.parent_id is None:
            return None
        return client.run(self.parent_id)<|MERGE_RESOLUTION|>--- conflicted
+++ resolved
@@ -1,12 +1,7 @@
 import typing
 from typing import Iterable
 
-<<<<<<< HEAD
-from . import urls
-=======
-from .urls import BROWSE3_PATH
 from .run import Run
->>>>>>> ca344ce8
 from . import uris
 from . import artifact_wandb
 from . import stream_data_interfaces
@@ -38,11 +33,7 @@
     @property
     def ui_url(self) -> str:
         gc = graph_client_context.require_graph_client()
-<<<<<<< HEAD
-        return urls.call_path(gc.entity_name, gc.project_name, self.id)
-=======
         return gc.run_ui_url(self)
->>>>>>> ca344ce8
 
     @property
     def op_ref(self) -> typing.Optional[artifact_wandb.WandbArtifactRef]:
