--- conflicted
+++ resolved
@@ -6,20 +6,13 @@
 
 
 def autopatch() -> None:
-<<<<<<< HEAD
-    # autopatch_openai()
-
-=======
->>>>>>> 5f191607
     from .integrations.anthropic.anthropic_sdk import anthropic_patcher
+    from .integrations.cohere.cohere_sdk import cohere_patcher
     from .integrations.litellm.litellm import litellm_patcher
     from .integrations.llamaindex.llamaindex import llamaindex_patcher
     from .integrations.mistral.mistral import mistral_patcher
-<<<<<<< HEAD
-    from .integrations.cohere.cohere_sdk import cohere_patcher
-=======
     from .integrations.openai.openai_sdk import openai_patcher
->>>>>>> 5f191607
+
 
     openai_patcher.attempt_patch()
     mistral_patcher.attempt_patch()
@@ -31,14 +24,11 @@
 
 def reset_autopatch() -> None:
     from .integrations.anthropic.anthropic_sdk import anthropic_patcher
+    from .integrations.cohere.cohere_sdk import cohere_patcher
     from .integrations.litellm.litellm import litellm_patcher
     from .integrations.llamaindex.llamaindex import llamaindex_patcher
     from .integrations.mistral.mistral import mistral_patcher
-<<<<<<< HEAD
-    from .integrations.cohere.cohere_sdk import cohere_patcher
-=======
     from .integrations.openai.openai_sdk import openai_patcher
->>>>>>> 5f191607
 
     openai_patcher.undo_patch()
     mistral_patcher.undo_patch()
