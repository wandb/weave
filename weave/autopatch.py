--- conflicted
+++ resolved
@@ -9,11 +9,8 @@
     from .integrations.anthropic.anthropic_sdk import anthropic_patcher
     from .integrations.cohere.cohere_sdk import cohere_patcher
     from .integrations.dspy.dspy_sdk import dspy_patcher
-<<<<<<< HEAD
+    from .integrations.groq.groq_sdk import groq_patcher
     from .integrations.langchain.langchain import langchain_patcher
-=======
-    from .integrations.groq.groq_sdk import groq_patcher
->>>>>>> 625d3cfb
     from .integrations.litellm.litellm import litellm_patcher
     from .integrations.llamaindex.llamaindex import llamaindex_patcher
     from .integrations.mistral.mistral import mistral_patcher
@@ -34,11 +31,8 @@
     from .integrations.anthropic.anthropic_sdk import anthropic_patcher
     from .integrations.cohere.cohere_sdk import cohere_patcher
     from .integrations.dspy.dspy_sdk import dspy_patcher
-<<<<<<< HEAD
+    from .integrations.groq.groq_sdk import groq_patcher
     from .integrations.langchain.langchain import langchain_patcher
-=======
-    from .integrations.groq.groq_sdk import groq_patcher
->>>>>>> 625d3cfb
     from .integrations.litellm.litellm import litellm_patcher
     from .integrations.llamaindex.llamaindex import llamaindex_patcher
     from .integrations.mistral.mistral import mistral_patcher
