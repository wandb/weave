"""Basic autopatching of trackable libraries.

This module should not require any dependencies beyond the standard library. It should
check if libraries are installed and imported and patch in the case that they are.
"""


def autopatch_openai() -> None:
    try:
        import openai  # type: ignore
    except ImportError:
        pass
    else:
        if openai.__version__ < "1":
            print(
                "To automatically track openai calls, upgrade the openai package to a version >= '1.0'"
            )
            return
        from weave.monitoring.openai import patch

        patch()


def unpatch_openai() -> None:
    try:
        import openai  # type: ignore
    except ImportError:
        pass
    else:
        if openai.__version__ < "1":
            return
        from weave.monitoring.openai import unpatch

        unpatch()


def autopatch() -> None:
    autopatch_openai()

    from .integrations.langchain.langchain import langchain_patcher
    from .integrations.litellm.litellm import litellm_patcher
    from .integrations.llamaindex.llamaindex import llamaindex_patcher
    from .integrations.mistral.mistral import mistral_patcher

    mistral_patcher.attempt_patch()
    litellm_patcher.attempt_patch()
    llamaindex_patcher.attempt_patch()
<<<<<<< HEAD
    langchain_patcher.attempt_patch()
=======


def reset_autopatch() -> None:
    unpatch_openai()

    from .integrations.mistral.mistral import mistral_patcher
    from .integrations.litellm.litellm import litellm_patcher
    from .integrations.llamaindex.llamaindex import llamaindex_patcher

    mistral_patcher.undo_patch()
    litellm_patcher.undo_patch()
    llamaindex_patcher.undo_patch()
>>>>>>> 91e52a60
<|MERGE_RESOLUTION|>--- conflicted
+++ resolved
@@ -45,19 +45,18 @@
     mistral_patcher.attempt_patch()
     litellm_patcher.attempt_patch()
     llamaindex_patcher.attempt_patch()
-<<<<<<< HEAD
     langchain_patcher.attempt_patch()
-=======
 
 
 def reset_autopatch() -> None:
     unpatch_openai()
 
-    from .integrations.mistral.mistral import mistral_patcher
+    from .integrations.langchain.langchain import langchain_patcher
     from .integrations.litellm.litellm import litellm_patcher
     from .integrations.llamaindex.llamaindex import llamaindex_patcher
+    from .integrations.mistral.mistral import mistral_patcher
 
     mistral_patcher.undo_patch()
     litellm_patcher.undo_patch()
     llamaindex_patcher.undo_patch()
->>>>>>> 91e52a60
+    langchain_patcher.undo_patch()