--- conflicted
+++ resolved
@@ -37,42 +37,30 @@
 def autopatch() -> None:
     autopatch_openai()
 
+    from .integrations.anthropic.anthropic_sdk import anthropic_patcher
     from .integrations.langchain.langchain import langchain_patcher
     from .integrations.litellm.litellm import litellm_patcher
     from .integrations.llamaindex.llamaindex import llamaindex_patcher
-<<<<<<< HEAD
     from .integrations.mistral.mistral import mistral_patcher
-=======
-    from .integrations.anthropic.anthropic_sdk import anthropic_patcher
->>>>>>> babd06de
 
     mistral_patcher.attempt_patch()
     litellm_patcher.attempt_patch()
     llamaindex_patcher.attempt_patch()
-<<<<<<< HEAD
     langchain_patcher.attempt_patch()
-=======
     anthropic_patcher.attempt_patch()
->>>>>>> babd06de
 
 
 def reset_autopatch() -> None:
     unpatch_openai()
 
+    from .integrations.anthropic.anthropic_sdk import anthropic_patcher
     from .integrations.langchain.langchain import langchain_patcher
     from .integrations.litellm.litellm import litellm_patcher
     from .integrations.llamaindex.llamaindex import llamaindex_patcher
-<<<<<<< HEAD
     from .integrations.mistral.mistral import mistral_patcher
-=======
-    from .integrations.anthropic.anthropic_sdk import anthropic_patcher
->>>>>>> babd06de
 
     mistral_patcher.undo_patch()
     litellm_patcher.undo_patch()
     llamaindex_patcher.undo_patch()
-<<<<<<< HEAD
     langchain_patcher.undo_patch()
-=======
-    anthropic_patcher.undo_patch()
->>>>>>> babd06de
+    anthropic_patcher.undo_patch()