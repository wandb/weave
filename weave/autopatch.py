"""Basic autopatching of trackable libraries.

This module should not require any dependencies beyond the standard library. It should
check if libraries are installed and imported and patch in the case that they are.
"""


def autopatch() -> None:
    from .integrations.anthropic.anthropic_sdk import anthropic_patcher
<<<<<<< HEAD
    from .integrations.langchain.langchain import langchain_patcher
=======
    from .integrations.dspy.dspy_sdk import dspy_patcher
>>>>>>> 5aebe2e2
    from .integrations.litellm.litellm import litellm_patcher
    from .integrations.llamaindex.llamaindex import llamaindex_patcher
    from .integrations.mistral.mistral import mistral_patcher
    from .integrations.openai.openai_sdk import openai_patcher

    openai_patcher.attempt_patch()
    mistral_patcher.attempt_patch()
    litellm_patcher.attempt_patch()
    llamaindex_patcher.attempt_patch()
    langchain_patcher.attempt_patch()
    anthropic_patcher.attempt_patch()
    dspy_patcher.attempt_patch()


def reset_autopatch() -> None:
    from .integrations.anthropic.anthropic_sdk import anthropic_patcher
<<<<<<< HEAD
    from .integrations.langchain.langchain import langchain_patcher
=======
    from .integrations.dspy.dspy_sdk import dspy_patcher
>>>>>>> 5aebe2e2
    from .integrations.litellm.litellm import litellm_patcher
    from .integrations.llamaindex.llamaindex import llamaindex_patcher
    from .integrations.mistral.mistral import mistral_patcher
    from .integrations.openai.openai_sdk import openai_patcher

    openai_patcher.undo_patch()
    mistral_patcher.undo_patch()
    litellm_patcher.undo_patch()
    llamaindex_patcher.undo_patch()
<<<<<<< HEAD
    langchain_patcher.undo_patch()
    anthropic_patcher.undo_patch()
=======
    anthropic_patcher.undo_patch()
    dspy_patcher.undo_patch()
>>>>>>> 5aebe2e2
<|MERGE_RESOLUTION|>--- conflicted
+++ resolved
@@ -7,11 +7,8 @@
 
 def autopatch() -> None:
     from .integrations.anthropic.anthropic_sdk import anthropic_patcher
-<<<<<<< HEAD
+    from .integrations.dspy.dspy_sdk import dspy_patcher
     from .integrations.langchain.langchain import langchain_patcher
-=======
-    from .integrations.dspy.dspy_sdk import dspy_patcher
->>>>>>> 5aebe2e2
     from .integrations.litellm.litellm import litellm_patcher
     from .integrations.llamaindex.llamaindex import llamaindex_patcher
     from .integrations.mistral.mistral import mistral_patcher
@@ -28,11 +25,8 @@
 
 def reset_autopatch() -> None:
     from .integrations.anthropic.anthropic_sdk import anthropic_patcher
-<<<<<<< HEAD
+    from .integrations.dspy.dspy_sdk import dspy_patcher
     from .integrations.langchain.langchain import langchain_patcher
-=======
-    from .integrations.dspy.dspy_sdk import dspy_patcher
->>>>>>> 5aebe2e2
     from .integrations.litellm.litellm import litellm_patcher
     from .integrations.llamaindex.llamaindex import llamaindex_patcher
     from .integrations.mistral.mistral import mistral_patcher
@@ -42,10 +36,6 @@
     mistral_patcher.undo_patch()
     litellm_patcher.undo_patch()
     llamaindex_patcher.undo_patch()
-<<<<<<< HEAD
     langchain_patcher.undo_patch()
     anthropic_patcher.undo_patch()
-=======
-    anthropic_patcher.undo_patch()
-    dspy_patcher.undo_patch()
->>>>>>> 5aebe2e2
+    dspy_patcher.undo_patch()