"""Basic autopatching of trackable libraries.

This module should not require any dependencies beyond the standard library. It should
check if libraries are installed and imported and patch in the case that they are.
"""


def autopatch() -> None:
    from .integrations.anthropic.anthropic_sdk import anthropic_patcher
<<<<<<< HEAD
    from .integrations.cohere.cohere_sdk import cohere_patcher
=======
    from .integrations.dspy.dspy_sdk import dspy_patcher
>>>>>>> 27ab638c
    from .integrations.litellm.litellm import litellm_patcher
    from .integrations.llamaindex.llamaindex import llamaindex_patcher
    from .integrations.mistral.mistral import mistral_patcher
    from .integrations.openai.openai_sdk import openai_patcher

    openai_patcher.attempt_patch()
    mistral_patcher.attempt_patch()
    litellm_patcher.attempt_patch()
    llamaindex_patcher.attempt_patch()
    anthropic_patcher.attempt_patch()
<<<<<<< HEAD
    cohere_patcher.attempt_patch()
=======
    dspy_patcher.attempt_patch()
>>>>>>> 27ab638c


def reset_autopatch() -> None:
    from .integrations.anthropic.anthropic_sdk import anthropic_patcher
<<<<<<< HEAD
    from .integrations.cohere.cohere_sdk import cohere_patcher
=======
    from .integrations.dspy.dspy_sdk import dspy_patcher
>>>>>>> 27ab638c
    from .integrations.litellm.litellm import litellm_patcher
    from .integrations.llamaindex.llamaindex import llamaindex_patcher
    from .integrations.mistral.mistral import mistral_patcher
    from .integrations.openai.openai_sdk import openai_patcher

    openai_patcher.undo_patch()
    mistral_patcher.undo_patch()
    litellm_patcher.undo_patch()
    llamaindex_patcher.undo_patch()
    anthropic_patcher.undo_patch()
<<<<<<< HEAD
    cohere_patcher.undo_patch()
=======
    dspy_patcher.undo_patch()
>>>>>>> 27ab638c
<|MERGE_RESOLUTION|>--- conflicted
+++ resolved
@@ -7,11 +7,8 @@
 
 def autopatch() -> None:
     from .integrations.anthropic.anthropic_sdk import anthropic_patcher
-<<<<<<< HEAD
     from .integrations.cohere.cohere_sdk import cohere_patcher
-=======
     from .integrations.dspy.dspy_sdk import dspy_patcher
->>>>>>> 27ab638c
     from .integrations.litellm.litellm import litellm_patcher
     from .integrations.llamaindex.llamaindex import llamaindex_patcher
     from .integrations.mistral.mistral import mistral_patcher
@@ -22,20 +19,14 @@
     litellm_patcher.attempt_patch()
     llamaindex_patcher.attempt_patch()
     anthropic_patcher.attempt_patch()
-<<<<<<< HEAD
     cohere_patcher.attempt_patch()
-=======
     dspy_patcher.attempt_patch()
->>>>>>> 27ab638c
 
 
 def reset_autopatch() -> None:
     from .integrations.anthropic.anthropic_sdk import anthropic_patcher
-<<<<<<< HEAD
     from .integrations.cohere.cohere_sdk import cohere_patcher
-=======
     from .integrations.dspy.dspy_sdk import dspy_patcher
->>>>>>> 27ab638c
     from .integrations.litellm.litellm import litellm_patcher
     from .integrations.llamaindex.llamaindex import llamaindex_patcher
     from .integrations.mistral.mistral import mistral_patcher
@@ -46,8 +37,5 @@
     litellm_patcher.undo_patch()
     llamaindex_patcher.undo_patch()
     anthropic_patcher.undo_patch()
-<<<<<<< HEAD
     cohere_patcher.undo_patch()
-=======
-    dspy_patcher.undo_patch()
->>>>>>> 27ab638c
+    dspy_patcher.undo_patch()