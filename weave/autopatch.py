"""Basic autopatching of trackable libraries.

This module should not require any dependencies beyond the standard library. It should
check if libraries are installed and imported and patch in the case that they are.
"""


def autopatch_openai() -> None:
    try:
        import openai  # type: ignore
    except ImportError:
        pass
    else:
        if openai.__version__ < "1":
            print(
                "To automatically track openai calls, upgrade the openai package to a version >= '1.0'"
            )
            return
        from weave.legacy.monitoring.openai import patch

        patch()


def unpatch_openai() -> None:
    try:
        import openai  # type: ignore
    except ImportError:
        pass
    else:
        if openai.__version__ < "1":
            return
        from weave.legacy.monitoring.openai import unpatch

        unpatch()


def autopatch() -> None:
    autopatch_openai()

    from .integrations.anthropic.anthropic_sdk import anthropic_patcher
<<<<<<< HEAD
    from .integrations.langchain.langchain import langchain_patcher
=======
>>>>>>> 5cdb22d2
    from .integrations.litellm.litellm import litellm_patcher
    from .integrations.llamaindex.llamaindex import llamaindex_patcher
    from .integrations.mistral.mistral import mistral_patcher

    mistral_patcher.attempt_patch()
    litellm_patcher.attempt_patch()
    llamaindex_patcher.attempt_patch()
    langchain_patcher.attempt_patch()
    anthropic_patcher.attempt_patch()


def reset_autopatch() -> None:
    unpatch_openai()

    from .integrations.anthropic.anthropic_sdk import anthropic_patcher
<<<<<<< HEAD
    from .integrations.langchain.langchain import langchain_patcher
=======
>>>>>>> 5cdb22d2
    from .integrations.litellm.litellm import litellm_patcher
    from .integrations.llamaindex.llamaindex import llamaindex_patcher
    from .integrations.mistral.mistral import mistral_patcher

    mistral_patcher.undo_patch()
    litellm_patcher.undo_patch()
    llamaindex_patcher.undo_patch()
    langchain_patcher.undo_patch()
    anthropic_patcher.undo_patch()<|MERGE_RESOLUTION|>--- conflicted
+++ resolved
@@ -38,10 +38,7 @@
     autopatch_openai()
 
     from .integrations.anthropic.anthropic_sdk import anthropic_patcher
-<<<<<<< HEAD
     from .integrations.langchain.langchain import langchain_patcher
-=======
->>>>>>> 5cdb22d2
     from .integrations.litellm.litellm import litellm_patcher
     from .integrations.llamaindex.llamaindex import llamaindex_patcher
     from .integrations.mistral.mistral import mistral_patcher
@@ -57,10 +54,7 @@
     unpatch_openai()
 
     from .integrations.anthropic.anthropic_sdk import anthropic_patcher
-<<<<<<< HEAD
     from .integrations.langchain.langchain import langchain_patcher
-=======
->>>>>>> 5cdb22d2
     from .integrations.litellm.litellm import litellm_patcher
     from .integrations.llamaindex.llamaindex import llamaindex_patcher
     from .integrations.mistral.mistral import mistral_patcher
