<!DOCTYPE html>
<!--
  We disable Google Translate because it does not play well with React 16
  See https://github.com/facebook/react/issues/11538
-->
<html lang="en" class="notranslate">
  <head>
    <!-- anti-flicker snippet for Google Optimize -->
    <style>
      .async-hide {
        opacity: 0 !important;
      }
      #weave-body {
        overflow: hidden;
      }
    </style>
    <meta name="robots" content="max-image-preview:large" />
    <!--ROBOTS_TAG_PLACEHOLDER-->
    <meta charset="utf-8" />
    <meta name="viewport" content="width=device-width, initial-scale=1" />
    <meta name="theme-color" content="#000000" />
    <meta name="functions-insert-dynamic-og" />
    <meta name="functions-insert-dynamic-meta" />
    <meta name="referrer" content="no-referrer-when-downgrade" />

    <!-- Title Section -->
    <link rel="icon" href="/__frontend/favicon.ico" />
    <title>W&B Weave</title>
    <!-- og:site_name is the primary title  -->
    <meta property="og:site_name" content="W&B Weave" />
    <!-- og:title is the secondary title  -->
    <!-- TODO: Make this dynamic -->
    <meta property="og:title" content="weave.wandb.ai" />

    <!-- Description Section -->
    <!-- TODO: Make this dynamic -->
    <!-- description is the longer-form text  -->
    <meta
      property="og:description"
      content="Interactive data analytics for ML" />
    <meta name="description" content="Interactive data analytics for ML" />

    <!-- OpenGraph Spec -->
    <meta property="og:type" content="text/html" />
    <meta property="og:url" content="https://weave.wandb.ai/" />

    <!-- OpenGraph:Image Spec -->
    <!-- TODO: Make this dynamic -->
    <!-- <meta property="og:image" content="http://87c5-2600-1700-89c6-5130-dcf3-9a7d-9a46-6a65.ngrok-free.app/__frontend/icon-weave-logo.svg" />
    <meta property="og:image:secure_url" content="https://87c5-2600-1700-89c6-5130-dcf3-9a7d-9a46-6a65.ngrok-free.app/__frontend/icon-weave-logo.svg" />
    <meta property="og:image:type" content="image/svg" />
    <meta property="og:image:width" content="400" />
    <meta property="og:image:height" content="400" />
    <meta property="og:image:alt" content="Weave Logo" /> -->
    <script src="./__frontend/env.js"></script>
    <style>
      @keyframes logo-animation {
        0%,
        100%,
        70% {
          transform: scale(1) rotate(0);
          opacity: 0.6;
        }
        7.5%,
        8% {
          transform: scale(0.75) rotate(0);
          opacity: 0.8;
        }
        25%,
        47.5% {
          transform: scale(1) rotate(180deg);
          opacity: 0.6;
        }
        55%,
        55.5% {
          transform: scale(0.75) rotate(180deg);
          opacity: 0.8;
        }
      }
      #weave-loader {
        width: 64px;
        height: 64px;
        opacity: 0.6;
        position: absolute;
        top: calc(50% - 32px);
        left: calc(50% - 32px);
        animation: 4s ease-out infinite logo-animation;
      }
    </style>
<<<<<<< HEAD
    <script type="module" crossorigin src="/__frontend/assets/index.8c72ab63.js"></script>
=======
    <script type="module" crossorigin src="/__frontend/assets/index.77f6c6dd.js"></script>
>>>>>>> 5803a96a
    <link rel="stylesheet" href="/__frontend/assets/index.8aaba3c5.css">
  </head>

  <body id="weave-body">
    <div id="root">
      <script class="define-insert-script">
        window.insertScript = function insertScript(src) {
          return new Promise((resolve, reject) => {
            // Unconditionally add a script to the document.
            var script = document.createElement('script');
            script.src = src;
            script.async = true;
            script.onload = resolve;
            script.onerror = reject;

            document.body.appendChild(script);
          });
        };
      </script>
      <script src="/__frontend/track-v1.js"></script>

      <div id="weave-loader">
        <svg
          width="64"
          height="64"
          viewBox="0 0 64 64"
          fill="none"
          xmlns="http://www.w3.org/2000/svg">
          <path
            d="M11.5627 4.06824C11.1508 1.71538 9.12077 0 6.74832 0H4.88863C2.18872 0 0 2.20413 0 4.92306V16.5022C0 19.5631 2.74425 21.882 5.73755 21.3505L9.50731 20.6811C12.1662 20.2089 13.9416 17.6556 13.4728 14.978L11.5627 4.06824Z"
            fill="#EDEFF2" />
          <path
            d="M21.0603 28.8275C20.5914 26.1499 22.3668 23.5965 25.0257 23.1244L35.4246 21.2779C38.0835 20.8057 40.6191 22.5936 41.0879 25.2713L42.9215 35.7434C43.3903 38.421 41.6149 40.9744 38.956 41.4465L28.5571 43.293C25.8982 43.7652 23.3627 41.9773 22.8938 39.2996L21.0603 28.8275Z"
            fill="#EDEFF2" />
          <path
            d="M4.03967 26.8503C1.70332 27.2652 0 29.3095 0 31.6986V42.4961C0 45.557 2.74424 47.8759 5.73754 47.3444L13.9212 45.8912C16.58 45.4191 18.3554 42.8657 17.8866 40.1881L16.053 29.716C15.5842 27.0384 13.0486 25.2505 10.3897 25.7227L4.03967 26.8503Z"
            fill="#EDEFF2" />
          <path
            d="M46.8574 58.2219C47.3851 61.2362 45.0824 63.9998 42.043 63.9998H31.3209C28.9485 63.9998 26.9185 62.2844 26.5065 59.9316L25.4747 54.0387C25.0059 51.3611 26.7813 48.8077 29.4402 48.3356L39.8391 46.4891C42.498 46.0169 45.0335 47.8049 45.5023 50.4825L46.8574 58.2219Z"
            fill="#EDEFF2" />
          <path
            d="M21.0442 58.2221C21.572 61.2365 19.2693 64 16.2298 64H4.88863C2.18872 64 0 61.7959 0 59.0769V57.6947C0 55.3056 1.70334 53.2613 4.03971 52.8464L14.8042 50.935C17.4632 50.4628 19.9987 52.2507 20.4675 54.9284L21.0442 58.2221Z"
            fill="#EDEFF2" />
          <path
            d="M16.8996 5.77903C16.3719 2.76468 18.6745 0.00120192 21.714 0.00120192H32.4362C34.8086 0.00120192 36.8385 1.71649 37.2506 4.06927L38.3827 10.534C38.8516 13.2117 37.0761 15.7651 34.4172 16.2373L24.0179 18.0838C21.3589 18.5559 18.8234 16.7679 18.3546 14.0903L16.8996 5.77903Z"
            fill="#EDEFF2" />
          <path
            d="M64 47.7143C64 44.6534 61.2557 42.3345 58.2624 42.8661L54.9227 43.4591C52.2639 43.9313 50.4885 46.4846 50.9573 49.1622L52.7675 59.5008C53.1794 61.8536 55.2094 63.569 57.5818 63.569H59.1114C61.8113 63.569 64 61.3649 64 58.6459V47.7143Z"
            fill="#EDEFF2" />
          <path
            d="M57.7883 17.02C60.7816 16.4884 63.5259 18.8073 63.5259 21.8682V32.6658C63.5259 35.0549 61.8226 37.0992 59.4862 37.5141L53.5657 38.5655C50.9067 39.0376 48.3712 37.2497 47.9023 34.5721L46.0687 24.1C45.5999 21.4224 47.3753 18.869 50.0342 18.3969L57.7883 17.02Z"
            fill="#EDEFF2" />
          <path
            d="M47.652 0C44.6126 0 42.3099 2.76349 42.8376 5.77784L43.5144 9.64341C43.9832 12.3211 46.5188 14.1091 49.1777 13.6369L59.5127 11.8017C61.8491 11.3868 63.5524 9.34253 63.5524 6.95341V4.92306C63.5524 2.20413 61.3637 0 58.6638 0H47.652Z"
            fill="#EDEFF2" />
        </svg>
      </div>
    </div>

    
  </body>
</html><|MERGE_RESOLUTION|>--- conflicted
+++ resolved
@@ -87,11 +87,7 @@
         animation: 4s ease-out infinite logo-animation;
       }
     </style>
-<<<<<<< HEAD
-    <script type="module" crossorigin src="/__frontend/assets/index.8c72ab63.js"></script>
-=======
-    <script type="module" crossorigin src="/__frontend/assets/index.77f6c6dd.js"></script>
->>>>>>> 5803a96a
+    <script type="module" crossorigin src="/__frontend/assets/index.6f075654.js"></script>
     <link rel="stylesheet" href="/__frontend/assets/index.8aaba3c5.css">
   </head>
 
