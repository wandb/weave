--- conflicted
+++ resolved
@@ -24,7 +24,6 @@
     <meta name="referrer" content="no-referrer-when-downgrade" />
 
     <!-- Title Section -->
-
     <link rel="icon" href="/__frontend/favicon.ico" />
     <title>W&B Weave</title>
     <!-- og:site_name is the primary title  -->
@@ -88,17 +87,8 @@
         animation: 4s ease-out infinite logo-animation;
       }
     </style>
-<<<<<<< HEAD
-    <link rel="stylesheet" href="https://fonts.googleapis.com/css?family=Roboto:300,400,500,700&display=swap" />
-    <link rel="stylesheet" href="https://fonts.googleapis.com/icon?family=Material+Icons" />
-
-    <script type="module" crossorigin src="/__frontend/assets/index.ad59c7a8.js"></script>
-
-    <link rel="stylesheet" href="/__frontend/assets/index.b316431e.css">
-=======
     <script type="module" crossorigin src="/__frontend/assets/index.400d52ca.js"></script>
     <link rel="stylesheet" href="/__frontend/assets/index.4786bb8b.css">
->>>>>>> 1ead5e8c
   </head>
 
   <body id="weave-body">
