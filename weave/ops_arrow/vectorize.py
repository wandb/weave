import logging
import typing
import pyarrow as pa
import numpy as np


from ..api import op, use
from .. import weave_types as types
from .. import graph
from .. import errors
from .. import registry_mem
from .. import op_def
from .. import dispatch
from .. import weave_internal
from .. import weavify

from .arrow import ArrowWeaveListType
from .list_ import ArrowWeaveList
from . import arraylist_ops
from . import convert_ops, convert
from .arrow_tags import pushdown_list_tags
from ..ops_primitives.dict import dict_


class VectorizeError(errors.WeaveBaseError):
    pass


def make_vectorized_object_constructor(constructor_op_name: str) -> None:
    constructor_op = registry_mem.memory_registry.get_op(constructor_op_name)
    if callable(constructor_op.raw_output_type):
        raise errors.WeaveInternalError(
            "Unexpected. All object type constructors have fixed return types."
        )

    type_name = constructor_op.raw_output_type.name
    vectorized_constructor_op_name = f'ArrowWeaveList-{type_name.replace("-", "_")}'
    if registry_mem.memory_registry.have_op(vectorized_constructor_op_name):
        return

    output_type = ArrowWeaveListType(constructor_op.raw_output_type)

    @op(
        name=vectorized_constructor_op_name,
        input_type={
            "attributes": ArrowWeaveListType(
                constructor_op.input_type.weave_type().property_types["attributes"]  # type: ignore
            )
        },
        output_type=output_type,
        render_info={"type": "function"},
    )
    def vectorized_constructor(attributes):
        if callable(output_type):
            ot = output_type({"attributes": types.TypeRegistry.type_of(attributes)})
        else:
            ot = output_type
        return ArrowWeaveList(
            attributes._arrow_data, ot.object_type, attributes._artifact
        )


def _create_manually_mapped_op(
    op_name: str,
    inputs: typing.Dict[str, graph.Node],
    vectorized_keys: set[str],
):
    if len(vectorized_keys) == 1:
        return _create_manually_mapped_op_singular(
            op_name, inputs, list(vectorized_keys)[0]
        )
    op = registry_mem.memory_registry.get_op(op_name)
    inputs = _vectorized_inputs_as_awl_non_vectorized_as_lists(inputs, vectorized_keys)

    mapped_inputs = {k: v for k, v in inputs.items() if k in vectorized_keys}
    rest_inputs = {k: v for k, v in inputs.items() if k not in vectorized_keys}

    from . import dict

    input_arr = dict.arrow_dict_(**mapped_inputs).to_py()

    map_op = registry_mem.memory_registry.get_op("map")
    return map_op(
        input_arr,
        lambda input_dict: op(
            **{k: input_dict[k] for k in mapped_inputs}, **rest_inputs
        ),
    )


def _create_manually_mapped_op_singular(
    op_name: str,
    inputs: typing.Dict[str, graph.Node],
    vectorized_key: str,
):
    op = registry_mem.memory_registry.get_op(op_name)

    # We want to keep our vectorized inputs as AWL, even though we're going to use
    # listmap. Converting to python converts recursively, so if there are inner AWLs
    # -- as is the case in the output of AWL.groupby() which is
    # AWL<Tagged<..., AWL<...>> -- we want to keep those as AWLs. This way
    # AWL.groupby().map(lambda x: x.groupby()) will correctly keep all of the data
    # in arrow and use the arrow groupby for the inner call.

    inputs = _vectorized_inputs_as_awl_non_vectorized_as_lists(
        inputs, set([vectorized_key])
    )

    rest_inputs = {k: v for k, v in inputs.items() if k != vectorized_key}

    input_arr = inputs[vectorized_key]

    map_op = registry_mem.memory_registry.get_op("_listmap")
    return map_op(
        input_arr,
        lambda row: op(**{vectorized_key: row}, **rest_inputs),
    )


def _type_is_assignable_to_awl_list(t: types.Type) -> bool:
    return ArrowWeaveListType().assign_type(t)


def _type_is_assignable_to_py_list_not_awl_list(t: types.Type) -> bool:
    return types.List().assign_type(t) and not _type_is_assignable_to_awl_list(t)


def _ensure_list_like_node_is_awl(node: graph.Node) -> graph.Node:
    """
    Ensures that the node is an ArrowWeaveList by appending a conversion op (or stripping
    off an existing conversion op if possible)
    """
    if _type_is_assignable_to_awl_list(node.type):
        return node
    elif _type_is_assignable_to_py_list_not_awl_list(node.type):
        if (
            isinstance(node, graph.OutputNode)
            and node.from_op.name == "ArrowWeaveList-to_py"
        ):
            return list(node.from_op.inputs.values())[0]
        else:
            return convert_ops.list_to_arrow(node)
    else:
        return node


def _ensure_list_like_node_is_list(node: graph.Node) -> graph.Node:
    """
    Ensures that the node is an list by appending a conversion op (or stripping
    off an existing conversion op if possible)
    """
    if _type_is_assignable_to_py_list_not_awl_list(node.type):
        return node
    elif _type_is_assignable_to_awl_list(node.type):
        if (
            isinstance(node, graph.OutputNode)
            and node.from_op.name == "op-list_to_arrow"
        ):
            return list(node.from_op.inputs.values())[0]
        else:
            return convert_ops.to_py(node)
    else:
        return node


def _process_vectorized_inputs(
    inputs: dict[str, graph.Node],
    vectorized_keys: set[str],
    on_path: typing.Optional[typing.Callable] = None,
    off_path: typing.Optional[typing.Callable] = None,
) -> dict[str, graph.Node]:
    def identity(x):
        return x

    if on_path is None:
        on_path = identity
    if off_path is None:
        off_path = identity
    return {
        k: (on_path(in_node) if k in vectorized_keys else off_path(in_node))
        for k, in_node in inputs.items()
    }


def _vectorized_inputs_as_list(
    inputs: dict[str, graph.Node], vectorized_keys: set[str]
) -> dict[str, graph.Node]:
    return _process_vectorized_inputs(
        inputs, vectorized_keys, on_path=_ensure_list_like_node_is_list
    )


def _vectorized_inputs_as_awl(
    inputs: dict[str, graph.Node], vectorized_keys: set[str]
) -> dict[str, graph.Node]:
    return _process_vectorized_inputs(
        inputs, vectorized_keys, on_path=_ensure_list_like_node_is_awl
    )


def _vectorized_inputs_as_awl_non_vectorized_as_lists(
    inputs: dict[str, graph.Node], vectorized_keys: set[str]
) -> dict[str, graph.Node]:
    return _process_vectorized_inputs(
        inputs,
        vectorized_keys,
        on_path=_ensure_list_like_node_is_awl,
        off_path=_ensure_list_like_node_is_list,
    )


def _vectorize_lambda_output_node(node: graph.OutputNode, vectorized_keys: set[str]):
    # In a situation where we are trying to vectorize a "lambda"
    # function and the input is a a weave arrow list, then we are ina
    # bit of a pickle. This means we are trying to vectorize applying
    # this lambda to each element of the AWL. For example:
    # awl([[{"a":1, "b": 1}, {"a": 1, "b": 2}], [{"a": 2, "b": 3}, {"a": 2, "b": 4}]]).map(lambda row: row.groupby(lambda row: row["a"]))
    # When we hit the inner groupby, we are in this case. This is not
    # possible to vectorize grouping inside of a map. I think we could
    # figure out how to support nested mapping, but all the other pairs
    # are not possible to vectorize (to my knowledge). Therefore, in
    # these cases, we want to forcibly bail out to the list map which
    # does a `execute_fast.fast_map_fn` on each element of the list.
    return _create_manually_mapped_op_singular(
        node.from_op.name,
        node.from_op.inputs,
        next(iter(node.from_op.inputs)),
    )


def _is_lambda_output_node(node: graph.OutputNode):
    return (
        node.from_op.name.endswith("map")
        or node.from_op.name.endswith("groupby")
        or node.from_op.name.endswith("filter")
        or node.from_op.name.endswith("sort")
    )


def _is_non_simd_node(node: graph.OutputNode, vectorized_keys: set[str]):
    # These are ops (List/AWL) that are NOT SIMD (Single instruction, multiple data). This list is a hand
    # curated list from looking at Weave0. We probably need to refactor this entire vectorize to have a more
    # rigorous ruleset that can be applied, but in the interest of time, we are hand-crafting this for now
    non_vectorized_awl_op_names = [
        "limit",
        "offset",
        "unnest",
        "flatten",
        "2DProjection",
        "count",  # this is now SIMD
        "joinToStr",
        "unique",
        "numbers-sum",  # this is now SIMD
        "numbers-avg",  # this is now SIMD
        "numbers-argmax",
        "numbers-argmin",
        "numbers-stddev",
        "numbers-min",  # this is now SIMD
        "numbers-max",  # this is now SIMD
    ]
    first_arg_is_vectorized = list(node.from_op.inputs.keys())[0] in vectorized_keys
    return first_arg_is_vectorized and any(
        node.from_op.name.endswith(op_name) for op_name in non_vectorized_awl_op_names
    )


def _safe_get_op_for_inputs(
    name: str, inputs: dict[str, graph.Node]
) -> typing.Optional[op_def.OpDef]:
    try:
        return dispatch.get_op_for_inputs(name, {k: v.type for k, v in inputs.items()})
    except errors.WeaveDispatchError:
        return None


def _safe_get_weavified_op(op: op_def.OpDef) -> typing.Optional[graph.Node]:
    if op.weave_fn is None:
        try:
            op.weave_fn = weavify.op_to_weave_fn(op)
        except (
            errors.WeaveInternalError,
            errors.WeavifyError,
            errors.WeaveDispatchError,
            errors.WeaveTypeError,
        ):
            pass

    return op.weave_fn


def _vectorize_list_special_case(node_name, node_inputs, vectorized_keys):
    # Unfortunately, we need to check to see if the types are all the same
    # else arrow cannot make the list.
    possible_inputs = _vectorized_inputs_as_awl_non_vectorized_as_lists(
        node_inputs, vectorized_keys
    )
    running_type = None
    is_valid = True
    for v in possible_inputs.values():
        if isinstance(v.type, ArrowWeaveListType):
            obj_type = v.type.object_type
            if running_type is None:
                running_type = obj_type
            elif not running_type.assign_type(obj_type):
                is_valid = False
                break
    if is_valid:
        # TODO: If the AWL types are not all the same, it will bust here.
        op = registry_mem.memory_registry.get_op("ArrowWeaveList-vectorizedList")
        return op.lazy_call(**possible_inputs)
    else:
        return _create_manually_mapped_op(
            node_name,
            possible_inputs,
            vectorized_keys,
        )


def vectorize(
    weave_fn,
    with_respect_to: typing.Optional[typing.Iterable[graph.VarNode]] = None,
    stack_depth: int = 0,
    strict=False,
):
    """Convert a Weave Function of T to a Weave Function of ArrowWeaveList[T]

    We walk the DAG represented by weave_fn, starting from its roots. Replace
    with_respect_to VarNodes of Type T with ArrowWeaveList[T]. Then as we
    walk up the DAG, replace OutputNodes with new op calls to whatever ops
    exist that can handle the changed input types.
    """

    # TODO: handle with_respect_to, it doesn't do anything right now.

    if stack_depth > 10:
        raise VectorizeError("Vectorize recursion depth exceeded")

    def ensure_object_constructors_created(node: graph.Node) -> graph.Node:
        if isinstance(node, graph.OutputNode):
            if node.from_op.name.startswith("objectConstructor-"):
                make_vectorized_object_constructor(node.from_op.name)
        return node

    def expand_nodes(node: graph.Node) -> graph.Node:
        if isinstance(node, graph.OutputNode):
            inputs = node.from_op.inputs
            if node.from_op.name == "number-bin":
                bin_fn = weave_internal.use(inputs["bin_fn"])
                in_ = inputs["in_"]
                return weave_internal.call_fn(bin_fn, {"row": in_})  # type: ignore
            if node.from_op.name == "timestamp-bin":
                in_ = inputs["in_"]
                res = weave_internal.better_call_fn(inputs["bin_fn"].val, in_)  # type: ignore
                return res
        return node

    def vectorize_output_node(node: graph.OutputNode, vectorized_keys: set[str]):
        # In this function, we will "vectorize" an output_node. This is a
        # shallow mapper against an output node with var nodes in its ancestry.
        # All VarNodes in the original graph will be converted to a AWL of the
        # same type. See `vectorize_along_wrt_paths` for the outer loop that
        # calls this function and performs this variable replacement.
        #
        # Moreover, we are provided a list of keys for the inputs which are in
        # the "vectorization" path. This is important bookkeeping to understand
        # if a list-like input is to be treated as a single list for each "loop"
        # of the vectorization pass (non vectorized path); or if the list-like input
        # is in the vectorization path, meaning each "loop" of the pass should "iterate"
        # over the elements. For example, consider ArrowWeaveList-vectorizedDict:
        #
        # vectorizedDict({
        #   "a": [1, 2, 3], # vectorized path
        #   "b": [4, 5, 6], # vectorized path
        # }) = [
        #   {"a": 1, "b": 4},
        #   {"a": 2, "b": 5},
        #   {"a": 3, "b": 6},
        # ]
        #
        # vectorizedDict({
        #   "a": [1, 2, 3], # vectorized path
        #   "b": [4, 5, 6], # non-vector path
        # }) = [
        #   {"a": 1, "b": [4,5,6]},
        #   {"a": 2, "b": [4,5,6]},
        #   {"a": 3, "b": [4,5,6]},
        # ]
        #
        #
        # So, the main purpose of this function is to say: given these new inputs,
        # dispatch to the correct op such that the result is properly vectorized.

        node_inputs = node.from_op.inputs
        node_name = node.from_op.name

        # First, we need to handle a a few special cases:
        # 1. If the node is a lambda function, then we know we can't vectorize it
        if _is_lambda_output_node(node):
            # Example: [[1,2,3], [3,4,5]].map(row => row.map(x => x + 1))
            return _vectorize_lambda_output_node(node, vectorized_keys)

        # 2. If the op is `dict` or `list` then we manually hard code the vectorized version
        # since dispatch will choose the non-vectorized version. Note that we transform the inputs
        # appropriately. See comments in header of function
        if node_name == "dict":
            op = registry_mem.memory_registry.get_op("ArrowWeaveList-vectorizedDict")
            return op.lazy_call(
                **_vectorized_inputs_as_awl_non_vectorized_as_lists(
                    node_inputs, vectorized_keys
                )
            )
        if node_name == "list":
            return _vectorize_list_special_case(node_name, node_inputs, vectorized_keys)

        # 3. In the case of `Object-__getattr__`, we need to special case it will only work when the first arg is AWL
        # and the second is a string:
        if node_name == "Object-__getattr__":
            arg_names = list(node_inputs.keys())
            if arg_names[0] in vectorized_keys and arg_names[1] not in vectorized_keys:
                op = registry_mem.memory_registry.get_op(
                    "ArrowWeaveListObject-__vectorizedGetattr__"
                )
                return op.lazy_call(
                    **{
                        arg_names[0]: _ensure_list_like_node_is_awl(
                            node_inputs[arg_names[0]]
                        ),
                        arg_names[1]: node_inputs[arg_names[1]],
                    }
                )

        input0_name = list(node_inputs.keys())[0]
        input0 = list(node_inputs.values())[0]
        if input0_name in vectorized_keys and types.List(
            types.optional(types.List())
        ).assign_type(input0.type):
            if node_name.endswith("index") or node_name.endswith("__getitem__"):
                inputs_as_awl = _vectorized_inputs_as_awl(node_inputs, vectorized_keys)
                return arraylist_ops.listindex(*inputs_as_awl.values())
            elif node_name.endswith("count"):
                inputs_as_awl = _vectorized_inputs_as_awl(node_inputs, vectorized_keys)
                return arraylist_ops.list_numbers_count(*inputs_as_awl.values())
            elif node_name.endswith("max"):
                inputs_as_awl = _vectorized_inputs_as_awl(node_inputs, vectorized_keys)
                return arraylist_ops.list_numbers_max(*inputs_as_awl.values())
            elif node_name.endswith("min"):
                inputs_as_awl = _vectorized_inputs_as_awl(node_inputs, vectorized_keys)
                return arraylist_ops.list_numbers_min(*inputs_as_awl.values())
            elif node_name.endswith("avg"):
                inputs_as_awl = _vectorized_inputs_as_awl(node_inputs, vectorized_keys)
                return arraylist_ops.list_numbers_avg(*inputs_as_awl.values())
            elif node_name.endswith("sum"):
                inputs_as_awl = _vectorized_inputs_as_awl(node_inputs, vectorized_keys)
                return arraylist_ops.list_numbers_sum(*inputs_as_awl.values())

        if node_name == "dropna":
            arg_names = list(node_inputs.keys())
            if arg_names[0] in vectorized_keys:
                op = registry_mem.memory_registry.get_op(
                    "ArrowWeaveListList-vectorizedDropna"
                )
                inputs_as_awl = _vectorized_inputs_as_awl(node_inputs, vectorized_keys)
                return op.lazy_call(*inputs_as_awl.values())
        elif node_name.endswith("isNone"):
            arg_names = list(node_inputs.keys())
            if arg_names[0] in vectorized_keys:
                op = registry_mem.memory_registry.get_op(
                    "ArrowWeaveList-vectorizedIsNone"
                )
                inputs_as_awl = _vectorized_inputs_as_awl(node_inputs, vectorized_keys)
                return op.lazy_call(*inputs_as_awl.values())
        elif node_name.endswith("-equal") or node_name.endswith("-notEqual"):
            # if the first arg is not in the vectorized path, but is a constant, and the second is in the vectorized path,
            # then we swap the order of the inputs so that we can use existing ops we have written where the AWL is first
            # in order for tag flow to proceed as expected
            arg_names = list(node_inputs.keys())
            if arg_names[1] in vectorized_keys and arg_names[0] not in vectorized_keys:
                inputs_as_awl = _vectorized_inputs_as_awl(node_inputs, vectorized_keys)
                inputs_as_awl = {
                    arg_names[0]: inputs_as_awl[arg_names[1]],
                    arg_names[1]: inputs_as_awl[arg_names[0]],
                }
                maybe_op = _safe_get_op_for_inputs(node_name, inputs_as_awl)
                if maybe_op is not None:
                    return maybe_op.lazy_call(*inputs_as_awl.values())

        # 4. Non SIMD ops (List/AWL)
        if _is_non_simd_node(node, vectorized_keys):
            return _create_manually_mapped_op(
                node.from_op.name,
                node_inputs,
                vectorized_keys,
            )

        # Now, if we have not returned by now, then we can move on to the main logic of this function.

        # Part 1: Attempt to dispatch using the AWL inputs (This would be the most ideal case - pure AWL)
        inputs_as_awl = _vectorized_inputs_as_awl(node_inputs, vectorized_keys)
        maybe_op = _safe_get_op_for_inputs(node_name, inputs_as_awl)
        if maybe_op is not None:
            return maybe_op.lazy_call(*inputs_as_awl.values())

        # Part 2: We still want to use Arrow if possible. Here we are going to attempt to
        # weavify, then vectorize the op implementation.
        node_op = registry_mem.memory_registry.get_op(node_name)
        maybe_weavified_op = _safe_get_weavified_op(node_op)
        if maybe_weavified_op is not None:
            with_respect_to = None  # TODO: only vectorize the vectorization path!
            vectorized = vectorize(
                maybe_weavified_op, with_respect_to, stack_depth=stack_depth + 1
            )
            return weave_internal.call_fn(vectorized, inputs_as_awl)

        # Part 3: Attempt to dispatch using the list-like inputs (this is preferred to the final case)
        inputs_as_list = _vectorized_inputs_as_list(node_inputs, vectorized_keys)
        maybe_op = _safe_get_op_for_inputs(node_name, inputs_as_list)
        if maybe_op is not None and maybe_op.derived_from is None:
            return maybe_op.lazy_call(*inputs_as_list.values())

        # Mapped ops can be handled with map_each
        if node_op.derived_from is not None:
            # TODO: other arguments may also be vectorized. In that case this will crash
            input_vals = list(node_inputs.values())
            map_each_op = registry_mem.memory_registry.get_op("ArrowWeaveList-mapEach")
            return map_each_op(
                input_vals[0], lambda x: node_op.derived_from(x, *input_vals[1:])
            )
        # If an op is already an arrow version, we may still need to use mapeach
        # to lift it to another dimension. This needs to be generalized I think.
        # Added for now for timeseries plot.
        if node_op.name == "ArrowWeaveListTypedDict-pick":
            input_vals = list(node_inputs.values())
            map_each_op = registry_mem.memory_registry.get_op("ArrowWeaveList-mapEach")
            pick_op = registry_mem.memory_registry.get_op("typedDict-pick")
            return map_each_op(input_vals[0], lambda x: pick_op(x, *input_vals[1:]))

<<<<<<< HEAD
        if strict:
            raise errors.WeaveVectorizationError(f"Could not vectorize op {node_name}")
        else:
            # Final Fallback: We have no choice anymore. We must bail out completely to mapping
            # over all the vectorized inputs and calling the function directly.
            # If we hit this, then it means our vectorization has
            # created inputs which have no matching op. For example,
            # if we are doing a pick operation and the key is a
            # vectorized VarNode. This happens when picking a run
            # color using a vectorized list of runs for a table
            # (since pick(dict, list<string>) is not implemented).
            # This can happen for other ops like `add` and `mul` as
            # well (imagine `row => 1 + row`)
            #
            # In order to safely handle this case, we need to simply map
            # the original op over all the vectorized inputs.
            res = _create_manually_mapped_op(
                node_name,
                node_inputs,
                vectorized_keys,
            )
            message = (
                f"Encountered non-dispatchable op ({node_name}) during vectorization."
            )
            message += f"This is likely due to vectorization path of the function not leading to the"
            message += f"first parameter. Bailing out to manual mapping"
            logging.warning(message)
            return res
=======
        # Final Fallback: We have no choice anymore. We must bail out completely to mapping
        # over all the vectorized inputs and calling the function directly.
        # If we hit this, then it means our vectorization has
        # created inputs which have no matching op. For example,
        # if we are doing a pick operation and the key is a
        # vectorized VarNode. This happens when picking a run
        # color using a vectorized list of runs for a table
        # (since pick(dict, list<string>) is not implemented).
        # This can happen for other ops like `add` and `mul` as
        # well (imagine `row => 1 + row`)
        #
        # In order to safely handle this case, we need to simply map
        # the original op over all the vectorized inputs.
        res = _create_manually_mapped_op(
            node_name,
            node_inputs,
            vectorized_keys,
        )
        message = f"Encountered non-dispatchable op ({node_name}) during vectorization."
        message += "This is likely due to vectorization path of the function not leading to the"
        message += "first parameter. Bailing out to manual mapping"
        logging.warning(message)
        return res
>>>>>>> 2dadb826

    # Vectorize is "with respect to" (wrt) specific variable nodes in the graph.
    # vectorize_along_wrt_paths keeps track of nodes that have already
    # been vectorized, ie nodes that have a wrt variable in their ancestry.
    # We don't try to vectorize paths for which that is not the case.
    already_vectorized_nodes: set[graph.Node] = set()

    def vectorize_along_wrt_paths(node: graph.Node):
        if isinstance(node, graph.OutputNode):
            vectorized_keys = set()
            for input_key, input_node in node.from_op.inputs.items():
                if input_node in already_vectorized_nodes:
                    vectorized_keys.add(input_key)
            if len(vectorized_keys) == 0:
                # not along vectorize path
                return node
            new_node = vectorize_output_node(node, vectorized_keys)
            already_vectorized_nodes.add(new_node)
            return new_node
        elif isinstance(node, graph.VarNode):
            # Vectorize variable
            if with_respect_to is None or any(
                node is wrt_node for wrt_node in with_respect_to
            ):
                new_node = graph.VarNode(ArrowWeaveListType(node.type), node.name)
                already_vectorized_nodes.add(new_node)
                return new_node
            # not along vectorize path
            return node
        elif isinstance(node, graph.ConstNode):
            # not along vectorize path
            return node
        else:
            raise errors.WeaveInternalError("Unexpected node: %s" % node)

    weave_fn = graph.map_nodes_top_level(
        [weave_fn], ensure_object_constructors_created
    )[0]
    weave_fn = graph.map_nodes_top_level([weave_fn], expand_nodes)[0]
    return graph.map_nodes_top_level([weave_fn], vectorize_along_wrt_paths)[0]


def _call_and_ensure_awl(
    awl: ArrowWeaveList, called: graph.OutputNode
) -> ArrowWeaveList:
    res = use(called)
    # Since it is possible that the result of `use` bails out of arrow due to a
    # mismatch in the types / op support. This is most likely due to gap in the
    # implementation of vectorized ops. However, there are cases where it is
    # currently expected - for example calling a custom op on a custom type. An
    # example of this is in `ops_arrow/test_arrow.py::test_custom_types_tagged`:
    #
    #     ` data_node.map(lambda row: row["im"].width_())`
    #
    # If such cases did not exist, then we should probably raise in this case.
    # However, for now, we will just convert the result back to arrow if it is a
    # list.
    if not isinstance(res, ArrowWeaveList):
        err_msg = f"Applying vectorized function {called} to awl of {awl.object_type} \
            resulted in a non vectorized result type: {type(res)}. This likely \
            means 1 or more ops in the function were converted to the list \
            implementation in compile."
        if isinstance(res, list):
            res = convert.to_arrow(res)
            logging.warning(err_msg)
        else:
            raise errors.WeaveVectorizationError(err_msg)

    return res


def _call_vectorized_fn_node_maybe_awl(
    awl: ArrowWeaveList, vectorized_fn: graph.OutputNode
) -> graph.OutputNode:
    index_awl: ArrowWeaveList[int] = ArrowWeaveList(pa.array(np.arange(len(awl))))
    row_type = ArrowWeaveListType(awl.object_type)
    try:
        fn_res_node = weave_internal.call_fn(
            vectorized_fn,
            {
                "row": weave_internal.make_const_node(row_type, awl),
                "index": weave_internal.make_const_node(
                    ArrowWeaveListType(types.Int()), index_awl
                ),
            },
        )
    except errors.WeaveMissingVariableError as e:
        raise errors.WeaveBadRequest('Invalid variable "%s" in function' % e.args[0])
    return typing.cast(graph.OutputNode, weave_internal.refine_graph(fn_res_node))


def _apply_fn_node_with_tag_pushdown(
    awl: ArrowWeaveList, fn: graph.OutputNode
) -> ArrowWeaveList:
    tagged_awl = pushdown_list_tags(awl)
    return _apply_fn_node(tagged_awl, fn)


def _ensure_variadic_fn(
    fn: graph.OutputNode, dummy_var_type: types.Type, dummy_var_name: str = "row"
) -> graph.OutputNode:
    # Check if fn contains variables.
    contains_vars = len(graph.expr_vars(fn)) > 0
    # if it does, return early.
    if contains_vars:
        return fn
    # else, create a new graph which contains a row
    # variable. We will use a dict followed by a pick.
    return dict_(a=fn, b=graph.VarNode(dummy_var_type, dummy_var_name))["a"]


def _apply_fn_node(awl: ArrowWeaveList, fn: graph.OutputNode) -> ArrowWeaveList:
    logging.info("Vectorizing: %s", fn)
    from .. import execute_fast

    fn = execute_fast._resolve_static_branches(fn)
    logging.info("Vectorizing. Static branch resolution complete.: %s", fn)
    from .. import graph_debug

    vecced = vectorize(_ensure_variadic_fn(fn, awl.object_type))
    logging.info("Vectorizing. Vectorized: %s", fn)
    called = _call_vectorized_fn_node_maybe_awl(awl, vecced)
    # print("CALLED ", called)
    return _call_and_ensure_awl(awl, called)<|MERGE_RESOLUTION|>--- conflicted
+++ resolved
@@ -534,7 +534,6 @@
             pick_op = registry_mem.memory_registry.get_op("typedDict-pick")
             return map_each_op(input_vals[0], lambda x: pick_op(x, *input_vals[1:]))
 
-<<<<<<< HEAD
         if strict:
             raise errors.WeaveVectorizationError(f"Could not vectorize op {node_name}")
         else:
@@ -559,35 +558,10 @@
             message = (
                 f"Encountered non-dispatchable op ({node_name}) during vectorization."
             )
-            message += f"This is likely due to vectorization path of the function not leading to the"
-            message += f"first parameter. Bailing out to manual mapping"
+            message += "This is likely due to vectorization path of the function not leading to the"
+            message += "first parameter. Bailing out to manual mapping"
             logging.warning(message)
             return res
-=======
-        # Final Fallback: We have no choice anymore. We must bail out completely to mapping
-        # over all the vectorized inputs and calling the function directly.
-        # If we hit this, then it means our vectorization has
-        # created inputs which have no matching op. For example,
-        # if we are doing a pick operation and the key is a
-        # vectorized VarNode. This happens when picking a run
-        # color using a vectorized list of runs for a table
-        # (since pick(dict, list<string>) is not implemented).
-        # This can happen for other ops like `add` and `mul` as
-        # well (imagine `row => 1 + row`)
-        #
-        # In order to safely handle this case, we need to simply map
-        # the original op over all the vectorized inputs.
-        res = _create_manually_mapped_op(
-            node_name,
-            node_inputs,
-            vectorized_keys,
-        )
-        message = f"Encountered non-dispatchable op ({node_name}) during vectorization."
-        message += "This is likely due to vectorization path of the function not leading to the"
-        message += "first parameter. Bailing out to manual mapping"
-        logging.warning(message)
-        return res
->>>>>>> 2dadb826
 
     # Vectorize is "with respect to" (wrt) specific variable nodes in the graph.
     # vectorize_along_wrt_paths keeps track of nodes that have already
