import cProfile
import os
import logging
import pathlib
import time
import traceback
import sys
import base64
import typing
import zlib
import urllib.parse
from flask import json
from werkzeug.exceptions import HTTPException

from flask import Flask, Blueprint, Response
from flask import request
from flask import abort
from flask_cors import CORS
from flask import send_from_directory
import wandb

from weave import context_state, graph, server, value_or_error
from weave import storage
from weave import registry_mem
from weave import errors
from weave import weavejs_fixes
from weave import util
from weave import engine_trace
from weave import environment
from weave import logs
from weave import filesystem
from weave.server_error_handling import client_safe_http_exceptions_as_werkzeug
from weave import storage
from weave import wandb_api
from weave.language_features.tagging import tag_store


WEAVE_CLIENT_CACHE_KEY_HEADER = "x-weave-client-cache-key"

# PROFILE_DIR = "/tmp/weave/profile"
PROFILE_DIR = None
if PROFILE_DIR is not None:
    pathlib.Path(PROFILE_DIR).mkdir(parents=True, exist_ok=True)

ERROR_STR_LIMIT = 10000

tracer = engine_trace.tracer()


def custom_dd_patch():
    import wandb_gql  # type: ignore[import]
    import wandb_graphql  # type: ignore[import]

    orig_execute = wandb_gql.Client.execute

    def execute(self, document, *args, **kwargs):
        with tracer.trace(
            "wandb_gql.Client.execute",
        ) as span:
            span.set_tag("document", wandb_graphql.print_ast(document))
            span.set_tag("variable_values", kwargs.get("variable_values", {}))
            return orig_execute(self, document, *args, **kwargs)

    wandb_gql.Client.execute = execute


if engine_trace.datadog_is_enabled():
    # Don't import this if you don't have an Agent! You'll get weird
    # crashes
    import ddtrace

    ddtrace.patch_all(logging=True)
    custom_dd_patch()


# Ensure these are imported and registered
from weave import ops


# NOTE: Fixes flask dev server's auto-reload capability, by forcing it to use
# stat mode instead of watchdog mode. It turns out that "import wandb" breaks
# users of watchdog somehow. We'll need to fix that in wandb.
# A wandb fix should go out in 0.13.5.
# TODO: remove this hack when wandb 0.13.5 is released.
if os.environ.get("FLASK_DEBUG"):
    print(
        "!!! Weave server removing watchdog from sys.path for development mode. This could break other libraries"
    )
    sys.modules["watchdog.observers"] = None  # type: ignore


static_folder = os.path.join(os.path.dirname(__file__), "frontend")
blueprint = Blueprint("weave", "weave-server", static_folder=static_folder)


def import_ecosystem():
    # Attempt to import MVP ecosystem modules
    try:
        from weave.ecosystem import langchain, replicate
    except ImportError:
        pass

    if not util.parse_boolean_env_var("WEAVE_SERVER_DISABLE_ECOSYSTEM"):
        try:
            from weave.ecosystem import all
        except (ImportError, OSError, wandb.Error):
            pass


def make_app():
    logs.configure_logger()
    import_ecosystem()

    app = Flask(__name__)
    app.register_blueprint(blueprint)
    # Very important! We rely on key ordering on both sides!
    # Flask < 2.2 doesn't have app.json
    if hasattr(app, "json"):
        app.json.sort_keys = False
    else:
        app.config["JSON_SORT_KEYS"] = False

    CORS(app, supports_credentials=True)

    return app


class OpsCache(typing.TypedDict):
    updated_at: float
    ops_data: typing.Optional[dict]


ops_cache: typing.Optional[OpsCache] = None


@blueprint.route("/__weave/ops", methods=["GET"])
def list_ops():
    global ops_cache
    with wandb_api.from_environment():
        # TODO: this is super slow.
        if not environment.wandb_production():
            registry_mem.memory_registry.load_saved_ops()
        if (
            ops_cache is None
            or ops_cache["updated_at"] < registry_mem.memory_registry.updated_at()
        ):
            ops = registry_mem.memory_registry.list_ops()
            ret = []
            for op in ops:
                try:
                    serialized_op = op.to_dict()
                except errors.WeaveSerializeError:
                    continue
                ret.append(serialized_op)
            ops_cache = {
                "updated_at": registry_mem.memory_registry.updated_at(),
                "data": ret,
            }
    return ops_cache


class ErrorDetailsDict(typing.TypedDict):
    message: str
    error_type: str
    traceback: list[str]
    # sentry_id: typing.Union[str, None]


class ResponseDict(typing.TypedDict):
    data: list[typing.Any]
    errors: list[ErrorDetailsDict]
    node_to_error: dict[int, int]


def _exception_to_error_details(
    e: Exception, sentry_id: typing.Union[str, None]
) -> ErrorDetailsDict:
    return {
        "error_type": type(e).__name__,
        "message": str(e),
        "traceback": traceback.format_tb(e.__traceback__),
        # "sentry_id": sentry_id,
    }


def _value_or_errors_to_response(
    vore: value_or_error.ValueOrErrors,
) -> ResponseDict:
    error_lookup: dict[Exception, typing.Tuple[int, typing.Union[str, None]]] = {}
    node_errors: dict[int, int] = {}
    data: list[typing.Any] = []
    for val, error in vore.iter_items():
        if error != None:
            error = typing.cast(Exception, error)
            data.append(None)
            if error in error_lookup:
                error_ndx = error_lookup[error][0]
            else:
                sentry_id = util.capture_exception_with_sentry_if_available(error, ())
                error_ndx = len(error_lookup)
                error_lookup[error] = (error_ndx, sentry_id)
            node_errors[len(data) - 1] = error_ndx
        else:
            data.append(val)
    return {
        "data": data,
        "errors": [
            _exception_to_error_details(k, e_sentry_id)
            for k, (e_ndx, e_sentry_id) in error_lookup.items()
        ],
        "node_to_error": node_errors,
    }


def _log_errors(
    processed_response: ResponseDict, nodes: value_or_error.ValueOrErrors[graph.Node]
):
    errors: list[dict] = []

    for error in processed_response["errors"]:
        errors.append(
            {
                "message": error["message"],
                "error_type": error["error_type"],
                "traceback": error["traceback"],
                "error_tag": "node_execution_error",
                "node_strs": [],
                # "sentry_id": error["sentry_id"],
            }
        )

    for node_ndx, error_ndx in processed_response["node_to_error"].items():
        try:
            node_str = graph.node_expr_str(graph.map_const_nodes_to_x(nodes[node_ndx]))
            errors[error_ndx]["node_strs"].append(node_str)
        except Exception:
            pass

    for error_dict in errors:
        # This should be logged to DD, but 1 log per error
        # class, not 1 log per error.
        logging.error(error_dict)


def _get_client_cache_key_from_request(request):
    # Uncomment to set default to 15 second cache duration
    client_cache_key = None  # str(int(time.time() // 15))
    if WEAVE_CLIENT_CACHE_KEY_HEADER in request.headers:
        client_cache_key = request.headers[WEAVE_CLIENT_CACHE_KEY_HEADER]
    return client_cache_key


@blueprint.route("/__weave/execute", methods=["POST"])
def execute():
    """Execute endpoint used by WeaveJS."""
    with tracer.trace("read_request"):
        req_bytes = request.data
    req_compressed = zlib.compress(req_bytes)
    req_b64 = base64.b64encode(req_compressed).decode("ascii")
    logging.info(
        "Execute request (zlib): %s",
        req_b64,
    )

    if not request.json:
        abort(400, "Request body must be JSON.")
    if "graphs" not in request.json:
        abort(400, "Request body must contain a 'graphs' key.")

    # Simulate browser/server latency
    # import time
    # time.sleep(0.1)

    # use a single memartifact to serialize the entire response.
    # fixes https://weights-biases.sentry.io/issues/4022569419

    execute_args = {
        "request": request.json,
        "deref": True,
        "serialize_fn": storage.make_js_serializer(),
    }
    root_span = tracer.current_root_span()
    tag_store.record_current_tag_store_size()

    client_cache_key = _get_client_cache_key_from_request(request)

    if not PROFILE_DIR:
        start_time = time.time()
        with client_safe_http_exceptions_as_werkzeug():
            with context_state.set_client_cache_key(client_cache_key):
                response = server.handle_request(**execute_args)
        elapsed = time.time() - start_time
    else:
        # Profile the request and add a link to local snakeviz to the trace.
        profile = cProfile.Profile()
        start_time = time.time()
        try:
            with client_safe_http_exceptions_as_werkzeug():
                with context_state.set_client_cache_key(client_cache_key):
                    response = profile.runcall(server.handle_request, **execute_args)
        finally:
            elapsed = time.time() - start_time
            profile_filename = f"/tmp/weave/profile/execute.{start_time*1000:.0f}.{elapsed*1000:.0f}ms.prof"
            profile.dump_stats(profile_filename)
            if root_span:
                root_span.set_tag(
                    "profile_url",
                    "http://localhost:8080/snakeviz/"
                    + urllib.parse.quote(profile_filename),
                )
    if root_span is not None:
        root_span.set_tag("request_size", len(req_bytes))
    fixed_response = response.results.safe_map(weavejs_fixes.fixup_data)

    response_payload = _value_or_errors_to_response(fixed_response)

    _log_errors(response_payload, response.nodes)

    if request.headers.get("x-weave-include-execution-time"):
        response_payload["execution_time"] = (elapsed) * 1000

    return response_payload


@blueprint.route("/__weave/execute/v2", methods=["POST"])
def execute_v2():
    """Execute endpoint used by Weave Python"""
    # print('REQUEST', request, request.json)
    if not request.json or "graphs" not in request.json:
        abort(400)
    response = server.handle_request(request.json, deref=True)
    # print("RESPONSE BEFORE SERI", response)

    return {"data": response.results.unwrap()}


@blueprint.route("/__weave/file/<path:path>")
def send_local_file(path):
    # path is given relative to the FS root. check to see that path is a subdirectory of the
    # local artifacts path. if not, return 403. then if there is a cache scope function defined
    # call it to make sure we have access to the path
    abspath = "/" / pathlib.Path(
        path
    )  # add preceding slash as werkzeug strips this by default and it is reappended below in send_from_directory
    local_artifacts_path = pathlib.Path(filesystem.get_filesystem_dir()).absolute()
    if local_artifacts_path not in list(abspath.parents):
        abort(403)
    return send_from_directory("/", path)


def frontend_env():
    """If you add vars here, make sure to define their types in weave-js/src/config.ts"""
    return {
        "PREFIX": environment.weave_link_prefix(),
        "ANALYTICS_DISABLED": environment.analytics_disabled(),
<<<<<<< HEAD
        "ONPREM": environment.weave_onprem(),
        "WEAVE_BACKEND_HOST": "/__weave",
=======
        "WEAVE_BACKEND_HOST": environment.weave_backend_host(),
>>>>>>> c0bcd5e9
    }


@blueprint.route("/__frontend", defaults={"path": None})
@blueprint.route("/__frontend/<path:path>")
def frontend(path):
    """Serve the frontend with a simple fileserver over HTTP."""
    # We serve up a dynamic env.js file before all other js.
    if path is not None and path.endswith("env.js"):
        js = f"window.WEAVE_CONFIG = {json.dumps(frontend_env())}"
        return Response(js, mimetype="application/javascript")
    full_path = pathlib.Path(blueprint.static_folder) / path
    # prevent path traversal
    if not full_path.resolve().is_relative_to(blueprint.static_folder):
        return abort(403)
    if path and full_path.exists():
        return send_from_directory(blueprint.static_folder, path)
    else:
        return send_from_directory(blueprint.static_folder, "index.html")


@blueprint.route("/", defaults={"path": None})
@blueprint.route("/<path:path>")
def root_frontend(path):
    # To support server cases where we're mounted under an existing path, i.e.
    # /wandb/weave, then index.html will load something like /wandb/weave/.../env.js
    if path is not None:
        path = path.split("/")[-1]
    if path == "env.js":
        js = f"window.WEAVE_CONFIG = {json.dumps(frontend_env())}"
        return Response(js, mimetype="application/javascript")
    return send_from_directory(blueprint.static_folder, "index.html")


@blueprint.route("/__weave/hello")
def hello():
    return "hello"


@blueprint.route("/__weave/wb_viewer", methods=["POST"])
def wb_viewer():
    wandb_api.init()
    current_context = wandb_api.get_wandb_api_context()
    if not current_context:
        with wandb_api.from_environment():
            current_context = wandb_api.get_wandb_api_context()
    authenticated = current_context is not None

    return {"authenticated": authenticated}


app = make_app()

if os.getenv("WEAVE_SERVER_DEBUG"):

    @app.errorhandler(HTTPException)
    def handle_exception(e):
        """Return JSON instead of HTML for HTTP errors."""
        # start with the correct headers and status code from the error
        response = e.get_response()
        # replace the body with JSON
        response.data = json.dumps(
            {
                "code": e.code,
                "name": e.name,
                "description": e.description,
                "exc_info": traceback.format_exc(),
            }
        )
        response.content_type = "application/json"
        return response


if __name__ == "__main__":
    app.run(port=9994)<|MERGE_RESOLUTION|>--- conflicted
+++ resolved
@@ -353,12 +353,8 @@
     return {
         "PREFIX": environment.weave_link_prefix(),
         "ANALYTICS_DISABLED": environment.analytics_disabled(),
-<<<<<<< HEAD
         "ONPREM": environment.weave_onprem(),
-        "WEAVE_BACKEND_HOST": "/__weave",
-=======
         "WEAVE_BACKEND_HOST": environment.weave_backend_host(),
->>>>>>> c0bcd5e9
     }
 
 
