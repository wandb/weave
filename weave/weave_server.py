import cProfile
import os
import logging
import pathlib
import time
import traceback
import sys
import base64
import typing
import zlib
import urllib.parse
from flask import json
from werkzeug.exceptions import HTTPException

from flask import Flask, Blueprint
from flask import request
from flask import abort
from flask_cors import CORS
from flask import send_from_directory
import wandb

from weave import context_state, graph, server, value_or_error
from weave import storage
from weave import registry_mem
from weave import errors
from weave import weavejs_fixes
from weave import util
from weave import engine_trace
from weave import environment
from weave import logs
from weave import filesystem
from weave.server_error_handling import client_safe_http_exceptions_as_werkzeug
from weave import storage
from weave import wandb_api
from weave.language_features.tagging import tag_store


WEAVE_CLIENT_CACHE_KEY_HEADER = "x-weave-client-cache-key"

# PROFILE_DIR = "/tmp/weave/profile"
PROFILE_DIR = None
if PROFILE_DIR is not None:
    pathlib.Path(PROFILE_DIR).mkdir(parents=True, exist_ok=True)

ERROR_STR_LIMIT = 10000

tracer = engine_trace.tracer()


def custom_dd_patch():
    import wandb_gql  # type: ignore[import]
    import wandb_graphql  # type: ignore[import]

    orig_execute = wandb_gql.Client.execute

    def execute(self, document, *args, **kwargs):
        with tracer.trace(
            "wandb_gql.Client.execute",
        ) as span:
            span.set_tag("document", wandb_graphql.print_ast(document))
            span.set_tag("variable_values", kwargs.get("variable_values", {}))
            return orig_execute(self, document, *args, **kwargs)

    wandb_gql.Client.execute = execute


if engine_trace.datadog_is_enabled():
    # Don't import this if you don't have an Agent! You'll get weird
    # crashes
    import ddtrace

    ddtrace.patch_all(logging=True)
    custom_dd_patch()


# Ensure these are imported and registered
from weave import ops


# NOTE: Fixes flask dev server's auto-reload capability, by forcing it to use
# stat mode instead of watchdog mode. It turns out that "import wandb" breaks
# users of watchdog somehow. We'll need to fix that in wandb.
# A wandb fix should go out in 0.13.5.
# TODO: remove this hack when wandb 0.13.5 is released.
if os.environ.get("FLASK_DEBUG"):
    print(
        "!!! Weave server removing watchdog from sys.path for development mode. This could break other libraries"
    )
    sys.modules["watchdog.observers"] = None  # type: ignore


static_folder = os.path.join(os.path.dirname(__file__), "frontend")
blueprint = Blueprint("weave", "weave-server", static_folder=static_folder)


def import_ecosystem():
    # Attempt to import MVP ecosystem modules
    try:
        from weave.ecosystem import langchain, replicate
    except ImportError:
        pass

    if not util.parse_boolean_env_var("WEAVE_SERVER_DISABLE_ECOSYSTEM"):
        try:
            from weave.ecosystem import all
        except (ImportError, OSError, wandb.Error):
            pass


def make_app():
    logs.configure_logger()
    import_ecosystem()

    app = Flask(__name__)
    app.register_blueprint(blueprint)
    # Very important! We rely on key ordering on both sides!
    # Flask < 2.2 doesn't have app.json
    if hasattr(app, "json"):
        app.json.sort_keys = False
    else:
        app.config["JSON_SORT_KEYS"] = False

    CORS(app, supports_credentials=True)

    return app


class OpsCache(typing.TypedDict):
    updated_at: float
    ops_data: typing.Optional[dict]


ops_cache: typing.Optional[OpsCache] = None


@blueprint.route("/__weave/ops", methods=["GET"])
def list_ops():
    global ops_cache
    with wandb_api.from_environment():
        # TODO: this is super slow.
        if not environment.wandb_production():
            registry_mem.memory_registry.load_saved_ops()
        if (
            ops_cache is None
            or ops_cache["updated_at"] < registry_mem.memory_registry.updated_at()
        ):
            ops = registry_mem.memory_registry.list_ops()
            ret = []
            for op in ops:
                try:
                    serialized_op = op.to_dict()
                except errors.WeaveSerializeError:
                    continue
                ret.append(serialized_op)
            ops_cache = {
                "updated_at": registry_mem.memory_registry.updated_at(),
                "data": ret,
            }
    return ops_cache


class ErrorDetailsDict(typing.TypedDict):
    message: str
    error_type: str
    traceback: list[str]
    # sentry_id: typing.Union[str, None]


class ResponseDict(typing.TypedDict):
    data: list[typing.Any]
    errors: list[ErrorDetailsDict]
    node_to_error: dict[int, int]


def _exception_to_error_details(
    e: Exception, sentry_id: typing.Union[str, None]
) -> ErrorDetailsDict:
    return {
        "error_type": type(e).__name__,
        "message": str(e),
        "traceback": traceback.format_tb(e.__traceback__),
        # "sentry_id": sentry_id,
    }


def _value_or_errors_to_response(
    vore: value_or_error.ValueOrErrors,
) -> ResponseDict:
    error_lookup: dict[Exception, typing.Tuple[int, typing.Union[str, None]]] = {}
    node_errors: dict[int, int] = {}
    data: list[typing.Any] = []
    for val, error in vore.iter_items():
        if error != None:
            error = typing.cast(Exception, error)
            data.append(None)
            if error in error_lookup:
                error_ndx = error_lookup[error][0]
            else:
                sentry_id = util.capture_exception_with_sentry_if_available(error, ())
                error_ndx = len(error_lookup)
                error_lookup[error] = (error_ndx, sentry_id)
            node_errors[len(data) - 1] = error_ndx
        else:
            data.append(val)
    return {
        "data": data,
        "errors": [
            _exception_to_error_details(k, e_sentry_id)
            for k, (e_ndx, e_sentry_id) in error_lookup.items()
        ],
        "node_to_error": node_errors,
    }


def _log_errors(
    processed_response: ResponseDict, nodes: value_or_error.ValueOrErrors[graph.Node]
):
    errors: list[dict] = []

    for error in processed_response["errors"]:
        errors.append(
            {
                "message": error["message"],
                "error_type": error["error_type"],
                "traceback": error["traceback"],
                "error_tag": "node_execution_error",
                "node_strs": [],
                # "sentry_id": error["sentry_id"],
            }
        )

    for node_ndx, error_ndx in processed_response["node_to_error"].items():
        try:
            node_str = graph.node_expr_str(graph.map_const_nodes_to_x(nodes[node_ndx]))
            errors[error_ndx]["node_strs"].append(node_str)
        except Exception:
            pass

    for error_dict in errors:
        # This should be logged to DD, but 1 log per error
        # class, not 1 log per error.
        logging.error(error_dict)


def _get_client_cache_key_from_request(request):
    # Uncomment to set default to 15 second cache duration
    client_cache_key = None  # str(int(time.time() // 15))
    if WEAVE_CLIENT_CACHE_KEY_HEADER in request.headers:
        client_cache_key = request.headers[WEAVE_CLIENT_CACHE_KEY_HEADER]
    return client_cache_key


@blueprint.route("/__weave/execute", methods=["POST"])
def execute():
    """Execute endpoint used by WeaveJS."""
    with tracer.trace("read_request"):
        req_bytes = request.data
    req_compressed = zlib.compress(req_bytes)
    req_b64 = base64.b64encode(req_compressed).decode("ascii")
    logging.info(
        "Execute request (zlib): %s",
        req_b64,
    )

    if not request.json:
        abort(400, "Request body must be JSON.")
    if "graphs" not in request.json:
        abort(400, "Request body must contain a 'graphs' key.")

    # Simulate browser/server latency
    # import time
    # time.sleep(0.1)

    # use a single memartifact to serialize the entire response.
    # fixes https://weights-biases.sentry.io/issues/4022569419

    execute_args = {
        "request": request.json,
        "deref": True,
        "serialize_fn": storage.make_js_serializer(),
    }
    root_span = tracer.current_root_span()
    tag_store.record_current_tag_store_size()

    client_cache_key = _get_client_cache_key_from_request(request)

    if not PROFILE_DIR:
        start_time = time.time()
        with client_safe_http_exceptions_as_werkzeug():
            with context_state.set_client_cache_key(client_cache_key):
                response = server.handle_request(**execute_args)
        elapsed = time.time() - start_time
    else:
        # Profile the request and add a link to local snakeviz to the trace.
        profile = cProfile.Profile()
        start_time = time.time()
        try:
            with client_safe_http_exceptions_as_werkzeug():
                with context_state.set_client_cache_key(client_cache_key):
                    response = profile.runcall(server.handle_request, **execute_args)
        finally:
            elapsed = time.time() - start_time
            profile_filename = f"/tmp/weave/profile/execute.{start_time*1000:.0f}.{elapsed*1000:.0f}ms.prof"
            profile.dump_stats(profile_filename)
            if root_span:
                root_span.set_tag(
                    "profile_url",
                    "http://localhost:8080/snakeviz/"
                    + urllib.parse.quote(profile_filename),
                )
    if root_span is not None:
        root_span.set_tag("request_size", len(req_bytes))
    fixed_response = response.results.safe_map(weavejs_fixes.fixup_data)

    response_payload = _value_or_errors_to_response(fixed_response)

    _log_errors(response_payload, response.nodes)

    if request.headers.get("x-weave-include-execution-time"):
        response_payload["execution_time"] = (elapsed) * 1000

    return response_payload


@blueprint.route("/__weave/execute/v2", methods=["POST"])
def execute_v2():
    """Execute endpoint used by Weave Python"""
    # print('REQUEST', request, request.json)
    if not request.json or "graphs" not in request.json:
        abort(400)
    response = server.handle_request(request.json, deref=True)
    # print("RESPONSE BEFORE SERI", response)

    return {"data": response.results.unwrap()}


@blueprint.route("/__weave/file/<path:path>")
def send_local_file(path):
    # path is given relative to the FS root. check to see that path is a subdirectory of the
    # local artifacts path. if not, return 403. then if there is a cache scope function defined
    # call it to make sure we have access to the path
    abspath = "/" / pathlib.Path(
        path
    )  # add preceding slash as werkzeug strips this by default and it is reappended below in send_from_directory
    local_artifacts_path = pathlib.Path(filesystem.get_filesystem_dir()).absolute()
    if local_artifacts_path not in list(abspath.parents):
        abort(403)
    return send_from_directory("/", path)


<<<<<<< HEAD
def frontend_env():
    """If you add vars here, make sure to define their types in weave-js/src/entrypoint.tsx"""
    return {
        "PREFIX": environment.weave_link_prefix(),
        "ANALYTICS_DISABLED": environment.analytics_disabled(),
        "WEAVE_BACKEND_HOST": "/__weave",
    }


=======
>>>>>>> f286e019
@blueprint.route("/__frontend", defaults={"path": None})
@blueprint.route("/__frontend/<path:path>")
def frontend(path):
    """Serve the frontend with a simple fileserver over HTTP."""
<<<<<<< HEAD
    # We serve up a dynamic env.js file before all other js.
    if path == "env.js":
        js = f"window.WEAVE_CONFIG = {json.dumps(frontend_env())}"
        return Response(js, mimetype="application/javascript")
=======
>>>>>>> f286e019
    full_path = pathlib.Path(blueprint.static_folder) / path
    # prevent path traversal
    if not full_path.resolve().is_relative_to(blueprint.static_folder):
        return abort(403)
    if path and full_path.exists():
        return send_from_directory(blueprint.static_folder, path)
    else:
        return send_from_directory(blueprint.static_folder, "index.html")


@blueprint.route("/", defaults={"path": None})
@blueprint.route("/<path:path>")
def root_frontend(path):
    # To support server cases where we're mounted under an existing path, i.e.
    # /wandb/weave, then index.html will load something like /wandb/weave/.../env.js
    if path is not None:
        path = path.split("/")[-1]
    if path == "env.js":
        js = f"window.WEAVE_CONFIG = {json.dumps(frontend_env())}"
        return Response(js, mimetype="application/javascript")
    return send_from_directory(blueprint.static_folder, "index.html")


@blueprint.route("/__weave/hello")
def hello():
    return "hello"


@blueprint.route("/__weave/wb_viewer", methods=["POST"])
def wb_viewer():
    wandb_api.init()
    current_context = wandb_api.get_wandb_api_context()
    if not current_context:
        with wandb_api.from_environment():
            current_context = wandb_api.get_wandb_api_context()
    authenticated = current_context is not None

    return {"authenticated": authenticated}


app = make_app()

if os.getenv("WEAVE_SERVER_DEBUG"):

    @app.errorhandler(HTTPException)
    def handle_exception(e):
        """Return JSON instead of HTML for HTTP errors."""
        # start with the correct headers and status code from the error
        response = e.get_response()
        # replace the body with JSON
        response.data = json.dumps(
            {
                "code": e.code,
                "name": e.name,
                "description": e.description,
                "exc_info": traceback.format_exc(),
            }
        )
        response.content_type = "application/json"
        return response


if __name__ == "__main__":
    app.run(port=9994)<|MERGE_RESOLUTION|>--- conflicted
+++ resolved
@@ -12,7 +12,7 @@
 from flask import json
 from werkzeug.exceptions import HTTPException
 
-from flask import Flask, Blueprint
+from flask import Flask, Blueprint, Response
 from flask import request
 from flask import abort
 from flask_cors import CORS
@@ -348,7 +348,6 @@
     return send_from_directory("/", path)
 
 
-<<<<<<< HEAD
 def frontend_env():
     """If you add vars here, make sure to define their types in weave-js/src/entrypoint.tsx"""
     return {
@@ -358,19 +357,14 @@
     }
 
 
-=======
->>>>>>> f286e019
 @blueprint.route("/__frontend", defaults={"path": None})
 @blueprint.route("/__frontend/<path:path>")
 def frontend(path):
     """Serve the frontend with a simple fileserver over HTTP."""
-<<<<<<< HEAD
     # We serve up a dynamic env.js file before all other js.
     if path == "env.js":
         js = f"window.WEAVE_CONFIG = {json.dumps(frontend_env())}"
         return Response(js, mimetype="application/javascript")
-=======
->>>>>>> f286e019
     full_path = pathlib.Path(blueprint.static_folder) / path
     # prevent path traversal
     if not full_path.resolve().is_relative_to(blueprint.static_folder):
