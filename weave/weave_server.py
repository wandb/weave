--- conflicted
+++ resolved
@@ -396,15 +396,6 @@
 
 @blueprint.route("/__weave/file/<path:path>")
 def send_local_file(path):
-<<<<<<< HEAD
-=======
-    # path is given relative to the FS root. check to see that path is a subdirectory of the
-    # local artifacts path. if not, return 403. then if there is a cache scope function defined
-    # call it to make sure we have access to the path
-    abspath = (
-        "/" / pathlib.Path(path)
-    )  # add preceding slash as werkzeug strips this by default and it is reappended below in send_from_directory
->>>>>>> 81a52c64
     try:
         # Retrieve and normalize the local artifacts path
         local_artifacts_path = pathlib.Path(filesystem.get_filesystem_dir()).resolve(strict=True)
