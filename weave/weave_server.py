import cProfile
import datetime
import gc
import os
import logging
import pathlib
import time
import traceback
<<<<<<< HEAD
=======
import threading
>>>>>>> baed4133
import signal
import sys
import base64
import typing
import zlib
import urllib.parse
from flask import json
from werkzeug.exceptions import HTTPException

from flask import Flask, Blueprint
from flask import request
from flask import abort
from flask_cors import CORS
from flask import send_from_directory
import wandb

from weave import graph, server, value_or_error
from weave import storage
from weave import registry_mem
from weave import errors
from weave import weavejs_fixes
from weave import util
from weave import engine_trace
from weave import environment
from weave import logs
from weave import filesystem
from weave.server_error_handling import client_safe_http_exceptions_as_werkzeug
from weave import storage
from weave import wandb_api
from weave.language_features.tagging import tag_store

# PROFILE_DIR = "/tmp/weave/profile"
PROFILE_DIR = None
if PROFILE_DIR is not None:
    pathlib.Path(PROFILE_DIR).mkdir(parents=True, exist_ok=True)

ERROR_STR_LIMIT = 10000

tracer = engine_trace.tracer()


def dump_stack_traces(signal, frame):
    """Function to be executed when the signal is received."""
    id_to_name = dict([(th.ident, th.name) for th in threading.enumerate()])
    code = []
    for threadId, stack in sys._current_frames().items():
        code.append("\n# Thread: %s(%d)" % (id_to_name.get(threadId, ""), threadId))
        for filename, lineno, name, line in traceback.extract_stack(stack):
            code.append('File: "%s", line %d, in %s' % (filename, lineno, name))
            if line:
                code.append("  %s" % (line.strip()))

    with open(f"/tmp/gunicorn_stacks.{os.getpid()}.txt", "w+") as f:
        f.write("\n".join(code))


# Here we set the SIGUSR1 signal handler to our function dump_stack_traces
if environment.stack_dump_sighandler_enabled():
    signal.signal(signal.SIGUSR1, dump_stack_traces)


def custom_dd_patch():
    import wandb_gql  # type: ignore[import]
    import wandb_graphql  # type: ignore[import]

    orig_execute = wandb_gql.Client.execute

    def execute(self, document, *args, **kwargs):
        with tracer.trace(
            "wandb_gql.Client.execute",
        ) as span:
            span.set_tag("document", wandb_graphql.print_ast(document))
            span.set_tag("variable_values", kwargs.get("variable_values", {}))
            return orig_execute(self, document, *args, **kwargs)

    wandb_gql.Client.execute = execute


if engine_trace.datadog_is_enabled():
    # Don't import this if you don't have an Agent! You'll get weird
    # crashes
    import ddtrace

    ddtrace.patch_all(logging=True)
    custom_dd_patch()


# Ensure these are imported and registered
from weave import ops


# NOTE: Fixes flask dev server's auto-reload capability, by forcing it to use
# stat mode instead of watchdog mode. It turns out that "import wandb" breaks
# users of watchdog somehow. We'll need to fix that in wandb.
# A wandb fix should go out in 0.13.5.
# TODO: remove this hack when wandb 0.13.5 is released.
if os.environ.get("FLASK_DEBUG"):
    print(
        "!!! Weave server removing watchdog from sys.path for development mode. This could break other libraries"
    )
    sys.modules["watchdog.observers"] = None  # type: ignore


static_folder = os.path.join(os.path.dirname(__file__), "frontend")
blueprint = Blueprint("weave", "weave-server", static_folder=static_folder)


if environment.memdump_sighandler_enabled():
    import objgraph

    # To use, send a SIGUSR1 signal to set a baseline, then do some requests.
    # Then send a SIGUSR2 signal to drop the server into pdb and do
    # import objgraph
    # obj_ids = objgraph.get_new_ids()
    # This will contain all the ids of objects that have been created since
    # the last call to objgraph.get_new_ids()
    # Then you can inspect objects like:
    # obj_id = obj_ids['TypedDict'][0]
    # obj = objgraph.at(obj_id)
    # objgraph.show_backrefs([obj], max_depth=15)
    #
    # Other useful objgraph commands:
    # objgraph.show_most_common_types(limit=20)
    # obj = objgraph.by_type('TypedDict')[100]

    def objgraph_getnewids(signal, frame):
        gc.collect()
        fname = f"/tmp/weave-server-objgraph-newids-{os.getpid()}-{datetime.datetime.now().isoformat()}.txt"
        with open(fname, "w") as f:
            objgraph.get_new_ids(limit=100, file=f)

    signal.signal(signal.SIGUSR1, objgraph_getnewids)

    def objgraph_showgrowth(signal, frame):
        gc.collect()
        fname = f"/tmp/weave-server-objgraph-growth-{os.getpid()}-{datetime.datetime.now().isoformat()}.txt"
        with open(fname, "w") as f:
            objgraph.show_growth(limit=100, file=f)

    signal.signal(signal.SIGUSR2, objgraph_showgrowth)


def import_ecosystem():
    # Attempt to import MVP ecosystem modules
    try:
        from weave.ecosystem import langchain, replicate
    except ImportError:
        pass

    if not util.parse_boolean_env_var("WEAVE_SERVER_DISABLE_ECOSYSTEM"):
        try:
            from weave.ecosystem import all
        except (ImportError, OSError, wandb.Error):
            pass
            # logging.warning(
            #     'Failed to import "weave.ecosystem". Weave ecosystem features will be disabled. '
            #     'To fix this, install ecosystem dependencies with "pip install weave[ecosystem]". '
            #     "To disable this message, set WEAVE_SERVER_DISABLE_ECOSYSTEM=1."
            # )


def make_app():
    import_ecosystem()

    logs.configure_logger()

    app = Flask(__name__)
    app.register_blueprint(blueprint)
    # Very important! We rely on key ordering on both sides!
    # Flask < 2.2 doesn't have app.json
    if hasattr(app, "json"):
        app.json.sort_keys = False
    else:
        app.config["JSON_SORT_KEYS"] = False

    CORS(app, supports_credentials=True)

    return app


@blueprint.route("/__weave/ops", methods=["GET"])
def list_ops():
    with wandb_api.from_environment():
        # TODO: this is super slow.
        if not environment.wandb_production():
            registry_mem.memory_registry.load_saved_ops()
        ops = registry_mem.memory_registry.list_ops()
        ret = []
        for op in ops:
            try:
                serialized_op = op.to_dict()
            except errors.WeaveSerializeError:
                continue
            ret.append(serialized_op)
        return {"data": ret}


class ErrorDetailsDict(typing.TypedDict):
    message: str
    error_type: str
    traceback: list[str]
    # sentry_id: typing.Union[str, None]


class ResponseDict(typing.TypedDict):
    data: list[typing.Any]
    errors: list[ErrorDetailsDict]
    node_to_error: dict[int, int]


def _exception_to_error_details(
    e: Exception, sentry_id: typing.Union[str, None]
) -> ErrorDetailsDict:
    return {
        "error_type": type(e).__name__,
        "message": str(e),
        "traceback": traceback.format_tb(e.__traceback__),
        # "sentry_id": sentry_id,
    }


def _value_or_errors_to_response(
    vore: value_or_error.ValueOrErrors,
) -> ResponseDict:
    error_lookup: dict[Exception, typing.Tuple[int, typing.Union[str, None]]] = {}
    node_errors: dict[int, int] = {}
    data: list[typing.Any] = []
    for val, error in vore.iter_items():
        if error != None:
            error = typing.cast(Exception, error)
            data.append(None)
            if error in error_lookup:
                error_ndx = error_lookup[error][0]
            else:
                sentry_id = util.capture_exception_with_sentry_if_available(error, ())
                error_ndx = len(error_lookup)
                error_lookup[error] = (error_ndx, sentry_id)
            node_errors[len(data) - 1] = error_ndx
        else:
            data.append(val)
    return {
        "data": data,
        "errors": [
            _exception_to_error_details(k, e_sentry_id)
            for k, (e_ndx, e_sentry_id) in error_lookup.items()
        ],
        "node_to_error": node_errors,
    }


def _log_errors(
    processed_response: ResponseDict, nodes: value_or_error.ValueOrErrors[graph.Node]
):
    errors: list[dict] = []

    for error in processed_response["errors"]:
        errors.append(
            {
                "message": error["message"],
                "error_type": error["error_type"],
                "traceback": error["traceback"],
                "error_tag": "node_execution_error",
                "node_strs": [],
                # "sentry_id": error["sentry_id"],
            }
        )

    for node_ndx, error_ndx in processed_response["node_to_error"].items():
        try:
            node_str = graph.node_expr_str(graph.map_const_nodes_to_x(nodes[node_ndx]))
            errors[error_ndx]["node_strs"].append(node_str)
        except Exception:
            pass

    for error_dict in errors:
        # This should be logged to DD, but 1 log per error
        # class, not 1 log per error.
        logging.error(error_dict)


@blueprint.route("/__weave/execute", methods=["POST"])
def execute():
    """Execute endpoint used by WeaveJS."""
    with tracer.trace("read_request"):
        req_bytes = request.data
    req_compressed = zlib.compress(req_bytes)
    req_b64 = base64.b64encode(req_compressed).decode("ascii")
    logging.info(
        "Execute request (zlib): %s",
        req_b64,
    )

    if not request.json:
        abort(400, "Request body must be JSON.")
    if "graphs" not in request.json:
        abort(400, "Request body must contain a 'graphs' key.")

    # Simulate browser/server latency
    # import time
    # time.sleep(0.1)

    # use a single memartifact to serialize the entire response.
    # fixes https://weights-biases.sentry.io/issues/4022569419

    execute_args = {
        "request": request.json,
        "deref": True,
        "serialize_fn": storage.make_js_serializer(),
    }
    root_span = tracer.current_root_span()
    tag_store.record_current_tag_store_size()
    if not PROFILE_DIR:
        start_time = time.time()
        with client_safe_http_exceptions_as_werkzeug():
            response = server.handle_request(**execute_args)
        elapsed = time.time() - start_time
    else:
        # Profile the request and add a link to local snakeviz to the trace.
        profile = cProfile.Profile()
        start_time = time.time()
        try:
            with client_safe_http_exceptions_as_werkzeug():
                response = profile.runcall(server.handle_request, **execute_args)
        finally:
            elapsed = time.time() - start_time
            profile_filename = f"/tmp/weave/profile/execute.{start_time*1000:.0f}.{elapsed*1000:.0f}ms.prof"
            profile.dump_stats(profile_filename)
            if root_span:
                root_span.set_tag(
                    "profile_url",
                    "http://localhost:8080/snakeviz/"
                    + urllib.parse.quote(profile_filename),
                )
    if root_span is not None:
        root_span.set_tag("request_size", len(req_bytes))
    fixed_response = response.results.safe_map(weavejs_fixes.fixup_data)

    response_payload = _value_or_errors_to_response(fixed_response)

    _log_errors(response_payload, response.nodes)

    if request.headers.get("x-weave-include-execution-time"):
        response_payload["execution_time"] = (elapsed) * 1000

    return response_payload


@blueprint.route("/__weave/execute/v2", methods=["POST"])
def execute_v2():
    """Execute endpoint used by Weave Python"""
    # print('REQUEST', request, request.json)
    if not request.json or "graphs" not in request.json:
        abort(400)
    response = server.handle_request(request.json, deref=True)
    # print("RESPONSE BEFORE SERI", response)

    return {"data": response.results.unwrap()}


@blueprint.route("/__weave/file/<path:path>")
def send_local_file(path):
    # path is given relative to the FS root. check to see that path is a subdirectory of the
    # local artifacts path. if not, return 403. then if there is a cache scope function defined
    # call it to make sure we have access to the path
    abspath = "/" / pathlib.Path(
        path
    )  # add preceding slash as werkzeug strips this by default and it is reappended below in send_from_directory
    local_artifacts_path = pathlib.Path(filesystem.get_filesystem_dir()).absolute()
    if local_artifacts_path not in list(abspath.parents):
        abort(403)
    return send_from_directory("/", path)


@blueprint.route("/__frontend", defaults={"path": None})
@blueprint.route("/__frontend/<path:path>")
def frontend(path):
    """Serve the frontend with a simple fileserver over HTTP."""
    full_path = pathlib.Path(blueprint.static_folder) / path
    # prevent path traversal
    if not full_path.resolve().is_relative_to(blueprint.static_folder):
        return abort(403)
    if path and full_path.exists():
        return send_from_directory(blueprint.static_folder, path)
    else:
        return send_from_directory(blueprint.static_folder, "index.html")


@blueprint.route("/", defaults={"path": None})
@blueprint.route("/<path:path>")
def root_frontend(path):
    return send_from_directory(blueprint.static_folder, "index.html")


@blueprint.route("/__weave/hello")
def hello():
    return "hello"


@blueprint.route("/__weave/wb_viewer", methods=["POST"])
def wb_viewer():
    wandb_api.init()
    current_context = wandb_api.get_wandb_api_context()
    if not current_context:
        with wandb_api.from_environment():
            current_context = wandb_api.get_wandb_api_context()
    authenticated = current_context is not None

    return {"authenticated": authenticated}


app = make_app()

if os.getenv("WEAVE_SERVER_DEBUG"):

    @app.errorhandler(HTTPException)
    def handle_exception(e):
        """Return JSON instead of HTML for HTTP errors."""
        # start with the correct headers and status code from the error
        response = e.get_response()
        # replace the body with JSON
        response.data = json.dumps(
            {
                "code": e.code,
                "name": e.name,
                "description": e.description,
                "exc_info": traceback.format_exc(),
            }
        )
        response.content_type = "application/json"
        return response


if __name__ == "__main__":
    app.run(port=9994)<|MERGE_RESOLUTION|>--- conflicted
+++ resolved
@@ -6,10 +6,7 @@
 import pathlib
 import time
 import traceback
-<<<<<<< HEAD
-=======
 import threading
->>>>>>> baed4133
 import signal
 import sys
 import base64
