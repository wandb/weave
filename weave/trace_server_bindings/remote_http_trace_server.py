--- conflicted
+++ resolved
@@ -527,13 +527,13 @@
             "/feedback/purge", req, tsi.FeedbackPurgeReq, tsi.FeedbackPurgeRes
         )
 
-<<<<<<< HEAD
     def feedback_replace(
         self, req: Union[tsi.FeedbackReplaceReq, dict[str, Any]]
     ) -> tsi.FeedbackReplaceRes:
         return self._generic_request(
             "/feedback/replace", req, tsi.FeedbackReplaceReq, tsi.FeedbackReplaceRes
-=======
+        )
+
     def actions_execute_batch(
         self, req: Union[tsi.ActionsExecuteBatchReq, dict[str, Any]]
     ) -> tsi.ActionsExecuteBatchRes:
@@ -542,7 +542,6 @@
             req,
             tsi.ActionsExecuteBatchReq,
             tsi.ActionsExecuteBatchRes,
->>>>>>> ae0f0798
         )
 
     # Cost API
