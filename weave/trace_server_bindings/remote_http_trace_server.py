--- conflicted
+++ resolved
@@ -130,10 +130,6 @@
             **kwargs,
         )
 
-<<<<<<< HEAD
-    def _send_start_batch_to_server(self, encoded_data: bytes) -> None:
-        """Send a batch of call starts to the server with retry logic.
-=======
     def delete(self, url: str, *args: Any, **kwargs: Any) -> requests.Response:
         headers = self._build_dynamic_request_headers()
 
@@ -145,10 +141,8 @@
             **kwargs,
         )
 
-    @with_retry
-    def _send_batch_to_server(self, encoded_data: bytes) -> None:
-        """Send a batch of data to the server with retry logic.
->>>>>>> 17141464
+    def _send_start_batch_to_server(self, encoded_data: bytes) -> None:
+        """Send a batch of call starts to the server with retry logic.
 
         Falls back to /call/upsert_batch if the v1 endpoint is not available (404).
         """
@@ -848,7 +842,6 @@
     ) -> tsi.EvaluationStatusRes:
         raise NotImplementedError("evaluation_status is not implemented")
 
-<<<<<<< HEAD
     def v1_calls_start_batch(
         self, req: tsi.CallsStartBatchReq
     ) -> tsi.CallsStartBatchRes:
@@ -957,7 +950,6 @@
                 return tsi.CallsCompleteBatchRes()
             else:
                 raise
-=======
     # === V2 APIs ===
 
     def op_create_v2(
@@ -1207,7 +1199,6 @@
             params["digests"] = req.digests
         r = self._delete_request_executor(url, params)
         return tsi.EvaluationDeleteV2Res.model_validate(r.json())
->>>>>>> 17141464
 
 
 __docspec__ = [
