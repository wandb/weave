import atexit
import json
import logging
import time
from collections import defaultdict
from pathlib import Path
from queue import Empty, Full, Queue
from threading import Event, Lock, Thread
from typing import Callable, Generic, TypeVar

import sentry_sdk

from weave.trace.context.tests_context import get_raise_on_captured_errors

T = TypeVar("T")
logger = logging.getLogger(__name__)

<<<<<<< HEAD
MAX_LOGFILES = 3
MAX_LOG_FILE_SIZE_BYTES = 1024 * 1024 * 512  # 512MB
=======
HEALTH_CHECK_INTERVAL = 5.0  # seconds
>>>>>>> 9802fa74


class AsyncBatchProcessor(Generic[T]):
    """A class that asynchronously processes batches of items using a provided processor function."""

    def __init__(
        self,
        processor_fn: Callable[[list[T]], None],
        max_batch_size: int = 100,
        min_batch_interval: float = 1.0,
        max_queue_size: int = 10_000,
        max_retries_per_item: int = 5,
        enable_disk_fallback: bool = False,
        disk_fallback_path: str = ".weave_client_dropped_items_log.jsonl",
    ) -> None:
        """
        Initializes an instance of AsyncBatchProcessor.

        Args:
            processor_fn (Callable[[list[T]], None]): The function to process the batches of items.
            max_batch_size (int, optional): The maximum size of each batch. Defaults to 100.
            min_batch_interval (float, optional): The minimum interval between processing batches. Defaults to 1.0.
            max_queue_size (int, optional): The maximum number of items to hold in the queue. Defaults to 10_000.  0 means no limit.
            max_retries_per_item (int, optional): Maximum number of times to retry a failing item before dropping it. Defaults to 5.
            enable_disk_fallback (bool, optional): Whether to write dropped items to disk instead of discarding them. Defaults to False.
            disk_fallback_path (str, optional): Path to the JSON Lines file for dropped items.
        """
        self.processor_fn = processor_fn
        self.max_batch_size = max_batch_size
        self.min_batch_interval = min_batch_interval
        self.max_retries_per_item = max_retries_per_item
        self.enable_disk_fallback = enable_disk_fallback
        self.disk_fallback_path = Path(disk_fallback_path)
        self.queue: Queue[T] = Queue(maxsize=max_queue_size)
        self.lock = Lock()
        self.stop_accepting_work_event = Event()
<<<<<<< HEAD

        # Track failure counts for poison pill detection
        self.failure_counts: dict[int, int] = defaultdict(int)

        self.processing_thread = Thread(target=self._process_batches)
        self.processing_thread.daemon = True
        self.processing_thread.start()
=======
>>>>>>> 9802fa74

        # Processing Thread
        self.processing_thread = start_thread(self._process_batches)
        # Health check thread, to revive the processing thread if it dies
        self.health_check_thread = start_thread(self._health_check)

        # TODO: Probably should include some sort of local write buffer.  It might not need
        # to be here, but it should exist.  That handles 2 cases:
        # 1. The queue is full, so users can sync up data later.
        # 2. The system crashes for some reason, so users can resume from the local buffer.

        atexit.register(self.stop_accepting_new_work_and_flush_queue)

    @property
    def num_outstanding_jobs(self) -> int:
        """Returns the number of items currently in the queue."""
        with self.lock:
            return self.queue.qsize()

    def enqueue(self, items: list[T]) -> None:
        """
        Enqueues a list of items to be processed.

        Args:
            items (list[T]): The items to be processed.
        """
        with self.lock:
            for item in items:
                try:
                    self.queue.put_nowait(item)
                except Full:
                    # Check if the health check has died, restart it if so
                    self._ensure_health_check_alive()

                    # TODO: This is probably not what you want, but it will prevent OOM for now.
<<<<<<< HEAD
                    item_id = id(item)
                    error_message = f"Queue is full. Dropping item. Item ID: {item_id}. Max queue size: {self.queue.maxsize}"
                    logger.warning(error_message)
                    sentry_sdk.capture_message(error_message, level="warning")
                    self._write_item_to_disk(item, error_message)

    def stop_accepting_new_work_and_flush_queue(self) -> None:
        """Stops accepting new work and begins gracefully shutting down.

        Any new items enqueued after this call will not be processed!"""
        self.stop_accepting_work_event.set()
        self.processing_thread.join()

    def accept_new_work(self) -> None:
        """Resumes accepting new work."""
        self.stop_accepting_work_event.clear()
        # Start a new processing thread
        self.processing_thread = Thread(target=self._process_batches)
        self.processing_thread.daemon = True
        self.processing_thread.start()

    def is_accepting_new_work(self) -> bool:
        """Returns True if the processor is accepting new work."""
        return not self.stop_accepting_work_event.is_set()
=======
                    error = f"Queue is full.  Dropping item.  Max queue size: {self.queue.maxsize}"
                    logger.warning(error)
                    sentry_sdk.capture_message(error)
>>>>>>> 9802fa74

    def _get_next_batch(self) -> list[T]:
        batch: list[T] = []
        while len(batch) < self.max_batch_size:
            try:
                item = self.queue.get_nowait()
            except Empty:
                break
            else:
                batch.append(item)
        return batch

    def _process_batches(self) -> None:
        """Internal method that continuously processes batches of items from the queue."""
        while True:
            if current_batch := self._get_next_batch():
                try:
                    self.processor_fn(current_batch)
                    for item in current_batch:
                        self._mark_item_completed(item)
                except Exception as e:
                    if get_raise_on_captured_errors():
                        raise
                    logger.warning(
                        f"Batch processing failed, processing items individually. Error: {e}"
                    )
                    # Process each item individually to identify unprocessable items, this can be
                    # costly for large batches!
                    self._process_batch_individually(current_batch)

            if self.stop_accepting_work_event.is_set() and self.queue.empty():
                break

            # Unless we are stopping, sleep for a the min_batch_interval
            if not self.stop_accepting_work_event.is_set():
                time.sleep(self.min_batch_interval)

    def _mark_item_completed(self, item: T) -> None:
        """Mark an item as successfully completed - clear failure count and mark task done."""
        item_id = id(item)
        if item_id in self.failure_counts:
            del self.failure_counts[item_id]
        self.queue.task_done()

<<<<<<< HEAD
    def _handle_item_failure(self, item: T, error: Exception) -> bool:
        """
        Handle a failed item, tracking failures and deciding whether to retry or drop.

        Args:
            item: The failed item
            error: The exception that occurred

        Returns:
            bool: True if item should be dropped (unprocessable), False if it should be retried
        """
        item_id = id(item)
        self.failure_counts[item_id] += 1

        if self.failure_counts[item_id] >= self.max_retries_per_item:
            # Poison pill detected - log big error, write to disk, and drop the item
            error_message = (
                f"Unprocessable item detected: Item failed {self.failure_counts[item_id]} times "
                f"(max retries: {self.max_retries_per_item}). Dropping item permanently. "
                f"Item ID: {item_id}, Error: {error}"
            )
            logger.exception(error_message)
            sentry_sdk.capture_message(error_message, level="error")
            del self.failure_counts[item_id]
            self._write_item_to_disk(item, error_message)

            return True  # Drop the item!
        else:
            logger.warning(
                f"Item processing failed (attempt {self.failure_counts[item_id]}/{self.max_retries_per_item}). "
                f"Item ID: {item_id}, Error: {error}"
            )
            if get_raise_on_captured_errors():
                raise
            return False  # Retry the item

    def _requeue_or_drop_item(self, item: T) -> None:
        """Try to requeue a failed item, or drop it if queue is full."""
        try:
            self.queue.put_nowait(item)
        except Full:
            error_message = (
                f"Queue is full when trying to retry failed item. "
                f"Item ID: {id(item)} will be permanently dropped."
            )
            logger.exception(error_message)
            sentry_sdk.capture_message(error_message, level="error")

            self._write_item_to_disk(item, error_message)
            self.queue.task_done()

    def _process_batch_individually(self, batch: list[T]) -> None:
        """Process each item in a batch individually, handling failures appropriately."""
        for item in batch:
            if self._process_single_item(item):
                # Item succeeded or was dropped as poison pill
                self._mark_item_completed(item)
            else:
                # Item failed but should be retried
                self._requeue_or_drop_item(item)

    def _process_single_item(self, item: T) -> bool:
        """
        Process a single item and return True if successful, False if it should be retried.

        Args:
            item: The item to process

        Returns:
            bool: True if processing succeeded, False if it failed and should be retried
        """
        try:
            self.processor_fn([item])
        except Exception as e:
            return self._handle_item_failure(item, e)
        return True

    def _rotate_log_file_if_needed(self) -> None:
        """
        Rotate the log file if it exceeds the maximum size limit.

        This creates backup files with numbered suffixes (.1, .2, etc.) and removes
        old backups beyond the max_backup_files limit.
        """
        if not self.disk_fallback_path.exists():
            return

        try:
            file_size = self.disk_fallback_path.stat().st_size
            if file_size < MAX_LOG_FILE_SIZE_BYTES:
                return

            # Rotate existing backup files
            for i in range(MAX_LOGFILES - 1, 0, -1):
                old_backup = self.disk_fallback_path.with_suffix(f".{i}")
                new_backup = self.disk_fallback_path.with_suffix(f".{i + 1}")

                if old_backup.exists():
                    if i == MAX_LOGFILES - 1:
                        # Remove the oldest backup
                        old_backup.unlink()
                    else:
                        old_backup.rename(new_backup)

            # Move current log to .1
            backup_path = self.disk_fallback_path.with_suffix(".1")
            self.disk_fallback_path.rename(backup_path)
        except Exception as e:
            error_message = f"Failed to rotate log file {self.disk_fallback_path}: {e}"
            logger.exception(error_message)
            sentry_sdk.capture_message(error_message, level="error")

    def _write_item_to_disk(self, item: T, error_message: str) -> None:
        """
        Write a dropped item to disk in JSON Lines format.

        Args:
            item: The item to write to disk
            error_message: The reason why the item was dropped
        """
        if not self.enable_disk_fallback:
            return

        item_id = id(item)

        try:
            # Create the directory if it doesn't exist
            self.disk_fallback_path.parent.mkdir(parents=True, exist_ok=True)

            # Check if rotation is needed before writing
            self._rotate_log_file_if_needed()

            # Prepare the record with metadata
            record = {
                "timestamp": time.time(),
                "error_message": error_message,
                "item_id": item_id,
                "item": item,
            }

            # Write to JSON Lines file
            with open(self.disk_fallback_path, "a", encoding="utf-8") as f:
                f.write(json.dumps(record, default=str) + "\n")

        except Exception as e:
            error_message = f"Failed to write dropped item {item_id} to disk: {e}"
            logger.exception(error_message)
            sentry_sdk.capture_message(error_message, level="error")
=======
        Any new items enqueued after this call will not be processed!"""
        self.stop_accepting_work_event.set()
        self.processing_thread.join()
        self.health_check_thread.join()

    def accept_new_work(self) -> None:
        """Resumes accepting new work."""
        self.stop_accepting_work_event.clear()
        # Start a new processing thread
        self.processing_thread = start_thread(self._process_batches)
        # Restart health check thread
        self.health_check_thread = start_thread(self._health_check)

    def is_accepting_new_work(self) -> bool:
        """Returns True if the processor is accepting new work."""
        return not self.stop_accepting_work_event.is_set()

    def _ensure_health_check_alive(self) -> None:
        """Ensures the health check thread is alive, restarts if needed."""
        if not self.health_check_thread.is_alive() and self.is_accepting_new_work():
            logger.warning("Health check thread died, attempting to revive it")
            try:
                self.health_check_thread = start_thread(self._health_check)
                logger.info("Health check thread successfully revived")
            except Exception as e:
                logger.exception(f"Failed to revive health check thread: {e}")
                sentry_sdk.capture_exception(e)

    def _health_check(self) -> None:
        """Health check thread that monitors and revives the processing thread if it dies."""
        while self.is_accepting_new_work():
            time.sleep(HEALTH_CHECK_INTERVAL)

            # If we're shutting down, don't revive
            if self.stop_accepting_work_event.is_set():
                break

            # Check if processing thread is dead
            if not self.processing_thread.is_alive():
                logger.warning("Processing thread died, attempting to revive it")
                try:
                    # Create and start a new processing thread
                    self.processing_thread = start_thread(self._process_batches)
                    logger.info("Processing thread successfully revived")
                except Exception as e:
                    logger.exception(f"Failed to revive processing thread: {e}")
                    sentry_sdk.capture_exception(e)


def start_thread(target: Callable[[], None]) -> Thread:
    """Starts a thread and returns it."""
    thread = Thread(target=target)
    thread.daemon = True
    thread.start()
    return thread
>>>>>>> 9802fa74
<|MERGE_RESOLUTION|>--- conflicted
+++ resolved
@@ -15,12 +15,9 @@
 T = TypeVar("T")
 logger = logging.getLogger(__name__)
 
-<<<<<<< HEAD
+HEALTH_CHECK_INTERVAL = 5.0  # seconds
 MAX_LOGFILES = 3
 MAX_LOG_FILE_SIZE_BYTES = 1024 * 1024 * 512  # 512MB
-=======
-HEALTH_CHECK_INTERVAL = 5.0  # seconds
->>>>>>> 9802fa74
 
 
 class AsyncBatchProcessor(Generic[T]):
@@ -57,16 +54,7 @@
         self.queue: Queue[T] = Queue(maxsize=max_queue_size)
         self.lock = Lock()
         self.stop_accepting_work_event = Event()
-<<<<<<< HEAD
-
-        # Track failure counts for poison pill detection
         self.failure_counts: dict[int, int] = defaultdict(int)
-
-        self.processing_thread = Thread(target=self._process_batches)
-        self.processing_thread.daemon = True
-        self.processing_thread.start()
-=======
->>>>>>> 9802fa74
 
         # Processing Thread
         self.processing_thread = start_thread(self._process_batches)
@@ -102,7 +90,6 @@
                     self._ensure_health_check_alive()
 
                     # TODO: This is probably not what you want, but it will prevent OOM for now.
-<<<<<<< HEAD
                     item_id = id(item)
                     error_message = f"Queue is full. Dropping item. Item ID: {item_id}. Max queue size: {self.queue.maxsize}"
                     logger.warning(error_message)
@@ -115,23 +102,19 @@
         Any new items enqueued after this call will not be processed!"""
         self.stop_accepting_work_event.set()
         self.processing_thread.join()
+        self.health_check_thread.join()
 
     def accept_new_work(self) -> None:
         """Resumes accepting new work."""
         self.stop_accepting_work_event.clear()
         # Start a new processing thread
-        self.processing_thread = Thread(target=self._process_batches)
-        self.processing_thread.daemon = True
-        self.processing_thread.start()
+        self.processing_thread = start_thread(self._process_batches)
+        # Restart health check thread
+        self.health_check_thread = start_thread(self._health_check)
 
     def is_accepting_new_work(self) -> bool:
         """Returns True if the processor is accepting new work."""
         return not self.stop_accepting_work_event.is_set()
-=======
-                    error = f"Queue is full.  Dropping item.  Max queue size: {self.queue.maxsize}"
-                    logger.warning(error)
-                    sentry_sdk.capture_message(error)
->>>>>>> 9802fa74
 
     def _get_next_batch(self) -> list[T]:
         batch: list[T] = []
@@ -176,7 +159,6 @@
             del self.failure_counts[item_id]
         self.queue.task_done()
 
-<<<<<<< HEAD
     def _handle_item_failure(self, item: T, error: Exception) -> bool:
         """
         Handle a failed item, tracking failures and deciding whether to retry or drop.
@@ -325,23 +307,6 @@
             error_message = f"Failed to write dropped item {item_id} to disk: {e}"
             logger.exception(error_message)
             sentry_sdk.capture_message(error_message, level="error")
-=======
-        Any new items enqueued after this call will not be processed!"""
-        self.stop_accepting_work_event.set()
-        self.processing_thread.join()
-        self.health_check_thread.join()
-
-    def accept_new_work(self) -> None:
-        """Resumes accepting new work."""
-        self.stop_accepting_work_event.clear()
-        # Start a new processing thread
-        self.processing_thread = start_thread(self._process_batches)
-        # Restart health check thread
-        self.health_check_thread = start_thread(self._health_check)
-
-    def is_accepting_new_work(self) -> bool:
-        """Returns True if the processor is accepting new work."""
-        return not self.stop_accepting_work_event.is_set()
 
     def _ensure_health_check_alive(self) -> None:
         """Ensures the health check thread is alive, restarts if needed."""
@@ -380,5 +345,4 @@
     thread = Thread(target=target)
     thread.daemon = True
     thread.start()
-    return thread
->>>>>>> 9802fa74
+    return thread