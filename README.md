![Weave Logo](./docs/assets/logo_horizontal.svg)

### **Weave** - Interactive Data Exploration Toolkit by [Weights & Biases](https://wandb.ai/)

---

Hello 👋 and welcome to Weave!

Weave, developed by the team at Weights and Biases, is a new open-source toolkit designed for performant, interactive data exploration.
Our mission is to equip Machine Learning practitioners with the best tools to turn data into insights quickly and easily.

Whether you are a seasoned data scientist, an aspiring ML practitioner, or just a tech enthusiast eager to play with data, Weave is for you.

## Getting Started with Weave

<<<<<<< HEAD
[Run in a Google Colab ->](https://colab.research.google.com/drive/1TwlhvvoWIHKDtRUu6eW0NMRq0GzGZ9oX)
[Install locally and run in a Jupyter notebook ->](./examples/apps/weave_demo_quickstart.ipynb)
=======
[Run in a Jupyter notebook ->](./examples/get_started.ipynb)
>>>>>>> cf8047fc

Install via `pip install weave`, `import weave` in your notebook, and explore your data  with one line of code!

**1. View a dataframe**

```python
import weave
from sklearn.datasets import load_iris

# use any existing dataframe, here we load the iris data and visualize the labels
iris = load_iris(as_frame=True)
df = iris.data.assign(target=iris.target_names[iris.target])

weave.show(df)
```

<img src="/docs/assets/first_load.gif" width="100%">

**2. Add a plot**

<img src="./docs/assets/qs_table_plot.gif" width="100%">

**3. Create and share dashboards**

<img src="./docs/assets/make_quick_board.gif" width="100%">

## 👩‍🏫 Example Notebooks

Weave has example notebooks demonstrating common usage patterns. To use the notebooks, clone this repository and install the examples' dependencies:

```
pip install '.[examples]'
```

then run through the notebooks in the [examples directory](./examples)

## 🎉 Why Weave?

- 🚀 **Performant:** Weave is built with performance in mind. It's designed to handle large datasets smoothly so you can focus on what matters - exploring data and finding insights. Under the hood we optimize execution plans and parallelize computation using Arrow.
- 🎨 **Interactive:** Weave is all about making data exploration fun and interactive. It empowers you to engage with your data and discover patterns that static graphs can't reveal - without learning complicated APIs! Beautiful and interactive plots to bring your data to life.
- 🧩 **Modular Ecosystem:** Weave's architecture & compute language is build on Types, Ops, and Panels. Combine different components to build your customized data exploration toolkit, and publish reusable components into the ecosystem for others to use!
- 💻 **Open-Source:** We believe in the power of open-source. Weave is built by the community, for the community. We are excited to see how you use it and what you build with it.

---

## 📚 Getting Started

Before you dive in, make sure you have the required software installed. You'll find all the details in our [Installation Guide](./docs/INSTALLATION.md).

After installation, check out our [Quick Start Guide](./docs/QUICKSTART.md) to get a feel for Weave. For deeper dives, we recommend our [Example Notebooks](./examples/README.md), which are packed with detailed explanations, examples, and even some data exploration wizardry!

---

## 🎁 Feature Statuses

**Important:** Weave is newly open sourced and the APIs are subject to change. Please report any issues to [https://github.com/wandb/weave/issues](https://github.com/wandb/weave/issues).

**Statuses**:

- ✅: **Available:** The feature is relatively stable and ready for use
- 💡: **Preview:** The feature is code-complete, but may have some rough edges
- 🚧: **In Development:**: The feature is still in active development - while usable, expect changes.
- 📝: **Todo:**: The feature has not entered development

| **Category**       | **Feature**                                       | **Status** |
| ------------------ | ------------------------------------------------- | ---------- |
| **API**            |                                                   |            |
|                    | weave.save                                        | ✅         |
|                    | weave.show                                        | ✅         |
|                    | weave.publish                                     | 💡         |
| **Custom Objects** |                                                   |            |
|                    | Custom Types via @weave.type decorator            | 💡         |
|                    | Custom Ops via @weave.op decorator                | 💡         |
|                    | Custom Panels via weave.panels.Panel subclass     | 🚧         |
| **Persistence**    |                                                   |            |
|                    | Publish & Save Data                               | ✅         |
|                    | Publish & Save Custom Python Objects (eg. Models) | 💡         |
|                    | Publish & Save Configured Dashboards              | 💡         |
|                    | Publish & Save Panels, Ops, & Types               | 🚧         |
| **UX**             |                                                   |            |
|                    | Tables                                            | ✅         |
|                    | Plots                                             | ✅         |
|                    | Dashboard Editor                                  | 💡         |
|                    | Core Component Library                            | 💡         |
|                    | Code Export                                       | 💡         |
|                    | Media Types                                       | 🚧         |
|                    | Version Navigation                                | 🚧         |
| **Implementation** |                                                   |            |
|                    | Language Bindings (Python, JS)                    | ✅         |
|                    | Tests/Code coverage                               | ✅         |
|                    | Core Language Spec (Types, Ops, Panels)           | 💡         |
|                    | Benchmarks                                        | 📝         |
| **Materials**      |                                                   |            |
|                    | Examples                                          | ✅         |
|                    | Documentation (API Reference, Guides)             | 🚧         |

---

## 👩‍💻 Contribution

Are you passionate about data exploration and open-source projects? Awesome! Weave's community is always looking for contributors. Check out our [Contribution Guide](./docs/CONTRIBUTING.md) to learn how you can make Weave even better!

## 📢 Community

Join our thriving community [Discord](https://discord.gg/nNcvfX9GZ4). It's the perfect place to ask questions, share your projects, or just chat about data exploration.

## 💖 Thanks

Special thanks to everyone who has contributed to Weave, from submitting bug reports and feature requests to contributing code and documentation. Weave wouldn't be what it is today without you!

---

Happy Weaving! 🎉

**Made with 💜 by Weights and Biases**<|MERGE_RESOLUTION|>--- conflicted
+++ resolved
@@ -13,12 +13,8 @@
 
 ## Getting Started with Weave
 
-<<<<<<< HEAD
 [Run in a Google Colab ->](https://colab.research.google.com/drive/1TwlhvvoWIHKDtRUu6eW0NMRq0GzGZ9oX)
-[Install locally and run in a Jupyter notebook ->](./examples/apps/weave_demo_quickstart.ipynb)
-=======
 [Run in a Jupyter notebook ->](./examples/get_started.ipynb)
->>>>>>> cf8047fc
 
 Install via `pip install weave`, `import weave` in your notebook, and explore your data  with one line of code!
 
