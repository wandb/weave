default_stages: [pre-push]

repos:
  - repo: https://github.com/asottile/pyupgrade
    rev: v3.20.0
    hooks:
      - id: pyupgrade
        exclude: (weave_query)
        args: ["--py310-plus"]
  - repo: https://github.com/Instagram/Fixit
    rev: v2.1.0
    hooks:
      - id: fixit-fix
  - repo: https://github.com/astral-sh/ruff-pre-commit
    rev: v0.12.3
    hooks:
      # Run the linter.
      - id: ruff-check
        types_or: [python, pyi, jupyter]
        args: [--fix, --exit-non-zero-on-fix, --config=pyproject.toml]
        exclude: ".github/scripts/validate_docs_coverage.py"
        always_run: true
        pass_filenames: false
      # Run the formatter.
      - id: ruff-format
        args: [--config=pyproject.toml]
        types_or: [python, pyi, jupyter]
        exclude: ".github/scripts/validate_docs_coverage.py"
        always_run: true
        pass_filenames: false
  - repo: https://github.com/RobertCraigie/pyright-python
    rev: v1.1.387
    hooks:
      - id: pyright
        additional_dependencies: [".[tests]"]
        exclude: ".github/scripts/validate_docs_coverage.py"
        always_run: true
        pass_filenames: false
  - repo: https://github.com/pre-commit/mirrors-mypy
    rev: "v1.17.0"
    hooks:
      - id: mypy
        additional_dependencies:
          [types-pkg-resources==0.1.3, types-all, wandb>=0.15.5, wandb<0.19.0]
        # Note: You have to update pyproject.toml[tool.mypy] too!
        args: ["--config-file=pyproject.toml", "."]
        exclude: (.*pyi$)|(tests)|(examples)|(.github/scripts/validate_docs_coverage.py)
        always_run: true
        pass_filenames: false
  - repo: https://github.com/pre-commit/pre-commit-hooks
    rev: v4.5.0
    hooks:
      # https://github.com/pre-commit/pre-commit-hooks?tab=readme-ov-file#check-added-large-files
      - id: check-added-large-files
        args: ["--maxkb=2048"]
      # https://github.com/pre-commit/pre-commit-hooks?tab=readme-ov-file#check-json
      - id: check-json
        exclude: (.*pyi$)|(tests)|(examples)
      # https://github.com/pre-commit/pre-commit-hooks?tab=readme-ov-file#check-yaml
      - id: check-yaml
      # https://github.com/pre-commit/pre-commit-hooks?tab=readme-ov-file#detect-private-key
      - id: detect-private-key
      # https://github.com/pre-commit/pre-commit-hooks?tab=readme-ov-file#debug-statements
      - id: debug-statements
  - repo: https://github.com/crate-ci/typos
    rev: v1.34.0
    hooks:
      - id: typos
        # Excluding extra things to make initial reviews easier, starting with `examples``
        exclude: "(cassettes|examples|tests|tools)"
  - repo: https://github.com/oxipng/oxipng
    rev: v9.1.5
    hooks:
      - id: oxipng
        args: ["-o", "4", "--strip", "safe", "--alpha"]
  - repo: local
    hooks:
      - id: jupyter-nb-clear-output
        name: jupyter-nb-clear-output
        files: ^examples/.*\.ipynb$
        language: system
        entry: jupyter nbconvert --ClearOutputPreprocessor.enabled=True --inplace
      - id: strip-exif
        name: Strip EXIF data
        entry: uv run scripts/strip_exif.py
        language: python
<<<<<<< HEAD
        types: [image]
  - repo: https://github.com/asottile/pyupgrade
    rev: v3.20.0
    hooks:
      - id: pyupgrade
        args: ["--py38-plus"]
=======
        types: [image]
>>>>>>> 627819e6
<|MERGE_RESOLUTION|>--- conflicted
+++ resolved
@@ -5,7 +5,6 @@
     rev: v3.20.0
     hooks:
       - id: pyupgrade
-        exclude: (weave_query)
         args: ["--py310-plus"]
   - repo: https://github.com/Instagram/Fixit
     rev: v2.1.0
@@ -84,13 +83,4 @@
         name: Strip EXIF data
         entry: uv run scripts/strip_exif.py
         language: python
-<<<<<<< HEAD
-        types: [image]
-  - repo: https://github.com/asottile/pyupgrade
-    rev: v3.20.0
-    hooks:
-      - id: pyupgrade
-        args: ["--py38-plus"]
-=======
-        types: [image]
->>>>>>> 627819e6
+        types: [image]