--- conflicted
+++ resolved
@@ -18,12 +18,9 @@
       # https://github.com/pre-commit/pre-commit-hooks?tab=readme-ov-file#check-added-large-files
       - id: check-added-large-files
         args: ["--maxkb=2048"]
-<<<<<<< HEAD
       # https://github.com/pre-commit/pre-commit-hooks?tab=readme-ov-file#check-json
       - id: check-json
         exclude: (.*pyi$)|(weave_query)|(tests)|(examples)
-=======
->>>>>>> 10b0fb25
   - repo: https://github.com/crate-ci/typos
     rev: v1.34.0
     hooks:
