# Contributing to Weave Documentation

Thanks for contributing to Weave Docs 💛! 

## Contribution guidelines

- Ensure tone and style is consistent with existing documentation.
- Update the `sidebar.ts` file if you add new pages.
- **Always run** `make docs` before submitting a PR to ensure all auto-generated docs are fresh.

## Setup

Set up your environment to build and serve the Weave documentation locally:

1. (Recommended) Install [`nvm`](https://github.com/nvm-sh/nvm) to manage Node.js versions.
2. Install [Node.js](https://nodejs.org/en/download/) version 18.0.0.
    ```bash
    nvm install 18.0.0
    ```
3. Install Yarn:
    ```bash
    npm install --global yarn
    ```
4. Set up your Python environment:
    ```bash
    pip install -r requirements.dev.txt
    pip install -e .
    ```
5. Install Playwright:
    ```bash
    playwright install
    ```
6. Build and run the docs locally:
    ```bash
    cd docs
    yarn install
    yarn start
    ```

In successful `yarn start` output, you'll see a port number where you can preview your changes.

## How to edit the docs locally

1. Navigate to your local `weave` repo and pull the latest changes:
   ```bash
   cd docs
   git pull origin master
   ```
2. Create a feature branch off `master`:
   ```bash
   git checkout -b <your-feature-branch>
   ```
3. Start a local preview:
   ```bash
   yarn start
   ```
4. Preview and review your changes in the docs UI. 
5. Run `make docs` to regenerate API and notebook docs. 

    > Our CI builds and deploys the current state of the documentation but does not automatically regenerate API or notebook docs. If you skip `make docs`, stale or missing docs might be deployed. For more information, see [`make docs`](#make-docs).

6. Commit the changes:
   ```bash
   git commit -m 'docs(weave): Useful commit message.'
   ```
7. Push your branch:
   ```bash
   git push origin <your-feature-branch>
   ```
8. Open a pull request to the Weave repository.
9. A Weave team member will review your pull request and either approve, deny, or request changes / more information.

## `make docs`

The `make docs` command will:

- Generate fresh API reference docs (Python and TypeScript).
- Convert notebooks into Markdown docs.
- Build the docs locally to catch issues.

When to run `make docs`:

- On any Python, Service, SDK, or docs-related changes.
- Always run before opening a documentation pull request.

## Doc generation details

### Python SDK doc generation

- Script: `docs/scripts/generate_python_sdk_docs.py`
- Output: `docs/reference/python-sdk`
- Uses `lazydocs`.

> Tip: Add triple-quoted (`"""`) docstrings to modules, classes, and functions.

### Service doc generation

- Script: `docs/scripts/generate_service_api_spec.py`
- Output: `docs/reference/service-api`
- Based on `openapi.json` and FastAPI docs.

### Notebook doc generation

- Script: `docs/scripts/generate_notebooks.py`
- Converts `.ipynb` files from `docs/notebooks` to Markdown in `docs/reference/gen_notebooks`.

You can convert a single notebook:

```bash
python docs/scripts/generate_notebooks.py path/to/your_notebook.ipynb
```

To add Docusaurus metadata to a notebook, include:

```markdown
<!-- docusaurus_head_meta::start
---
title: My Notebook Title
---
docusaurus_head_meta::end -->
```

### Playground model list sync

The model list in [`playground.md`](https://weave-docs.wandb.ai/guides/tools/playground#select-an-llm) is updated by running:

```bash
make update_playground_models
```

<<<<<<< HEAD
To convert a single notebook:

```bash
python docs/scripts/generate_notebooks.py path/to/your_notebook.ipynb
```

This will generate a Markdown file with the same base name in `./docs/reference/gen_notebooks`.

If your notebook requires Docusaurus header metadata, you can include a special markdown block at the top of a markdown cell in your notebook:

```
<!-- docusaurus_head_meta::start
---
title: Head Metadata
---
docusaurus_head_meta::end -->
```

### Playground Model List Sync

The [playground model list in `playground.md`](https://weave-docs.wandb.ai/guides/tools/playground#select-an-llm) is generated via `update_playground_models.py`.

To run this update manually:

```bash
make update_playground_models
```

This will regenerate the model list and update the appropriate section in `playground.md`. You don’t need to manually edit that section.
=======
This regenerates the model list section automatically.
>>>>>>> 57c5ec83
<|MERGE_RESOLUTION|>--- conflicted
+++ resolved
@@ -128,36 +128,4 @@
 make update_playground_models
 ```
 
-<<<<<<< HEAD
-To convert a single notebook:
-
-```bash
-python docs/scripts/generate_notebooks.py path/to/your_notebook.ipynb
-```
-
-This will generate a Markdown file with the same base name in `./docs/reference/gen_notebooks`.
-
-If your notebook requires Docusaurus header metadata, you can include a special markdown block at the top of a markdown cell in your notebook:
-
-```
-<!-- docusaurus_head_meta::start
----
-title: Head Metadata
----
-docusaurus_head_meta::end -->
-```
-
-### Playground Model List Sync
-
-The [playground model list in `playground.md`](https://weave-docs.wandb.ai/guides/tools/playground#select-an-llm) is generated via `update_playground_models.py`.
-
-To run this update manually:
-
-```bash
-make update_playground_models
-```
-
-This will regenerate the model list and update the appropriate section in `playground.md`. You don’t need to manually edit that section.
-=======
-This regenerates the model list section automatically.
->>>>>>> 57c5ec83
+This regenerates the model list section automatically.