# Playground

:::tip
For a limited time, the new W&B Inference service is included in your free tier. W&B Inference provides access to leading open-source foundation models via API and the Weave Playground. 
<<<<<<< HEAD
- [Developer documentation](./inference.md)
=======
- [Developer documentation](https://docs.wandb.ai/guides/inference/)
>>>>>>> d7c5b56f
- [Product page](https://wandb.ai/site/inference) 
:::

Evaluating LLM prompts and responses is challenging. The W&B Weave Playground is designed to simplify the process of iterating on LLM prompts and responses, making it easier to experiment with different models and prompts. With features like prompt editing, message retrying, and model comparison, Playground helps you to quickly test and improve your LLM applications. Playground currently supports models from OpenAI, Anthropic, Google, Groq, Amazon Bedrock, and Microsoft Azure, as well as [custom providers](#add-a-custom-provider).

- **Quick access:** Open the Playground from the W&B sidebar for a fresh session or from the Call page to test an existing project.
- **Message controls:** Edit, retry, or delete messages directly within the chat.
- **Flexible messaging:** Add new messages as either user or system inputs, and send them to the LLM.
- **Customizable settings:** Configure your preferred LLM provider and adjust model settings.
- **Multi-LLM support:** Switch between models, with team-level API key management.
- **Compare models:** Compare how different models respond to prompts.
- **Custom providers:** Test OpenAI compatible API endpoints for custom models.
- **Saved models:** Create and configure a reusable model preset for your workflow

Get started with the Playground to optimize your LLM interactions and streamline your prompt engineering process and LLM application development.

- [Prerequisites](#prerequisites)
  - [Add provider credentials and information](#add-provider-credentials-and-information)
  - [Access the Playground](#access-the-playground)
- [Select an LLM](#select-an-llm)
- [Customize settings](#customize-settings)
- [Message controls](#retry-edit-and-delete-messages)
- [Compare LLMs](#compare-llms)
- [Custom providers](#custom-providers)
- [Saved models](#saved-models) 

## Prerequisites

Before you can use Playground, you must [add provider credentials](#add-provider-credentials-and-information), and [open the Playground UI](#access-the-playground).

### Add provider credentials and information

Playground currently supports models from OpenAI, Anthropic, Google, Groq, Amazon Bedrock, and Microsoft Azure. To use one of the available models, add the appropriate information to your team secrets in W&B settings.

- OpenAI: `OPENAI_API_KEY`
- Anthropic: `ANTHROPIC_API_KEY`
- Google: `GEMINI_API_KEY`
- Groq: `GROQ_API_KEY`
- Amazon Bedrock:
  - `AWS_ACCESS_KEY_ID`
  - `AWS_SECRET_ACCESS_KEY`
  - `AWS_REGION_NAME`
- Azure:
  - `AZURE_API_KEY`
  - `AZURE_API_BASE`
  - `AZURE_API_VERSION`
- X.AI:
  - `XAI_API_KEY`
- Deepseek
  - `DEEPSEEK_API_KEY`

### Access the Playground

There are two ways to access the Playground:

1. _Open a fresh Playground page with a simple system prompt_: In the sidebar, select **Playground**. Playground opens in the same tab.
2. _Open Playground for a specific call_:
   1. In the sidebar, select the **Traces** tab. A list of traces displays.
   2. In the list of traces, click the name of the call that you want to view. The call's details page opens.
   3. Click **Open chat in playground**. Playground opens in a new tab.

![Screenshot of Open in Playground button](imgs/open_chat_in_playground.png)

## Select an LLM

You can switch the LLM using the dropdown menu in the top left. The available models from various providers are listed below:

- [Amazon Bedrock](#amazon-bedrock)
- [Anthropic](#anthropic)
- [Azure](#azure)
- [Google](#google)
- [Groq](#groq)
- [OpenAI](#openai)
- [X.AI](#xai)
- [Deepseek](#deepseek)

<!-- USE make update_playground_models -->
<!-- LLM_LIST_START, DON'T EDIT THIS SECTION -->

### [Amazon Bedrock](../integrations/bedrock.md)

- ai21.j2-mid-v1
- ai21.j2-ultra-v1
- amazon.nova-micro-v1:0
- amazon.nova-lite-v1:0
- amazon.nova-pro-v1:0
- amazon.titan-text-lite-v1
- amazon.titan-text-express-v1
- mistral.mistral-7b-instruct-v0:2
- mistral.mixtral-8x7b-instruct-v0:1
- mistral.mistral-large-2402-v1:0
- mistral.mistral-large-2407-v1:0
- anthropic.claude-3-sonnet-20240229-v1:0
- anthropic.claude-3-5-sonnet-20240620-v1:0
- anthropic.claude-3-haiku-20240307-v1:0
- anthropic.claude-3-opus-20240229-v1:0
- anthropic.claude-v2
- anthropic.claude-v2:1
- anthropic.claude-instant-v1
- cohere.command-text-v14
- cohere.command-light-text-v14
- cohere.command-r-plus-v1:0
- cohere.command-r-v1:0
- meta.llama2-13b-chat-v1
- meta.llama2-70b-chat-v1
- meta.llama3-8b-instruct-v1:0
- meta.llama3-70b-instruct-v1:0
- meta.llama3-1-8b-instruct-v1:0
- meta.llama3-1-70b-instruct-v1:0
- meta.llama3-1-405b-instruct-v1:0

### [Anthropic](../integrations/anthropic.md)

- claude-3-7-sonnet-20250219
- claude-3-5-sonnet-20240620
- claude-3-5-sonnet-20241022
- claude-3-haiku-20240307
- claude-3-opus-20240229
- claude-3-sonnet-20240229

### [Azure](../integrations/azure.md)

- azure/o1-mini
- azure/o1-mini-2024-09-12
- azure/o1
- azure/o1-preview
- azure/o1-preview-2024-09-12
- azure/gpt-4o
- azure/gpt-4o-2024-08-06
- azure/gpt-4o-2024-11-20
- azure/gpt-4o-2024-05-13
- azure/gpt-4o-mini
- azure/gpt-4o-mini-2024-07-18

### [Google](../integrations/google.md)

- gemini/gemini-2.5-pro-preview-03-25
- gemini/gemini-2.0-pro-exp-02-05
- gemini/gemini-2.0-flash-exp
- gemini/gemini-2.0-flash-001
- gemini/gemini-2.0-flash-thinking-exp
- gemini/gemini-2.0-flash-thinking-exp-01-21
- gemini/gemini-2.0-flash
- gemini/gemini-2.0-flash-lite
- gemini/gemini-2.0-flash-lite-preview-02-05
- gemini/gemini-1.5-flash-001
- gemini/gemini-1.5-flash-002
- gemini/gemini-1.5-flash-8b-exp-0827
- gemini/gemini-1.5-flash-8b-exp-0924
- gemini/gemini-1.5-flash-latest
- gemini/gemini-1.5-flash
- gemini/gemini-1.5-pro-001
- gemini/gemini-1.5-pro-002
- gemini/gemini-1.5-pro-latest
- gemini/gemini-1.5-pro

### [Groq](../integrations/groq.md)

- groq/deepseek-r1-distill-llama-70b
- groq/llama-3.3-70b-versatile
- groq/llama-3.3-70b-specdec
- groq/llama-3.2-1b-preview
- groq/llama-3.2-3b-preview
- groq/llama-3.2-11b-vision-preview
- groq/llama-3.2-90b-vision-preview
- groq/llama-3.1-8b-instant
- groq/llama3-70b-8192
- groq/llama3-8b-8192
- groq/gemma2-9b-it

### [OpenAI](../integrations/openai.md)

- gpt-4.1-mini-2025-04-14
- gpt-4.1-mini
- gpt-4.1-2025-04-14
- gpt-4.1
- gpt-4.1-nano-2025-04-14
- gpt-4.1-nano
- o4-mini-2025-04-16
- o4-mini
- gpt-4.5-preview-2025-02-27
- gpt-4.5-preview
- o3-2025-04-16
- o3
- o3-mini-2025-01-31
- o3-mini
- gpt-4o-mini
- gpt-4o-2024-05-13
- gpt-4o-2024-08-06
- gpt-4o-mini-2024-07-18
- gpt-4o
- gpt-4o-2024-11-20
- o1-mini-2024-09-12
- o1-mini
- o1-preview-2024-09-12
- o1-preview
- o1-2024-12-17
- gpt-4-1106-preview
- gpt-4-32k-0314
- gpt-4-turbo-2024-04-09
- gpt-4-turbo-preview
- gpt-4-turbo
- gpt-4
- gpt-3.5-turbo-0125
- gpt-3.5-turbo-1106

### X.AI

- xai/grok-3-beta
- xai/grok-3-fast-beta
- xai/grok-3-fast-latest
- xai/grok-3-mini-beta
- xai/grok-3-mini-fast-beta
- xai/grok-3-mini-fast-latest
- xai/grok-beta
- xai/grok-2-1212
- xai/grok-2
- xai/grok-2-latest

### Deepseek

- deepseek/deepseek-reasoner
- deepseek/deepseek-chat

<!-- LLM_LIST_END, DON'T EDIT THIS SECTION -->

## Customize settings

### Adjust LLM parameters

You can experiment with different parameter values for your selected model. To adjust parameters, do the following:

1. In the upper right corner of the Playground UI, click **Chat settings** to open the parameter settings dropdown.
2. In the dropdown, adjust parameters as desired. You can also toggle Weave call tracking on or off, and [add a function](#add-a-function).
3. Click **Chat settings** to close the dropdown and save your changes.

![Screenshot of Playground settings](imgs/playground_settings.png)

### Add a function

You can test how different models use functions based on input it receives from the user. To add a function for testing in Playground, do the following:

1. In the upper right corner of the Playground UI, click **Chat settings** to open the parameter settings dropdown.
2. In the dropdown, click **+ Add function**.
3. In the pop-up, add your function information.
4. To save your changes and close the function pop-up, click the **x** in the upper right corner.
5. Click **Chat settings** to close the settings dropdown and save your changes.

### Adjust the number of trials

Playground allows you to generate multiple outputs for the same input by setting the number of trials. The default setting is `1`. To adjust the number of trials, do the following:

1. In the Playground UI, open the settings sidebar if it is not already open.
2. Adjust the **Number of trials**.

## Message controls

### Retry, edit, and delete messages

With Playground, you can retry, edit, and delete messages. To use this feature, hover over the message you want to edit, retry, or delete. Three buttons display: **Delete**, **Edit**, and **Retry**.

- **Delete**: Remove the message from the chat.
- **Edit**: Modify the message content.
- **Retry**: Delete all subsequent messages and retry the chat from the selected message.

![Screenshot of Playground message buttons](imgs/playground_message_buttons.png)
![Screenshot of Playground editing](imgs/playground_message_editor.png)

### Add a new message

To add a new message to the chat, do the following:

1. In the chat box, select one of the available roles (**Assistant** or **User**)
2. Click **+ Add**.
3. To send a new message to the LLM, click the **Send** button. Alternatively, press the **Command** and **Enter** keys.

![Screenshot of Playground sending a message](imgs/playground_chat_input.png)

## Compare LLMs

Playground allows you to compare LLMs. To perform a comparison, do the following:

1. In the Playground UI, click **Compare**. A second chat opens next to the original chat.
2. In the second chat, you can:
   - [Select the LLM to compare](#select-an-llm)
   - [Adjust parameters](#adjust-llm-parameters)
   - [Add functions](#add-a-function)
3. In the message box, enter a message that you want to test with both models and press **Send**.

## Custom providers

### Add a custom provider

In addition to the [supported providers](#select-an-llm), you can use the Playground to test OpenAI compatible API endpoints for custom models. Examples include:

- Older versions of supported model providers
- Local models

To add a custom provider to the Playground, do the following:

1. In the upper left corner of the Playground UI, click the **Select a model** dropdown.
2. Select **+ Add AI provider**.
3. In the pop-up modal, enter the provider information:

   - _Provider name_: For example, `openai` or `ollama`.
   - _API key_: For example, an OpenAI API key.
   - _Base URL_: For example, `https://api.openai.com/v1/` or a ngrok URL `https://e452-2600-1700-45f0-3e10-2d3f-796b-d6f2-8ba7.ngrok-free.app`.
   - _Headers_ (optional): You can add multiple header keys and values.
   - _Models_: You can add multiple models for one provider. For example, `deepseek-r1` and `qwq`.
   - _Max tokens_ (optional): For each model, you can specify the max tokens that the model can generate in a response.

4. Once you've entered your provider information, click **Add provider**.
5. Select your new provider and available model(s) from the **Select a model** dropdown in the upper left corner of the Playground UI.

:::important
Because of CORS restrictions, you can't call localhost or 127.0.0.1 URLs directly from the Playground. If you're running a local model server (such as Ollama), use a tunneling service like ngrok to expose it securely. For details, see [Use ngrok with Ollama](#use-ngrok-with-ollama).
:::

Now, you can test the custom provider model(s) using standard Playground features. You can also [edit](#edit-a-custom-provider) or [remove](#remove-a-custom-provider) the custom provider.

### Edit a custom provider

To edit information for a [previously created custom provider](#add-a-custom-provider), do the following:

1. In the Weave sidebar, navigate to **Overview**.
2. From the top navigation menu, select **AI Providers**.
3. In the **Custom providers** table, find the custom provider you want to update.
4. In the **Last Updated** column of the entry for your custom provider, click the edit button (the pencil icon).
5. In the pop-up modal, edit the provider information.
6. Click **Save**.

### Remove a custom provider

To remove a [previously created custom provider](#add-a-custom-provider), do the following:

1. In the Weave sidebar, navigate to **Overview**.
2. From the top navigation menu, select **AI Providers**.
3. In the **Custom providers** table, find the custom provider you want to update.
4. In the **Last Updated** column of the entry for your custom provider, click the delete button (the trashcan icon).
5. In the pop-up modal, confirm that you want to delete the provider. This action cannot be undone.
6. Click **Delete**.

### Use ngrok with Ollama

To test a locally running Ollama model in the Playground, use ngrok to create a temporary public URL that bypasses CORS restrictions.

To set it up, do the following:

1. [Install ngrok](https://ngrok.com/docs/getting-started/#step-1-install) for your operating system.
2. Start your Ollama model:

   ```bash
   ollama run <model>
   ```

3. In a separate terminal, create an ngrok tunnel with the required CORS headers:

   ```bash
   ngrok http 11434 --response-header-add "Access-Control-Allow-Origin: *" --host-header rewrite
   ```

After ngrok starts, it will display a public URL, such as `https://xxxx-xxxx.ngrok-free.app`. Use this URL as the base URL when you add Ollama as a custom provider in the Playground.

The following diagram illustrates the data flow between your local environment, the ngrok proxy, and the W&B cloud services:

```mermaid
flowchart LR
    %% Style definitions
    classDef clientMachine fill:#FFD95CCC,stroke:#454B52,stroke-width:2px
    classDef proxy fill:#00CDDBCC,stroke:#454B52,stroke-width:2px
    classDef wandbCloud fill:#DE72FFCC,stroke:#454B52,stroke-width:2px
    classDef publicCloud fill:#FFCBADCC,stroke:#454B52,stroke-width:2px

    %% Subgraphs
    subgraph Client_Machine
        browser[Browser]
        llm_local[Local LLM Provider]
    end

    subgraph Proxy
        ngrok[Ngrok Proxy]
    end

    subgraph WandB_Cloud
        trace_server[Trace Server]
    end

    subgraph Public_Cloud
        llm_cloud[Public LLM Provider]
    end

    %% Apply styles to subgraphs
    class Client_Machine clientMachine
    class Proxy proxy
    class WandB_Cloud wandbCloud
    class Public_Cloud publicCloud

    %% Current Data Flow
    browser -->|Sends chat request| trace_server
    trace_server -->|Uses Public LLM| llm_cloud
    trace_server -->|Uses Local LLM| ngrok
    ngrok -->|Forwards to| llm_local
    llm_cloud -->|Returns response| trace_server
    llm_local -->|Returns response| ngrok
    ngrok -->|Forwards to| trace_server
    trace_server -->|Returns response| browser

    %% Future Possible Connection
    browser -.->|Future: Call local LLM directly| llm_local

    %% Link styles
    linkStyle default stroke:#454B52,stroke-width:2px
    linkStyle 8 stroke:#454B52,stroke-width:2px,stroke-dasharray:5
```

## Saved models

### Save a model

You can create and configure a reusable model preset for your workflow. Saving a model lets you quickly load it with your preferred settings, parameters, and function hooks.

1. From the LLM dropdown, select a provider.
2. From the provider list, select a model.
3. In the upper right corner of the Playground UI, click **Chat settings** to open the chat settings window.
4. In the chat settings window:
   - In the **Model Name** field, enter a name for your saved model. 
   - Adjust parameters as desired. You can also toggle Weave call tracking on or off, and [add a function](#add-a-function).
5. Click **Publish Model**. The model is saved and accesible from **Saved Models** in the LLM dropdown. You can now [use](#use-a-saved-model) and [update](#update-a-saved-model) the saved model.

![Saving a model in the Playground](imgs/saved-model.png)

### Use a saved model 

Quickly switch to a previously [saved model](#save-a-model) to maintain consistency across experiments or sessions. This allows you to pick up right where you left off.

1. From the LLM dropdown, select **Saved Models**.
2. From the list of saved models, click the saved model you want to load. The model loads and is ready for use in the Playground.

![The LLM dropdown, with Saved Models selected](imgs/saved-models-dropdown.png)

### Update a saved model

Edit an existing [saved model](#save-a-model) to fine-tune parameters or refresh its configuration. This ensures your saved models evolve alongside your use cases.

1. From the LLM dropdown, select **Saved Models**.
2. From the list of saved models, click the saved model you want to update. 
3. In the upper right corner of the Playground UI, click **Chat settings** to open the chat settings window.
4. In the chat settings window, adjust parameters as desired. You can also toggle Weave call tracking on or off, and [add a function](#add-a-function).
5. Click **Update model**. The model is updated and accesible from **Saved Models** in the LLM dropdown.

### Structured output

By default, the response format for all models in Playground is text. You can change this setting to output a JSON object. To change the response format, do the following:

1. In the upper right corner of the Playground UI, click **Chat settings** to open the parameter settings dropdown.
2. Under **Response format**, click the dropdown.
3. Select **text** (default) or **json_object**.
3. Click **Publish model** to close the dropdown and save your changes.<|MERGE_RESOLUTION|>--- conflicted
+++ resolved
@@ -2,11 +2,7 @@
 
 :::tip
 For a limited time, the new W&B Inference service is included in your free tier. W&B Inference provides access to leading open-source foundation models via API and the Weave Playground. 
-<<<<<<< HEAD
-- [Developer documentation](./inference.md)
-=======
 - [Developer documentation](https://docs.wandb.ai/guides/inference/)
->>>>>>> d7c5b56f
 - [Product page](https://wandb.ai/site/inference) 
 :::
 
