--- conflicted
+++ resolved
@@ -76,7 +76,6 @@
 - While running: ~9MB maximum
 - After exit: ~5MB maximum
 
-<<<<<<< HEAD
 ## Trace data is truncated
 
 Sometimes, large trace data is partially cut off in the Weave UI. This problem occurs because default trace output is a raw, custom Python object that Weave doesn’t know how to serialize.
@@ -100,7 +99,8 @@
 def make_my_obj():
     x = "s" * 10_000
     return MyObj(x)
-=======
+```
+
 ## Long eval clean up times
 
 The following two methods should be used together in order to improve performance when running evaluations with large datasets.
@@ -130,5 +130,4 @@
 
 ```python
 client = weave.init("fast-upload", settings={"client_parallelism": 100})
->>>>>>> cef02861
 ```