# DSPy

import DefaultEntityNote from '../../../src/components/DefaultEntityNote.mdx';

<a target="_blank" href="https://github.com/wandb/examples/blob/master/weave/docs/quickstart_dspy.ipynb">
  <img src="https://colab.research.google.com/assets/colab-badge.svg" alt="Open In Colab"/>
</a>

[DSPy](https://dspy.ai/) is a framework for algorithmically optimizing LM prompts and weights, especially when LMs are used one or more times within a pipeline. Using the DSPy Weave integration, Weave will automatically track and log calls made using DSPy modules and functions.

:::note Support for DSPy 3.x
The DSPy Weave integration supports DSPy version 3.x. Features like Evaluation and Optimization are not supported for versions below 3.x.
:::

## Getting starting with tracing DSPy modules

<<<<<<< HEAD
Weave will automatically capture traces for [DSPy](https://dspy-docs.vercel.app/). To start tracking, call `weave.init(project_name="<YOUR-WANDB-PROJECT-NAME>")` and use the library as normal.
=======
Storing traces of AI applications, both during development and in production, is useful for debugging, and building evaluation datasets that will help you improve your application iteratively.

Once initiated with `weave.init()`, Weave will automatically capture traces for [DSPy](https://dspy.ai). To run the example below, you need to install DSPy and Weave.

```bash
pip install dspy weave
```
>>>>>>> b9a720f6

```python
import os
import dspy
import weave

os.environ["OPENAI_API_KEY"] = "<YOUR-OPENAI-API-KEY>"

# Initialize Weave with your project name
# highlight-next-line
weave.init(project_name="dspy_demo")

# Run your DSPy program as is
lm = dspy.LM('openai/gpt-4o-mini')
dspy.configure(lm=lm)
classify = dspy.Predict("sentence -> sentiment")
classify(sentence="it's a charming and often affecting journey.")
```

<<<<<<< HEAD
<DefaultEntityNote />

[![dspy_trace.png](imgs/dspy/dspy_trace.png)](https://wandb.ai/geekyrakshit/dspy-project/weave/calls)
=======
![dspy_trace.png](imgs/dspy/dspy-trace.png)

Weave logs all LM calls in your DSPy program, providing details about inputs, outputs, latency of each component, token counts, cost and more.
>>>>>>> b9a720f6

- Learn how to navigate the trace for a given sample: [Navigate the Trace View](../tracking/trace-tree.md)
- Leave or review annotations on any call: [Feedback](../tracking/feedback.md)

### Track your custom DSPy Modules and Signatures

A `Module` is the building block for DSPy programs that abstracts a prompting technique with learnable parameters. A `Signature` is a declarative specification of input/output behavior of a DSPy Module. Weave automatically tracks all in-built and custom Modules and Signatures in your DSPy programs.

```python
import os
import dspy
import weave

os.environ["OPENAI_API_KEY"] = "<YOUR-OPENAI-API-KEY>"

# highlight-next-line
weave.init(project_name="dspy_demo")

lm = dspy.LM('openai/gpt-4o-mini')
dspy.configure(lm=lm)

class Outline(dspy.Signature):
    """Outline a thorough overview of a topic."""

    topic: str = dspy.InputField()
    title: str = dspy.OutputField()
    sections: list[str] = dspy.OutputField()
    section_subheadings: dict[str, list[str]] = dspy.OutputField(
        desc="mapping from section headings to subheadings"
    )


class DraftSection(dspy.Signature):
    """Draft a top-level section of an article."""

    topic: str = dspy.InputField()
    section_heading: str = dspy.InputField()
    section_subheadings: list[str] = dspy.InputField()
    content: str = dspy.OutputField(desc="markdown-formatted section")


class DraftArticle(dspy.Module):
    def __init__(self):
        self.build_outline = dspy.ChainOfThought(Outline)
        self.draft_section = dspy.ChainOfThought(DraftSection)

    def forward(self, topic):
        outline = self.build_outline(topic=topic)
        sections = []
        for heading, subheadings in outline.section_subheadings.items():
            section, subheadings = (
                f"## {heading}",
                [f"### {subheading}" for subheading in subheadings],
            )
            section = self.draft_section(
                topic=outline.title,
                section_heading=section,
                section_subheadings=subheadings,
            )
            sections.append(section.content)
        return dspy.Prediction(title=outline.title, sections=sections)


draft_article = DraftArticle()
article = draft_article(topic="World Cup 2002")
```

![dspy_custom_module.png](imgs/dspy/dspy_custom_module.png)


## Evaluation of your DSPy Program

When you run `dspy.Evaluate`, Weave automatically logs:

- Aggregated metrics and per-sample scores for the evaluation run
- Per-sample inputs/outputs and full execution traces for deep debugging
- Token usage, latency, and cost tracking
- Model configuration and metadata for side-by-side comparisons

Before running the below code sample, install this `pip` package from `hendrycks/math` on GitHub.

```bash
pip install git+https://github.com/hendrycks/math.git
```

```python
import os
import dspy
from dspy.datasets import MATH
import weave

os.environ["OPENAI_API_KEY"] = "<YOUR-OPENAI-API-KEY>"

# highlight-next-line
weave.init(project_name="dspy-test")

# Configure LM and dataset
lm = dspy.LM("openai/gpt-4o-mini", max_tokens=2000)
dspy.configure(lm=lm)
dataset = MATH(subset="algebra")

# Define a simple module and evaluate it
module = dspy.ChainOfThought("question -> answer")
evaluate = dspy.Evaluate(
    devset=dataset.dev[:2],
    metric=dataset.metric,
    num_threads=24,
    display_progress=True,
    return_all_scores=True,
    return_outputs=True,
    provide_traceback=True,
    failure_score=0.0,
)

result = evaluate(module)
```

After the run completes, click on the generated Weave URL and navigate to **Evals** to see the evaluation summary, metrics, and per-sample rows. You can drill into any row to inspect the full trace and the artifacts that produced that output.

![dspy_eval.png](imgs/dspy/dspy_eval.png)

### Compare evaluation runs

When viewing evaluation logs, Weave supports both holistic and sample-wise comparisons. Holistic compares aggregate metrics and model metadata across evaluation runs. Sample-wise allows you to page through different models and pipelines that run an evaluation using the same dataset to compare how they performed.

From the Evals tab, select multiple evals and click **Compare**. See [EvaluationLogger (Comparisons section)](../evaluation/evaluation_logger.md#log-and-compare-multiple-evaluations) and the general [Comparison](../tools/comparison.md) guide for details on the comparison UI and controls.


| ![dspy_eval_comparison.png](imgs/dspy/dspy_eval_comparison.png) | ![dspy_eval_comparison_samples.png](imgs/dspy/dspy_eval_comparison_samples.png) |
|---|---|
| Holistic comparison view | Sample-wise comparison view |

## Optimization

DSPy features a powerful [optimization module](https://dspy.ai/learn/optimization/overview/) that helps tune the prompts or weights in your program. Using the DSPy Weave integration, Weave will log traces as you optimize to help you get more out of your optimization workflow. 

```python
import os
import dspy
import weave
from dspy.datasets import MATH

os.environ["OPENAI_API_KEY"] = "<YOUR-OPENAI-API-KEY>"

# highlight-next-line
weave.init(project_name="dspy-test")

lm = dspy.LM('openai/gpt-4o-mini', max_tokens=2000, cache=False)
dspy.configure(lm=lm)
dataset = MATH(subset="algebra")

def accuracy_metric(answer, output, trace=None):
    predicted_answer = output["answer"].lower()
    return answer["answer"].lower() == predicted_answer

module = dspy.ChainOfThought("question -> answer: str, explanation: str")
optimizer = dspy.BootstrapFewShot(metric=accuracy_metric)
optimized_module = optimizer.compile(
    module, trainset=dataset.train[:5]
)
```

![dspy_optimization.png](imgs/dspy/dspy_optimization.png)

### Bringing W&B Models to track improvement of program signature

For optimizers that use `dspy.Evaluate` under the hood (ex: MIPROv2), you can optionally [initialize a `wandb` run](https://docs.wandb.ai/guides/track/create-an-experiment/) which will log the evaluation metrics over time as a line chart and log the evolution of the program signature as [W&B Tables](https://docs.wandb.ai/guides/models/tables/).

:::info This is an experimental feature
Using both W&B Models and Weave to improve your DSPy optimization workflow is experimental. 
:::

To use this feature first install the `wandb` package.

```bash
pip install wandb
```

```python
from tkinter.constants import TRUE
import dspy
from dspy.datasets import MATH

import weave
# import wandb and the callback
# highlight-next-line
import wandb
from wandb.integration.dspy import WandbDSPyCallback

wandb_project = "dspy-eval-models"

weave.init(wandb_project)
wandb.init(project=wandb_project)

# add the callback as dspy settings
# highlight-next-line
dspy.settings.callbacks.append(WandbDSPyCallback())

gpt4o_mini = dspy.LM('openai/gpt-4o-mini', max_tokens=2000)
gpt4o = dspy.LM('openai/gpt-4o', max_tokens=2000, cache=True)
dspy.configure(lm=gpt4o_mini)

dataset = MATH(subset='algebra')

module = dspy.ChainOfThought("question -> answer")

THREADS = 24

optimizer_kwargs = dict(
    num_threads=THREADS, teacher_settings=dict(lm=gpt4o), prompt_model=gpt4o_mini
)
optimizer = dspy.MIPROv2(metric=dataset.metric, auto="light", **optimizer_kwargs)

compile_kwargs = dict(requires_permission_to_run=False, max_bootstrapped_demos=2, max_labeled_demos=2)
optimized_module = optimizer.compile(module, trainset=dataset.train, **compile_kwargs)
print(optimized_module)
```

Running this program will generate both W&B run and Weave URLs. You can click on the W&B run URL to view the logged metrics and the W&B Table. You can then click on the **Overview** tab of the run page to see the traces associated with the optimization run.

![dspy_models_weave.png](imgs/dspy/dspy_models_weave.png)

## FAQ

### How can I reduce ingestion volume?

DSPy includes a verbose `history` field in calls, which increases ingestion volume and slows logging traces when running evaluations and optimizations. To suppress the logging of `history` fields in Weave, set the following environment variable before running your program:

```bash
export WEAVE_DSPY_HIDE_HISTORY=true
```<|MERGE_RESOLUTION|>--- conflicted
+++ resolved
@@ -14,9 +14,6 @@
 
 ## Getting starting with tracing DSPy modules
 
-<<<<<<< HEAD
-Weave will automatically capture traces for [DSPy](https://dspy-docs.vercel.app/). To start tracking, call `weave.init(project_name="<YOUR-WANDB-PROJECT-NAME>")` and use the library as normal.
-=======
 Storing traces of AI applications, both during development and in production, is useful for debugging, and building evaluation datasets that will help you improve your application iteratively.
 
 Once initiated with `weave.init()`, Weave will automatically capture traces for [DSPy](https://dspy.ai). To run the example below, you need to install DSPy and Weave.
@@ -24,7 +21,6 @@
 ```bash
 pip install dspy weave
 ```
->>>>>>> b9a720f6
 
 ```python
 import os
@@ -44,15 +40,12 @@
 classify(sentence="it's a charming and often affecting journey.")
 ```
 
-<<<<<<< HEAD
 <DefaultEntityNote />
 
-[![dspy_trace.png](imgs/dspy/dspy_trace.png)](https://wandb.ai/geekyrakshit/dspy-project/weave/calls)
-=======
-![dspy_trace.png](imgs/dspy/dspy-trace.png)
+![Example of a DSpy trace](imgs/dspy/dspy-trace.png)
 
 Weave logs all LM calls in your DSPy program, providing details about inputs, outputs, latency of each component, token counts, cost and more.
->>>>>>> b9a720f6
+
 
 - Learn how to navigate the trace for a given sample: [Navigate the Trace View](../tracking/trace-tree.md)
 - Leave or review annotations on any call: [Feedback](../tracking/feedback.md)
