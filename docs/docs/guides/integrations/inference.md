--- conflicted
+++ resolved
@@ -88,41 +88,9 @@
 
 Personal accounts (personal entities) don’t support the W&B Inference service. To access W&B Inference, switch to a non-personal account. You can do this by creating a Team.
 
-<<<<<<< HEAD
-| Model                      | Model ID (for API usage)                  | Type(s)      | Context Window | Parameters                  | Description                                                                                                                    |
-| -------------------------- | ----------------------------------------- | ------------ | -------------- | --------------------------- | ------------------------------------------------------------------------------------------------------------------------------ |
-| Qwen3 235B A22B-2507       | Qwen/Qwen3-235B-A22B-Instruct-2507        | Text         | 262K           | 22B - 235B (Active - Total) | Efficient multilingual, Mixture-of-Experts, instruction-tuned model, optimized for logical reasoning.                          |
-| Qwen3 Coder 480B A35B | Qwen/Qwen3-Coder-480B-A35B-Instruct       | Text         | 262K           | 35B - 480B (Active - Total) | Mixture-of-Experts model optimized for agentic coding tasks such as function calling, tooling use, and long-context reasoning. |
-| MoonshotAI Kimi K2         | moonshotai/Kimi-K2-Instruct               | Text         | 128K           | 32B - 1T (Active - Total)   | Mixture-of-Experts model optimized for complex tool use, reasoning, and code synthesis.                                        |
-| DeepSeek R1-0528           | deepseek-ai/DeepSeek-R1-0528              | Text         | 161K           | 37B - 680B (Active - Total) | Optimized for precise reasoning tasks including complex coding, math, and structured document analysis.                        |
-| DeepSeek V3-0324           | deepseek-ai/DeepSeek-V3-0324              | Text         | 161K           | 37B - 680B (Active - Total) | Robust Mixture-of-Experts model tailored for high-complexity language processing and comprehensive document analysis.          |
-| Meta Llama 3.1 8B               | meta-llama/Llama-3.1-8B-Instruct          | Text         | 128K           | 8B (Total)                  | Efficient conversational model optimized for responsive multilingual chatbot interactions.                                     |
-| Meta Llama 3.3 70B              | meta-llama/Llama-3.3-70B-Instruct         | Text         | 128K           | 70B (Total)                 | Multilingual model excelling in conversational tasks, detailed instruction-following, and coding.                              |
-| Meta Llama 4 Scout              | meta-llama/Llama-4-Scout-17B-16E-Instruct | Text, Vision | 64K            | 17B - 109B (Active - Total) | Multimodal model integrating text and image understanding, ideal for visual tasks and combined analysis.                       |
-| Microsoft Phi 4 Mini 3.8B                | microsoft/Phi-4-mini-instruct             | Text         | 128K           | 3.8B (Active - Total)       | Compact, efficient model ideal for fast responses in resource-constrained environments.                                        |
-
-This guide provides the following information:
-
-- [Prerequisites](#prerequisites)
-  - [Additional prerequisites for using the API via Python](#additional-prerequisites-for-using-the-api-via-python)
-- [API specification](#api-specification)
-  - [Endpoint](#endpoint)
-  - [Available methods](#available-methods)
-    - [Chat completions](#chat-completions)
-    - [List supported models](#list-supported-models)
-- [Usage examples](#usage-examples)
-- [UI](#ui)
-  - [Access the Inference service](#access-the-inference-service)
-  - [Try a model in the Playground](#try-a-model-in-the-playground)
-  - [Compare multiple models](#compare-multiple-models)
-  - [View billing and usage information](#view-billing-and-usage-information)
-- [Usage information and limits ](#usage-information-and-limits)
-- [API errors](#api-errors)
-=======
 ### Geographic restrictions
 
 The Inference service is only accessible from supported geographic locations. For more information, see the [Terms of Service](https://docs.coreweave.com/docs/policies/terms-of-service/terms-of-use#geographic-restrictions).
->>>>>>> 3724c958
 
 ## Prerequisites
 
@@ -204,10 +172,7 @@
   - `moonshotai/Kimi-K2-Instruct`
   - `Qwen/Qwen3-235B-A22B-Instruct-2507`
   - `Qwen/Qwen3-Coder-480B-A35B-Instruct`
-<<<<<<< HEAD
-=======
   - `Qwen/Qwen3-235B-A22B-Thinking-2507`
->>>>>>> 3724c958
 
 <Tabs groupId="programming-language" queryString>
   <TabItem value="bash" label="Bash" default>
@@ -251,10 +216,7 @@
     # moonshotai/Kimi-K2-Instruct
     # Qwen/Qwen3-235B-A22B-Instruct-2507
     # Qwen/Qwen3-Coder-480B-A35B-Instruct
-<<<<<<< HEAD
-=======
     # Qwen/Qwen3-235B-A22B-Thinking-2507
->>>>>>> 3724c958
 
     response = client.chat.completions.create(
         model="<model-id>",
