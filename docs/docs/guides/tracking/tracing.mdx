import Tabs from '@theme/Tabs';
import TabItem from '@theme/TabItem';
import { DesktopWindow } from '../../../src/components/DesktopImage'
import TracingCallsMacroImage from '@site/static/img/screenshots/calls_macro.png';
import TracingCallsFilterImage from '@site/static/img/screenshots/calls_filter.png';
import BasicCallImage from '@site/static/img/screenshots/basic_call.png';


# Tracing Basics

<DesktopWindow 
  images={[
    TracingCallsMacroImage,
    BasicCallImage,
    TracingCallsFilterImage,
  ]}
  alt="Screenshot of Weave Calls"
  title="Weave Calls"
/>

:::info[Calls]
Calls are the fundamental building block in Weave. They represent a single execution of a function, including:
- Inputs (arguments)
- Outputs (return value) 
- Metadata (duration, exceptions, LLM usage, etc.)

Calls are similar to spans in the [OpenTelemetry](https://opentelemetry.io) data model. A Call can:
- Belong to a Trace (a collection of calls in the same execution context)
- Have parent and child Calls, forming a tree structure
:::

## Creating Calls

There are three main ways to create Calls in Weave:

### 1. Automatic tracking of LLM libraries


<Tabs groupId="programming-language">
  <TabItem value="python" label="Python" default>
    Weave automatically tracks [calls to common LLM libraries](../integrations/index.md) like `openai`, `anthropic`, `cohere`, and `mistral`. Simply call [`weave.init('project_name')`](../../reference/python-sdk/weave/index.md#function-init) at the start of your program:

    :::tip 
    You can control Weave's default tracking behavior [using the `autopatch_settings` argument in `weave.init`](#configure-autopatching).
    :::

    ```python showLineNumbers
    import weave

    from openai import OpenAI
    client = OpenAI()

    # Initialize Weave Tracing
    weave.init('intro-example')

    response = client.chat.completions.create(
        model="gpt-4",
        messages=[
            {
                "role": "user",
                "content": "How are you?"
            }
        ],
        temperature=0.8,
        max_tokens=64,
        top_p=1,
    )
    ```

  </TabItem>
  <TabItem value="typescript" label="TypeScript">
    Weave automatically tracks [calls to common LLM libraries](../integrations/index.md) like `openai`. Simply call [`await weave.init('project_name')`](../../reference/typescript-sdk/weave/functions/init.md) and wrap your OpenAI client with [`weave.wrapOpenAI`](../../reference/typescript-sdk/weave/functions/wrapOpenAI.md) at the start of your program:

    ```typescript showLineNumbers
    import OpenAI from 'openai'
    import * as weave from 'weave'

    const client = weave.wrapOpenAI(new OpenAI())

    // Initialize Weave Tracing
    await weave.init('intro-example')

    const response = await client.chat.completions.create({
      model: 'gpt-4',
      messages: [
        {
          role: 'user',
          content: 'How are you?',
        },
      ],
      temperature: 0.8,
      max_tokens: 64,
      top_p: 1,
    });
    ```

  </TabItem>
</Tabs>

### 2. Decorating and wrapping functions

However, often LLM applications have additional logic (such as pre/post processing, prompts, etc.) that you want to track.

<Tabs groupId="programming-language">
  <TabItem value="python" label="Python" default>
    Weave allows you to manually track these calls using the [`@weave.op`](../../reference/python-sdk/weave/index.md#function-op) decorator. For example:

    ```python showLineNumbers
    import weave

    # Initialize Weave Tracing
    weave.init('intro-example')

    # Decorate your function
    @weave.op
    def my_function(name: str):
        return f"Hello, {name}!"

    # Call your function -- Weave will automatically track inputs and outputs
    print(my_function("World"))
    ```

    This works for both functions as well as methods on classes:


    ```python showLineNumbers
    import weave

    # Initialize Weave Tracing
    weave.init("intro-example")

    class MyClass:
        # Decorate your method
        @weave.op
        def my_method(self, name: str):
            return f"Hello, {name}!"

    instance = MyClass()

    # Call your method -- Weave will automatically track inputs and outputs
    print(instance.my_method("World"))
    ```
  </TabItem>
  <TabItem value="typescript" label="TypeScript">
    Weave allows you to manually track these calls by wrapping your function with [`weave.op`](../../reference/typescript-sdk/weave/functions/op.md). For example:

    ```typescript showLineNumbers
    import * as weave from 'weave'

    await weave.init('intro-example')

    function myFunction(name: string) {
        return `Hello, ${name}!`
    }

    const myFunctionOp = weave.op(myFunction)
    ```

    You can also define the wrapping inline:

    ```typescript
    const myFunctionOp = weave.op((name: string) => `Hello, ${name}!`)
    ```

    This works for both functions as well as methods on classes:

    ```typescript
    class MyClass {
        constructor() {
            this.myMethod = weave.op(this.myMethod)
        }

        myMethod(name: string) {
            return `Hello, ${name}!`
        }
    }
    ```
  </TabItem>
</Tabs>


#### Getting a handle to the call object during execution

<Tabs groupId="programming-language">
  <TabItem value="python" label="Python" default>
    Sometimes it is useful to get a handle to the `Call` object itself. You can do this by calling the `op.call` method, which returns both the result and the `Call` object. For example:

    ```python showLineNumbers
    result, call = my_function.call("World")
    ```

    Then, `call` can be used to set / update / fetch additional properties (most commonly used to get the ID of the call to be used for feedback).

    :::note
    If your op is a method on a class, you need to pass the instance as the first argument to the op (see example below).
    :::

    ```python showLineNumbers
    # Notice that we pass the `instance` as the first argument.
    print(instance.my_method.call(instance, "World"))
    ```


    ```python showLineNumbers
    import weave

    # Initialize Weave Tracing
    weave.init("intro-example")

    class MyClass:
        # Decorate your method
        @weave.op
        def my_method(self, name: str):
            return f"Hello, {name}!"

    instance = MyClass()

    # Call your method -- Weave will automatically track inputs and outputs
    instance.my_method.call(instance, "World")
    ```
  </TabItem>
  <TabItem value="typescript" label="TypeScript">
    ```plaintext
    This feature is not available in TypeScript yet.  Stay tuned!
    ```
  </TabItem>
</Tabs>



#### Call display name

<Tabs groupId="programming-language">
  <TabItem value="python" label="Python" default>
    Sometimes you may want to override the display name of a call. You can achieve this in one of four ways:

    1. Change the display name at the time of calling the op:

    ```python showLineNumbers
    result = my_function("World", __weave={"display_name": "My Custom Display Name"})
    ```

    :::note

    Using the `__weave` dictionary sets the call display name which will take precedence over the Op display name.

    :::

    2. Change the display name on a per-call basis. This uses the [`Op.call`](../../reference/python-sdk/weave/trace/weave.trace.op.md#function-call) method to return a `Call` object, which you can then use to set the display name using [`Call.set_display_name`](../../reference/python-sdk/weave/trace/weave.trace.weave_client.md#method-set_display_name).
    ```python showLineNumbers
    result, call = my_function.call("World")
    call.set_display_name("My Custom Display Name")
    ```

    3. Change the display name for all Calls of a given Op:

    ```python showLineNumbers
    @weave.op(call_display_name="My Custom Display Name")
    def my_function(name: str):
        return f"Hello, {name}!"
    ```

    4. The `call_display_name` can also be a function that takes in a `Call` object and returns a string.  The `Call` object will be passed automatically when the function is called, so you can use it to dynamically generate names based on the function's name, call inputs, attributes, etc.

    1. One common use case is just appending a timestamp to the function's name.

        ```py
        from datetime import datetime

        @weave.op(call_display_name=lambda call: f"{call.func_name}__{datetime.now()}")
        def func():
            return ...
        ```

    2. You can also get creative with custom attributes

        ```py
        def custom_attribute_name(call):
            model = call.attributes["model"]
            revision = call.attributes["revision"]
            now = call.attributes["date"]

            return f"{model}__{revision}__{now}"

        @weave.op(call_display_name=custom_attribute_name)
        def func():
            return ...

        with weave.attributes(
            {
                "model": "finetuned-llama-3.1-8b",
                "revision": "v0.1.2",
                "date": "2024-08-01",
            }
        ):
            func()  # the display name will be "finetuned-llama-3.1-8b__v0.1.2__2024-08-01"


            with weave.attributes(
                {
                    "model": "finetuned-gpt-4o",
                    "revision": "v0.1.3",
                    "date": "2024-08-02",
                }
            ):
                func()  # the display name will be "finetuned-gpt-4o__v0.1.3__2024-08-02"
        ```


    **Technical Note:** "Calls" are produced by "Ops". An Op is a function or method that is decorated with `@weave.op`. 
    By default, the Op's name is the function name, and the associated calls will have the same display name. The above example shows how to override the display name for all Calls of a given Op.  Sometimes, users wish to override the name of the Op itself. This can be achieved in one of two ways:

    1. Set the `name` property of the Op before any calls are logged
    ```python showLineNumbers
    my_function.name = "My Custom Op Name"
    ```

    2. Set the `name` option on the op decorator
    ```python showLineNumbers
    @weave.op(name="My Custom Op Name)
    ```
  </TabItem>
  <TabItem value="typescript" label="TypeScript">
    ```plaintext
    This feature is not available in TypeScript yet.  Stay tuned!
    ```
  </TabItem>
</Tabs>





#### Attributes

<Tabs groupId="programming-language">
  <TabItem value="python" label="Python" default>
    When calling tracked functions, you can add additional metadata to the call by using the [`weave.attributes`](../../reference/python-sdk/weave/index.md#function-attributes) context manager. In the example below, we add an `env` attribute to the call specified as `'production'`.

    ```python showLineNumbers
    # ... continued from above ...

    # Add additional "attributes" to the call
    with weave.attributes({'env': 'production'}):
        print(my_function.call("World"))
    ```

  </TabItem>
  <TabItem value="typescript" label="TypeScript">
    ```plaintext
    This feature is not available in TypeScript yet.  Stay tuned!
    ```
  </TabItem>
</Tabs>

### 3. Manual Call tracking

You can also manually create Calls using the API directly.

<Tabs groupId="programming-language">
    <TabItem value="python" label="Python" default>

        ```python showLineNumbers
        import weave

        # Initialize Weave Tracing
        client = weave.init('intro-example')

        def my_function(name: str):
            # Start a call
            call = client.create_call(op="my_function", inputs={"name": name})

            # ... your function code ...

            # End a call
            client.finish_call(call, output="Hello, World!")

        # Call your function
        print(my_function("World"))
        ```

    </TabItem>
    <TabItem value="typescript" label="TypeScript">

    ```plaintext
    This feature is not available in TypeScript yet.  Stay tuned!
    ```

    </TabItem>

    <TabItem value="service_api" label="HTTP API">
    * Start a call: [POST `/call/start`](../../reference/service-api/call-start-call-start-post.api.mdx)
    * End a call: [POST `/call/end`](../../reference/service-api/call-end-call-end-post.api.mdx)
    ```bash
    curl -L 'https://trace.wandb.ai/call/start' \
    -H 'Content-Type: application/json' \
    -H 'Accept: application/json' \
    -d '{
        "start": {
            "project_id": "string",
            "id": "string",
            "op_name": "string",
            "display_name": "string",
            "trace_id": "string",
            "parent_id": "string",
            "started_at": "2024-09-08T20:07:34.849Z",
            "attributes": {},
            "inputs": {},
            "wb_run_id": "string"
        }
    }
    ```
    </TabItem>
</Tabs>




## Viewing Calls
<Tabs groupId="programming-language">
    <TabItem value="web_app" label="Web App">
    To view a call in the web app:
    1. Navigate to your project's "Traces" tab
    2. Find the call you want to view in the list
    3. Click on the call to open its details page
    
    The details page will show the call's inputs, outputs, runtime, and any additional attributes or metadata.
    
    ![View Call in Web App](../../../static/img/screenshots/basic_call.png)
    </TabItem>
    <TabItem value="python_sdk" label="Python">
    To view a call using the Python API, you can use the [`get_call`](../../reference/python-sdk/weave/trace/weave.trace.weave_client#method-get_call) method:

    ```python
    import weave

    # Initialize the client
    client = weave.init("your-project-name")

    # Get a specific call by its ID
    call = client.get_call("call-uuid-here")

    print(call)
    ```

    </TabItem>
    <TabItem value="typescript" label="TypeScript">
    ```typescript showLineNumbers
    import * as weave from 'weave'

    // Initialize the client
    const client = await weave.init('intro-example')

    // Get a specific call by its ID
    const call = await client.getCall('call-uuid-here')

    console.log(call)
    ```
    </TabItem>

    <TabItem value="service_api" label="HTTP API">
    To view a call using the Service API, you can make a request to the [`/call/read`](../../reference/service-api/call-read-call-read-post.api.mdx) endpoint.

    ```bash
    curl -L 'https://trace.wandb.ai/call/read' \
    -H 'Content-Type: application/json' \
    -H 'Accept: application/json' \
    -d '{
        "project_id": "string",
        "id": "string",
    }'
    ```
    </TabItem>
</Tabs>


## Updating Calls

Calls are mostly immutable once created, however, there are a few mutations which are supported:
* [Set Display Name](#set-display-name)
* [Add Feedback](#add-feedback)
* [Delete a Call](#delete-a-call)

All of these mutations can be performed from the UI by navigating to the call detail page:

![Update Call in Web App](../../../static/img/call_edit_screenshot.png)

### Set display name

<Tabs groupId="client-layer">
    <TabItem value="python_sdk" label="Python">
    In order to set the display name of a call, you can use the [`Call.set_display_name`](../../reference/python-sdk/weave/trace/weave.trace.weave_client.md#method-set_display_name) method.

    ```python showLineNumbers
    import weave

    # Initialize the client
    client = weave.init("your-project-name")

    # Get a specific call by its ID
    call = client.get_call("call-uuid-here")

    # Set the display name of the call
    call.set_display_name("My Custom Display Name")
    ```
    </TabItem>
    <TabItem value="typescript" label="TypeScript">
    ```plaintext
    This feature is not available in TypeScript yet.  Stay tuned!
    ```
    </TabItem>
    <TabItem value="service_api" label="HTTP API">
    To set the display name of a call using the Service API, you can make a request to the [`/call/update`](../../reference/service-api/call-update-call-update-post.api.mdx) endpoint.

    ```bash
    curl -L 'https://trace.wandb.ai/call/update' \
    -H 'Content-Type: application/json' \
    -H 'Accept: application/json' \
    -d '{
        "project_id": "string",
        "call_id": "string",
        "display_name": "string",
    }'
    ```
    </TabItem>
</Tabs>

### Add feedback 

Please see the [Feedback Documentation](./feedback.md) for more details.

### Delete a Call

<Tabs groupId="client-layer">
    <TabItem value="python_sdk" label="Python">
    To delete a Call using the Python API, you can use the [`Call.delete`](../../reference/python-sdk/weave/trace/weave.trace.weave_client.md#method-delete) method.

    ```python showLineNumbers
    import weave

    # Initialize the client
    client = weave.init("your-project-name")

    # Get a specific call by its ID
    call = client.get_call("call-uuid-here")
    
    # Delete the call
    call.delete()
    ```

    </TabItem>
    <TabItem value="typescript" label="TypeScript">
    ```plaintext
    This feature is not available in TypeScript yet.  Stay tuned!
    ```
    </TabItem>
    <TabItem value="service_api" label="HTTP API">
    To delete a call using the Service API, you can make a request to the [`/calls/delete`](../../reference/service-api/calls-delete-calls-delete-post.api.mdx) endpoint.

    ```bash
    curl -L 'https://trace.wandb.ai/calls/delete' \
    -H 'Content-Type: application/json' \
    -H 'Accept: application/json' \
    -d '{
        "project_id": "string",
        "call_ids": [
            "string"
        ],
    }'
    ```
    </TabItem>
</Tabs>

### Delete multiple Calls

<Tabs groupId="client-layer">
    <TabItem value="python_sdk" label="Python">
    To delete batches of Calls using the Python API, pass a list of Call IDs to `delete_calls()`.

    :::important
    - The maximum amount of Calls that can be deleted is `1000`.
    - Deleting a Call also deletes all of its children.
    :::

    ```python showLineNumbers
    import weave

    # Initialize the client
    client = weave.init("my-project")

    # Get all calls from client 
    all_calls = client.get_calls()

    # Get list of first 1000 Call objects
    first_1000_calls = all_calls[:1000]

    # Get list of first 1000 Call IDs
    first_1000_calls_ids = [c.id for c in first_1000_calls]

    # Delete first 1000 Call objects by ID
    client.delete_calls(call_ids=first_1000_calls_ids)
    ```

    </TabItem>
    <TabItem value="typescript" label="TypeScript">
    ```plaintext
    This feature is not available in TypeScript yet.  Stay tuned!
    ```
    </TabItem>
</Tabs>

## Querying and exporting Calls

<DesktopWindow 
  images={[
    TracingCallsFilterImage,
  ]}
  alt="Screenshot of many calls"
  title="Weave Calls"
/>

The `/calls` page of your project ("Traces" tab) contains a table view of all the Calls in your project. From there, you can:
* Sort
* Filter
* Export

![Calls Table View](../../../static/img/export_modal.png)

The Export Modal (shown above) allows you to export your data in a number of formats, as well as shows the Python & CURL equivalents for the selected calls!
The easiest way to get started is to construct a view in the UI, then learn more about the export API via the generated code snippets.


<Tabs groupId="client-layer">
    <TabItem value="python_sdk" label="Python">
    To fetch calls using the Python API, you can use the [`client.get_calls`](../../reference/python-sdk/weave/trace/weave.trace.weave_client.md#method-get_calls) method:

    ```python
    import weave

    # Initialize the client
    client = weave.init("your-project-name")

    # Fetch calls
    calls = client.get_calls(filter=...)
    ```

    </TabItem>
    <TabItem value="typescript" label="TypeScript">
    To fetch calls using the TypeScript API, you can use the [`client.getCalls`](../../reference/typescript-sdk/weave/classes/WeaveClient#getcalls) method.
    ```typescript
    import * as weave from 'weave'

    // Initialize the client
    const client = await weave.init('intro-example')

    // Fetch calls
    const calls = await client.getCalls(filter=...)
    ```
    </TabItem>
    <TabItem value="service_api" label="HTTP API">
    The most powerful query layer is at the Service API. To fetch calls using the Service API, you can make a request to the [`/calls/stream_query`](../../reference/service-api/calls-query-stream-calls-stream-query-post.api.mdx) endpoint.

    ```bash
    curl -L 'https://trace.wandb.ai/calls/stream_query' \
    -H 'Content-Type: application/json' \
    -H 'Accept: application/json' \
    -d '{
    "project_id": "string",
    "filter": {
        "op_names": [
            "string"
        ],
        "input_refs": [
            "string"
        ],
        "output_refs": [
            "string"
        ],
        "parent_ids": [
            "string"
        ],
        "trace_ids": [
            "string"
        ],
        "call_ids": [
            "string"
        ],
        "trace_roots_only": true,
        "wb_user_ids": [
            "string"
        ],
        "wb_run_ids": [
            "string"
        ]
    },
    "limit": 100,
    "offset": 0,
    "sort_by": [
        {
        "field": "string",
        "direction": "asc"
        }
    ],
    "query": {
        "$expr": {}
    },
    "include_costs": true,
    "include_feedback": true,
    "columns": [
        "string"
    ],
    "expand_columns": [
        "string"
    ]
    }'
    ```
    </TabItem>
</Tabs>

{/* ## Compare calls

:::info[Comming Soon]
::: */}

### Call schema

Please see the [schema](../../reference/python-sdk/weave/trace_server/weave.trace_server.trace_server_interface#class-callschema) for a complete list of fields.


| Property | Type | Description |
|----------|------|-------------|
| id | string (uuid) | Unique identifier for the call |
| project_id | string (optional) | Associated project identifier |
| op_name | string | Name of the operation (can be a reference) |
| display_name | string (optional) | User-friendly name for the call |
| trace_id | string (uuid) | Identifier for the trace this call belongs to |
| parent_id | string (uuid) | Identifier of the parent call |
| started_at | datetime | Timestamp when the call started |
| attributes | Dict[str, Any] | User-defined metadata about the call |
| inputs | Dict[str, Any] | Input parameters for the call |
| ended_at | datetime (optional) | Timestamp when the call ended |
| exception | string (optional) | Error message if the call failed |
| output | Any (optional) | Result of the call |
| summary | Optional[SummaryMap] | Post-execution summary information |
| wb_user_id | Optional[str] | Associated Weights & Biases user ID |
| wb_run_id | Optional[str] | Associated Weights & Biases run ID |
| deleted_at | datetime (optional) | Timestamp of call deletion, if applicable |

The table above outlines the key properties of a Call in Weave. Each property plays a crucial role in tracking and managing function calls:

- The `id`, `trace_id`, and `parent_id` fields help in organizing and relating calls within the system.
- Timing information (`started_at`, `ended_at`) allows for performance analysis.
- The `attributes` and `inputs` fields provide context for the call, while `output` and `summary` capture the results.
- Integration with Weights & Biases is facilitated through `wb_user_id` and `wb_run_id`.

This comprehensive set of properties enables detailed tracking and analysis of function calls throughout your project.


Calculated Fields:
    * Cost
    * Duration
    * Status

<<<<<<< HEAD
## Saved views 

You can save your Trace table configurations, filters, and sorts as _saved views_ for quick access to your preferred setup. You can configure and access saved views via the UI and the Python SDK. For more information, see [Saved Views](/guides/tools/saved-views.md).
=======
## Configure autopatching

By default, Weave automatically patches and tracks calls to common LLM libraries like `openai`, `anthropic`, `cohere`, and `mistral`.
You can control this behavior using the `autopatch_settings` argument in `weave.init`.

### Disable all autopatching

```python showLineNumbers
weave.init(..., autopatch_settings={"disable_autopatch": True})
```

### Disable a specific integration

```python showLineNumbers
weave.init(..., autopatch_settings={"openai": {"enabled": False}})
```

### Post-process inputs and outputs 

You can also customize how post-process inputs and outputs (e.g. for PII data) are handled during autopatching:

```python showLineNumbers
def redact_inputs(inputs: dict) -> dict:
    if "email" in inputs:
        inputs["email"] = "[REDACTED]"
    return inputs

weave.init(
    ...,
    autopatch_settings={
        "openai": {
            "op_settings": {
                "postprocess_inputs": redact_inputs,
            }
        }
    }
)
```

For more details, see [How to use Weave with PII data](../../reference/gen_notebooks/pii.md).
>>>>>>> dc97c954

## FAQs

### How do I stop large traces from being truncated?

For more information, see [Trace data is truncated](../troubleshooting.md#trace-data-is-truncated) in the [Troubleshooting guide](../troubleshooting.md).

### How do I disable tracing?

#### Environment variable

In situations where you want to unconditionally disable tracing for the entire program, you can set the environment variable `WEAVE_DISABLED=true`.

#### Client initialization

Sometimes, you may want to conditionally enable tracing for a specific initialization based on some condition. In this case, you can initialize the client with the `disabled` flag in init settings.

```python
import weave

# Initialize the client
client = weave.init(..., settings={"disabled": True})
```

#### Context manager

Finally, you may want to conditionally disable tracing for a single function based on some application logic. In this case, you can use the context manager `with set_tracing_enabled(False)` which can be imported from `weave.trace.context.call_context`.

```python
import weave
from weave.trace.context.call_context import set_tracing_enabled

client = weave.init(...)

@weave.op
def my_op():
    ...

with set_tracing_enabled(False):
    my_op()
```

### How do I capture information about a Call?

Typically you would call an op directly:

```python
@weave.op
def my_op():
    ...

my_op()
```

However, you can also get access to the call object directly by invoking the `call` method on the op:

```python
@weave.op
def my_op():
    ...

output, call = my_op.call()
```

From here, the `call` object will have all the information about the call, including the inputs, outputs, and other metadata.
<|MERGE_RESOLUTION|>--- conflicted
+++ resolved
@@ -761,11 +761,10 @@
     * Duration
     * Status
 
-<<<<<<< HEAD
 ## Saved views 
 
 You can save your Trace table configurations, filters, and sorts as _saved views_ for quick access to your preferred setup. You can configure and access saved views via the UI and the Python SDK. For more information, see [Saved Views](/guides/tools/saved-views.md).
-=======
+
 ## Configure autopatching
 
 By default, Weave automatically patches and tracks calls to common LLM libraries like `openai`, `anthropic`, `cohere`, and `mistral`.
@@ -806,7 +805,6 @@
 ```
 
 For more details, see [How to use Weave with PII data](../../reference/gen_notebooks/pii.md).
->>>>>>> dc97c954
 
 ## FAQs
 
