import type { SidebarsConfig } from "@docusaurus/plugin-content-docs";
import { SidebarItemCategoryBase } from "@docusaurus/plugin-content-docs-types";

const CATEGORY_SECTION_HEADER_MIXIN: SidebarItemCategoryBase = {
  type: "category",
  collapsible: false,
  collapsed: false,
  className: "sidebar-section-title",
};

const sidebars: SidebarsConfig = {
  documentationSidebar: [
    {
      label: "👋 Introduction",
      ...CATEGORY_SECTION_HEADER_MIXIN,
      items: [
        "introduction",
        {
          type: "doc",
          label: "Quickstart: Track LLM Calls",
          id: "quickstart",
        },
      ],
    },
    {
      label: "🔄 Iteration",
      ...CATEGORY_SECTION_HEADER_MIXIN,
      
      items: [
        {
          type: "doc",
          label: "Track Application Logic",
          id: "tutorial-tracing_2",
        },
        {
          type: "category",
          collapsible: true,
          collapsed: false,
          label: "Tracing & Debugging",
          items: [
            {
              type: "doc",
              label: "Tracing Overview",
              id: "guides/tracking/tracing",
            },
            "guides/tracking/costs",
            {
              type: "doc",
              label: "Logging Media",
              id: "guides/core-types/media",
            },
            "guides/tools/playground",
            "guides/integrations/index",
            {
              type: "doc",
              label: "Compare Traces",
              id: "guides/tools/comparison",
            },
          ]
        },
        {
          type: "category",
          collapsible: true,
          collapsed: true,
          label: "Version Control for Models & Prompts",
          items: [
            {
              type: "doc",
              label: "App Versioning",
              id: "tutorial-weave_models",
            },
            "guides/core-types/models",
            "guides/core-types/prompts",
            "guides/tracking/objects",
            "guides/tracking/ops",
          ]
        },
      ],
    },
    {
      label: "📊 Evaluation",
      ...CATEGORY_SECTION_HEADER_MIXIN,
      items: [
        {
          type: "doc",
          label: "Build an Evaluation Pipeline",
          id: "tutorial-eval",
        },
        {
          type: "doc",
          label: "Evaluate a RAG App",
          id: "tutorial-rag",
        },
        {
          type: "category",
          collapsible: true,
          collapsed: false,
          label: "Evaluations",
          items: [
            "guides/core-types/evaluations",
            "guides/core-types/datasets",
            "guides/evaluation/scorers",
            "guides/evaluation/builtin_scorers",
            "guides/evaluation/weave_local_scorers",
          ]
        },
      ],
    },
    {
      label: "🚀 Productionization",
      ...CATEGORY_SECTION_HEADER_MIXIN,
      items: [
        {
          type: "category",
          collapsible: true,
          collapsed: false,
          label: "Collect Feedback & Examples",
          items: [
            "guides/tracking/feedback",
            "guides/tracking/redact-pii",
          ]
        },
        {
          type: "category",
          collapsible: true,
          collapsed: false,
          label: "Online Evaluation",
              link: { type: "doc", id: "guides/evaluation/guardrails_and_monitors" },
              items: [
                {
                  type: "link",
                  href: "/guides/evaluation/guardrails_and_monitors#using-scorers-as-guardrails",
                  label: "Guardrails",
                  autoAddBaseUrl: true,
                },
                {
                  type: "link",
                  href: "/guides/evaluation/guardrails_and_monitors#using-scorers-as-monitors",
                  label: "Monitors",
                  autoAddBaseUrl: true,
                }
              ],
        },
<<<<<<< HEAD
        "guides/core-types/prompts",
        "guides/core-types/models",
        "guides/core-types/datasets",
        "guides/tracking/feedback",
        "guides/tracking/costs",
        "guides/tools/comparison",
        "guides/tools/playground",
        "guides/tools/saved-views",
        "guides/core-types/media",
        "guides/core-types/env-vars",
        "guides/troubleshooting",
=======
>>>>>>> dc97c954
        {
          type: "category",
          collapsible: true,
          collapsed: true,
          label: "Tools & Utilities",
          link: { type: "doc", id: "guides/tools/index" },
          items: ["guides/tools/serve", "guides/tools/deploy", "guides/tools/otel"],
        },
      ],
    },
    {
      label: "🔥 Integrations",
      ...CATEGORY_SECTION_HEADER_MIXIN,
      link: { type: "doc", id: "guides/integrations/index" },
      items: [
        {
          type: "category",
          collapsible: true,
          collapsed: true,
          label: "LLM Providers",
          items: [
            "guides/integrations/bedrock",
            "guides/integrations/anthropic",
            "guides/integrations/cerebras",
            "guides/integrations/cohere",
            "guides/integrations/google",
            "guides/integrations/groq",
            "guides/integrations/huggingface",
            "guides/integrations/litellm",
            "guides/integrations/azure",
            "guides/integrations/mistral",
            "guides/integrations/nvidia_nim",
            "guides/integrations/openai",
            "guides/integrations/openrouter",
            "guides/integrations/together_ai",
          ],          
        },
        "guides/integrations/local_models",
        {
          type: "category",
          collapsible: true,
          collapsed: true,
          label: "Frameworks",
          items: [
            "guides/integrations/openai_agents",
            "guides/integrations/langchain",
            "guides/integrations/llamaindex",
            "guides/integrations/dspy",
            "guides/integrations/instructor",
            "guides/integrations/crewai",
            "guides/integrations/smolagents",
          ],
        },
      ],
    },
    {
      label: "🏭 Enterprise",
      ...CATEGORY_SECTION_HEADER_MIXIN,
      items: [
        {
          type: "doc",
          id: "guides/platform/index",
        },
        {
          type: "doc",
          id: "guides/platform/weave-self-managed",
        }
      ],
    },
    {
      label: "🛠️ Tools & Resources",
      ...CATEGORY_SECTION_HEADER_MIXIN,
      items: [
        "guides/core-types/env-vars",
        "guides/troubleshooting",
        "guides/tracking/faqs",
      ],
    },
  ],
  // TODO: add the actual ts-sdk sidebar
  typescriptSdkSidebar: [
    { type: "autogenerated", dirName: "reference/typescript-sdk" },
  ],
  pythonSdkSidebar: [
    { type: "autogenerated", dirName: "reference/python-sdk" },
  ],
  serviceApiSidebar: require("./docs/reference/service-api/sidebar.ts")
    .filter((row) => {
      if (row.id == "reference/service-api/fastapi") {
        // Remove FastAPI from the sidebar - this is a default homepage that is not useful for us
        return false;
      }

      // Hide the `Service` category from the sidebar
      if (row.label == "Service") {
        return false;
      }

      return true;
    })
    .map((row) => {
      // This makes each section nicely formatted.
      // Totally up for debate if we want to keep this or not.
      if (row.type === "category") {
        return {
          ...row,
          ...CATEGORY_SECTION_HEADER_MIXIN,
        };
      }

      return row;
    }),
  // This will probably need to be customized in the future
  notebookSidebar: [
    {
      label: "Python",
      ...CATEGORY_SECTION_HEADER_MIXIN,
      collapsible: true,
      collapsed: false,
      items: [
        { type: "autogenerated", dirName: "reference/gen_notebooks" },
      ],
    },
    {
      label: "TypeScript",
      ...CATEGORY_SECTION_HEADER_MIXIN,
      collapsible: true,
      collapsed: false,
      items: [
        { type: "autogenerated", dirName: "reference/generated_typescript_docs" },
      ],
    },
  ],
};

export default sidebars;<|MERGE_RESOLUTION|>--- conflicted
+++ resolved
@@ -51,6 +51,7 @@
             },
             "guides/tools/playground",
             "guides/integrations/index",
+            "guides/tools/saved-views",
             {
               type: "doc",
               label: "Compare Traces",
@@ -141,20 +142,6 @@
                 }
               ],
         },
-<<<<<<< HEAD
-        "guides/core-types/prompts",
-        "guides/core-types/models",
-        "guides/core-types/datasets",
-        "guides/tracking/feedback",
-        "guides/tracking/costs",
-        "guides/tools/comparison",
-        "guides/tools/playground",
-        "guides/tools/saved-views",
-        "guides/core-types/media",
-        "guides/core-types/env-vars",
-        "guides/troubleshooting",
-=======
->>>>>>> dc97c954
         {
           type: "category",
           collapsible: true,
