import type { SidebarsConfig } from "@docusaurus/plugin-content-docs";
import { SidebarItemCategoryBase } from "@docusaurus/plugin-content-docs-types";

const CATEGORY_SECTION_HEADER_MIXIN: SidebarItemCategoryBase = {
  type: "category",
  collapsible: false,
  collapsed: false,
  className: "sidebar-section-title",
};

const sidebars: SidebarsConfig = {
  documentationSidebar: [
    {
      label: "👋 Introduction",
      ...CATEGORY_SECTION_HEADER_MIXIN,
      items: [
        "introduction",
        {
          type: "doc",
          label: "Quickstart: Track LLM Calls",
          id: "quickstart",
        },
      ],
    },
    {
      label: "🔄 Iteration",
      ...CATEGORY_SECTION_HEADER_MIXIN,
      
      items: [
        {
          type: "doc",
          label: "Track Application Logic",
          id: "tutorial-tracing_2",
        },
        {
          type: "category",
          collapsible: true,
          collapsed: false,
          label: "Tracing & Debugging",
          items: [
            {
              type: "doc",
              label: "Tracing Overview",
              id: "guides/tracking/tracing",
            },
            "guides/tracking/costs",
            {
              type: "doc",
              label: "Logging Media",
              id: "guides/core-types/media",
            },
            "guides/tools/playground",
            "guides/integrations/index",
            "guides/tools/saved-views",
            {
              type: "doc",
              label: "Compare Traces",
              id: "guides/tools/comparison",
            },
            "guides/tracking/trace-tree",
            "guides/tracking/otel",
            "guides/tracking/video"
          ]
        },
        {
          type: "category",
          collapsible: true,
          collapsed: true,
          label: "Version Control for Models & Prompts",
          items: [
            {
              type: "doc",
              label: "App Versioning",
              id: "tutorial-weave_models",
            },
            "guides/core-types/models",
            "guides/core-types/prompts",
            "guides/tracking/objects",
            "guides/tracking/ops",
          ]
        },
      ],
    },
    {
      label: "📊 Evaluation",
      ...CATEGORY_SECTION_HEADER_MIXIN,
      items: [
        {
          type: "doc",
          label: "Build an Evaluation Pipeline",
          id: "tutorial-eval",
        },
        {
          type: "doc",
          label: "Evaluate a RAG App",
          id: "tutorial-rag",
        },
        {
          type: "category",
          collapsible: true,
          collapsed: false,
          label: "Evaluations",
          items: [
            "guides/core-types/evaluations",
            "guides/core-types/datasets",
            "guides/evaluation/scorers",
            "guides/evaluation/builtin_scorers",
            "guides/evaluation/weave_local_scorers",
            "guides/evaluation/evaluation_logger",
          ]
        },
      ],
    },
    {
      label: "🚀 Productionization",
      ...CATEGORY_SECTION_HEADER_MIXIN,
      items: [
        {
          type: "category",
          collapsible: true,
          collapsed: false,
          label: "Collect Feedback & Examples",
          items: [
            "guides/tracking/feedback",
            "guides/tracking/redact-pii",
          ]
        },
        {
          type: "category",
          collapsible: true,
          collapsed: false,
          label: "Online Evaluation",
              link: { type: "doc", id: "guides/evaluation/guardrails_and_monitors" },
              items: [
                {
                  type: "link",
                  href: "/guides/evaluation/guardrails_and_monitors#using-scorers-as-guardrails",
                  label: "Guardrails",
                  autoAddBaseUrl: true,
                },
                {
                  type: "link",
                  href: "/guides/evaluation/guardrails_and_monitors#using-scorers-as-monitors",
                  label: "Monitors",
                  autoAddBaseUrl: true,
                }
              ],
        },
        {
          type: "category",
          collapsible: true,
          collapsed: true,
          label: "Tools & Utilities",
          link: { type: "doc", id: "guides/tools/index" },
          items: ["guides/tools/serve", "guides/tools/deploy", "guides/tracking/otel"],
        },
      ],
    },
    {
      label: "🔥 Integrations",
      ...CATEGORY_SECTION_HEADER_MIXIN,
      link: { type: "doc", id: "guides/integrations/index" },
      items: [
        {
          type: "category",
          collapsible: true,
          collapsed: true,
          label: "LLM Providers",
          items: [
            "guides/integrations/bedrock",
            "guides/integrations/anthropic",
            "guides/integrations/cerebras",
            "guides/integrations/cohere",
            "guides/integrations/google",
            "guides/integrations/groq",
            "guides/integrations/huggingface",
            "guides/integrations/litellm",
            "guides/integrations/azure",
            "guides/integrations/mistral",
            "guides/integrations/nvidia_nim",
            "guides/integrations/openai",
            "guides/integrations/openrouter",
            "guides/integrations/together_ai",
          ],          
        },
        "guides/integrations/local_models",
        {
          type: "category",
          collapsible: true,
          collapsed: true,
          label: "Frameworks",
          items: [
            "guides/integrations/openai_agents",
            "guides/integrations/langchain",
            "guides/integrations/llamaindex",
            "guides/integrations/dspy",
            "guides/integrations/instructor",
            "guides/integrations/crewai",
            "guides/integrations/smolagents",
            "guides/integrations/pydantic_ai",
            "guides/integrations/google_adk",
<<<<<<< HEAD
            "guides/integrations/autogen",
=======
            "guides/integrations/js"
>>>>>>> afd128d9
          ],
        },
        {
          type: "category",
          collapsible: true,
          collapsed: false,
          label: "Protocols",
          link: { type: "doc", id: "guides/integrations/index"},
          items: [
            {type: "doc", id: "guides/integrations/mcp", label: "MCP"},
          ],
        },
      ],
    },
    {
      label: "🏭 Enterprise",
      ...CATEGORY_SECTION_HEADER_MIXIN,
      items: [
        {
          type: "doc",
          id: "guides/platform/index",
        },
        {
          type: "doc",
          id: "guides/platform/weave-self-managed",
        }
      ],
    },
    {
      label: "🛠️ Tools & Resources",
      ...CATEGORY_SECTION_HEADER_MIXIN,
      items: [
        "guides/core-types/env-vars",
        "guides/troubleshooting",
        "guides/tracking/faqs",
      ],
    },
  ],
  // TODO: add the actual ts-sdk sidebar
  typescriptSdkSidebar: [
    { type: "autogenerated", dirName: "reference/typescript-sdk" },
  ],
  pythonSdkSidebar: [
    { type: "autogenerated", dirName: "reference/python-sdk" },
  ],
  serviceApiSidebar: require("./docs/reference/service-api/sidebar.ts")
    .filter((row) => {
      if (row.id == "reference/service-api/fastapi") {
        // Remove FastAPI from the sidebar - this is a default homepage that is not useful for us
        return false;
      }

      // Hide the `Service` category from the sidebar
      if (row.label == "Service") {
        return false;
      }

      return true;
    })
    .map((row) => {
      // This makes each section nicely formatted.
      // Totally up for debate if we want to keep this or not.
      if (row.type === "category") {
        return {
          ...row,
          ...CATEGORY_SECTION_HEADER_MIXIN,
        };
      }

      return row;
    }),
  // This will probably need to be customized in the future
  notebookSidebar: [
    {
      label: "Python",
      ...CATEGORY_SECTION_HEADER_MIXIN,
      collapsible: true,
      collapsed: false,
      items: [
        { type: "autogenerated", dirName: "reference/gen_notebooks" },
      ],
    },
    {
      label: "TypeScript",
      ...CATEGORY_SECTION_HEADER_MIXIN,
      collapsible: true,
      collapsed: false,
      items: [
        { type: "autogenerated", dirName: "reference/generated_typescript_docs" },
      ],
    },
  ],
};

export default sidebars;<|MERGE_RESOLUTION|>--- conflicted
+++ resolved
@@ -199,11 +199,9 @@
             "guides/integrations/smolagents",
             "guides/integrations/pydantic_ai",
             "guides/integrations/google_adk",
-<<<<<<< HEAD
             "guides/integrations/autogen",
-=======
             "guides/integrations/js"
->>>>>>> afd128d9
+
           ],
         },
         {
