--- conflicted
+++ resolved
@@ -201,11 +201,8 @@
             "guides/integrations/smolagents",
             "guides/integrations/pydantic_ai",
             "guides/integrations/google_adk",
-<<<<<<< HEAD
             "guides/integrations/agno",
-=======
             "guides/integrations/autogen",
->>>>>>> ec22957d
             "guides/integrations/js"
 
           ],
