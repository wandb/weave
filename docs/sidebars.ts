import type { SidebarsConfig } from "@docusaurus/plugin-content-docs";
import { SidebarItemCategoryBase } from "@docusaurus/plugin-content-docs-types";

const CATEGORY_SECTION_HEADER_MIXIN: SidebarItemCategoryBase = {
  type: "category",
  collapsible: false,
  collapsed: false,
  className: "sidebar-section-title",
};

const sidebars: SidebarsConfig = {
  documentationSidebar: [
    {
      label: "👋 Introduction",
      ...CATEGORY_SECTION_HEADER_MIXIN,
      items: [
        "introduction",
        {
          type: "doc",
          label: "Quickstart: Track LLM Calls",
          id: "quickstart",
        },
      ],
    },
    {
      label: "🔄 Iteration",
      ...CATEGORY_SECTION_HEADER_MIXIN,
      
      items: [
        {
          type: "doc",
          label: "Track Application Logic",
          id: "tutorial-tracing_2",
        },
        {
          type: "category",
          collapsible: true,
          collapsed: false,
          label: "Tracing & Debugging",
          items: [
            {
              type: "doc",
              label: "Tracing Overview",
              id: "guides/tracking/tracing",
            },
            "guides/tracking/costs",
            {
              type: "doc",
              label: "Logging Media",
              id: "guides/core-types/media",
            },
            "guides/tools/playground",
            "guides/integrations/index",
            "guides/tools/saved-views",
            {
              type: "doc",
              label: "Compare Traces",
              id: "guides/tools/comparison",
            },
            "guides/tracking/trace-tree",
            "guides/tracking/otel",
            "guides/tracking/video"
          ]
        },
        {
          type: "category",
          collapsible: true,
          collapsed: true,
          label: "Version Control for Models & Prompts",
          items: [
            {
              type: "doc",
              label: "App Versioning",
              id: "tutorial-weave_models",
            },
            "guides/core-types/models",
            "guides/core-types/prompts",
            "guides/tracking/objects",
            "guides/tracking/ops",
          ]
        },
      ],
    },
    {
      label: "📊 Evaluation",
      ...CATEGORY_SECTION_HEADER_MIXIN,
      items: [
        {
          type: "doc",
          label: "Build an Evaluation Pipeline",
          id: "tutorial-eval",
        },
        {
          type: "doc",
          label: "Evaluate a RAG App",
          id: "tutorial-rag",
        },
        {
          type: "category",
          collapsible: true,
          collapsed: false,
          label: "Evaluations",
          items: [
            "guides/core-types/evaluations",
            "guides/core-types/datasets",
            "guides/evaluation/scorers",
            "guides/evaluation/builtin_scorers",
            "guides/evaluation/weave_local_scorers",
            "guides/evaluation/evaluation_logger",
          ]
        },
      ],
    },
    {
      label: "🚀 Productionization",
      ...CATEGORY_SECTION_HEADER_MIXIN,
      items: [
        {
          type: "category",
          collapsible: true,
          collapsed: false,
          label: "Collect Feedback & Examples",
          items: [
            "guides/tracking/feedback",
            "guides/tracking/redact-pii",
          ]
        },
        {
          type: "category",
          collapsible: true,
          collapsed: false,
          label: "Online Evaluation",
              link: { type: "doc", id: "guides/evaluation/guardrails_and_monitors" },
              items: [
                {
                  type: "link",
                  href: "/guides/evaluation/guardrails_and_monitors#using-scorers-as-guardrails",
                  label: "Guardrails",
                  autoAddBaseUrl: true,
                },
                {
                  type: "link",
                  href: "/guides/evaluation/guardrails_and_monitors#using-scorers-as-monitors",
                  label: "Monitors",
                  autoAddBaseUrl: true,
                }
              ],
        },
        {
          type: "category",
          collapsible: true,
          collapsed: true,
          label: "Tools & Utilities",
          link: { type: "doc", id: "guides/tools/index" },
          items: ["guides/tools/serve", "guides/tools/deploy", "guides/tracking/otel"],
        },
      ],
    },
    {
      label: "🔥 Integrations",
      ...CATEGORY_SECTION_HEADER_MIXIN,
      link: { type: "doc", id: "guides/integrations/index" },
      items: [
        {
          type: "category",
          collapsible: true,
          collapsed: true,
          label: "LLM Providers",
          items: [
            "guides/integrations/bedrock",
            "guides/integrations/anthropic",
            "guides/integrations/cerebras",
            "guides/integrations/cohere",
            "guides/integrations/google",
            "guides/integrations/groq",
            "guides/integrations/huggingface",
            "guides/integrations/litellm",
            "guides/integrations/azure",
            "guides/integrations/mistral",
            "guides/integrations/nvidia_nim",
            "guides/integrations/openai",
            "guides/integrations/openrouter",
            "guides/integrations/together_ai",
          ],          
        },
        "guides/integrations/local_models",
        {
          type: "category",
          collapsible: true,
          collapsed: true,
          label: "Frameworks",
          items: [
            "guides/integrations/openai_agents",
            "guides/integrations/langchain",
            "guides/integrations/llamaindex",
            "guides/integrations/dspy",
            "guides/integrations/instructor",
            "guides/integrations/crewai",
            "guides/integrations/smolagents",
            "guides/integrations/pydantic_ai",
<<<<<<< HEAD
            "guides/integrations/autogen",
=======
            "guides/integrations/google_adk"
>>>>>>> e1edd152
          ],
        },
        {
          type: "category",
          collapsible: true,
          collapsed: false,
          label: "Protocols",
          link: { type: "doc", id: "guides/integrations/index"},
          items: [
            {type: "doc", id: "guides/integrations/mcp", label: "MCP"},
          ],
        },
      ],
    },
    {
      label: "🏭 Enterprise",
      ...CATEGORY_SECTION_HEADER_MIXIN,
      items: [
        {
          type: "doc",
          id: "guides/platform/index",
        },
        {
          type: "doc",
          id: "guides/platform/weave-self-managed",
        }
      ],
    },
    {
      label: "🛠️ Tools & Resources",
      ...CATEGORY_SECTION_HEADER_MIXIN,
      items: [
        "guides/core-types/env-vars",
        "guides/troubleshooting",
        "guides/tracking/faqs",
      ],
    },
  ],
  // TODO: add the actual ts-sdk sidebar
  typescriptSdkSidebar: [
    { type: "autogenerated", dirName: "reference/typescript-sdk" },
  ],
  pythonSdkSidebar: [
    { type: "autogenerated", dirName: "reference/python-sdk" },
  ],
  serviceApiSidebar: require("./docs/reference/service-api/sidebar.ts")
    .filter((row) => {
      if (row.id == "reference/service-api/fastapi") {
        // Remove FastAPI from the sidebar - this is a default homepage that is not useful for us
        return false;
      }

      // Hide the `Service` category from the sidebar
      if (row.label == "Service") {
        return false;
      }

      return true;
    })
    .map((row) => {
      // This makes each section nicely formatted.
      // Totally up for debate if we want to keep this or not.
      if (row.type === "category") {
        return {
          ...row,
          ...CATEGORY_SECTION_HEADER_MIXIN,
        };
      }

      return row;
    }),
  // This will probably need to be customized in the future
  notebookSidebar: [
    {
      label: "Python",
      ...CATEGORY_SECTION_HEADER_MIXIN,
      collapsible: true,
      collapsed: false,
      items: [
        { type: "autogenerated", dirName: "reference/gen_notebooks" },
      ],
    },
    {
      label: "TypeScript",
      ...CATEGORY_SECTION_HEADER_MIXIN,
      collapsible: true,
      collapsed: false,
      items: [
        { type: "autogenerated", dirName: "reference/generated_typescript_docs" },
      ],
    },
  ],
};

export default sidebars;<|MERGE_RESOLUTION|>--- conflicted
+++ resolved
@@ -198,11 +198,8 @@
             "guides/integrations/crewai",
             "guides/integrations/smolagents",
             "guides/integrations/pydantic_ai",
-<<<<<<< HEAD
+            "guides/integrations/google_adk",
             "guides/integrations/autogen",
-=======
-            "guides/integrations/google_adk"
->>>>>>> e1edd152
           ],
         },
         {
