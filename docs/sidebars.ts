--- conflicted
+++ resolved
@@ -52,11 +52,8 @@
             "guides/tracking/tracing",
             "guides/tracking/ops",
             "guides/tracking/objects",
-<<<<<<< HEAD
             "guides/tracking/redact-pii"
-=======
             "guides/tracking/faqs"
->>>>>>> ab2261bc
           ],
         },
         {
