import { themes as prismThemes } from "prism-react-renderer";
import type { Config } from "@docusaurus/types";
import type * as Preset from "@docusaurus/preset-classic";
import type * as OpenApiPlugin from "docusaurus-plugin-openapi-docs";

const config: Config = {
  title: "W&B Weave",
  tagline: "Confidently ship LLM applications.",
  favicon: "img/favicon.ico",

  // Set the production url of your site here
  url: "https://weave-docs.wandb.ai",
  // Set the /<baseUrl>/ pathname under which your site is served
  // For GitHub pages deployment, it is often '/<projectName>/'
  baseUrl: "/",

  // GitHub pages deployment config.
  // If you aren't using GitHub pages, you don't need these.
  organizationName: "wandb", // Usually your GitHub org/user name.
  projectName: "weave", // Usually your repo name.

  onBrokenLinks: "throw",
  onBrokenMarkdownLinks: "warn",

  // Even if you don't use internationalization, you can use this field to set
  // useful metadata like html lang. For example, if your site is Chinese, you
  // may want to replace "en" with "zh-Hans".
  i18n: {
    defaultLocale: "en",
    locales: ["en"],
  },

  presets: [
    [
      "classic",
      {
        docs: {
          sidebarPath: "./sidebars.ts",
          sidebarCollapsible: true,
          breadcrumbs: true,
          // Please change this to your repo.
          // Remove this to remove the "edit this page" links.
          editUrl: "https://github.com/wandb/weave/blob/master/docs/",
          routeBasePath: "/",
          docItemComponent: "@theme/ApiItem", // Derived from docusaurus-theme-openapi
          showLastUpdateTime: true,
        },
        theme: {
          customCss: "./src/css/custom.scss",
        },
      } satisfies Preset.Options,
    ],
  ],

  plugins: [
    ...(process.env.DOCS_SEGMENT_API_KEY
      ? [
          [
            "@laxels/docusaurus-plugin-segment",
            {
              apiKey: process.env.DOCS_SEGMENT_API_KEY,
              host: "wandb.ai",
              ajsPath: "/sa-docs.min.js",
              page: false,
              excludeUserAgents: ["GoogleSecurityScanner"],
            },
          ],
        ]
      : []),
    [
      // See https://github.com/PaloAltoNetworks/docusaurus-openapi-docs
      "docusaurus-plugin-openapi-docs",
      {
        id: "api", // plugin id
        docsPluginId: "classic", // configured for preset-classic
        config: {
          weave: {
            specPath: "./scripts/.cache/service_api_openapi_docs.json",
            outputDir: "docs/reference/service-api",
            sidebarOptions: {
              groupPathsBy: "tag",
              sidebarCollapsed: false,
            },
          } satisfies OpenApiPlugin.Options,
        },
<<<<<<< HEAD
      ],
      'docusaurus-plugin-sass',
      'plugin-image-zoom',
  ],

  themes: [
    [require.resolve("@easyops-cn/docusaurus-search-local"), ({
      // https://github.com/easyops-cn/docusaurus-search-local?tab=readme-ov-file
      docsRouteBasePath: "/",
    })],
    "docusaurus-theme-openapi-docs",
    '@docusaurus/theme-mermaid'
=======
      },
    ],
    "docusaurus-plugin-sass",
    [
      "@docusaurus/plugin-google-tag-manager",
      {
        containerId: "GTM-NM4PR4J9",
      },
    ],
    [
      "@docusaurus/plugin-google-gtag",
      {
        id: "gtag-1",
        trackingID: "G-JH1SJHJQXJ",
        anonymizeIP: true,
      },
    ],
    [
      "@docusaurus/plugin-google-gtag",
      {
        id: "gtag-2",
        trackingID: "G-0J3TM1K4Z4",
        anonymizeIP: true,
      },
    ],
  ],

  themes: [
    [
      require.resolve("@easyops-cn/docusaurus-search-local"),
      {
        // https://github.com/easyops-cn/docusaurus-search-local?tab=readme-ov-file
        docsRouteBasePath: "/",
      },
    ],
    "docusaurus-theme-openapi-docs",
>>>>>>> ee35dd41
  ],
  markdown: {
    mermaid: true,
  },
  themeConfig: {
    // Replace with your project's social card
    image: "img/logo-large-padded.png",
    navbar: {
      title: "Weave",
      logo: {
        alt: "My Site Logo",
        src: "img/logo.svg",
      },
      items: [
        {
          type: "docSidebar",
          sidebarId: "documentationSidebar",
          position: "left",
          label: "Documentation",
        },
        {
          type: "docSidebar",
          sidebarId: "notebookSidebar",
          position: "left",
          label: "Cookbooks",
        },
        {
          position: "left",
          label: "Reference",
          type: "dropdown",
          items: [
            {
              type: "docSidebar",
              sidebarId: "pythonSdkSidebar",
              label: "Python SDK",
            },
            {
              type: "docSidebar",
              sidebarId: "serviceApiSidebar",
              label: "Service API",
            },
          ],
        },
        {
          position: "left",
          label: "Open Source",
          type: "dropdown",
          items: [
            {
              href: "https://github.com/wandb/weave",
              label: "GitHub",
            },
            {
              href: "https://github.com/wandb/weave/releases",
              label: "Release Changelog",
            },
          ],
        },
        {
          type: "search",
          position: "right",
        },
        {
          to: "https://wandb.ai/home",
          label: "Open App",
          position: "right",
          className: "button button--secondary button--med margin-right--sm",
        },
      ],
    },
    footer: {
      style: "dark",
      links: [
        {
          title: "Docs",
          items: [
            {
              label: "Documentation",
              to: "/quickstart",
            },
          ],
        },
        {
          title: "Community",
          items: [
            {
              label: "Forum",
              href: "https://community.wandb.ai",
            },
            {
              label: "Twitter",
              href: "https://twitter.com/weights_biases",
            },
          ],
        },
        {
          title: "Github",
          items: [
            {
              label: "Weave",
              href: "https://github.com/wandb/weave",
            },
          ],
        },
      ],
      copyright: `Weave by W&B`,
    },
    prism: {
      // theme: prismThemes.nightOwl,
      theme: prismThemes.nightOwlLight,
      darkTheme: prismThemes.dracula,
      magicComments: [
        // Remember to extend the default highlight class name as well!
        {
          className: "theme-code-block-highlighted-line",
          line: "highlight-next-line",
          block: { start: "highlight-start", end: "highlight-end" },
        },
      ],
    },
    imageZoom: {
      // CSS selector to apply the plugin to, defaults to '.markdown img'
      selector: '.markdown img',
      // Optional medium-zoom options
      // see: https://www.npmjs.com/package/medium-zoom#options
      options: {},
    },
  } satisfies Preset.ThemeConfig,
};

export default config;<|MERGE_RESOLUTION|>--- conflicted
+++ resolved
@@ -83,20 +83,6 @@
             },
           } satisfies OpenApiPlugin.Options,
         },
-<<<<<<< HEAD
-      ],
-      'docusaurus-plugin-sass',
-      'plugin-image-zoom',
-  ],
-
-  themes: [
-    [require.resolve("@easyops-cn/docusaurus-search-local"), ({
-      // https://github.com/easyops-cn/docusaurus-search-local?tab=readme-ov-file
-      docsRouteBasePath: "/",
-    })],
-    "docusaurus-theme-openapi-docs",
-    '@docusaurus/theme-mermaid'
-=======
       },
     ],
     "docusaurus-plugin-sass",
@@ -133,7 +119,7 @@
       },
     ],
     "docusaurus-theme-openapi-docs",
->>>>>>> ee35dd41
+    
   ],
   markdown: {
     mermaid: true,
