--- conflicted
+++ resolved
@@ -79,15 +79,12 @@
 type Mutation {
   deleteView(input: DeleteViewInput!): DeleteViewPayload
   upsertView(input: UpsertViewInput!): UpsertViewPayload @audit
-<<<<<<< HEAD
   updateArtifactSequence(
     input: UpdateArtifactSequenceInput!
   ): UpdateArtifactCollectionPayload
-=======
   deleteArtifactSequence(
     input: DeleteArtifactSequenceInput!
   ): DeleteArtifactCollectionPayload
->>>>>>> 68437b06
 }
 
 scalar DateTime
@@ -654,7 +651,6 @@
   clientMutationId: String
 }
 
-<<<<<<< HEAD
 input UpdateArtifactSequenceInput {
   artifactSequenceID: ID!
   name: String @constraints(max: 128)
@@ -663,14 +659,16 @@
 }
 
 type UpdateArtifactCollectionPayload {
-=======
+  artifactCollection: ArtifactCollection!
+  clientMutationId: String
+}
+
 input DeleteArtifactSequenceInput {
   artifactSequenceID: ID!
   clientMutationId: String
 }
 
 type DeleteArtifactCollectionPayload {
->>>>>>> 68437b06
   artifactCollection: ArtifactCollection!
   clientMutationId: String
 }
