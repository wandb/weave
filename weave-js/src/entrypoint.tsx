--- conflicted
+++ resolved
@@ -178,13 +178,7 @@
           <Main browserType={URL_LOCAL} />
         </Route>
         <Route path={`/${URL_BROWSE2}`}>
-<<<<<<< HEAD
-          <Router basename={`/${URL_BROWSE2}`}>
-            <Browse2Wrapper />
-          </Router>
-=======
           <Browse2Wrapper basename={`/${URL_BROWSE2}`} />
->>>>>>> 572a2f49
         </Route>
         <Route path="/">
           <Main />
