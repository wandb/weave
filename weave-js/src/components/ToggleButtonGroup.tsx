--- conflicted
+++ resolved
@@ -58,7 +58,6 @@
         <ToggleGroup.Root
           type="single" // supports single selection only
           value={value}
-          onValueChange={handleValueChange}
           className="flex gap-px"
           ref={ref}>
           {options.map(
@@ -66,123 +65,58 @@
               value: optionValue,
               icon,
               isDisabled: optionIsDisabled,
+              tooltip,
               iconOnly = false,
-            }) => (
-              <div className="group" key={optionValue}>
-                <ToggleGroup.Item
-                  key={optionValue}
-                  value={optionValue}
-                  disabled={isDisabled}
-                  asChild>
-                  <Button
-                    icon={icon}
-                    size={size}
-                    className={twMerge(
-                      'night-aware',
-                      size === 'small' &&
-                        (icon
-                          ? 'gap-4 px-4 py-3 text-sm'
-                          : 'px-8 py-3 text-sm'),
-                      size === 'medium' &&
-                        (icon
-                          ? 'gap-5 px-7 py-4 text-base'
-                          : 'px-10 py-4 text-base'),
-                      size === 'large' &&
-                        (icon
-                          ? 'gap-6 px-10 py-8 text-base'
-                          : 'px-12 py-8 text-base'),
-                      (isDisabled || optionIsDisabled) &&
-                        'cursor-auto opacity-35',
-                      value === optionValue
-                        ? 'bg-teal-300/[0.48] text-teal-600 hover:bg-teal-300/[0.48] dark:bg-teal-700/[0.48] dark:text-teal-400'
-                        : 'hover:bg-oblivion/7 bg-oblivion/5 text-moon-600 hover:text-moon-800 dark:bg-moonbeam/[0.05] hover:dark:bg-teal-700/[0.48] hover:dark:text-teal-400',
-                      'rounded-none group-first:rounded-l-sm group-first:rounded-r-none group-last:rounded-l-none group-last:rounded-r-sm'
-                    )}>
-                    {!iconOnly ? optionValue : <></>}
-                  </Button>
-                </ToggleGroup.Item>
-              </div>
-            )
+            }) => {
+              const button = (
+                <Button
+                  icon={icon}
+                  size={size}
+                  onClick={() => handleValueChange(optionValue)}
+                  className={twMerge(
+                    'night-aware',
+                    size === 'small' &&
+                      (icon ? 'gap-4 px-4 py-3 text-sm' : 'px-8 py-3 text-sm'),
+                    size === 'medium' &&
+                      (icon
+                        ? 'gap-5 px-7 py-4 text-base'
+                        : 'px-10 py-4 text-base'),
+                    size === 'large' &&
+                      (icon
+                        ? 'gap-6 px-10 py-8 text-base'
+                        : 'px-12 py-8 text-base'),
+                    (isDisabled || optionIsDisabled) &&
+                      'cursor-auto opacity-35',
+                    value === optionValue
+                      ? 'bg-teal-300/[0.48] text-teal-600 hover:bg-teal-300/[0.48] dark:bg-teal-700/[0.48] dark:text-teal-400'
+                      : 'hover:bg-oblivion/7 bg-oblivion/5 text-moon-600 hover:text-moon-800 dark:bg-moonbeam/[0.05] hover:dark:bg-teal-700/[0.48] hover:dark:text-teal-400',
+                    'rounded-none group-first:rounded-l-sm group-first:rounded-r-none group-last:rounded-l-none group-last:rounded-r-sm'
+                  )}>
+                  {!iconOnly ? optionValue : <></>}
+                </Button>
+              );
+
+              return (
+                <div className="group" key={optionValue}>
+                  <ToggleGroup.Item
+                    key={optionValue}
+                    value={optionValue}
+                    disabled={isDisabled}
+                    asChild>
+                    {tooltip ? (
+                      <Tooltip content={tooltip} trigger={button} />
+                    ) : (
+                      button
+                    )}
+                  </ToggleGroup.Item>
+                </div>
+              );
+            }
           )}
         </ToggleGroup.Root>
       </Tailwind>
     );
   }
-<<<<<<< HEAD
-
-  const handleValueChange = (newValue: string) => {
-    if (
-      newValue !== value &&
-      options.find(option => option.value === newValue)?.isDisabled !== true
-    ) {
-      onValueChange(newValue);
-    }
-  };
-  return (
-    <Tailwind>
-      <ToggleGroup.Root
-        type="single" // supports single selection only
-        value={value}
-        className="flex gap-px"
-        ref={ref}>
-        {options.map(
-          ({
-            value: optionValue,
-            icon,
-            isDisabled: optionIsDisabled,
-            tooltip,
-            iconOnly = false,
-          }) => {
-            const button = (
-              <Button
-                icon={icon}
-                size={size}
-                onClick={() => handleValueChange(optionValue)}
-                className={twMerge(
-                  'night-aware',
-                  size === 'small' &&
-                    (icon ? 'gap-4 px-4 py-3 text-sm' : 'px-8 py-3 text-sm'),
-                  size === 'medium' &&
-                    (icon
-                      ? 'gap-5 px-7 py-4 text-base'
-                      : 'px-10 py-4 text-base'),
-                  size === 'large' &&
-                    (icon
-                      ? 'gap-6 px-10 py-8 text-base'
-                      : 'px-12 py-8 text-base'),
-                  (isDisabled || optionIsDisabled) && 'cursor-auto opacity-35',
-                  value === optionValue
-                    ? 'bg-teal-300/[0.48] text-teal-600 hover:bg-teal-300/[0.48] dark:bg-teal-700/[0.48] dark:text-teal-400'
-                    : 'hover:bg-oblivion/7 bg-oblivion/5 text-moon-600 hover:text-moon-800 dark:bg-moonbeam/[0.05] hover:dark:bg-teal-700/[0.48] hover:dark:text-teal-400',
-                  'rounded-none group-first:rounded-l-sm group-first:rounded-r-none group-last:rounded-l-none group-last:rounded-r-sm'
-                )}>
-                {!iconOnly ? optionValue : <></>}
-              </Button>
-            );
-
-            return (
-              <div className="group" key={optionValue}>
-                <ToggleGroup.Item
-                  key={optionValue}
-                  value={optionValue}
-                  disabled={isDisabled}
-                  asChild>
-                  {tooltip ? (
-                    <Tooltip content={tooltip} trigger={button} size="small" />
-                  ) : (
-                    button
-                  )}
-                </ToggleGroup.Item>
-              </div>
-            );
-          }
-        )}
-      </ToggleGroup.Root>
-    </Tailwind>
-  );
-});
-=======
 );
->>>>>>> 80f9a7b3
 
 ToggleButtonGroup.displayName = 'ToggleButtonGroup';