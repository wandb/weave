--- conflicted
+++ resolved
@@ -569,70 +569,7 @@
   const setInteractingPanel = useSetInteractingPanel();
   const closeDrawer = useCloseDrawer();
   const panelInteractMode = usePanelInteractMode();
-<<<<<<< HEAD
-  const updateInput = useCallback(
-    (newInput: NodeOrVoidNode) => {
-      props.updateConfig2(oldConfig => {
-        return {
-          ...oldConfig,
-          input_node: newInput,
-        };
-      });
-    },
-    [props]
-  );
-  const updateConfigForPanelNode = useUpdateServerPanel(
-    props.config.input_node,
-    updateInput
-  );
-
-  const addPanelToPanel = useCallback(() => {
-    if (props.isPanel) {
-      props.updateConfig2(oldConfig => {
-        // props.updateConfig2(oldConfig => {
-        let newInnerPanelConfig: ChildPanelFullConfig;
-        if (props.isGroup) {
-          newInnerPanelConfig = {
-            ...oldConfig.config,
-            config: addPanelToGroupConfig(
-              oldConfig.config.config,
-              [''],
-              'panel'
-            ),
-          };
-        } else {
-          newInnerPanelConfig = {
-            config: addPanelToGroupConfig(
-              addPanelToGroupConfig(
-                PANEL_GROUP_DEFAULT_CONFIG(),
-                undefined,
-                'panel',
-                oldConfig.config
-              ),
-              [''],
-              'panel'
-            ),
-            id: 'Group',
-            input_node: {
-              nodeType: 'void',
-              type: 'invalid',
-            },
-            vars: {},
-          };
-        }
-
-        updateConfigForPanelNode(newInnerPanelConfig);
-
-        return {
-          ...oldConfig,
-          config: newInnerPanelConfig,
-        };
-      });
-    }
-  }, [props, updateConfigForPanelNode]);
-=======
   const requestedActions = usePagePanelControlRequestedActions();
->>>>>>> 5cab59f5
 
   return (
     <JupyterControlsMain
