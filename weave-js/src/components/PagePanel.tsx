--- conflicted
+++ resolved
@@ -48,15 +48,13 @@
 import PanelInteractDrawer from './Sidebar/PanelInteractDrawer';
 import {useWeaveAutomation} from './automation';
 import {
-<<<<<<< HEAD
   PagePanelControlContextProvider,
   usePagePanelControlRequestedActions,
 } from './PagePanelContext';
-=======
+import {
   useIsAuthenticated,
   useWeaveViewer,
 } from '../context/WeaveViewerContext';
->>>>>>> 0b519e0f
 
 const JupyterControlsHelpText = styled.div<{active: boolean}>`
   width: max-content;
