--- conflicted
+++ resolved
@@ -134,11 +134,7 @@
               'bg-red-450': isDestructive && active,
 
               // outline
-<<<<<<< HEAD
-              'box-border gap-4 border border-moon-200 bg-white text-moon-650 hover:border-teal-300/[0] hover:bg-teal-300/[0.48] hover:text-teal-600':
-=======
               'box-border gap-4 border border-moon-200 bg-white text-moon-650 hover:border-transparent hover:bg-teal-300/[0.48] hover:text-teal-600':
->>>>>>> 28351488
                 isOutline,
               'dark:border-moon-750 dark:bg-transparent dark:text-moon-200 dark:hover:bg-teal-700/[0.48] dark:hover:text-teal-400':
                 isOutline,
