--- conflicted
+++ resolved
@@ -129,17 +129,6 @@
               'bg-teal-300/[0.48] text-teal-600 dark:bg-teal-700/[0.48] dark:text-teal-400':
                 (isSecondary || isGhost) && active,
 
-<<<<<<< HEAD
-=======
-              /** @deprecated, use ghost instead */
-              // quiet
-              'text-moon-500': isQuiet,
-              'bg-oblivion/[0.05] text-moon-800 dark:bg-moonbeam/[0.05] dark:text-moon-200':
-                isQuiet && active,
-              'hover:text-moon-800 dark:hover:text-moon-200': isQuiet,
-              'hover:bg-oblivion/[0.05] dark:hover:bg-moonbeam/[0.05]': isQuiet,
-
->>>>>>> 6841aa70
               // destructive
               'bg-red-500 text-white hover:bg-red-450': isDestructive,
               'bg-red-450': isDestructive && active,
