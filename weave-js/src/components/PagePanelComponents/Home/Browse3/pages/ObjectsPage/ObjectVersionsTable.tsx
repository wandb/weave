import {
  GridColDef,
  GridColumnGroupingModel,
  GridRowSelectionModel,
  GridRowsProp,
} from '@mui/x-data-grid-pro';
import {Checkbox} from '@wandb/weave/components/Checkbox';
import {UserLink} from '@wandb/weave/components/UserLink';
import _ from 'lodash';
import React, {useEffect, useMemo, useState} from 'react';

import {TEAL_600} from '../../../../../../common/css/color.styles';
import {ErrorPanel} from '../../../../../ErrorPanel';
import {Loading} from '../../../../../Loading';
import {LoadingDots} from '../../../../../LoadingDots';
import {Timestamp} from '../../../../../Timestamp';
import {StyledDataGrid} from '../../StyledDataGrid';
import {basicField} from '../common/DataTable';
import {Empty, EmptyProps} from '../common/Empty';
import {
  EMPTY_PROPS_LEADERBOARDS,
  EMPTY_PROPS_MODEL,
  EMPTY_PROPS_OBJECT_VERSIONS,
  EMPTY_PROPS_OBJECTS,
  EMPTY_PROPS_PROMPTS,
} from '../common/EmptyContent';
import {
  CustomLink,
  ObjectVersionLink,
  ObjectVersionsLink,
  objectVersionText,
} from '../common/Links';
import {FilterLayoutTemplate} from '../common/SimpleFilterableDataTable';
import {
  buildDynamicColumns,
  prepareFlattenedDataForTable,
} from '../common/tabularListViews/columnBuilder';
import {TypeVersionCategoryChip} from '../common/TypeVersionCategoryChip';
import {useURLSearchParamsDict} from '../util';
import {
  KNOWN_BASE_OBJECT_CLASSES,
  OBJECT_ATTR_EDGE_NAME,
} from '../wfReactInterface/constants';
import {useWFHooks} from '../wfReactInterface/context';
import {
  isTableRef,
  makeRefExpandedPayload,
} from '../wfReactInterface/tsDataModelHooksCallRefExpansion';
import {objectVersionKeyToRefUri} from '../wfReactInterface/utilities';
import {ObjectVersionSchema} from '../wfReactInterface/wfDataModelHooksInterface';
import {WFHighLevelObjectVersionFilter} from './objectsPageTypes';

const DATASET_BASE_OBJECT_CLASS = 'Dataset';

export const ObjectVersionsTable: React.FC<{
  objectVersions: ObjectVersionSchema[];
  objectTitle?: string;
  hidePropsAsColumns?: boolean;
  hidePeerVersionsColumn?: boolean;
  hideCategoryColumn?: boolean;
  hideCreatedAtColumn?: boolean;
  hideVersionSuffix?: boolean;
  onRowClick?: (objectVersion: ObjectVersionSchema) => void;
  selectedVersions?: string[];
  setSelectedVersions?: (selected: string[]) => void;
  customColumns?: GridColDef[];
  actionMenu?: (obj: ObjectVersionSchema) => React.JSX.Element;
  keepNestedVal?: string[];
}> = props => {
  // `showPropsAsColumns` probably needs to be a bit more robust
  const {selectedVersions, setSelectedVersions} = props;
  const showPropsAsColumns = !props.hidePropsAsColumns;
  const rows: GridRowsProp = useMemo(() => {
    const vals = props.objectVersions.map(ov => ov.val);
    const flat = prepareFlattenedDataForTable(vals);

    return props.objectVersions.map((ov, i) => {
      let val = flat[i];
      if (ov.baseObjectClass === DATASET_BASE_OBJECT_CLASS) {
        // We don't want to show the rows column for datasets
        // because it is redundant. Probably want a more generic
        // solution here in the future. Maybe exclude table refs?
        val = _.omit(val, 'rows');
      }
      // This is a dirty hack to enable keeping the nested query value for Monitors
      (props.keepNestedVal || []).forEach(keepVal => {
        if (keepVal in vals[i]) {
          val[keepVal] = vals[i][keepVal];
        }
      });
      // Show name, even though it can be = to object id, consider adding back
      // val = _.omit(val, 'name');
      return {
        id: objectVersionKeyToRefUri(ov),
        obj: {
          ...ov,
          val,
        },
      };
    });
  }, [props.objectVersions, props.keepNestedVal]);

  const showUserColumn = rows.some(row => row.obj.userId != null);

  // TODO: We should make this page very robust similar to the CallsTable page.
  // We will want to do nearly all the same things: URL state management,
  // sorting, filtering, ref expansion, etc... A lot of common logic should be
  // extracted and shared.
  const {cols: columns, groups: columnGroupingModel} = useMemo(() => {
    let groups: GridColumnGroupingModel = [];
    const checkboxColumnArr: GridColDef[] =
      selectedVersions != null && setSelectedVersions
        ? [
            {
              minWidth: 30,
              width: 34,
              field: 'CustomCheckbox',
              sortable: false,
              disableColumnMenu: true,
              resizable: false,
              disableExport: true,
              display: 'flex',
              renderHeader: (params: any) => {
                // TODO: Adding a select all checkbox here not that useful for compare
                // but might for be for other bulk actions.
                return null;
              },
              renderCell: (params: any) => {
                const {objectId, versionIndex} = params.row.obj;
                const objSpecifier = `${objectId}:v${versionIndex}`;
                const isSelected = selectedVersions.includes(objSpecifier);
                return (
                  <Checkbox
                    size="small"
                    checked={isSelected}
                    onCheckedChange={() => {
                      if (isSelected) {
                        setSelectedVersions(
                          selectedVersions.filter(id => id !== objSpecifier)
                        );
                      } else {
                        // Keep the objects in sorted order, regardless of the order checked.
                        setSelectedVersions(
                          [...selectedVersions, objSpecifier].sort((a, b) => {
                            const [aName, aVer] = a.split(':');
                            const [bName, bVer] = b.split(':');
                            if (aName !== bName) {
                              return aName.localeCompare(bName);
                            }
                            const aNum = parseInt(aVer.slice(1), 10);
                            const bNum = parseInt(bVer.slice(1), 10);
                            return aNum - bNum;
                          })
                        );
                      }
                    }}
                  />
                );
              },
            },
          ]
        : [];
    const cols: GridColDef[] = [
      ...checkboxColumnArr,

      // This field name chosen to reduce possibility of conflict
      // with the dynamic fields added below.
      basicField('weave__object_version_link', props.objectTitle ?? 'Object', {
        hideable: false,
        valueGetter: (unused: any, row: any) => {
          return row.obj.objectId;
        },
        renderCell: cellParams => {
          // Icon to indicate navigation to the object version
          const obj: ObjectVersionSchema = cellParams.row.obj;
          if (props.onRowClick) {
            let text = props.hideVersionSuffix
              ? obj.objectId
              : objectVersionText(obj.objectId, obj.versionIndex);

            // This allows us to use the object name as the link text
            // if it is available. Probably should make this workfor
            // the object version link as well.
            if (obj.val.name) {
              text = obj.val.name;
            }

            return (
              <CustomLink text={text} onClick={() => props.onRowClick?.(obj)} />
            );
          }
          return (
            <ObjectVersionLink
              entityName={obj.entity}
              projectName={obj.project}
              objectName={obj.objectId}
              version={obj.versionHash}
              versionIndex={obj.versionIndex}
              fullWidth={true}
              color={TEAL_600}
              hideVersionSuffix={props.hideVersionSuffix}
            />
          );
        },
      }),
    ];

    if (showPropsAsColumns) {
      const dynamicFields: string[] = [];
      const dynamicFieldSet = new Set<string>();
      rows.forEach(r => {
        Object.keys(r.obj.val).forEach(k => {
          if (!dynamicFieldSet.has(k)) {
            dynamicFieldSet.add(k);
            dynamicFields.push(k);
          }
        });
      });

      const {cols: newCols, groupingModel} = buildDynamicColumns<{
        obj: ObjectVersionSchema;
      }>(
        dynamicFields,
        row => ({
          entity: row.obj.entity,
          project: row.obj.project,
        }),
        (row, key) => {
          const obj: ObjectVersionSchema = row.obj;
          const res = obj.val?.[key];
          if (isTableRef(res)) {
            // This whole block is a hack to make the table ref clickable. This
            // is the same thing that the CallsTable does for expanded fields.
            // Once we come up with a common pattern for ref expansion, this
            // will go away.
            const selfRefUri = objectVersionKeyToRefUri(obj);
            const targetRefUri =
              selfRefUri +
              ('/' +
                OBJECT_ATTR_EDGE_NAME +
                '/' +
                key.split('.').join(OBJECT_ATTR_EDGE_NAME + '/'));
            return makeRefExpandedPayload(targetRefUri, res);
          }
          return res;
        }
      );
      cols.push(...newCols);
      groups = groupingModel;
    }

    if (props.customColumns) {
      cols.push(...props.customColumns);
    }

    if (!props.hideCategoryColumn) {
      cols.push(
        basicField('baseObjectClass', 'Category', {
          width: 132,
          display: 'flex',
          valueGetter: (unused: any, row: any) => {
            return row.obj.baseObjectClass;
          },
          renderCell: cellParams => {
            const category = cellParams.value;
            if (KNOWN_BASE_OBJECT_CLASSES.includes(category)) {
              return <TypeVersionCategoryChip baseObjectClass={category} />;
            }
            return null;
          },
        })
      );
    }

    if (showUserColumn) {
      cols.push(
        basicField('userId', 'User', {
          width: 150,
          filterable: false,
          sortable: false,
          valueGetter: (unused: any, row: any) => {
            return row.obj.userId;
          },
          renderCell: (params: any) => {
            const userId = params.value;
            if (userId == null) {
              return <div></div>;
            }
            return <UserLink userId={userId} includeName />;
          },
        })
      );
    }

    if (!props.hideCreatedAtColumn) {
      cols.push(
        basicField('createdAtMs', 'Last updated', {
          width: 130,
          valueGetter: (unused: any, row: any) => {
            return row.obj.createdAtMs;
          },
          renderCell: cellParams => {
            const createdAtMs = cellParams.value;
            return <Timestamp value={createdAtMs / 1000} format="relative" />;
          },
        })
      );
    }

    if (!props.hidePeerVersionsColumn) {
      cols.push(
        basicField('peerVersions', 'Versions', {
          width: 100,
          sortable: false,
          filterable: false,
          renderCell: cellParams => {
            const obj: ObjectVersionSchema = cellParams.row.obj;
            return <PeerVersionsLink obj={obj} />;
          },
        })
      );
    }

    if (props.actionMenu) {
      cols.push({
        field: 'actionMenu',
        headerName: '',
        renderCell: param =>
          props.actionMenu && props.actionMenu(param.row.obj),
      });
    }

    return {cols, groups};
  }, [
    props,
    showPropsAsColumns,
    rows,
    selectedVersions,
    setSelectedVersions,
    showUserColumn,
  ]);

  // Highlight table row if it matches peek drawer.
  const query = useURLSearchParamsDict();
  const {peekPath} = query;
  const peekId = peekPath ? peekPath.split('/').pop() : null;
  const rowIds = useMemo(() => {
    return rows.map(row => row.id);
  }, [rows]);
  const [rowSelectionModel, setRowSelectionModel] =
    useState<GridRowSelectionModel>([]);
  useEffect(() => {
    if (rowIds.length === 0) {
      // Data may have not loaded
      return;
    }
    if (peekId == null) {
      // No peek drawer, clear any selection
      setRowSelectionModel([]);
    } else {
      // If peek drawer matches a row, select it.
      // If not, don't modify selection.
      if (rowIds.includes(peekId)) {
        setRowSelectionModel([peekId]);
      }
    }
  }, [rowIds, peekId]);

  return (
    <StyledDataGrid
      // Start Column Menu
      // ColumnMenu is only needed when we have other actions
      // such as filtering.
      disableColumnMenu={true}
      // We don't have enough columns to justify filtering
      disableColumnFilter={true}
      disableMultipleColumnsFiltering={true}
      // ColumnPinning seems to be required in DataGridPro, else it crashes.
      disableColumnPinning={false}
      // We don't have enough columns to justify re-ordering
      disableColumnReorder={true}
      // The columns are fairly simple, so we don't need to resize them.
      disableColumnResize={false}
      // We don't have enough columns to justify hiding some of them.
      disableColumnSelector={true}
      // We don't have enough columns to justify sorting by multiple columns.
      disableMultipleColumnsSorting={true}
      // End Column Menu
      rows={rows}
      initialState={{
        sorting: {
          sortModel: [{field: 'createdAtMs', sort: 'desc'}],
        },
      }}
      columnHeaderHeight={40}
      rowHeight={38}
      columns={columns}
      disableRowSelectionOnClick
      rowSelectionModel={rowSelectionModel}
      columnGroupingModel={columnGroupingModel}
    />
  );
};

export const FilterableObjectVersionsTable: React.FC<{
  entity: string;
  project: string;
  frozenFilter?: WFHighLevelObjectVersionFilter;
  initialFilter?: WFHighLevelObjectVersionFilter;
  objectTitle?: string;
  hideCategoryColumn?: boolean;
  hideCreatedAtColumn?: boolean;
  customColumns?: GridColDef[];
  metadataOnly?: boolean;
  // Setting this will make the component a controlled component. The parent
  // is responsible for updating the filter.
  onFilterUpdate?: (filter: WFHighLevelObjectVersionFilter) => void;
  selectedVersions?: string[];
  setSelectedVersions?: (selected: string[]) => void;
  propsEmpty?: EmptyProps;
  actionMenu?: (obj: ObjectVersionSchema) => React.JSX.Element;
  keepNestedVal?: string[];
  hidePeerVersionsColumn?: boolean;
  hideVersionSuffix?: boolean;
}> = props => {
  const {setSelectedVersions} = props;
  const {useRootObjectVersions} = useWFHooks();

  const effectiveFilter = useMemo(() => {
    return {...props.initialFilter, ...props.frozenFilter};
  }, [props.initialFilter, props.frozenFilter]);

  const isOneObject = effectiveFilter.objectName != null;
  const effectivelyLatestOnly = !effectiveFilter.objectName;

  const filteredObjectVersions = useRootObjectVersions({
    entity: props.entity,
    project: props.project,
    filter: {
      baseObjectClasses: effectiveFilter.baseObjectClass
        ? [effectiveFilter.baseObjectClass]
        : undefined,
      objectIds: effectiveFilter.objectName
        ? [effectiveFilter.objectName]
        : undefined,
      latestOnly: effectivelyLatestOnly,
    },
<<<<<<< HEAD
    undefined,
    props.metadataOnly ?? effectivelyLatestOnly // metadata only when getting latest
  );
=======
    metadataOnly: effectivelyLatestOnly,
  });
>>>>>>> 798aa29e

  // When the table reloads, clear any selected versions.
  // This is because we may be reloading because of a deletion, and
  // we don't want the deleted version to remain in the selected state if it is there.
  useEffect(() => {
    if (filteredObjectVersions.loading && setSelectedVersions) {
      setSelectedVersions([]);
    }
  }, [filteredObjectVersions.loading, setSelectedVersions]);

  if (filteredObjectVersions.loading) {
    return <Loading centered />;
  }
  if (filteredObjectVersions.error) {
    return <ErrorPanel />;
  }

  // TODO: Only show the empty state if no filters other than baseObjectClass
  const objectVersions = filteredObjectVersions.result ?? [];
  const isEmpty = objectVersions.length === 0;
  if (isEmpty) {
    let propsEmpty =
      props.propsEmpty ||
      (isOneObject ? EMPTY_PROPS_OBJECT_VERSIONS : EMPTY_PROPS_OBJECTS);
    const base = props.initialFilter?.baseObjectClass;
    if ('Prompt' === base) {
      propsEmpty = EMPTY_PROPS_PROMPTS;
    } else if ('Model' === base) {
      propsEmpty = EMPTY_PROPS_MODEL;
    } else if (base === 'Leaderboard') {
      propsEmpty = EMPTY_PROPS_LEADERBOARDS;
    }
    return <Empty {...propsEmpty} />;
  }

  return (
    <FilterLayoutTemplate>
      <ObjectVersionsTable
        objectVersions={objectVersions}
        objectTitle={props.objectTitle}
        hidePropsAsColumns={!!effectivelyLatestOnly}
        hidePeerVersionsColumn={
          props.hidePeerVersionsColumn !== undefined
            ? props.hidePeerVersionsColumn
            : !effectivelyLatestOnly
        }
        hideCategoryColumn={props.hideCategoryColumn}
        hideCreatedAtColumn={props.hideCreatedAtColumn}
        selectedVersions={props.selectedVersions}
        setSelectedVersions={props.setSelectedVersions}
        customColumns={props.customColumns}
        actionMenu={props.actionMenu}
        keepNestedVal={props.keepNestedVal}
        hideVersionSuffix={props.hideVersionSuffix}
      />
    </FilterLayoutTemplate>
  );
};

const PeerVersionsLink: React.FC<{obj: ObjectVersionSchema}> = props => {
  const {useRootObjectVersions} = useWFHooks();

  const obj = props.obj;
  // Here, we really just want to know the count - and it should be calculated
  // by the server, not by the client. This is a performance optimization. In
  // the meantime we will just fetch the first 100 versions and display 99+ if
  // there are at least 100. Someone can come back and add `count` to the 3
  // query APIs which will make this faster.
  const objectVersionsNode = useRootObjectVersions({
    entity: obj.entity,
    project: obj.project,
    filter: {
      objectIds: [obj.objectId],
    },
    limit: 100,
    metadataOnly: true,
  });
  if (objectVersionsNode.loading) {
    return <LoadingDots />;
  }
  const countValue = objectVersionsNode.result?.length ?? 0;
  return (
    <ObjectVersionsLink
      entity={obj.entity}
      project={obj.project}
      filter={{
        objectName: obj.objectId,
      }}
      versionCount={Math.min(countValue, 99)}
      countIsLimited={countValue === 100}
      neverPeek
      variant="secondary"
    />
  );
};<|MERGE_RESOLUTION|>--- conflicted
+++ resolved
@@ -445,14 +445,8 @@
         : undefined,
       latestOnly: effectivelyLatestOnly,
     },
-<<<<<<< HEAD
-    undefined,
-    props.metadataOnly ?? effectivelyLatestOnly // metadata only when getting latest
-  );
-=======
-    metadataOnly: effectivelyLatestOnly,
+    metadataOnly: props.metadataOnly ?? effectivelyLatestOnly,
   });
->>>>>>> 798aa29e
 
   // When the table reloads, clear any selected versions.
   // This is because we may be reloading because of a deletion, and
