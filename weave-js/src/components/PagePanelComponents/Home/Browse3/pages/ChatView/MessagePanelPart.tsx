--- conflicted
+++ resolved
@@ -17,20 +17,13 @@
       const reformat = JSON.stringify(JSON.parse(value), null, 2);
       return <CodeEditor language="json" value={reformat} />;
     }
-<<<<<<< HEAD
-    // Markdown is slowing down chat view, maybe bring this back if users complain
-    // if (isLikelyMarkdown(value)) {
-    //   return <Markdown content={value} />;
-    // }
-    return <div className="whitespace-break-spaces">{value}</div>;
-=======
+    
     // Markdown is slowing down chat view, disable for now
     // Bring back if we can find a faster way to render markdown
     // if (isLikelyMarkdown(value)) {
     //   return <Markdown content={value} />;
     // }
     return <span className="whitespace-break-spaces">{value}</span>;
->>>>>>> dd1c6eaa
   }
   if (value.type === 'text' && 'text' in value) {
     return <div className="whitespace-break-spaces">{value.text}</div>;
