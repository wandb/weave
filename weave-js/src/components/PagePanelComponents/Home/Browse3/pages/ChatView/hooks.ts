--- conflicted
+++ resolved
@@ -1,5 +1,4 @@
 import _ from 'lodash';
-import {useMemo} from 'react';
 
 import {isWeaveRef} from '../../filters/common';
 import {mapObject, traverse, TraverseContext} from '../CallPage/traverse';
@@ -8,155 +7,6 @@
 import {TraceCallSchema} from '../wfReactInterface/traceServerClientTypes';
 import {CallSchema} from '../wfReactInterface/wfDataModelHooksInterface';
 import {
-<<<<<<< HEAD
-  Chat,
-  ChatCompletion,
-  ChatRequest,
-  Choice,
-  Message,
-  ToolCall,
-} from './types';
-
-export enum ChatFormat {
-  None = 'None',
-  OpenAI = 'OpenAI',
-  Gemini = 'Gemini',
-  Mistral = 'Mistral',
-  OTEL = 'OTEL',
-}
-
-// OTEL specific keys for finding prompts
-// Must be kept in sync with backend
-export const OTEL_INPUT_KEYS = [
-  'ai.prompt',
-  'gen_ai.prompt',
-  'input.value',
-  'mlflow.spanInputs',
-  'traceloop.entity.input',
-  'gcp.vertex.agent.tool_call_args',
-  'gcp.vertex.agent.llm_request',
-  'input',
-];
-
-// OTEL specific keys for finding completions
-export const OTEL_OUTPUT_KEYS = [
-  'ai.response',
-  'gen_ai.completion',
-  'output.value',
-  'mlflow.spanOutputs',
-  'gen_ai.content.completion',
-  'traceloop.entity.output',
-  'gcp.vertex.agent.tool_response',
-  'gcp.vertex.agent.llm_response',
-  'output',
-];
-
-export const hasStringProp = (obj: any, prop: string): boolean => {
-  if (!(prop in obj)) {
-    return false;
-  }
-  if (!_.isString(obj[prop])) {
-    return false;
-  }
-  return true;
-};
-
-export const hasNumberProp = (obj: any, prop: string): boolean => {
-  if (!(prop in obj)) {
-    return false;
-  }
-  if (!_.isNumber(obj[prop])) {
-    return false;
-  }
-  return true;
-};
-
-export const isToolCall = (toolCall: any): boolean => {
-  if (!_.isPlainObject(toolCall)) {
-    return false;
-  }
-  if (!hasStringProp(toolCall, 'id')) {
-    return false;
-  }
-  if (!hasStringProp(toolCall, 'type')) {
-    return false;
-  }
-  if (!_.isPlainObject(toolCall.function)) {
-    return false;
-  }
-  if (
-    !hasStringProp(toolCall.function, 'name') ||
-    !hasStringProp(toolCall.function, 'arguments')
-  ) {
-    return false;
-  }
-  return true;
-};
-
-export const isToolCalls = (toolCalls: any): boolean => {
-  if (toolCalls === null) {
-    // Some llms return null for tool calls
-    // before the chat view was hidden for those calls
-    return true;
-  }
-
-  if (!_.isArray(toolCalls)) {
-    return false;
-  }
-  return toolCalls.every((tc: any) => isToolCall(tc));
-};
-
-export const isPlaceholder = (part: any): boolean => {
-  if (!_.isPlainObject(part)) {
-    return false;
-  }
-  if (!hasStringProp(part, 'name')) {
-    return false;
-  }
-  if (!hasStringProp(part, 'type')) {
-    return false;
-  }
-  if ('default' in part && !_.isString(part.default)) {
-    return false;
-  }
-  return true;
-};
-
-export const isInternalMessage = (part: any): boolean => {
-  if (!_.isPlainObject(part)) {
-    return false;
-  }
-  if (!hasStringProp(part, 'type')) {
-    return false;
-  }
-  if (part.type === 'text') {
-    if ('text' in part && !_.isString(part.text)) {
-      return false;
-    }
-    return true;
-  }
-  if (part.type === 'image_url') {
-    if ('image_url' in part && !_.isPlainObject(part.image_url)) {
-      return false;
-    }
-    if (!hasStringProp(part.image_url, 'url')) {
-      return false;
-    }
-    return true;
-  }
-
-  // Anthropic tool result
-  if (part.type === 'tool_result') {
-    if (!hasStringProp(part, 'tool_use_id')) {
-      return false;
-    }
-
-    return true;
-  }
-
-  return false;
-};
-=======
   isAnthropicCompletionFormat,
   isTraceCallChatFormatAnthropic,
   normalizeAnthropicChatCompletion,
@@ -174,10 +24,14 @@
   isTraceCallChatFormatMistral,
   normalizeMistralChatCompletion,
 } from './ChatFormats/mistral';
+import {
+  isTraceCallChatFormatOTEL,
+  normalizeOTELChatRequest,
+  normalizeOTELChatCompletion
+} from './ChatFormats/opentelemetry';
 import {isTraceCallChatFormatOpenAI} from './ChatFormats/openai';
 import {ChatFormat} from './ChatFormats/types';
 import {Chat, ChatCompletion, ChatRequest} from './types';
->>>>>>> b67fcbbc
 
 // Traverse input and outputs looking for any ref strings.
 const getRefs = (call: TraceCallSchema): string[] => {
@@ -243,11 +97,14 @@
   if (isAnthropicCompletionFormat(completion)) {
     return normalizeAnthropicChatCompletion(completion);
   }
-  if (isGeminiCompletionFormat(completion)) {
+  else if (isGeminiCompletionFormat(completion)) {
     return normalizeGeminiChatCompletion(request, completion);
   }
-  if (isMistralCompletionFormat(completion)) {
+  else if (isMistralCompletionFormat(completion)) {
     return normalizeMistralChatCompletion(request, completion);
+  }
+  else if (isTraceCallChatFormatOTEL(completion)) {
+    return normalizeOTELChatCompletion(request, completion);
   }
   return completion as ChatCompletion;
 };
@@ -269,388 +126,47 @@
   return true;
 };
 
-<<<<<<< HEAD
-// Traverse input and outputs looking for any ref strings.
-const getRefs = (call: TraceCallSchema): string[] => {
-  const refs = new Set<string>();
-  traverse(call.inputs, (context: TraverseContext) => {
-    if (isWeaveRef(context.value)) {
-      refs.add(context.value);
-    }
-  });
-  traverse(call.output, (context: TraverseContext) => {
-    if (isWeaveRef(context.value)) {
-      refs.add(context.value);
-    }
-  });
-  return Array.from(refs);
-};
-
-// Replace all ref strings with the actual data.
-const deref = (object: any, refsMap: Record<string, any>): any => {
-  if (isWeaveRef(object)) {
-    return refsMap[object] ?? object;
-  }
-  const mapper = (context: TraverseContext) => {
-    if (context.valueType === 'string' && isWeaveRef(context.value)) {
-      return refsMap[context.value] ?? context.value;
-    }
-    return context.value;
-  };
-  return mapObject(object, mapper);
-};
-
-// Normalize an OTEL span's input to a ChatRequest
-export const normalizeOTELChatRequest = (
-  call: TraceCallSchema
-): ChatRequest => {
-  // Find prompt value from any of the expected OTEL input keys
-  const promptValue = findOTELValue(call.inputs, OTEL_INPUT_KEYS);
-
-  if (!promptValue) {
-    // Fallback with an empty request if no prompt found
-    return {
-      model: 'unknown',
-      messages: [],
-    };
-  }
-
-  let modelName = call.attributes['model'] || 'unknown';
-  if (
-    _.isPlainObject(promptValue) &&
-    'messages' in promptValue &&
-    _.isArray(promptValue.messages)
-  ) {
-    // If the prompt has an OpenAI-like messages array, use it directly
-    if (promptValue.model) {
-      modelName = promptValue.model;
-    }
-
-    const anthropicSystemPrompt = call.attributes?.model_parameters?.system;
-
-    const messages = promptValue.messages;
-    if (
-      anthropicSystemPrompt !== undefined &&
-      !messages.some((msg: any) => {
-        return msg.role === 'system';
-      })
-    ) {
-      const systemMsg = {
-        role: 'system',
-        content: anthropicSystemPrompt,
-      };
-      return {
-        model: modelName,
-        messages: [systemMsg, ...messages],
-      };
-    }
-
-    return {
-      model: modelName,
-      messages: promptValue.messages,
-    };
-  }
-
-  // Process the content from the prompt value
-  let content = processOTELContent(promptValue, 'user');
-
-  if (_.isString(content)) {
-    return {
-      model: modelName,
-      messages: [
-        {
-          role: 'user',
-          content,
-        },
-      ],
-    };
-  } else {
-    return {
-      model: modelName,
-      messages: content,
-    };
-  }
-};
-
-=======
->>>>>>> b67fcbbc
 export const normalizeChatRequest = (request: any): ChatRequest => {
   if (isGeminiRequestFormat(request)) {
-    normalizeGeminiChatRequest(request);
+    return normalizeGeminiChatRequest(request);
   } else if (isAnthropicCompletionFormat(request)) {
-    normalizeAnthropicChatRequest(request);
+    return normalizeAnthropicChatRequest(request);
+  } else if (isTraceCallChatFormatOTEL(request)) {
+    return normalizeOTELChatRequest(request);
   }
   // Anthropic has system message as a top-level request field
   return request as ChatRequest;
 };
 
-<<<<<<< HEAD
-// Define Delta type and type guard for Mistral streaming chunks
-export type MistralDelta = {
-  role?: string;
-  content?: string;
-  tool_calls?: ToolCall[]; // Based on OpenAI, Mistral might stream tool calls this way
-};
-
-export const isMistralDelta = (delta: any): boolean => {
-  if (!_.isPlainObject(delta)) {
-    return false;
-  }
-  if ('role' in delta && !hasStringProp(delta, 'role')) {
-    return false;
-  }
-  if ('content' in delta && !hasStringProp(delta, 'content')) {
-    return false;
-  }
-  if ('tool_calls' in delta && !isToolCalls(delta.tool_calls)) {
-    return false;
-  }
-  return true;
-};
-
-// Normalize an OTEL span's output to a ChatCompletion
-export const normalizeOTELChatCompletion = (
-  call: TraceCallSchema,
-  request: ChatRequest
-): ChatCompletion => {
-  // Find completion value from any of the expected OTEL output keys
-  const completionValue = findOTELValue(call.output, OTEL_OUTPUT_KEYS);
-
-  if (!completionValue) {
-    // Return empty completion if no output is found
-    return {
-      id: `${request.model}-${Date.now()}`,
-      choices: [],
-      created: Math.floor(Date.now() / 1000),
-      model: request.model,
-      system_fingerprint: '',
-      usage: {prompt_tokens: 0, completion_tokens: 0, total_tokens: 0},
-    };
-  }
-
-  // Try to extract token usage information
-  let usage = {
-    prompt_tokens: 0,
-    completion_tokens: 0,
-    total_tokens: 0,
-  };
-
-  // Look for token usage in various locations and formats
-  if (call.summary?.weave?.costs) {
-    // Try to get from costs in summary
-    const modelCosts = Object.values(call.summary.weave.costs)[0];
-    if (modelCosts) {
-      usage.prompt_tokens =
-        modelCosts.prompt_tokens || modelCosts.input_tokens || 0;
-      usage.completion_tokens =
-        modelCosts.completion_tokens || modelCosts.output_tokens || 0;
-      usage.total_tokens =
-        modelCosts.total_tokens ||
-        usage.prompt_tokens + usage.completion_tokens;
-    }
-  }
-
-  // If completion is already in OpenAI-like format, use it directly
-  if (
-    _.isPlainObject(completionValue) &&
-    'choices' in completionValue &&
-    _.isArray(completionValue.choices)
-  ) {
-    const modelName = call.attributes['model'] ?? 'unknown';
-    return {
-      id: completionValue.id || `${request.model}-${Date.now()}`,
-      choices: completionValue.choices,
-      created: completionValue.created || Math.floor(Date.now() / 1000),
-      model: modelName,
-      system_fingerprint: completionValue.system_fingerprint || '',
-      usage: completionValue.usage || usage,
-    };
-  }
-
-  // Process the content from the completion value
-  const messages = processOTELContent(completionValue, 'assistant');
-  const choices: Choice[] = messages.map((message, index) => {
-    return {
-      index,
-      message,
-      finish_reason: 'stop',
-    };
-  });
-
-  // Create a standardized choice from the processed content
-
-  return {
-    id: `${request.model}-${Date.now()}`,
-    choices: [choices[0]],
-    created: Math.floor(Date.now() / 1000),
-    model: request.model,
-    system_fingerprint: '',
-    usage,
-  };
-};
-
-export const normalizeChatCompletion = (
-  request: ChatRequest,
-  completion: any
-): ChatCompletion => {
-  if (isGeminiCompletionFormat(completion)) {
-    // We normalize to the OpenAI format as our standard representation
-    // but the Gemini format does not have a direct mapping for some fields.
-    // For now we leave empty placeholders for type checking purposes.
-    return {
-      id: '',
-      choices: geminiCandidatesToChoices(completion.candidates),
-      created: 0,
-      model: request.model,
-      system_fingerprint: '',
-      usage: {
-        prompt_tokens: completion.usage_metadata.prompt_token_count,
-        completion_tokens: completion.usage_metadata.candidates_token_count,
-        total_tokens: completion.usage_metadata.total_token_count,
-      },
-    };
-  }
-  if (isAnthropicCompletionFormat(completion)) {
-    return {
-      id: completion.id,
-      choices: anthropicContentBlocksToChoices(
-        completion.content,
-        completion.stop_reason
-      ),
-      created: 0, // Anthropic doesn't provide `created`
-      model: completion.model,
-      system_fingerprint: '', // Anthropic doesn't provide `system_fingerprint`
-      usage: {
-        prompt_tokens: completion.usage.input_tokens,
-        completion_tokens: completion.usage.output_tokens,
-        total_tokens:
-          completion.usage.input_tokens + completion.usage.output_tokens,
-      },
-    };
-  }
-  if (isMistralCompletionFormat(completion)) {
-    if (completion === null) {
-      // Handle cases where an SDK error or stream issue results in a null output
-      // for a call that is otherwise identified as Mistral.
-      return {
-        id: request.model + '-' + Date.now(), // Generate a placeholder ID
-        choices: [],
-        created: Math.floor(Date.now() / 1000),
-        model: request.model, // Use model from the request
-        system_fingerprint: '',
-        usage: {prompt_tokens: 0, completion_tokens: 0, total_tokens: 0},
-      };
-    }
-
-    const choices: Choice[] = completion.choices.map((choicePart: any) => {
-      let message: Message;
-      if (choicePart.message) {
-        message = choicePart.message as Message;
-      } else if (choicePart.delta) {
-        message = {
-          role: choicePart.delta.role ?? 'assistant',
-          content: choicePart.delta.content ?? '',
-        };
-        if (choicePart.delta.tool_calls) {
-          message.tool_calls = choicePart.delta.tool_calls;
-        }
-      } else {
-        message = {role: 'assistant', content: ''};
-      }
-      return {
-        index: choicePart.index,
-        message,
-        finish_reason: choicePart.finish_reason ?? 'stop',
-      };
-    });
-
-    return {
-      id: completion.id,
-      choices,
-      created: completion.created,
-      model: completion.model,
-      system_fingerprint: completion.system_fingerprint ?? '',
-      usage: completion.usage
-        ? {
-            prompt_tokens: completion.usage.prompt_tokens,
-            completion_tokens: completion.usage.completion_tokens,
-            total_tokens: completion.usage.total_tokens,
-          }
-        : {
-            prompt_tokens: 0,
-            completion_tokens: 0,
-            total_tokens: 0,
-          },
-    };
-  }
-  return completion as ChatCompletion;
-};
-
-=======
->>>>>>> b67fcbbc
 export const useCallAsChat = (
   call: TraceCallSchema
 ): {
   loading: boolean;
 } & Chat => {
-  // Memoize the call data processing to prevent unnecessary recalculations
-  // when the component re-renders but the call data hasn't changed
-  const refs = useMemo(
-    // Traverse the data and find all ref URIs.
-    () => getRefs(call),
-    [call]
-  );
+  // Traverse the data and find all ref URIs.
+  const refs = getRefs(call);
   const {useRefsData} = useWFHooks();
   const refsData = useRefsData({refUris: refs});
-<<<<<<< HEAD
   const refsMap = _.zipObject(refs, refsData.result ?? []);
+  const request = normalizeChatRequest(deref(call.inputs, refsMap));
+  const result = call.output
+    ? normalizeChatCompletion(request, deref(call.output, refsMap))
+    : null;
 
-  // Handle OTEL span format differently
-  let request: ChatRequest;
-  let result: ChatCompletion | null = null;
-
-  // Check if this is an OTEL span
-  if (call.attributes && 'otel_span' in call.attributes) {
-    // Use specialized OTEL handlers
-    request = normalizeOTELChatRequest(call);
-    result = call.output ? normalizeOTELChatCompletion(call, request) : null;
-  } else {
-    // Use standard handlers
-    request = normalizeChatRequest(deref(call.inputs, refsMap));
-    result = call.output
-      ? normalizeChatCompletion(request, deref(call.output, refsMap))
-      : null;
+  // TODO: It is possible that all of the choices are refs again, handle this better.
+  if (
+    result &&
+    result.choices &&
+    result.choices.some(choice => isWeaveRef(choice))
+  ) {
+    result.choices = [];
   }
-=======
->>>>>>> b67fcbbc
-
-  // Only recalculate when refs data or call data changes
-  const result = useMemo(() => {
-    const refsMap = _.zipObject(refs, refsData.result ?? []);
-    const request = normalizeChatRequest(deref(call.inputs, refsMap));
-    const result = call.output
-      ? normalizeChatCompletion(request, deref(call.output, refsMap))
-      : null;
-
-    // TODO: It is possible that all of the choices are refs again, handle this better.
-    if (
-      result &&
-      result.choices &&
-      result.choices.some(choice => isWeaveRef(choice))
-    ) {
-      result.choices = [];
-    }
-
-    return {
-      isStructuredOutput: isStructuredOutputCall(call),
-      request,
-      result,
-    };
-  }, [refsData.result, call, refs]);
 
   return {
     loading: refsData.loading,
-    ...result,
+    isStructuredOutput: isStructuredOutputCall(call),
+    request,
+    result,
   };
 };
 
@@ -658,88 +174,10 @@
   if (!traceCall.output || !traceCall.inputs) {
     return traceCall;
   }
-<<<<<<< HEAD
-  // Allow chunks that may not have usage
-
-  return true;
-};
-
-export const isTraceCallChatFormatMistral = (
-  call: TraceCallSchema
-): boolean => {
-  return (
-    isMistralRequestFormat(call.inputs) &&
-    isMistralCompletionFormat(call.output)
-  );
-};
-
-// Find a prompt/completion value from OTEL attributes using the specified keys
-export const findOTELValue = (obj: any, searchKeys: string[]): any | null => {
-  if (!obj || !_.isPlainObject(obj)) {
-    return null;
-  }
-
-  // Direct check in the object
-  for (const key of searchKeys) {
-    if (key in obj) {
-      return obj[key];
-    }
-  }
-
-  return null;
-};
-
-// Process OTEL chat data to find content
-export const processOTELContent = (
-  content: any,
-  defaultRole: string
-): Message[] => {
-  if (_.isString(content)) {
-    return [
-      {
-        role: defaultRole,
-        content: content,
-      },
-    ];
-  } else if (_.isPlainObject(content) && 'role' in content) {
-    if ('content' in content && _.isArray(content.content)) {
-      return content.content.flatMap((item: any) =>
-        processOTELContent(item.text, content.role)
-      );
-    }
-    return content;
-  } else if (_.isArray(content)) {
-    return content.flatMap(item => processOTELContent(item, defaultRole));
-  }
-  // Fallback to prevent empty display for unhandled types/schemas
-  return [
-    {
-      role: defaultRole,
-      content: JSON.stringify(content),
-    },
-  ];
-};
-
-// Detect OTEL span format based on presence of 'otel_span' attribute
-export const isTraceCallChatFormatOTEL = (call: TraceCallSchema): boolean => {
-  // Check if this is an OTEL span
-  if (!call.attributes || !('otel_span' in call.attributes)) {
-    return false;
-  }
-  // Look for a prompt/input in the expected locations
-  const promptValue = findOTELValue(call.inputs, OTEL_INPUT_KEYS);
-
-  // Look for a completion/output in the expected locations
-  const completionValue = findOTELValue(call.output, OTEL_OUTPUT_KEYS);
-
-  // If we found either prompt or completion data, consider it valid
-  return promptValue !== null || completionValue !== null;
-=======
   const {inputs, output, ...rest} = traceCall;
   return {
     inputs: normalizeChatRequest(traceCall.inputs),
     output: normalizeChatCompletion(traceCall.inputs, traceCall.output),
     ...rest,
   };
->>>>>>> b67fcbbc
 };