--- conflicted
+++ resolved
@@ -51,10 +51,6 @@
     }
 
     // Otherwise, we need to associate the tool calls with their responses.
-<<<<<<< HEAD
-
-=======
->>>>>>> 2f5cbdb3
     // Get all the next messages where role = tool, these are all the responses
     const toolMessages: Message[] = [];
     while (i + 1 < messages.length && messages[i + 1].role === 'tool') {
@@ -65,15 +61,12 @@
       i++;
     }
 
-<<<<<<< HEAD
     // If the number of tool messages doesn't match the number of tool calls,
     // log a warning.
     if (toolMessages.length !== message.tool_calls.length) {
       // console.warn('Tool call count mismatch');
     }
 
-=======
->>>>>>> 2f5cbdb3
     const toolCallsWithResponses: ToolCallWithResponse[] =
       message.tool_calls.map(toolCall => ({
         ...toolCall,
