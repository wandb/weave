import {Box, Tooltip} from '@material-ui/core';
import {WarningAmberOutlined} from '@mui/icons-material';
import {LoadingDots} from '@wandb/weave/components/LoadingDots';
import _ from 'lodash';
import React, {useCallback, useEffect, useMemo, useRef} from 'react';
import styled from 'styled-components';

import {
  MOON_100,
  MOON_200,
  MOON_300,
  MOON_800,
} from '../../../../../../../../common/css/color.styles';
import {parseRef, parseRefMaybe} from '../../../../../../../../react';
import {Button} from '../../../../../../../Button';
import {Icon} from '../../../../../../../Icon';
import {CellValue} from '../../../../../Browse2/CellValue';
import {isWeaveRef} from '../../../../filters/common';
import {NotApplicable} from '../../../../NotApplicable';
import {SmallRef} from '../../../../smallRef/SmallRef';
import {isCustomWeaveTypePayload} from '../../../../typeViews/customWeaveType.types';
import {CustomWeaveTypeDispatcher} from '../../../../typeViews/CustomWeaveTypeDispatcher';
import {ValueViewNumber} from '../../../CallPage/ValueViewNumber';
import {CallLink} from '../../../common/Links';
import {useCompareEvaluationsState} from '../../compareEvaluationsContext';
import {
  buildCompositeMetricsMap,
  CompositeSummaryMetricGroupForKeyPath,
  DERIVED_SCORER_REF_PLACEHOLDER,
  resolvePeerDimension,
} from '../../compositeMetricsUtil';
import {SIGNIFICANT_DIGITS} from '../../ecpConstants';
import {EvaluationComparisonState} from '../../ecpState';
import {MetricDefinition, MetricValueType} from '../../ecpTypes';
import {
  dimensionUnit,
  flattenedDimensionPath,
  getMetricIds,
  metricDefinitionId,
} from '../../ecpUtil';
import {usePeekCall} from '../../hooks';
import {HorizontalBox, VerticalBox} from '../../Layout';
import {
  ComparisonPill,
  SCORER_VARIATION_WARNING_EXPLANATION,
  SCORER_VARIATION_WARNING_TITLE,
} from '../ScorecardSection/ScorecardSection';
import {
  PivotedRow,
  useExampleCompareData,
  useFilteredAggregateRows,
} from './exampleCompareSectionUtil';

const SIDEBAR_WIDTH_PX = 250;
const MIN_EVAL_WIDTH_PX = 350;
const HEADER_HEIGHT_PX = 38;
const TOP_CELL_PADDING_PX = 4;
const SHOW_INPUT_HEADER = true;

const PropKey = styled.div`
  position: sticky;
  top: ${TOP_CELL_PADDING_PX}px;
  overflow: auto;
  text-align: right;
  scrollbar-width: none;
`;
PropKey.displayName = 'S.PropKey';

const GridCell = styled.div<{
  colSpan?: number;
  rowSpan?: number;
  button?: boolean;
}>`
  font-size: 14px;
  border: 1px solid ${MOON_200};
  grid-column-end: span ${props => props.colSpan || 1};
  grid-row-end: span ${props => props.rowSpan || 1};
  padding: ${TOP_CELL_PADDING_PX}px 8px;
  background-color: white;
  // Hover should show click mouse icon
  // and slowly highlight blue like a button
  ${props =>
    props.button &&
    `
    cursor: pointer;
    transition: background-color 0.2s;
    &:hover {
      background-color: ${MOON_300};
    }
  `}
`;
GridCell.displayName = 'S.GridCell';

const GridCellSubgrid = styled.div<{
  colSpan?: number;
  rowSpan?: number;
  colsTemp?: string;
  rowsTemp?: string;
}>`
  grid-column-end: span ${props => props.colSpan || 1};
  grid-row-end: span ${props => props.rowSpan || 1};
  padding: 0px;
  background-color: white;
  display: grid;
  grid-template-rows: ${props => props.rowsTemp || 'subgrid'};
  grid-template-columns: ${props => props.colsTemp || 'subgrid'};
  overflow: auto;
`;
GridCellSubgrid.displayName = 'S.GridCellSubgrid';

const GridContainer = styled.div<{colsTemp: string; rowsTemp: string}>`
  display: grid;
  overflow: auto;
  grid-template-columns: ${props => props.colsTemp};
  grid-template-rows: ${props => props.rowsTemp};
`;
GridContainer.displayName = 'S.GridContainer';

const centeredTextStyleMixin: React.CSSProperties = {
  display: 'flex',
  justifyContent: 'center',
  alignItems: 'center',
  textAlign: 'center',
};

const stickyHeaderStyleMixin: React.CSSProperties = {
  ...centeredTextStyleMixin,
  position: 'sticky',
  top: 0,
  zIndex: 1,
  backgroundColor: MOON_100,
  fontWeight: 'bold',
};

const stickySidebarStyleMixin: React.CSSProperties = {
  position: 'sticky',
  left: 0,
  zIndex: 1,
  backgroundColor: MOON_100,
  fontWeight: 'bold',
};

const stickySidebarHeaderMixin: React.CSSProperties = {
  ...stickyHeaderStyleMixin,
  ...stickySidebarStyleMixin,
  zIndex: 2,
};

/**
 * This component will occupy the entire space provided by the parent container.
 * It is intended to be used in the CompareEvaluations page, as it depends on
 * the EvaluationComparisonState. However, in principle, it is a general purpose
 * model-output comparison tool. It allows the user to view inputs, then compare
 * model outputs and evaluation metrics across multiple trials.
 *
 * The UX design is quite complex and particular. It uses a series of nested
 * grids to achieve the desired layout, which contains many rules for stickiness
 * and scrolling. Getting this to work correctly was a significant challenge.
 * The basic idea is:
 *    * There are 3 main sections, stacked vertically: Input, Model Outputs, and
 *      Metrics
 *        * Each of these sections has a sticky header
 *    * The left sticky sidebar contains the property keys for each section.
 *        * A special case are the metrics, which are grouped by the scoring
 *          function
 *    * The input section only has one "value" column. It should scroll
 *      vertically, but not horizontally
 *    * The model outputs section has a column for each evaluation/model. These
 *      will scroll vertically and horizontally
 *    * The metrics section has a column for each evaluation (aligned with the
 *      model outputs) and then further subdivides into a column for each trial
 *
 *       * THe nested inner trial grid needs to also scroll horizontally and
 *         vertically with it's own inner nested sticky header and sidebar
 *    * The Input and Metrics section are designed to be as small as possible,
 *      with extra space given to the Model Outputs section
 *       * When there is not enough vertical space, all sections should flex
 *         down equally, sharing the space - resulting in all panels always in
 *         view.
 *
 * Since grid system layouts often are not as easy to iterate, I pulled out all
 * the data lookup logic into their own functions so future devs can just focus
 * on the layout, without mixing in the data logic.
 *
 * As of this writing, there are 2 remaining style/UX challenges for this
 * component: There are 2 remaining style/UX challenges for this component:
 *
 * 1. "Fixed-Width Sidebar" - Due the how the grid system works, we cannot have
 *    a sidebar width that responds to the content. It must be fixed.
 *    * Options: allow the users to drag the sidebar width; use a ref to get the
 *      largest width of the sidebar and set all to that width
 * 2. "Sticky Metric Trial Headers": Due to how the grid system works, I could
 *    not get the metric headers to be sticky. I tried many things, but could
 *    not get it to work, while maintaining the desired layout. Challenge for
 *    future devs.
 *    * Example. Go here and make the screen quite small - notice the 3rd eval's trials don't have sticky headers
 *      https://wandb.ai/shawn/humaneval6/weave/compare-evaluations?evaluationCallIds=%5B%2258c9db2c-c1f8-4643-a79d-7a13c55fbc72%22%2C%228563f89b-07e8-4042-9417-e22b4257bf95%22%2C%2232f3e6bc-5488-4dd4-b9c4-801929f2c541%22%2C%2234c0a20f-657f-407e-bb33-277abbb9997f%22%5D
 */

export const ExampleCompareSection: React.FC<{
  state: EvaluationComparisonState;
}> = props => {
  const {
    filteredRows,
    outputColumnKeys,
    leafDims: orderedCallIds,
  } = useFilteredAggregateRows(props.state);
  const {setSelectedInputDigest} = useCompareEvaluationsState();
  const targetIndex = useMemo(() => {
    const selectedDigest = props.state.selectedInputDigest;
    if (selectedDigest) {
      const found = filteredRows.findIndex(
        row => row.inputDigest === selectedDigest
      );
      if (found !== -1) {
        return found;
      }
    }
    return 0;
  }, [filteredRows, props.state.selectedInputDigest]);

  const target = useMemo(() => {
    return filteredRows[targetIndex];
  }, [filteredRows, targetIndex]);

  const {targetRowValue, loading: loadingInputValue} = useExampleCompareData(
    props.state,
    filteredRows,
    targetIndex
  );

  const inputColumnKeys = useMemo(() => {
    return Object.keys(targetRowValue ?? {});
  }, [targetRowValue]);

  const [selectedTrials, setSelectedTrials] = React.useState<{
    [evalCallId: string]: number;
  }>({});

  const onScorerClick = usePeekCall(
    props.state.summary.entity,
    props.state.summary.project
  );

  const {ref1, ref2} = useLinkHorizontalScroll();

  const compositeScoreMetrics = useMemo(
    () => buildCompositeMetricsMap(props.state.summary, 'score'),
    [props.state.summary]
  );

  if (target == null) {
    return <div>Filter resulted in 0 rows</div>;
  }

  // This section contains the primary helper variable for laying out the grid
  const metricGroupNames = Object.keys(compositeScoreMetrics).filter(
    k => k !== DERIVED_SCORER_REF_PLACEHOLDER
  );

<<<<<<< HEAD
  const inputRef = parseRef(target.inputRef) as WeaveObjectRef;
=======
  const inputRef = target.inputRef;
>>>>>>> 57c5ec83
  const numInputProps = inputColumnKeys?.length ?? 0;
  const numOutputKeys = outputColumnKeys?.length ?? 0;

  const numTrials = orderedCallIds.map(leafId => {
    return target.originalRows.filter(row => row.evaluationCallId === leafId)
      .length;
  });
  const numEvals = numTrials.length;
  // Get derived scores, then filter out any not in the selected metrics
  const derivedScores = Object.values(
    getMetricIds(props.state.summary, 'score', 'derived')
  ).filter(
    score => props.state.selectedMetrics?.[flattenedDimensionPath(score)]
  );

  const numMetricScorers = metricGroupNames.length;
  const numDerivedScores = derivedScores.length;
  const numMetricsPerScorer = [
    ...metricGroupNames.map(groupName => {
      return Object.keys(compositeScoreMetrics[groupName].metrics).length;
    }),
    numDerivedScores,
  ];
  const totalMetrics = _.sum(numMetricsPerScorer);

  // This section contains a bunch of helper functions used to lookup
  // data for the grid layout. Originally all this stuff was inlined
  // in the JSX, but it was a mess and hard to iterate on. This way
  // we can focus on the layout and not the data.
  //
  // A few conventions:
  //   * Pretty much everything operates on indexes of the different dimensions:
  //      `inputProp`: A single input property
  //      `outputProp`: A single output property
  //      `eval`: A single evaluation
  //      `trial`: A single trial (index is within an evaluation)
  //      `scorer`: A single scorer
  //      `metric`: A single metric (index is within a scorer)
  //   * `lookup*` helper functions to get the data for a specific dimension
  //   * `[DIMENSION]MapKey` is used to get the key for a component when mapping.
  //   * `[DIMENSION][PROP]Comp` specific component for a dimension's property
  const BASELINE_EVAL_INDEX = 0;

  const lookupIsDerivedMetric = (scorerIndex: number): boolean => {
    return scorerIndex === numMetricScorers;
  };

  const lookupTrialsForEval = (evalIndex: number): PivotedRow[] => {
    const currEvalCallId = orderedCallIds[evalIndex];
    return target.originalRows.filter(
      row => row.evaluationCallId === currEvalCallId
    );
  };

  const lookupSelectedTrialIndexForEval = (evalIndex: number): number => {
    const currEvalCallId = orderedCallIds[evalIndex];
    return selectedTrials[currEvalCallId] || 0;
  };

  const lookupSelectedTrialForEval = (
    evalIndex: number
  ): PivotedRow | undefined => {
    const trialsForThisEval = lookupTrialsForEval(evalIndex);
    return trialsForThisEval[lookupSelectedTrialIndexForEval(evalIndex)];
  };

  const lookupScoreGroupForScorerIndex = (scorerIndex: number) => {
    return compositeScoreMetrics[metricGroupNames[scorerIndex]];
  };

  const lookupScoreGroupMetricsForScorerIndex = (scorerIndex: number) => {
    return lookupScoreGroupForScorerIndex(scorerIndex).metrics;
  };

  const lookupUniqueScorerRefsForScorerIndex = (
    scorerIndex: number
  ): string[] => {
    return lookupScoreGroupForScorerIndex(scorerIndex).scorerRefs;
  };

  const lookupDimensionsForScorer = (
    scorerIndex: number
  ): MetricDefinition[] => {
    const isDerivedMetric = lookupIsDerivedMetric(scorerIndex);
    const lookupAnyDimensionForMetric = (
      sm: CompositeSummaryMetricGroupForKeyPath
    ) => {
      return Object.values(sm.scorerRefs)[0].metric;
    };

    if (isDerivedMetric) {
      return derivedScores;
    }
    return Object.values(
      lookupScoreGroupMetricsForScorerIndex(scorerIndex)
    ).map(lookupAnyDimensionForMetric);
  };

  const lookupDimension = (
    scorerIndex: number,
    metricIndex: number
  ): MetricDefinition => {
    const dimensionsForThisScorer = lookupDimensionsForScorer(scorerIndex);
    return dimensionsForThisScorer[metricIndex];
  };

  const lookupDimensionId = (
    scorerIndex: number,
    metricIndex: number
  ): string => {
    return metricDefinitionId(lookupDimension(scorerIndex, metricIndex));
  };

  const lookupTargetTrial = (
    evalIndex: number,
    trialIndex: number
  ): PivotedRow => {
    const trialsForThisEval = lookupTrialsForEval(evalIndex);
    return trialsForThisEval[trialIndex];
  };

  const lookupMetricValue = (
    evalIndex: number,
    trialIndex: number,
    scorerIndex: number,
    metricIndex: number
  ): MetricValueType | undefined => {
    const targetTrial = lookupTargetTrial(evalIndex, trialIndex);
    const currEvalCallId = orderedCallIds[evalIndex];
    const dimension = lookupDimension(scorerIndex, metricIndex);
    const resolvedScoreId = resolvePeerDimension(
      compositeScoreMetrics,
      currEvalCallId,
      dimension
    );
    // If we get a valid resolution through the normal path, use that
    if (resolvedScoreId != null) {
      const metricId = metricDefinitionId(resolvedScoreId);
      if (
        targetTrial.scores &&
        metricId in targetTrial.scores &&
        currEvalCallId in targetTrial.scores[metricId]
      ) {
        return targetTrial.scores[metricId][currEvalCallId];
      }
    }

    // Fallback: try direct lookup using the original dimension's metric ID
    // This is needed for imperative evaluations that don't get properly resolved
    const originalMetricId = metricDefinitionId(dimension);
    if (
      targetTrial.scores &&
      originalMetricId in targetTrial.scores &&
      currEvalCallId in targetTrial.scores[originalMetricId]
    ) {
      return targetTrial.scores[originalMetricId][currEvalCallId];
    }

    return undefined;
  };

  const lookupAggScorerMetricValue = (
    evalIndex: number,
    scorerIndex: number,
    metricIndex: number
  ): MetricValueType | undefined => {
    const currEvalCallId = orderedCallIds[evalIndex];
    const resolvedScoreId = resolvePeerDimension(
      compositeScoreMetrics,
      currEvalCallId,
      lookupDimension(scorerIndex, metricIndex)
    );

    if (resolvedScoreId == null) {
      return undefined;
    }

    return target.scores[metricDefinitionId(resolvedScoreId)][currEvalCallId];
  };

  const lookupOutputValue = (
    evalIndex: number,
    outputPropIndex: number
  ): any => {
    const currEvalCallId = orderedCallIds[evalIndex];
    const selectedTrial = lookupSelectedTrialForEval(evalIndex);

    return (selectedTrial?.output?.[outputColumnKeys[outputPropIndex]] ?? {})[
      currEvalCallId
    ];
  };

  // End helpers, start layout

  const inputPropMapKey = (inputPropIndex: number) => {
    return inputColumnKeys[inputPropIndex];
  };

  const inputPropKeyComp = (inputPropIndex: number) => {
    return (
      <PropKey
        style={{
          top:
            TOP_CELL_PADDING_PX +
            (SHOW_INPUT_HEADER ? 1 + HEADER_HEIGHT_PX : 0),
        }}>
        {removePrefix(inputColumnKeys[inputPropIndex], 'input.')}
      </PropKey>
    );
  };

  const inputPropValComp = (inputPropIndex: number) => {
    return (
      <ICValueView value={targetRowValue?.[inputColumnKeys[inputPropIndex]]} />
    );
  };

  const outputPropMapKey = (outputPropIndex: number) => {
    return outputColumnKeys[outputPropIndex];
  };

  const outputKeyComp = (outputPropIndex: number) => {
    return (
      <PropKey
        style={{
          top: TOP_CELL_PADDING_PX + 1 + HEADER_HEIGHT_PX,
        }}>
        {removePrefix(outputPropMapKey(outputPropIndex), 'output.')}
      </PropKey>
    );
  };

  const evalMapKey = (evalIndex: number) => {
    return orderedCallIds[evalIndex];
  };

  const evalSelectedTrialPredictCallComp = (evalIndex: number) => {
    const currEvalCallId = orderedCallIds[evalIndex];
    const selectedTrial = lookupSelectedTrialForEval(evalIndex);
    if (selectedTrial == null) {
      return null;
    }
    const trialPredict = selectedTrial.predictAndScore._rawPredictTraceData;
    const [trialEntity, trialProject] =
      trialPredict?.project_id.split('/') ?? [];
    const trialOpName = parseRefMaybe(
      trialPredict?.op_name ?? ''
    )?.artifactName;
    const trialCallId = trialPredict?.id;
    const evaluationCall = props.state.summary.evaluationCalls[currEvalCallId];
    if (trialEntity && trialProject && trialOpName && trialCallId) {
      return (
        <Box
          style={{
            overflow: 'hidden',
          }}>
          <CallLink
            entityName={trialEntity}
            projectName={trialProject}
            opName={trialOpName}
            callId={trialCallId}
            icon={<Icon name="filled-circle" color={evaluationCall.color} />}
            color={MOON_800}
          />
        </Box>
      );
    }
    return null;
  };

  const evalOutputValueComp = (evalIndex: number, outputPropIndex: number) => {
    const value = lookupOutputValue(evalIndex, outputPropIndex);
    return <ICValueView value={value} />;
  };

  const evalTrialSelectComp = (evalIndex: number, trialIndex: number) => {
    const currEvalCallId = orderedCallIds[evalIndex];
    const selectedTrialNdx = lookupSelectedTrialIndexForEval(evalIndex);
    return (
      <Button
        size="small"
        variant={selectedTrialNdx === trialIndex ? 'primary' : 'secondary'}
        onClick={() => {
          setSelectedTrials(curr => {
            return {
              ...curr,
              [currEvalCallId]: trialIndex,
            };
          });
        }}
        icon="show-visible">
        {trialIndex.toString()}
      </Button>
    );
  };

  const evalAggScorerMetricComp = (
    evalIndex: number,
    scorerIndex: number,
    metricIndex: number
  ) => {
    const dimension = lookupDimension(scorerIndex, metricIndex);
    const unit = dimensionUnit(dimension, true);
    const isBinary = dimension.scoreType === 'binary';
    const summaryMetric = adjustValueForDisplay(
      lookupAggScorerMetricValue(evalIndex, scorerIndex, metricIndex),
      isBinary
    );
    const baseline = adjustValueForDisplay(
      lookupAggScorerMetricValue(BASELINE_EVAL_INDEX, scorerIndex, metricIndex),
      isBinary
    );

    const lowerIsBetter = dimension.shouldMinimize ?? false;

    if (summaryMetric == null) {
      return <NotApplicable />;
    }

    return (
      <HorizontalBox
        style={{
          alignItems: 'center',
          justifyContent: 'space-between',
        }}>
        <HorizontalBox
          style={{
            alignItems: 'center',
            gap: '1px',
          }}>
          <ValueViewNumber
            fractionDigits={SIGNIFICANT_DIGITS}
            value={summaryMetric}
          />
          {unit}
        </HorizontalBox>
        <ComparisonPill
          value={summaryMetric}
          baseline={baseline}
          metricUnit={unit}
          metricLowerIsBetter={lowerIsBetter}
        />
      </HorizontalBox>
    );
  };

  const evalTrialScorerMetricValueComp = (
    evalIndex: number,
    trialIndex: number,
    scorerIndex: number,
    metricIndex: number
  ) => {
    const metricValue = lookupMetricValue(
      evalIndex,
      trialIndex,
      scorerIndex,
      metricIndex
    );
    if (metricValue == null) {
      return <NotApplicable />;
    }

    return <CellValue value={metricValue} />;
  };

  const evalTrialScorerMetricOnClick = (
    evalIndex: number,
    trialIndex: number,
    scorerIndex: number,
    metricIndex: number
  ) => {
    const scoreId = lookupDimensionId(scorerIndex, metricIndex);
    const targetTrial = lookupTargetTrial(evalIndex, trialIndex);

    if (lookupIsDerivedMetric(scorerIndex)) {
      return undefined;
    }
    return () =>
      onScorerClick(
        targetTrial.predictAndScore.scoreMetrics[scoreId].sourceCallId
      );
  };

  const scorerComp = (scorerIndex: number) => {
    if (lookupIsDerivedMetric(scorerIndex)) {
      return null;
    }
    const scorerRefs = lookupUniqueScorerRefsForScorerIndex(scorerIndex);

    let inner: JSX.Element | null = null;
    if (scorerRefs.length === 0) {
      inner = null;
    } else if (scorerRefs.length === 1) {
      const parsedRef = parseRef(scorerRefs[0]);
      inner = <SmallRef objRef={parsedRef} iconOnly />;
    } else {
      inner = (
        <Tooltip
          title={
            SCORER_VARIATION_WARNING_TITLE +
            ': ' +
            SCORER_VARIATION_WARNING_EXPLANATION
          }>
          <WarningAmberOutlined color="warning" />
        </Tooltip>
      );
    }

    return (
      <VerticalBox
        style={{
          alignItems: 'center',
          justifyContent: 'center',
          width: '100%',
          height: '100%',
          paddingLeft: '2px',
        }}>
        {inner}
      </VerticalBox>
    );
  };

  const scorerMetricKeyComp = (scorerIndex: number, metricIndex: number) => {
    const dimensionsForThisScorer = lookupDimensionsForScorer(scorerIndex);
    return (
      <PropKey>
        {flattenedDimensionPath(dimensionsForThisScorer[metricIndex])}
      </PropKey>
    );
  };

  const header = (
    <HorizontalBox
      sx={{
        justifyContent: 'space-between',
        alignItems: 'center',
        bgcolor: MOON_100,
        padding: '16px',
        borderBottom: '1px solid #ccc',
      }}>
      <HorizontalBox
        sx={{
          alignItems: 'center',
          flex: 1,
        }}>
        <Box
          style={{
            flex: 0,
          }}>
          {inputRef && <SmallRef objRef={inputRef} iconOnly />}
        </Box>
        <Box
          style={{
            flex: 1,
          }}>
          {`Example ${targetIndex + 1} of ${filteredRows.length}`}
        </Box>
      </HorizontalBox>
      <Box>
        <Button
          className="mx-16"
          style={{
            marginLeft: '0px',
          }}
          size="small"
          disabled={targetIndex === 0}
          onClick={() => {
            setSelectedInputDigest(filteredRows[targetIndex - 1].inputDigest);
          }}
          icon="chevron-back"
        />

        <Button
          style={{
            marginLeft: '0px',
          }}
          disabled={targetIndex === filteredRows.length - 1}
          size="small"
          onClick={() => {
            setSelectedInputDigest(filteredRows[targetIndex + 1].inputDigest);
          }}
          icon="chevron-next"
        />
      </Box>
    </HorizontalBox>
  );

  return (
    // The outermost container
    <VerticalBox
      sx={{
        height: '100%',
        width: '100%',
        gridGap: '0px',
      }}>
      {/* Insert the header */}
      {header}
      {/* Setup the outermost grid. Notice the rowsTemp - this is key to having
      the input and metric sections flex down when there is not enough space, and
      the model outputs get the extra space.
       */}
      <GridContainer
        colsTemp={'auto'}
        rowsTemp={`fit-content(100%) auto fit-content(100%)`}
        style={{
          height: '100%',
          flex: 1,
        }}>
        {/* INPUT SECTION */}
        <GridCellSubgrid
          rowSpan={1}
          colSpan={1}
          rowsTemp={`repeat(${
            numInputProps + (SHOW_INPUT_HEADER ? 1 : 0)
          }, auto)`}
          colsTemp={`${SIDEBAR_WIDTH_PX}px auto`}>
          {/* INPUT HEADER */}
          {SHOW_INPUT_HEADER && (
            <React.Fragment>
              <GridCell style={{...stickySidebarHeaderMixin}}>Input</GridCell>
              <GridCell style={{...stickyHeaderStyleMixin}}>Value</GridCell>
            </React.Fragment>
          )}
          {/* INPUT ROWS */}
          {loadingInputValue || targetRowValue === undefined ? (
            <React.Fragment key={'loading'}>
              <GridCell style={{...stickySidebarStyleMixin}}>
                <LoadingDots />
              </GridCell>
              <GridCell>
                <LoadingDots />
              </GridCell>
            </React.Fragment>
          ) : (
            <>
              {_.range(numInputProps).map(inputPropIndex => {
                return (
                  <React.Fragment key={inputPropMapKey(inputPropIndex)}>
                    <GridCell style={{...stickySidebarStyleMixin}}>
                      {inputPropKeyComp(inputPropIndex)}
                    </GridCell>
                    <GridCell>{inputPropValComp(inputPropIndex)}</GridCell>
                  </React.Fragment>
                );
              })}
            </>
          )}
        </GridCellSubgrid>
        {/* OUTPUT SECTION */}
        <GridCellSubgrid
          ref={ref1}
          rowSpan={1}
          colSpan={1}
          rowsTemp={`${HEADER_HEIGHT_PX}px repeat(${numOutputKeys}, auto)`}
          colsTemp={`${SIDEBAR_WIDTH_PX}px repeat(${numEvals}, minmax(${MIN_EVAL_WIDTH_PX}px, 1fr))`}
          style={{
            scrollbarWidth: 'none',
          }}>
          {/* OUTPUT HEADER */}
          <React.Fragment>
            <GridCell style={{...stickySidebarHeaderMixin}}>
              Model Outputs
            </GridCell>
            {_.range(numEvals).map(evalIndex => {
              return (
                <GridCell
                  key={evalMapKey(evalIndex)}
                  style={{...stickyHeaderStyleMixin}}>
                  {evalSelectedTrialPredictCallComp(evalIndex)}
                </GridCell>
              );
            })}
          </React.Fragment>
          {/* OUTPUT ROWS */}
          {_.range(numOutputKeys).map(outputPropIndex => {
            return (
              <React.Fragment key={outputPropMapKey(outputPropIndex)}>
                <GridCell style={{...stickySidebarStyleMixin}}>
                  {outputKeyComp(outputPropIndex)}
                </GridCell>
                {_.range(numEvals).map(evalIndex => {
                  return (
                    <GridCell key={evalMapKey(evalIndex)}>
                      {evalOutputValueComp(evalIndex, outputPropIndex)}
                    </GridCell>
                  );
                })}
              </React.Fragment>
            );
          })}
        </GridCellSubgrid>
        {/* METRIC SECTION */}
        <GridCellSubgrid
          ref={ref2}
          rowSpan={1}
          colSpan={1}
          rowsTemp={`${HEADER_HEIGHT_PX}px repeat(${totalMetrics}, auto)`}
          colsTemp={`${SIDEBAR_WIDTH_PX}px repeat(${numEvals}, minmax(${MIN_EVAL_WIDTH_PX}px, 1fr))`}>
          {/* METRIC HEADER */}
          <React.Fragment>
            <GridCell
              style={{
                // in a perfect world, this would be STICKY_SIDEBAR_HEADER,
                // but I can't get the eval metric headers to be sticky. I
                // have spent many hours trying to pull this one off and need
                // to move on. The result is that the metrics headers (and trial selection
                // buttons) will scroll off the screen. Not horrible, but a defeat.
                ...stickySidebarStyleMixin,
                ...centeredTextStyleMixin,
                zIndex: 3,
              }}>
              Metrics
            </GridCell>
            {/* METRIC VALUES */}
            {_.range(numEvals).map(evalIndex => {
              const TRIALS_FOR_EVAL = numTrials[evalIndex];

              // EVAL METRIC SUBGRID
              return (
                <GridCellSubgrid
                  key={evalMapKey(evalIndex)}
                  rowSpan={totalMetrics + 1}
                  colSpan={1}
                  colsTemp={`min-content repeat(${TRIALS_FOR_EVAL} , auto)`}>
                  {/* TRIALS HEADER */}
                  <GridCell style={{...stickySidebarHeaderMixin}}>
                    Trials
                  </GridCell>
                  {_.range(TRIALS_FOR_EVAL).map(trialIndex => {
                    return (
                      <GridCell
                        key={trialIndex}
                        style={{...stickyHeaderStyleMixin}}>
                        {evalTrialSelectComp(evalIndex, trialIndex)}
                      </GridCell>
                    );
                  })}

                  {/* TRIALS VALUES */}
                  {numMetricsPerScorer.map((numMetrics, scorerIndex) => {
                    return _.range(numMetrics).map(metricIndex => {
                      return (
                        <React.Fragment
                          key={
                            scorerIndex.toString() +
                            '.' +
                            metricIndex.toString()
                          }>
                          <GridCell style={{...stickySidebarStyleMixin}}>
                            {evalAggScorerMetricComp(
                              evalIndex,
                              scorerIndex,
                              metricIndex
                            )}
                          </GridCell>
                          {_.range(TRIALS_FOR_EVAL).map(trialIndex => {
                            const onClick = evalTrialScorerMetricOnClick(
                              evalIndex,
                              trialIndex,
                              scorerIndex,
                              metricIndex
                            );

                            return (
                              <GridCell
                                key={trialIndex}
                                button={onClick != null}
                                onClick={onClick}>
                                {evalTrialScorerMetricValueComp(
                                  evalIndex,
                                  trialIndex,
                                  scorerIndex,
                                  metricIndex
                                )}
                              </GridCell>
                            );
                          })}
                        </React.Fragment>
                      );
                    });
                  })}
                </GridCellSubgrid>
              );
            })}
          </React.Fragment>

          {/* SCORER / METRIC KEYS */}
          <GridCellSubgrid
            rowSpan={totalMetrics}
            colSpan={1}
            colsTemp={`45px ${SIDEBAR_WIDTH_PX - 45}px`}
            style={{...stickySidebarStyleMixin}}>
            {numMetricsPerScorer.map((NUM_METRICS_FOR_SCORER, scorerIndex) => {
              return (
                <React.Fragment key={scorerIndex}>
                  <GridCell
                    style={{...stickySidebarStyleMixin}}
                    rowSpan={NUM_METRICS_FOR_SCORER}>
                    {scorerComp(scorerIndex)}
                  </GridCell>
                  {_.range(NUM_METRICS_FOR_SCORER).map(metricIndex => {
                    return (
                      <GridCell
                        key={metricIndex}
                        style={{
                          backgroundColor: MOON_100,
                        }}>
                        {scorerMetricKeyComp(scorerIndex, metricIndex)}
                      </GridCell>
                    );
                  })}
                </React.Fragment>
              );
            })}
          </GridCellSubgrid>
        </GridCellSubgrid>
      </GridContainer>
    </VerticalBox>
  );
};

const removePrefix = (key: string, prefix: string) => {
  if (key.startsWith(prefix)) {
    return key.slice(prefix.length);
  }
  return key;
};

const ICValueView: React.FC<{value: any}> = ({value}) => {
  // We should merge this with ValueView.tsx. Unfortunately,
  // the styling preferences and sizing differ enough to make
  // this more challenging than it should be.

  let text = '';
  if (value == null) {
    return <NotApplicable />;
  } else if (typeof value === 'object') {
    if (isCustomWeaveTypePayload(value)) {
      // This is a bit arbitrary sizing. Just forcing 300px for now. It would be
      // more ideal if `CustomWeaveTypeDispatcher` had some sort of dynamic sizing
      // that could be applied here.
      return (
        <div style={{width: '100%', height: '300px', overflow: 'hidden'}}>
          <CustomWeaveTypeDispatcher data={value} />
        </div>
      );
    }
    text = JSON.stringify(value || {}, null, 2);
  } else if (typeof value === 'string' && isWeaveRef(value)) {
    return <SmallRef objRef={parseRef(value)} />;
  } else {
    text = value.toString();
  }

  text = trimWhitespace(text);

  return (
    <pre
      style={{
        whiteSpace: 'pre-wrap',
        textAlign: 'left',
        overflowWrap: 'break-word',
        padding: 0,
        margin: 0,
        fontFamily: 'Inconsolata',
      }}>
      {text}
    </pre>
  );
};

const trimWhitespace = (str: string) => {
  // Trim leading and trailing whitespace
  return str.replace(/^\s+|\s+$/g, '');
};

/**
 * Allows 2 divs to scroll horizontally in sync. The user
 * should be able to scroll either div and the other should
 * scroll as well.
 */
const useLinkHorizontalScroll = () => {
  const ref1 = useRef<HTMLDivElement>(null);
  const ref2 = useRef<HTMLDivElement>(null);

  const scroll1Handler = useCallback(() => {
    if (ref1.current && ref2.current) {
      ref2.current.scrollLeft = ref1.current.scrollLeft;
    }
  }, []);

  const scroll2Handler = useCallback(() => {
    if (ref1.current && ref2.current) {
      ref1.current.scrollLeft = ref2.current.scrollLeft;
    }
  }, []);

  useEffect(() => {
    const ref1Current = ref1.current;
    const ref2Current = ref2.current;

    if (ref1Current) {
      ref1Current.addEventListener('scroll', scroll1Handler);
    }

    if (ref2Current) {
      ref2Current.addEventListener('scroll', scroll2Handler);
    }

    return () => {
      if (ref1Current) {
        ref1Current.removeEventListener('scroll', scroll1Handler);
      }
      if (ref2Current) {
        ref2Current.removeEventListener('scroll', scroll2Handler);
      }
    };
  }, [scroll1Handler, scroll2Handler]);

  return {ref1, ref2};
};

const adjustValueForDisplay = (
  value: number | boolean | undefined,
  isBooleanAggregate?: boolean
): number | undefined => {
  if (value === undefined) {
    return undefined;
  }
  if (typeof value === 'boolean') {
    return value ? 100 : 0;
  } else if (isBooleanAggregate) {
    return value * 100;
  } else {
    return value;
  }
};<|MERGE_RESOLUTION|>--- conflicted
+++ resolved
@@ -258,11 +258,7 @@
     k => k !== DERIVED_SCORER_REF_PLACEHOLDER
   );
 
-<<<<<<< HEAD
-  const inputRef = parseRef(target.inputRef) as WeaveObjectRef;
-=======
   const inputRef = target.inputRef;
->>>>>>> 57c5ec83
   const numInputProps = inputColumnKeys?.length ?? 0;
   const numOutputKeys = outputColumnKeys?.length ?? 0;
 
