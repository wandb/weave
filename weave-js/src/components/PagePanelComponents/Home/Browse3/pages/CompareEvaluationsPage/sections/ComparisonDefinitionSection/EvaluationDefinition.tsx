import {Box} from '@material-ui/core';
import {Circle} from '@mui/icons-material';
<<<<<<< HEAD
import {WBIcon} from '@wandb/ui';
import {PopupDropdown} from '@wandb/weave/common/components/PopupDropdown';
import {
  DragDropState,
  DragSource,
} from '@wandb/weave/common/containers/DragDropContainer';
import {DragHandle} from '@wandb/weave/common/containers/DragDropContainer/DragHandle';
=======
import {PopupDropdown} from '@wandb/weave/common/components/PopupDropdown';
>>>>>>> 1e3f2391
import {Button} from '@wandb/weave/components/Button';
import {Pill} from '@wandb/weave/components/Tag';
import React, {useMemo} from 'react';
import styled from 'styled-components';

import {
  MOON_300,
  MOON_600,
  MOON_800,
} from '../../../../../../../../common/css/color.styles';
import {hexToRGB} from '../../../../../../../../common/css/utils';
import {parseRef, WeaveObjectRef} from '../../../../../../../../react';
import {Icon, IconNames} from '../../../../../../../Icon';
import {SmallRef} from '../../../../../Browse2/SmallRef';
import {CallLink, ObjectVersionLink} from '../../../common/Links';
import {useWFHooks} from '../../../wfReactInterface/context';
import {ObjectVersionKey} from '../../../wfReactInterface/wfDataModelHooksInterface';
import {useCompareEvaluationsState} from '../../compareEvaluationsContext';
import {
  BOX_RADIUS,
  CIRCLE_SIZE,
  EVAL_DEF_HEIGHT,
  STANDARD_BORDER,
} from '../../ecpConstants';
import {EvaluationComparisonState, getBaselineCallId} from '../../ecpState';
import {HorizontalBox} from '../../Layout';

const DragHandleIcon = styled(WBIcon).attrs({name: 'vertical-handle'})`
  font-size: calc(30 * 1.75);
  border-radius: 50%;
  color: gray300;
  user-select: none;
  cursor: grab;
  &&&:hover {
    background: gray100;
    color: black;
  }
  &:active {
    cursor: grabbing;
  }
`;
DragHandle.displayName = 'S.DragHandle';

export const EvaluationDefinition: React.FC<{
  state: EvaluationComparisonState;
  callId: string;
  ndx: number;
  onDragEnd?: (ctx: DragDropState, e: React.DragEvent) => void;
}> = props => {
<<<<<<< HEAD
  const {removeEvaluationCall, setSelectedCallIdsOrdered} =
=======
  const {removeEvaluationCall, setBaselineEvaluationCallId} =
>>>>>>> 1e3f2391
    useCompareEvaluationsState();

  const menuOptions = useMemo(() => {
    return [
      {
        key: 'add-to-baseline',
        content: 'Set as baseline',
        onClick: () => {
<<<<<<< HEAD
          setSelectedCallIdsOrdered(prev => {
            if (prev == null) {
              return prev;
            }
            const index = prev.indexOf(props.callId);
            if (index === 0) {
              return prev;
            }
            const newOrder = [...prev];
            newOrder.splice(index, 1);
            newOrder.unshift(props.callId);
            return newOrder;
          });
        },
        disabled: props.callId === getBaselineCallId(props.state),
=======
          setBaselineEvaluationCallId(props.callId);
        },
        disabled: props.callId === props.state.baselineEvaluationCallId,
>>>>>>> 1e3f2391
      },
      {
        key: 'remove',
        content: 'Remove',
        onClick: () => {
          removeEvaluationCall(props.callId);
        },
        disabled: Object.keys(props.state.data.evaluationCalls).length === 1,
      },
    ];
  }, [
    props.callId,
<<<<<<< HEAD
    props.state,
    removeEvaluationCall,
    setSelectedCallIdsOrdered,
  ]);

  const partRef = useMemo(() => ({id: `${props.ndx}`}), [props.ndx]);

  return (
    <DragSource
      partRef={partRef}
      onDragEnd={props.onDragEnd}
      draggingStyle={{opacity: 0.25}}>
      <HorizontalBox
        sx={{
          height: EVAL_DEF_HEIGHT,
          borderRadius: BOX_RADIUS,
          border: STANDARD_BORDER,
          padding: '12px',
          alignItems: 'center',
          justifyContent: 'space-between',
        }}>
        <DragHandle partRef={partRef}>
          <DragHandleIcon />
        </DragHandle>
        <EvaluationCallLink {...props} />
        {props.callId === getBaselineCallId(props.state) && (
          <Pill label="Baseline" color="teal" />
        )}
=======
    props.state.baselineEvaluationCallId,
    props.state.data.evaluationCalls,
    removeEvaluationCall,
    setBaselineEvaluationCallId,
  ]);

  return (
    <HorizontalBox
      sx={{
        height: EVAL_DEF_HEIGHT,
        borderRadius: BOX_RADIUS,
        border: STANDARD_BORDER,
        padding: '12px',
        alignItems: 'center',
        justifyContent: 'space-between',
      }}>
      <EvaluationCallLink {...props} />
      {props.callId === props.state.baselineEvaluationCallId && (
        <Pill label="Baseline" color="teal" />
      )}
      <div style={{marginLeft: '-14px'}}>
>>>>>>> 1e3f2391
        <PopupDropdown
          sections={[menuOptions]}
          trigger={
            <Button
              className="rotate-90"
              icon="overflow-horizontal"
              size="small"
              variant="ghost"
              style={{marginLeft: '4px'}}
            />
          }
        />
<<<<<<< HEAD
      </HorizontalBox>
    </DragSource>
=======
      </div>
    </HorizontalBox>
>>>>>>> 1e3f2391
  );
};

export const EvaluationCallLink: React.FC<{
  callId: string;
  state: EvaluationComparisonState;
}> = props => {
  const evaluationCall = props.state.data.evaluationCalls?.[props.callId];
  if (!evaluationCall) {
    return null;
  }
  const {entity, project} = props.state.data;

  return (
    <CallLink
      entityName={entity}
      projectName={project}
      opName={evaluationCall.name}
      callId={props.callId}
      icon={
        <Circle
          sx={{
            color: evaluationCall.color,
            height: CIRCLE_SIZE,
          }}
        />
      }
      color={MOON_800}
    />
  );
};

export const EvaluationModelLink: React.FC<{
  callId: string;
  state: EvaluationComparisonState;
}> = props => {
  const {useObjectVersion} = useWFHooks();
  const evaluationCall = props.state.data.evaluationCalls[props.callId];
  const modelObj = props.state.data.models[evaluationCall.modelRef];
  const objRef = useMemo(
    () => parseRef(modelObj.ref) as WeaveObjectRef,
    [modelObj.ref]
  );
  const objVersionKey = useMemo(() => {
    return {
      scheme: 'weave',
      entity: objRef.entityName,
      project: objRef.projectName,
      weaveKind: objRef.weaveKind,
      objectId: objRef.artifactName,
      versionHash: objRef.artifactVersion,
      path: '',
      refExtra: objRef.artifactRefExtra,
    } as ObjectVersionKey;
  }, [
    objRef.artifactName,
    objRef.artifactRefExtra,
    objRef.artifactVersion,
    objRef.entityName,
    objRef.projectName,
    objRef.weaveKind,
  ]);
  const objectVersion = useObjectVersion(objVersionKey);

  return (
    <ObjectVersionLink
      entityName={modelObj.entity}
      projectName={modelObj.project}
      objectName={objRef.artifactName}
      version={objRef.artifactVersion}
      versionIndex={objectVersion.result?.versionIndex ?? 0}
      color={MOON_800}
      icon={<ModelIcon />}
    />
  );
};

export const EvaluationDatasetLink: React.FC<{
  callId: string;
  state: EvaluationComparisonState;
}> = props => {
  const evaluationCall = props.state.data.evaluationCalls[props.callId];
  const evaluationObj =
    props.state.data.evaluations[evaluationCall.evaluationRef];
  const parsed = parseRef(evaluationObj.datasetRef);
  if (!parsed) {
    return null;
  }
  return <SmallRef objRef={parsed} />;
};

const ModelIcon: React.FC = () => {
  return (
    <Box
      mr="4px"
      bgcolor={hexToRGB(MOON_300, 0.48)}
      sx={{
        height: '22px',
        width: '22px',
        borderRadius: '16px',
        display: 'flex',
        flex: '0 0 22px',
        justifyContent: 'center',
        alignItems: 'center',
        color: MOON_600,
      }}>
      <Icon name={IconNames.Model} width={14} height={14} />
    </Box>
  );
};

export const VerticalBar: React.FC = () => {
  return (
    <div
      style={{
        width: '1px',
        height: '100%',
        backgroundColor: MOON_300,
      }}
    />
  );
};<|MERGE_RESOLUTION|>--- conflicted
+++ resolved
@@ -1,6 +1,5 @@
 import {Box} from '@material-ui/core';
 import {Circle} from '@mui/icons-material';
-<<<<<<< HEAD
 import {WBIcon} from '@wandb/ui';
 import {PopupDropdown} from '@wandb/weave/common/components/PopupDropdown';
 import {
@@ -8,9 +7,6 @@
   DragSource,
 } from '@wandb/weave/common/containers/DragDropContainer';
 import {DragHandle} from '@wandb/weave/common/containers/DragDropContainer/DragHandle';
-=======
-import {PopupDropdown} from '@wandb/weave/common/components/PopupDropdown';
->>>>>>> 1e3f2391
 import {Button} from '@wandb/weave/components/Button';
 import {Pill} from '@wandb/weave/components/Tag';
 import React, {useMemo} from 'react';
@@ -60,11 +56,7 @@
   ndx: number;
   onDragEnd?: (ctx: DragDropState, e: React.DragEvent) => void;
 }> = props => {
-<<<<<<< HEAD
   const {removeEvaluationCall, setSelectedCallIdsOrdered} =
-=======
-  const {removeEvaluationCall, setBaselineEvaluationCallId} =
->>>>>>> 1e3f2391
     useCompareEvaluationsState();
 
   const menuOptions = useMemo(() => {
@@ -73,7 +65,6 @@
         key: 'add-to-baseline',
         content: 'Set as baseline',
         onClick: () => {
-<<<<<<< HEAD
           setSelectedCallIdsOrdered(prev => {
             if (prev == null) {
               return prev;
@@ -89,11 +80,6 @@
           });
         },
         disabled: props.callId === getBaselineCallId(props.state),
-=======
-          setBaselineEvaluationCallId(props.callId);
-        },
-        disabled: props.callId === props.state.baselineEvaluationCallId,
->>>>>>> 1e3f2391
       },
       {
         key: 'remove',
@@ -106,7 +92,6 @@
     ];
   }, [
     props.callId,
-<<<<<<< HEAD
     props.state,
     removeEvaluationCall,
     setSelectedCallIdsOrdered,
@@ -135,48 +120,22 @@
         {props.callId === getBaselineCallId(props.state) && (
           <Pill label="Baseline" color="teal" />
         )}
-=======
-    props.state.baselineEvaluationCallId,
-    props.state.data.evaluationCalls,
-    removeEvaluationCall,
-    setBaselineEvaluationCallId,
-  ]);
-
-  return (
-    <HorizontalBox
-      sx={{
-        height: EVAL_DEF_HEIGHT,
-        borderRadius: BOX_RADIUS,
-        border: STANDARD_BORDER,
-        padding: '12px',
-        alignItems: 'center',
-        justifyContent: 'space-between',
-      }}>
-      <EvaluationCallLink {...props} />
-      {props.callId === props.state.baselineEvaluationCallId && (
-        <Pill label="Baseline" color="teal" />
-      )}
-      <div style={{marginLeft: '-14px'}}>
->>>>>>> 1e3f2391
-        <PopupDropdown
-          sections={[menuOptions]}
-          trigger={
-            <Button
-              className="rotate-90"
-              icon="overflow-horizontal"
-              size="small"
-              variant="ghost"
-              style={{marginLeft: '4px'}}
-            />
-          }
-        />
-<<<<<<< HEAD
+        <div style={{marginLeft: '-14px'}}>
+          <PopupDropdown
+            sections={[menuOptions]}
+            trigger={
+              <Button
+                className="rotate-90"
+                icon="overflow-horizontal"
+                size="small"
+                variant="ghost"
+                style={{marginLeft: '4px'}}
+              />
+            }
+          />
+        </div>
       </HorizontalBox>
     </DragSource>
-=======
-      </div>
-    </HorizontalBox>
->>>>>>> 1e3f2391
   );
 };
 
