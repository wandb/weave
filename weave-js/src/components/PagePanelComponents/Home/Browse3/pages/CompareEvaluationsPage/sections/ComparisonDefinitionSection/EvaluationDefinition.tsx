--- conflicted
+++ resolved
@@ -116,25 +116,6 @@
   return <SmallRef objRef={parsed} />;
 };
 
-<<<<<<< HEAD
-const ModelIcon: React.FC<{color?: string}> = ({color}) => {
-  return (
-    <Box
-      mr="4px"
-      bgcolor={hexToRGB(MOON_300, 0.48)}
-      sx={{
-        height: '22px',
-        width: '22px',
-        borderRadius: '16px',
-        display: 'flex',
-        flex: '0 0 22px',
-        justifyContent: 'center',
-        alignItems: 'center',
-        color: color ?? MOON_600,
-      }}>
-      <Icon name={IconNames.Model} width={14} height={14} />
-    </Box>
-=======
 export const VerticalBar: React.FC = () => {
   return (
     <div
@@ -144,6 +125,5 @@
         backgroundColor: MOON_300,
       }}
     />
->>>>>>> 4e19567f
   );
 };