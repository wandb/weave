--- conflicted
+++ resolved
@@ -1,24 +1,6 @@
-<<<<<<< HEAD
-import {
-  ObjectRef,
-  parseRef,
-  parseRefMaybe,
-  WeaveObjectRef,
-} from '@wandb/weave/react';
-import _, {isEmpty} from 'lodash';
-import {
-  MutableRefObject,
-  useCallback,
-  useEffect,
-  useMemo,
-  useRef,
-  useState,
-} from 'react';
-=======
 import {isWeaveObjectRef, parseRefMaybe} from '@wandb/weave/react';
 import _ from 'lodash';
 import {useEffect, useMemo, useState} from 'react';
->>>>>>> 7a4e2406
 
 import {flattenObjectPreservingWeaveTypes} from '../../../../flattenObject';
 import {TraceServerClient} from '../../../wfReactInterface/traceServerClient';
@@ -355,83 +337,6 @@
   }, [filteredRows, leafDims, outputColumnKeys]);
 };
 
-<<<<<<< HEAD
-// Get the table digest used in the dataset of the first evaluation,
-// which prepares a request for actually fetching the table rows later
-async function makePartialTableReq(
-  evaluations: UseExampleCompareDataParams[0]['summary']['evaluations'],
-  filteredRows: UseExampleCompareDataParams[1],
-  targetIndex: UseExampleCompareDataParams[2],
-  getTraceServerClient: () => TraceServerClient
-) {
-  const targetRow = filteredRows[targetIndex];
-  if (targetRow == null) {
-    return null;
-  }
-  const datasetRef = Object.values(evaluations)[0].datasetRef as string;
-
-  const datasetObjRes = await getTraceServerClient().readBatch({
-    refs: [datasetRef],
-  });
-  if (!datasetObjRes.vals[0]) {
-    console.error('Dataset not found');
-    return null;
-  }
-
-  const rowsRef = datasetObjRes.vals[0].rows;
-  const parsedRowsRef = parseRef(rowsRef) as WeaveObjectRef;
-
-  return {
-    project_id: projectIdFromParts({
-      entity: parsedRowsRef.entityName,
-      project: parsedRowsRef.projectName,
-    }),
-    digest: parsedRowsRef.artifactVersion,
-  };
-}
-
-async function loadRowDataIntoCache(
-  rowDigests: string[],
-  // cachedRowData: MutableRefObject<Record<string, any>>,
-  setCachedRowData: (digest: string, data: any) => void,
-  cachedPartialTableRequest: MutableRefObject<{
-    project_id: string;
-    digest: string;
-  } | null>,
-  getTraceServerClient: () => TraceServerClient
-) {
-  const rowsRes = await getTraceServerClient().tableRowQuery({
-    ...cachedPartialTableRequest.current!,
-    row_digests: rowDigests,
-  });
-  for (const row of rowsRes.rows) {
-    setCachedRowData(row.digest, row.val);
-  }
-}
-
-type UseExampleCompareDataParams = Parameters<typeof useExampleCompareData>;
-
-const getCachedRowData = (state: EvaluationComparisonState, digest: string) => {
-  return state.loadableComparisonResults.result?.resultRows?.[digest]
-    ?.rawDataRow;
-};
-
-const setCachedRowData = (
-  state: EvaluationComparisonState,
-  digest: string,
-  data: any
-) => {
-  const currentRow =
-    state.loadableComparisonResults.result?.resultRows?.[digest];
-  if (currentRow == null) {
-    return;
-  }
-  currentRow.rawDataRow = data;
-};
-
-export function useExampleCompareData(
-  state: EvaluationComparisonState,
-=======
 /**
  * The following functions are used to fetch data rows There are the following methods:
  * * `useExampleCompareDataAndPrefetch` - This is used to fetch a target row and prefetch the adjacent rows.
@@ -450,42 +355,11 @@
 // This is a convenience hook for the `ExampleCompareSection` component
 export function useExampleCompareDataAndPrefetch(
   ctx: CompareEvaluationContext,
->>>>>>> 7a4e2406
   filteredRows: Array<{
     inputDigest: string;
   }>,
   targetIndex: number
 ) {
-<<<<<<< HEAD
-  const getTraceServerClient = useGetTraceServerClientContext();
-
-  // cache the row data for the current target row and adjacent rows,
-  // this is to allow for fast re-renders during pagination
-  // const cachedRowData = useRef<Record<string, any>>({});
-  const cachedPartialTableRequest = useRef<{
-    project_id: string;
-    digest: string;
-  } | null>(null);
-
-  // This is to provide a way to manually control the re-render of the target row
-  const [cacheVersion, setCacheVersion] = useState<number>(0);
-  const increaseCacheVersion = useCallback(() => {
-    setCacheVersion(prev => prev + 1);
-  }, []);
-
-  const [loading, setLoading] = useState<boolean>(false);
-
-  const targetRowValue = useMemo(() => {
-    if (isEmpty(filteredRows)) {
-      return undefined;
-    }
-    const digest = filteredRows[targetIndex].inputDigest;
-    return flattenObjectPreservingWeaveTypes(getCachedRowData(state, digest));
-    // Including `cacheVersion` in the dependency array ensures the memo recalculates
-    // when it changes, even though it's not directly used in the calculation.
-    // eslint-disable-next-line react-hooks/exhaustive-deps
-  }, [cacheVersion, filteredRows, targetIndex]);
-=======
   const {state} = ctx;
   // Step 1: Fetch the target row
   const targetDigest = filteredRows[targetIndex].inputDigest;
@@ -505,7 +379,6 @@
   const getTraceServerClient = useGetTraceServerClientContext();
   const client = getTraceServerClient();
   const partialTableRequest = usePartialTableRequest(state);
->>>>>>> 7a4e2406
 
   useEffect(() => {
     (async () => {
@@ -528,15 +401,6 @@
   };
 }
 
-<<<<<<< HEAD
-      // Check if we can get the data from the results directly.
-      // This is most commonly true for imperative evaluations
-      const rawDataRow = getCachedRowData(state, selectedRowDigest);
-      if (rawDataRow) {
-        // increaseCacheVersion();
-        return;
-      }
-=======
 // Primary method for fetching and caching a single row
 function useExampleCompareData(
   ctx: CompareEvaluationContext,
@@ -551,7 +415,6 @@
   const getTraceServerClient = useGetTraceServerClientContext();
   const client = getTraceServerClient();
   const partialTableRequest = usePartialTableRequest(state);
->>>>>>> 7a4e2406
 
   useEffect(() => {
     let mounted = true;
@@ -588,23 +451,6 @@
     };
   }, [partialTableRequest, client, ctx, targetDigest]);
 
-<<<<<<< HEAD
-      // if (rawDataRow == null) {
-      // immediately fetch the current row
-      setLoading(true);
-
-      await loadRowDataIntoCache(
-        [selectedRowDigest],
-        (digest, data) => setCachedRowData(state, digest, data),
-        cachedPartialTableRequest,
-        getTraceServerClient
-      );
-
-      // This trigger a re-calculation of the `target` and a re-render immediately
-      increaseCacheVersion();
-      setLoading(false);
-      // }
-=======
   return {
     targetRowValue,
     loading,
@@ -626,36 +472,10 @@
     // we load the data into the cache, but don't trigger a re-render
     await loadRowDataIntoCache(client, ctx, neededRows, partialTableRequest);
   }
->>>>>>> 7a4e2406
 
   return rowDigests.map(row => ctx.getCachedRowData(row));
 }
 
-<<<<<<< HEAD
-      const adjacentRowsToFetch = adjacentRows.filter(
-        row => getCachedRowData(state, row) == null
-      );
-
-      if (adjacentRowsToFetch.length > 0) {
-        // we load the data into the cache, but don't trigger a re-render
-        await loadRowDataIntoCache(
-          adjacentRowsToFetch,
-          (digest, data) => setCachedRowData(state, digest, data),
-          cachedPartialTableRequest,
-          getTraceServerClient
-        );
-      }
-    })();
-  }, [
-    state.summary.evaluations,
-    state.loadableComparisonResults.result,
-    filteredRows,
-    targetIndex,
-    increaseCacheVersion,
-    getTraceServerClient,
-    state,
-  ]);
-=======
 type PartialTableRequestType = Pick<
   TraceTableQueryReq,
   'project_id' | 'digest'
@@ -689,7 +509,6 @@
     console.error('Ref is not a table ref', rowsRef);
     return null;
   }
->>>>>>> 7a4e2406
 
   return {
     project_id: projectIdFromParts({
@@ -700,14 +519,6 @@
   };
 }
 
-<<<<<<< HEAD
-export const removePrefix = (key: string, prefix: string) => {
-  if (key.startsWith(prefix)) {
-    return key.slice(prefix.length);
-  }
-  return key;
-};
-=======
 // React hook to wrap the `makePartialTableReq`
 const usePartialTableRequest = (state: EvaluationComparisonState) => {
   const getTraceServerClient = useGetTraceServerClientContext();
@@ -752,4 +563,10 @@
   }
   return rowsRes.rows.map(row => row.val);
 }
->>>>>>> 7a4e2406
+
+export const removePrefix = (key: string, prefix: string) => {
+  if (key.startsWith(prefix)) {
+    return key.slice(prefix.length);
+  }
+  return key;
+};