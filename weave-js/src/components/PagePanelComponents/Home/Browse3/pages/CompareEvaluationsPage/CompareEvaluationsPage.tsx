/**
 * This is the entrypoint for the Evaluation Comparison Page.
 */

import {Box} from '@material-ui/core';
import {Alert} from '@mui/material';
import {Tailwind} from '@wandb/weave/components/Tailwind';
import {maybePluralizeWord} from '@wandb/weave/core/util/string';
import React, {FC, useCallback, useContext, useMemo, useState} from 'react';
import {useHistory} from 'react-router-dom';
import {AutoSizer} from 'react-virtualized';

import {Button} from '../../../../../Button';
import {
  useWeaveflowCurrentRouteContext,
  WeaveflowPeekContext,
} from '../../context';
import {CustomWeaveTypeProjectContext} from '../../typeViews/CustomWeaveTypeDispatcher';
import {useEvaluationsFilter} from '../CallsPage/evaluationsFilter';
import {SimplePageLayout} from '../common/SimplePageLayout';
import {
  CompareEvaluationsProvider,
  useCompareEvaluationsState,
} from './compareEvaluationsContext';
import {STANDARD_PADDING} from './ecpConstants';
import {EvaluationComparisonState} from './ecpState';
import {ComparisonDimensionsType} from './ecpState';
import {EvaluationCall} from './ecpTypes';
import {EVALUATION_NAME_DEFAULT} from './ecpUtil';
import {HorizontalBox, VerticalBox} from './Layout';
import {ComparisonDefinitionSection} from './sections/ComparisonDefinitionSection/ComparisonDefinitionSection';
import {ExampleCompareSection} from './sections/ExampleCompareSection/ExampleCompareSection';
import {ExampleFilterSection} from './sections/ExampleFilterSection/ExampleFilterSection';
import {ScorecardSection} from './sections/ScorecardSection/ScorecardSection';
import {SummaryPlots} from './sections/SummaryPlotsSection/SummaryPlotsSection';

type CompareEvaluationsPageProps = {
  entity: string;
  project: string;
  evaluationCallIds: string[];
<<<<<<< HEAD
  selectedMetrics: Record<string, boolean> | null;
  setSelectedMetrics: (newModel: Record<string, boolean>) => void;
=======
  onEvaluationCallIdsUpdate: (newEvaluationCallIds: string[]) => void;
>>>>>>> 5579795e
};

export const CompareEvaluationsPage: React.FC<
  CompareEvaluationsPageProps
> = props => {
  return (
    <SimplePageLayout
      title="Compare Evaluations"
      hideTabsIfSingle
      tabs={[
        {
          label: 'All',
          content: (
            <CompareEvaluationsPageContent
              entity={props.entity}
              project={props.project}
              evaluationCallIds={props.evaluationCallIds}
<<<<<<< HEAD
              selectedMetrics={props.selectedMetrics}
              setSelectedMetrics={props.setSelectedMetrics}
=======
              onEvaluationCallIdsUpdate={props.onEvaluationCallIdsUpdate}
>>>>>>> 5579795e
            />
          ),
        },
      ]}
      headerExtra={<HeaderExtra {...props} />}
    />
  );
};

export const CompareEvaluationsPageContent: React.FC<
  CompareEvaluationsPageProps
> = props => {
  const [baselineEvaluationCallId, setBaselineEvaluationCallId] =
    React.useState<string | null>(null);
  const [comparisonDimensions, setComparisonDimensions] =
    React.useState<ComparisonDimensionsType | null>(null);

  const [selectedInputDigest, setSelectedInputDigest] = React.useState<
    string | null
  >(null);

  const setComparisonDimensionsAndClearInputDigest = useCallback(
    (
      dimensions:
        | ComparisonDimensionsType
        | null
        | ((
            prev: ComparisonDimensionsType | null
          ) => ComparisonDimensionsType | null)
    ) => {
      if (typeof dimensions === 'function') {
        dimensions = dimensions(comparisonDimensions);
      }
      setComparisonDimensions(dimensions);
      setSelectedInputDigest(null);
    },
    [comparisonDimensions]
  );

  React.useEffect(() => {
    // Only update the baseline if we are switching evaluations, if there
    // is more than 1, we are in the compare view and baseline is auto set
    if (props.evaluationCallIds.length === 1) {
      setBaselineEvaluationCallId(props.evaluationCallIds[0]);
    }
  }, [props.evaluationCallIds]);

  if (props.evaluationCallIds.length === 0) {
    return <div>No evaluations to compare</div>;
  }

  return (
    <CompareEvaluationsProvider
      entity={props.entity}
      project={props.project}
<<<<<<< HEAD
      evaluationCallIds={props.evaluationCallIds}
      selectedMetrics={props.selectedMetrics}
      setSelectedMetrics={props.setSelectedMetrics}
=======
      initialEvaluationCallIds={props.evaluationCallIds}
>>>>>>> 5579795e
      baselineEvaluationCallId={baselineEvaluationCallId ?? undefined}
      comparisonDimensions={comparisonDimensions ?? undefined}
      onEvaluationCallIdsUpdate={props.onEvaluationCallIdsUpdate}
      setBaselineEvaluationCallId={setBaselineEvaluationCallId}
      setComparisonDimensions={setComparisonDimensionsAndClearInputDigest}
      selectedInputDigest={selectedInputDigest ?? undefined}
      setSelectedInputDigest={setSelectedInputDigest}>
      <CustomWeaveTypeProjectContext.Provider
        value={{entity: props.entity, project: props.project}}>
        <AutoSizer style={{height: '100%', width: '100%'}}>
          {({height, width}) => <CompareEvaluationsPageInner height={height} />}
        </AutoSizer>
      </CustomWeaveTypeProjectContext.Provider>
    </CompareEvaluationsProvider>
  );
};

const HeaderExtra: React.FC<CompareEvaluationsPageProps> = props => {
  const {isPeeking} = useContext(WeaveflowPeekContext);
  return (
    <>
      {!isPeeking ? (
        <ReturnToEvaluationsButton
          entity={props.entity}
          project={props.project}
        />
      ) : null}
    </>
  );
};

const ReturnToEvaluationsButton: FC<{entity: string; project: string}> = ({
  entity,
  project,
}) => {
  const history = useHistory();
  const router = useWeaveflowCurrentRouteContext();
  const evaluationsFilter = useEvaluationsFilter(entity, project);
  const onClick = useCallback(() => {
    history.push(router.callsUIUrl(entity, project, evaluationsFilter));
  }, [entity, evaluationsFilter, history, project, router]);
  return (
    <Box
      sx={{
        height: '100%',
        display: 'flex',
        alignItems: 'center',
      }}>
      <Button
        className="mx-16"
        style={{
          marginLeft: '0px',
        }}
        size="medium"
        variant="secondary"
        onClick={onClick}
        icon="back">
        Return to Evaluations
      </Button>
    </Box>
  );
};

const CompareEvaluationsPageInner: React.FC<{
  height: number;
}> = props => {
  const {state, setSelectedMetrics} = useCompareEvaluationsState();
  const showExampleFilter =
    Object.keys(state.data.evaluationCalls).length === 2;
  const showExamples = Object.keys(state.data.resultRows).length > 0;
  return (
    <Box
      sx={{
        height: props.height,
        width: '100%',
        overflow: 'auto',
      }}>
      <VerticalBox
        sx={{
          paddingTop: STANDARD_PADDING,
          alignItems: 'flex-start',
          gridGap: STANDARD_PADDING * 2,
        }}>
        <InvalidEvaluationBanner
          evaluationCalls={Object.values(state.data.evaluationCalls)}
        />
        <ComparisonDefinitionSection state={state} />
        <SummaryPlots state={state} setSelectedMetrics={setSelectedMetrics} />
        <ScorecardSection state={state} />
        {showExamples ? (
          <>
            {showExampleFilter && <ExampleFilterSection state={state} />}
            <ResultExplorer state={state} height={props.height} />
          </>
        ) : (
          <VerticalBox
            sx={{
              // alignItems: '',
              paddingLeft: STANDARD_PADDING,
              paddingRight: STANDARD_PADDING,
              width: '100%',
              overflow: 'auto',
            }}>
            <Box
              sx={{
                fontSize: '1.5em',
                fontWeight: 'bold',
              }}>
              Examples
            </Box>
            <Alert severity="info">
              The selected evaluations' datasets have 0 rows in common, try
              comparing evaluations with datasets that have at least one row in
              common.
            </Alert>
          </VerticalBox>
        )}
      </VerticalBox>
    </Box>
  );
};

const ResultExplorer: React.FC<{
  state: EvaluationComparisonState;
  height: number;
}> = ({state, height}) => {
  return (
    <VerticalBox
      sx={{
        width: '100%',
        overflow: 'hidden',
      }}>
      <HorizontalBox
        sx={{
          flex: '0 0 auto',
          paddingLeft: STANDARD_PADDING,
          paddingRight: STANDARD_PADDING,
          width: '100%',
          alignItems: 'center',
          justifyContent: 'flex-start',
        }}>
        <Box
          sx={{
            fontSize: '1.5em',
            fontWeight: 'bold',
          }}>
          Output Comparison
        </Box>
      </HorizontalBox>
      <Box
        sx={{
          height,
          overflow: 'auto',
        }}>
        <ExampleCompareSection state={state} />
      </Box>
    </VerticalBox>
  );
};

/*
 * Returns true if the evaluation call has summary metrics.
 */
const isValidEval = (evalCall: EvaluationCall) => {
  return Object.keys(evalCall.summaryMetrics).length > 0;
};

const InvalidEvaluationBanner: React.FC<{
  evaluationCalls: EvaluationCall[];
}> = ({evaluationCalls}) => {
  const [dismissed, setDismissed] = useState(false);
  const invalidEvals = useMemo(() => {
    return Object.values(evaluationCalls)
      .filter(call => !isValidEval(call))
      .map(call =>
        call.name !== EVALUATION_NAME_DEFAULT
          ? call.name
          : call.callId.slice(-4)
      );
  }, [evaluationCalls]);
  if (invalidEvals.length === 0 || dismissed) {
    return null;
  }
  return (
    <Box
      sx={{
        width: '100%',
        paddingLeft: STANDARD_PADDING,
        paddingRight: STANDARD_PADDING,
      }}>
      <Tailwind>
        <Alert
          severity="info"
          classes={{
            root: 'bg-teal-300/[0.30] text-teal-600',
            action: 'text-teal-600',
          }}
          action={
            <Button
              // override the default tailwind classes for text and background hover
              className="text-override hover:bg-override"
              variant="ghost"
              onClick={() => setDismissed(true)}>
              Dismiss
            </Button>
          }>
          <span style={{fontWeight: 'bold'}}>
            No summary information found for{' '}
            {maybePluralizeWord(invalidEvals.length, 'evaluation')}:{' '}
            {invalidEvals.join(', ')}.
          </span>
        </Alert>
      </Tailwind>
    </Box>
  );
};<|MERGE_RESOLUTION|>--- conflicted
+++ resolved
@@ -38,12 +38,9 @@
   entity: string;
   project: string;
   evaluationCallIds: string[];
-<<<<<<< HEAD
+  onEvaluationCallIdsUpdate: (newEvaluationCallIds: string[]) => void;
   selectedMetrics: Record<string, boolean> | null;
   setSelectedMetrics: (newModel: Record<string, boolean>) => void;
-=======
-  onEvaluationCallIdsUpdate: (newEvaluationCallIds: string[]) => void;
->>>>>>> 5579795e
 };
 
 export const CompareEvaluationsPage: React.FC<
@@ -61,12 +58,9 @@
               entity={props.entity}
               project={props.project}
               evaluationCallIds={props.evaluationCallIds}
-<<<<<<< HEAD
+              onEvaluationCallIdsUpdate={props.onEvaluationCallIdsUpdate}
               selectedMetrics={props.selectedMetrics}
               setSelectedMetrics={props.setSelectedMetrics}
-=======
-              onEvaluationCallIdsUpdate={props.onEvaluationCallIdsUpdate}
->>>>>>> 5579795e
             />
           ),
         },
@@ -122,13 +116,9 @@
     <CompareEvaluationsProvider
       entity={props.entity}
       project={props.project}
-<<<<<<< HEAD
-      evaluationCallIds={props.evaluationCallIds}
       selectedMetrics={props.selectedMetrics}
       setSelectedMetrics={props.setSelectedMetrics}
-=======
       initialEvaluationCallIds={props.evaluationCallIds}
->>>>>>> 5579795e
       baselineEvaluationCallId={baselineEvaluationCallId ?? undefined}
       comparisonDimensions={comparisonDimensions ?? undefined}
       onEvaluationCallIdsUpdate={props.onEvaluationCallIdsUpdate}
