/**
 * This is the entrypoint for the Evaluation Comparison Page.
 */

import {Box} from '@material-ui/core';
import {Alert} from '@mui/material';
import {Tailwind} from '@wandb/weave/components/Tailwind';
import {maybePluralizeWord} from '@wandb/weave/core/util/string';
import React, {FC, useCallback, useContext, useMemo, useState} from 'react';
import {useHistory} from 'react-router-dom';
import {AutoSizer} from 'react-virtualized';

import {Button} from '../../../../../Button';
import {
  useWeaveflowCurrentRouteContext,
  WeaveflowPeekContext,
} from '../../context';
import {CustomWeaveTypeProjectContext} from '../../typeViews/CustomWeaveTypeDispatcher';
import {useEvaluationsFilter} from '../CallsPage/evaluationsFilter';
import {SimplePageLayout} from '../common/SimplePageLayout';
import {
  CompareEvaluationsProvider,
  useCompareEvaluationsState,
} from './compareEvaluationsContext';
import {STANDARD_PADDING} from './ecpConstants';
import {EvaluationComparisonState} from './ecpState';
import {ComparisonDimensionsType} from './ecpState';
import {EvaluationCall} from './ecpTypes';
import {EVALUATION_NAME_DEFAULT} from './ecpUtil';
import {HorizontalBox, VerticalBox} from './Layout';
import {ComparisonDefinitionSection} from './sections/ComparisonDefinitionSection/ComparisonDefinitionSection';
import {ExampleCompareSection} from './sections/ExampleCompareSection/ExampleCompareSection';
import {ExampleFilterSection} from './sections/ExampleFilterSection/ExampleFilterSection';
import {ScorecardSection} from './sections/ScorecardSection/ScorecardSection';
import {SummaryPlots} from './sections/SummaryPlotsSection/SummaryPlotsSection';

type CompareEvaluationsPageProps = {
  entity: string;
  project: string;
  evaluationCallIds: string[];
  onEvaluationCallIdsUpdate: (newEvaluationCallIds: string[]) => void;
  selectedMetrics: Record<string, boolean> | null;
  setSelectedMetrics: (newModel: Record<string, boolean>) => void;
};

export const CompareEvaluationsPage: React.FC<
  CompareEvaluationsPageProps
> = props => {
  return (
    <SimplePageLayout
      title="Compare Evaluations"
      hideTabsIfSingle
      tabs={[
        {
          label: 'All',
          content: (
            <CompareEvaluationsPageContent
              entity={props.entity}
              project={props.project}
              evaluationCallIds={props.evaluationCallIds}
              onEvaluationCallIdsUpdate={props.onEvaluationCallIdsUpdate}
              selectedMetrics={props.selectedMetrics}
              setSelectedMetrics={props.setSelectedMetrics}
            />
          ),
        },
      ]}
      headerExtra={<HeaderExtra {...props} />}
    />
  );
};

export const CompareEvaluationsPageContent: React.FC<
  CompareEvaluationsPageProps
> = props => {
  const [selectedCallIdsOrdered, setSelectedCallIdsOrdered] = React.useState<
    string[]
  >([]);
  const [comparisonDimensions, setComparisonDimensions] =
    React.useState<ComparisonDimensionsType | null>(null);

  const [selectedInputDigest, setSelectedInputDigest] = React.useState<
    string | null
  >(null);

  const setComparisonDimensionsAndClearInputDigest = useCallback(
    (
      dimensions:
        | ComparisonDimensionsType
        | null
        | ((
            prev: ComparisonDimensionsType | null
          ) => ComparisonDimensionsType | null)
    ) => {
      if (typeof dimensions === 'function') {
        dimensions = dimensions(comparisonDimensions);
      }
      setComparisonDimensions(dimensions);
      setSelectedInputDigest(null);
    },
    [comparisonDimensions]
  );

  React.useEffect(() => {
<<<<<<< HEAD
    setSelectedCallIdsOrdered(props.evaluationCallIds);
  }, [props.evaluationCallIds, setSelectedCallIdsOrdered]);
=======
    // Only update the baseline if we are switching evaluations, if there
    // is more than 1, we are in the compare view and baseline is auto set
    if (props.evaluationCallIds.length === 1) {
      setBaselineEvaluationCallId(props.evaluationCallIds[0]);
    }
  }, [props.evaluationCallIds]);
>>>>>>> 1e3f2391

  if (props.evaluationCallIds.length === 0) {
    return <div>No evaluations to compare</div>;
  }

  return (
    <CompareEvaluationsProvider
      entity={props.entity}
      project={props.project}
<<<<<<< HEAD
      initialEvaluationCallIds={props.evaluationCallIds}
      selectedCallIdsOrdered={selectedCallIdsOrdered}
      setSelectedCallIdsOrdered={setSelectedCallIdsOrdered}
      comparisonDimensions={comparisonDimensions ?? undefined}
=======
      selectedMetrics={props.selectedMetrics}
      setSelectedMetrics={props.setSelectedMetrics}
      initialEvaluationCallIds={props.evaluationCallIds}
      baselineEvaluationCallId={baselineEvaluationCallId ?? undefined}
      comparisonDimensions={comparisonDimensions ?? undefined}
      onEvaluationCallIdsUpdate={props.onEvaluationCallIdsUpdate}
      setBaselineEvaluationCallId={setBaselineEvaluationCallId}
>>>>>>> 1e3f2391
      setComparisonDimensions={setComparisonDimensionsAndClearInputDigest}
      selectedInputDigest={selectedInputDigest ?? undefined}
      setSelectedInputDigest={setSelectedInputDigest}>
      <CustomWeaveTypeProjectContext.Provider
        value={{entity: props.entity, project: props.project}}>
        <AutoSizer style={{height: '100%', width: '100%'}}>
          {({height, width}) => <CompareEvaluationsPageInner height={height} />}
        </AutoSizer>
      </CustomWeaveTypeProjectContext.Provider>
    </CompareEvaluationsProvider>
  );
};

const HeaderExtra: React.FC<CompareEvaluationsPageProps> = props => {
  const {isPeeking} = useContext(WeaveflowPeekContext);
  return (
    <>
      {!isPeeking ? (
        <ReturnToEvaluationsButton
          entity={props.entity}
          project={props.project}
        />
      ) : null}
    </>
  );
};

const ReturnToEvaluationsButton: FC<{entity: string; project: string}> = ({
  entity,
  project,
}) => {
  const history = useHistory();
  const router = useWeaveflowCurrentRouteContext();
  const evaluationsFilter = useEvaluationsFilter(entity, project);
  const onClick = useCallback(() => {
    history.push(router.callsUIUrl(entity, project, evaluationsFilter));
  }, [entity, evaluationsFilter, history, project, router]);
  return (
    <Box
      sx={{
        height: '100%',
        display: 'flex',
        alignItems: 'center',
      }}>
      <Button
        className="mx-16"
        style={{
          marginLeft: '0px',
        }}
        size="medium"
        variant="secondary"
        onClick={onClick}
        icon="back">
        Return to Evaluations
      </Button>
    </Box>
  );
};

const CompareEvaluationsPageInner: React.FC<{
  height: number;
}> = props => {
  const {state, setSelectedMetrics} = useCompareEvaluationsState();
  const showExampleFilter =
    Object.keys(state.data.evaluationCalls).length === 2;
  const showExamples = Object.keys(state.data.resultRows).length > 0;
  return (
    <Box
      sx={{
        height: props.height,
        width: '100%',
        overflow: 'auto',
      }}>
      <VerticalBox
        sx={{
          paddingTop: STANDARD_PADDING,
          alignItems: 'flex-start',
          gridGap: STANDARD_PADDING * 2,
        }}>
        <InvalidEvaluationBanner
          evaluationCalls={Object.values(state.data.evaluationCalls)}
        />
        <ComparisonDefinitionSection state={state} />
        <SummaryPlots state={state} setSelectedMetrics={setSelectedMetrics} />
        <ScorecardSection state={state} />
        {showExamples ? (
          <>
            {showExampleFilter && <ExampleFilterSection state={state} />}
            <ResultExplorer state={state} height={props.height} />
          </>
        ) : (
          <VerticalBox
            sx={{
              // alignItems: '',
              paddingLeft: STANDARD_PADDING,
              paddingRight: STANDARD_PADDING,
              width: '100%',
              overflow: 'auto',
            }}>
            <Box
              sx={{
                fontSize: '1.5em',
                fontWeight: 'bold',
              }}>
              Examples
            </Box>
            <Alert severity="info">
              The selected evaluations' datasets have 0 rows in common, try
              comparing evaluations with datasets that have at least one row in
              common.
            </Alert>
          </VerticalBox>
        )}
      </VerticalBox>
    </Box>
  );
};

const ResultExplorer: React.FC<{
  state: EvaluationComparisonState;
  height: number;
}> = ({state, height}) => {
  return (
    <VerticalBox
      sx={{
        width: '100%',
        overflow: 'hidden',
      }}>
      <HorizontalBox
        sx={{
          flex: '0 0 auto',
          paddingLeft: STANDARD_PADDING,
          paddingRight: STANDARD_PADDING,
          width: '100%',
          alignItems: 'center',
          justifyContent: 'flex-start',
        }}>
        <Box
          sx={{
            fontSize: '1.5em',
            fontWeight: 'bold',
          }}>
          Output Comparison
        </Box>
      </HorizontalBox>
      <Box
        sx={{
          height,
          overflow: 'auto',
        }}>
        <ExampleCompareSection state={state} />
      </Box>
    </VerticalBox>
  );
};

/*
 * Returns true if the evaluation call has summary metrics.
 */
const isValidEval = (evalCall: EvaluationCall) => {
  return Object.keys(evalCall.summaryMetrics).length > 0;
};

const InvalidEvaluationBanner: React.FC<{
  evaluationCalls: EvaluationCall[];
}> = ({evaluationCalls}) => {
  const [dismissed, setDismissed] = useState(false);
  const invalidEvals = useMemo(() => {
    return Object.values(evaluationCalls)
      .filter(call => !isValidEval(call))
      .map(call =>
        call.name !== EVALUATION_NAME_DEFAULT
          ? call.name
          : call.callId.slice(-4)
      );
  }, [evaluationCalls]);
  if (invalidEvals.length === 0 || dismissed) {
    return null;
  }
  return (
    <Box
      sx={{
        width: '100%',
        paddingLeft: STANDARD_PADDING,
        paddingRight: STANDARD_PADDING,
      }}>
      <Tailwind>
        <Alert
          severity="info"
          classes={{
            root: 'bg-teal-300/[0.30] text-teal-600',
            action: 'text-teal-600',
          }}
          action={
            <Button
              // override the default tailwind classes for text and background hover
              className="text-override hover:bg-override"
              variant="ghost"
              onClick={() => setDismissed(true)}>
              Dismiss
            </Button>
          }>
          <span style={{fontWeight: 'bold'}}>
            No summary information found for{' '}
            {maybePluralizeWord(invalidEvals.length, 'evaluation')}:{' '}
            {invalidEvals.join(', ')}.
          </span>
        </Alert>
      </Tailwind>
    </Box>
  );
};<|MERGE_RESOLUTION|>--- conflicted
+++ resolved
@@ -102,17 +102,8 @@
   );
 
   React.useEffect(() => {
-<<<<<<< HEAD
     setSelectedCallIdsOrdered(props.evaluationCallIds);
   }, [props.evaluationCallIds, setSelectedCallIdsOrdered]);
-=======
-    // Only update the baseline if we are switching evaluations, if there
-    // is more than 1, we are in the compare view and baseline is auto set
-    if (props.evaluationCallIds.length === 1) {
-      setBaselineEvaluationCallId(props.evaluationCallIds[0]);
-    }
-  }, [props.evaluationCallIds]);
->>>>>>> 1e3f2391
 
   if (props.evaluationCallIds.length === 0) {
     return <div>No evaluations to compare</div>;
@@ -122,20 +113,13 @@
     <CompareEvaluationsProvider
       entity={props.entity}
       project={props.project}
-<<<<<<< HEAD
       initialEvaluationCallIds={props.evaluationCallIds}
+      selectedMetrics={props.selectedMetrics}
+      setSelectedMetrics={props.setSelectedMetrics}
       selectedCallIdsOrdered={selectedCallIdsOrdered}
       setSelectedCallIdsOrdered={setSelectedCallIdsOrdered}
       comparisonDimensions={comparisonDimensions ?? undefined}
-=======
-      selectedMetrics={props.selectedMetrics}
-      setSelectedMetrics={props.setSelectedMetrics}
-      initialEvaluationCallIds={props.evaluationCallIds}
-      baselineEvaluationCallId={baselineEvaluationCallId ?? undefined}
-      comparisonDimensions={comparisonDimensions ?? undefined}
       onEvaluationCallIdsUpdate={props.onEvaluationCallIdsUpdate}
-      setBaselineEvaluationCallId={setBaselineEvaluationCallId}
->>>>>>> 1e3f2391
       setComparisonDimensions={setComparisonDimensionsAndClearInputDigest}
       selectedInputDigest={selectedInputDigest ?? undefined}
       setSelectedInputDigest={setSelectedInputDigest}>
