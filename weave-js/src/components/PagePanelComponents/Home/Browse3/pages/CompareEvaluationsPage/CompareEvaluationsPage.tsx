--- conflicted
+++ resolved
@@ -431,24 +431,6 @@
           />
         </Box>
 
-<<<<<<< HEAD
-        <Box
-          style={{
-            flex: 1,
-            width: '50%',
-            borderLeft: '1px solid #e0e0e0',
-            display: viewMode !== 'table' ? 'block' : 'none',
-          }}>
-          <ExampleCompareSectionDetailGuarded
-            state={state}
-            onClose={() => setViewMode('table')}
-            onExpandToggle={() =>
-              setViewMode(viewMode === 'detail' ? 'split' : 'detail')
-            }
-            isExpanded={viewMode === 'detail'}
-          />
-        </Box>
-=======
         {viewMode !== 'table' && (
           <Box
             style={{
@@ -520,7 +502,6 @@
             </Box>
           </Box>
         )}
->>>>>>> 4e19567f
       </Box>
     </div>
   );
