/**
 * This page is the list-view for object versions. When a single object is selected, it
 * becomes a rich table of versions. It is likely that we will want to outfit it
 * with features similar to the calls table. For example:
 * [ ] Add the ability to expand refs
 * [ ] Paginate & stream responses similar to calls
 * [ ] Add the ability to sort / filter on values
 * [ ] Add the ability to sort / filter on expanded values (blocked by general support for expansion operations)
 * [ ] Add sort / filter state to URL
 */

import {
  GridColDef,
  GridColumnGroupingModel,
  GridRowSelectionModel,
  GridRowsProp,
} from '@mui/x-data-grid-pro';
import _ from 'lodash';
import React, {useEffect, useMemo, useState} from 'react';

import {TEAL_600} from '../../../../../common/css/color.styles';
import {ErrorPanel} from '../../../../ErrorPanel';
import {Loading} from '../../../../Loading';
import {LoadingDots} from '../../../../LoadingDots';
import {Timestamp} from '../../../../Timestamp';
import {useWeaveflowRouteContext} from '../context';
import {StyledDataGrid} from '../StyledDataGrid';
import {basicField} from './common/DataTable';
import {Empty} from './common/Empty';
import {
<<<<<<< HEAD
  EMPTY_PROPS_ANNOTATIONS,
=======
  EMPTY_PROPS_ACTION_SPECS,
>>>>>>> fe8f6c58
  EMPTY_PROPS_DATASETS,
  EMPTY_PROPS_LEADERBOARDS,
  EMPTY_PROPS_MODEL,
  EMPTY_PROPS_OBJECTS,
  EMPTY_PROPS_PROGRAMMATIC_SCORERS,
  EMPTY_PROPS_PROMPTS,
} from './common/EmptyContent';
import {
  CustomLink,
  ObjectVersionLink,
  ObjectVersionsLink,
  objectVersionText,
} from './common/Links';
import {FilterLayoutTemplate} from './common/SimpleFilterableDataTable';
import {SimplePageLayout} from './common/SimplePageLayout';
import {
  buildDynamicColumns,
  prepareFlattenedDataForTable,
} from './common/tabularListViews/columnBuilder';
import {TypeVersionCategoryChip} from './common/TypeVersionCategoryChip';
import {useControllableState, useURLSearchParamsDict} from './util';
import {
  KNOWN_BASE_OBJECT_CLASSES,
  OBJECT_ATTR_EDGE_NAME,
} from './wfReactInterface/constants';
import {useWFHooks} from './wfReactInterface/context';
import {
  isTableRef,
  makeRefExpandedPayload,
} from './wfReactInterface/tsDataModelHooksCallRefExpansion';
import {objectVersionKeyToRefUri} from './wfReactInterface/utilities';
import {
  KnownBaseObjectClassType,
  ObjectVersionSchema,
} from './wfReactInterface/wfDataModelHooksInterface';

const DATASET_BASE_OBJECT_CLASS = 'Dataset';

export const ObjectVersionsPage: React.FC<{
  entity: string;
  project: string;
  initialFilter?: WFHighLevelObjectVersionFilter;
  // Setting this will make the component a controlled component. The parent
  // is responsible for updating the filter.
  onFilterUpdate?: (filter: WFHighLevelObjectVersionFilter) => void;
}> = props => {
  const [filter, setFilter] = useControllableState(
    props.initialFilter ?? {},
    props.onFilterUpdate
  );

  const title = useMemo(() => {
    if (filter.objectName) {
      return 'Versions of ' + filter.objectName;
    } else if (filter.baseObjectClass) {
      return _.capitalize(filter.baseObjectClass) + 's';
    }
    return 'All Objects';
  }, [filter.objectName, filter.baseObjectClass]);

  return (
    <SimplePageLayout
      title={title}
      hideTabsIfSingle
      tabs={[
        {
          label: '',
          content: (
            <FilterableObjectVersionsTable
              {...props}
              initialFilter={filter}
              onFilterUpdate={setFilter}
            />
          ),
        },
      ]}
    />
  );
};

export type WFHighLevelObjectVersionFilter = {
  objectName?: string | null;
  baseObjectClass?: KnownBaseObjectClassType | null;
};

export const FilterableObjectVersionsTable: React.FC<{
  entity: string;
  project: string;
  frozenFilter?: WFHighLevelObjectVersionFilter;
  initialFilter?: WFHighLevelObjectVersionFilter;
  objectTitle?: string;
  hideCategoryColumn?: boolean;
  hideCreatedAtColumn?: boolean;
  // Setting this will make the component a controlled component. The parent
  // is responsible for updating the filter.
  onFilterUpdate?: (filter: WFHighLevelObjectVersionFilter) => void;
}> = props => {
  const {useRootObjectVersions} = useWFHooks();
  const {baseRouter} = useWeaveflowRouteContext();

  const effectiveFilter = useMemo(() => {
    return {...props.initialFilter, ...props.frozenFilter};
  }, [props.initialFilter, props.frozenFilter]);

  const effectivelyLatestOnly = !effectiveFilter.objectName;

  const filteredObjectVersions = useRootObjectVersions(
    props.entity,
    props.project,
    {
      baseObjectClasses: effectiveFilter.baseObjectClass
        ? [effectiveFilter.baseObjectClass]
        : undefined,
      objectIds: effectiveFilter.objectName
        ? [effectiveFilter.objectName]
        : undefined,
      latestOnly: effectivelyLatestOnly,
    },
    undefined,
    effectivelyLatestOnly // metadata only when getting latest
  );

  if (filteredObjectVersions.loading) {
    return <Loading centered />;
  }
  if (filteredObjectVersions.error) {
    return <ErrorPanel />;
  }

  // TODO: Only show the empty state if no filters other than baseObjectClass
  const objectVersions = filteredObjectVersions.result ?? [];
  const isEmpty = objectVersions.length === 0;
  if (isEmpty) {
    let propsEmpty = EMPTY_PROPS_OBJECTS;
    const base = props.initialFilter?.baseObjectClass;
    if ('Prompt' === base) {
      propsEmpty = EMPTY_PROPS_PROMPTS;
    } else if ('Model' === base) {
      propsEmpty = EMPTY_PROPS_MODEL;
    } else if (DATASET_BASE_OBJECT_CLASS === base) {
      propsEmpty = EMPTY_PROPS_DATASETS;
    } else if (base === 'Leaderboard') {
      propsEmpty = EMPTY_PROPS_LEADERBOARDS;
    } else if (base === 'Scorer') {
      propsEmpty = EMPTY_PROPS_PROGRAMMATIC_SCORERS;
<<<<<<< HEAD
    } else if (base === 'AnnotationSpec') {
      propsEmpty = EMPTY_PROPS_ANNOTATIONS;
=======
    } else if (base === 'ActionSpec') {
      propsEmpty = EMPTY_PROPS_ACTION_SPECS;
>>>>>>> fe8f6c58
    }
    return <Empty {...propsEmpty} />;
  }

  return (
    <FilterLayoutTemplate
      showFilterIndicator={Object.keys(effectiveFilter ?? {}).length > 0}
      showPopoutButton={Object.keys(props.frozenFilter ?? {}).length > 0}
      filterPopoutTargetUrl={baseRouter.objectVersionsUIUrl(
        props.entity,
        props.project,
        effectiveFilter
      )}>
      <ObjectVersionsTable
        objectVersions={objectVersions}
        objectTitle={props.objectTitle}
        hidePropsAsColumns={!!effectivelyLatestOnly}
        hidePeerVersionsColumn={!effectivelyLatestOnly}
        hideCategoryColumn={props.hideCategoryColumn}
        hideCreatedAtColumn={props.hideCreatedAtColumn}
      />
    </FilterLayoutTemplate>
  );
};

export const ObjectVersionsTable: React.FC<{
  objectVersions: ObjectVersionSchema[];
  objectTitle?: string;
  hidePropsAsColumns?: boolean;
  hidePeerVersionsColumn?: boolean;
  hideCategoryColumn?: boolean;
  hideCreatedAtColumn?: boolean;
  hideVersionSuffix?: boolean;
  onRowClick?: (objectVersion: ObjectVersionSchema) => void;
}> = props => {
  // `showPropsAsColumns` probably needs to be a bit more robust
  const showPropsAsColumns = !props.hidePropsAsColumns;
  const rows: GridRowsProp = useMemo(() => {
    const vals = props.objectVersions.map(ov => ov.val);
    const flat = prepareFlattenedDataForTable(vals);

    return props.objectVersions.map((ov, i) => {
      let val = flat[i];
      if (ov.baseObjectClass === DATASET_BASE_OBJECT_CLASS) {
        // We don't want to show the rows column for datasets
        // because it is redundant. Probably want a more generic
        // solution here in the future. Maybe exclude table refs?
        val = _.omit(val, 'rows');
      }
      // Show name, even though it can be = to object id, consider adding back
      // val = _.omit(val, 'name');
      return {
        id: objectVersionKeyToRefUri(ov),
        obj: {
          ...ov,
          val,
        },
      };
    });
  }, [props.objectVersions]);

  // TODO: We should make this page very robust similar to the CallsTable page.
  // We will want to do nearly all the same things: URL state management,
  // sorting, filtering, ref expansion, etc... A lot of common logic should be
  // extracted and shared.
  const {cols: columns, groups: columnGroupingModel} = useMemo(() => {
    let groups: GridColumnGroupingModel = [];
    const cols: GridColDef[] = [
      // This field name chosen to reduce possibility of conflict
      // with the dynamic fields added below.
      basicField('weave__object_version_link', props.objectTitle ?? 'Object', {
        hideable: false,
        renderCell: cellParams => {
          // Icon to indicate navigation to the object version
          const obj: ObjectVersionSchema = cellParams.row.obj;
          if (props.onRowClick) {
            let text = props.hideVersionSuffix
              ? obj.objectId
              : objectVersionText(obj.objectId, obj.versionIndex);

            // This allows us to use the object name as the link text
            // if it is available. Probably should make this workfor
            // the object version link as well.
            if (obj.val.name) {
              text = obj.val.name;
            }

            return (
              <CustomLink text={text} onClick={() => props.onRowClick?.(obj)} />
            );
          }
          return (
            <ObjectVersionLink
              entityName={obj.entity}
              projectName={obj.project}
              objectName={obj.objectId}
              version={obj.versionHash}
              versionIndex={obj.versionIndex}
              fullWidth={true}
              color={TEAL_600}
              hideVersionSuffix={props.hideVersionSuffix}
            />
          );
        },
      }),
    ];

    if (showPropsAsColumns) {
      const dynamicFields: string[] = [];
      const dynamicFieldSet = new Set<string>();
      rows.forEach(r => {
        Object.keys(r.obj.val).forEach(k => {
          if (!dynamicFieldSet.has(k)) {
            dynamicFieldSet.add(k);
            dynamicFields.push(k);
          }
        });
      });

      const {cols: newCols, groupingModel} = buildDynamicColumns<{
        obj: ObjectVersionSchema;
      }>(
        dynamicFields,
        row => ({
          entity: row.obj.entity,
          project: row.obj.project,
        }),
        (row, key) => {
          const obj: ObjectVersionSchema = row.obj;
          const res = obj.val?.[key];
          if (isTableRef(res)) {
            // This whole block is a hack to make the table ref clickable. This
            // is the same thing that the CallsTable does for expanded fields.
            // Once we come up with a common pattern for ref expansion, this
            // will go away.
            const selfRefUri = objectVersionKeyToRefUri(obj);
            const targetRefUri =
              selfRefUri +
              ('/' +
                OBJECT_ATTR_EDGE_NAME +
                '/' +
                key.split('.').join(OBJECT_ATTR_EDGE_NAME + '/'));
            return makeRefExpandedPayload(targetRefUri, res);
          }
          return res;
        }
      );
      cols.push(...newCols);
      groups = groupingModel;
    }

    if (!props.hideCategoryColumn) {
      cols.push(
        basicField('baseObjectClass', 'Category', {
          width: 120,
          display: 'flex',
          valueGetter: (unused: any, row: any) => {
            return row.obj.baseObjectClass;
          },
          renderCell: cellParams => {
            const category = cellParams.value;
            if (KNOWN_BASE_OBJECT_CLASSES.includes(category)) {
              return <TypeVersionCategoryChip baseObjectClass={category} />;
            }
            return null;
          },
        })
      );
    }

    if (!props.hideCreatedAtColumn) {
      cols.push(
        basicField('createdAtMs', 'Created', {
          width: 100,
          valueGetter: (unused: any, row: any) => {
            return row.obj.createdAtMs;
          },
          renderCell: cellParams => {
            const createdAtMs = cellParams.value;
            return <Timestamp value={createdAtMs / 1000} format="relative" />;
          },
        })
      );
    }

    if (!props.hidePeerVersionsColumn) {
      cols.push(
        basicField('peerVersions', 'Versions', {
          width: 100,
          sortable: false,
          filterable: false,
          renderCell: cellParams => {
            const obj: ObjectVersionSchema = cellParams.row.obj;
            return <PeerVersionsLink obj={obj} />;
          },
        })
      );
    }

    return {cols, groups};
  }, [props, showPropsAsColumns, rows]);

  // Highlight table row if it matches peek drawer.
  const query = useURLSearchParamsDict();
  const {peekPath} = query;
  const peekId = peekPath ? peekPath.split('/').pop() : null;
  const rowIds = useMemo(() => {
    return rows.map(row => row.id);
  }, [rows]);
  const [rowSelectionModel, setRowSelectionModel] =
    useState<GridRowSelectionModel>([]);
  useEffect(() => {
    if (rowIds.length === 0) {
      // Data may have not loaded
      return;
    }
    if (peekId == null) {
      // No peek drawer, clear any selection
      setRowSelectionModel([]);
    } else {
      // If peek drawer matches a row, select it.
      // If not, don't modify selection.
      if (rowIds.includes(peekId)) {
        setRowSelectionModel([peekId]);
      }
    }
  }, [rowIds, peekId]);

  return (
    <StyledDataGrid
      // Start Column Menu
      // ColumnMenu is only needed when we have other actions
      // such as filtering.
      disableColumnMenu={true}
      // We don't have enough columns to justify filtering
      disableColumnFilter={true}
      disableMultipleColumnsFiltering={true}
      // ColumnPinning seems to be required in DataGridPro, else it crashes.
      disableColumnPinning={false}
      // We don't have enough columns to justify re-ordering
      disableColumnReorder={true}
      // The columns are fairly simple, so we don't need to resize them.
      disableColumnResize={false}
      // We don't have enough columns to justify hiding some of them.
      disableColumnSelector={true}
      // We don't have enough columns to justify sorting by multiple columns.
      disableMultipleColumnsSorting={true}
      // End Column Menu
      rows={rows}
      initialState={{
        sorting: {
          sortModel: [{field: 'createdAtMs', sort: 'desc'}],
        },
      }}
      columnHeaderHeight={40}
      rowHeight={38}
      columns={columns}
      disableRowSelectionOnClick
      rowSelectionModel={rowSelectionModel}
      columnGroupingModel={columnGroupingModel}
    />
  );
};

const PeerVersionsLink: React.FC<{obj: ObjectVersionSchema}> = props => {
  const {useRootObjectVersions} = useWFHooks();

  const obj = props.obj;
  // Here, we really just want to know the count - and it should be calculated
  // by the server, not by the client. This is a performance optimization. In
  // the meantime we will just fetch the first 100 versions and display 99+ if
  // there are at least 100. Someone can come back and add `count` to the 3
  // query APIs which will make this faster.
  const objectVersionsNode = useRootObjectVersions(
    obj.entity,
    obj.project,
    {
      objectIds: [obj.objectId],
    },
    100,
    true // metadataOnly
  );
  if (objectVersionsNode.loading) {
    return <LoadingDots />;
  }
  const countValue = objectVersionsNode.result?.length ?? 0;
  return (
    <ObjectVersionsLink
      entity={obj.entity}
      project={obj.project}
      filter={{
        objectName: obj.objectId,
      }}
      versionCount={Math.min(countValue, 99)}
      countIsLimited={countValue === 100}
      neverPeek
      variant="secondary"
    />
  );
};<|MERGE_RESOLUTION|>--- conflicted
+++ resolved
@@ -16,23 +16,22 @@
   GridRowsProp,
 } from '@mui/x-data-grid-pro';
 import _ from 'lodash';
-import React, {useEffect, useMemo, useState} from 'react';
-
-import {TEAL_600} from '../../../../../common/css/color.styles';
-import {ErrorPanel} from '../../../../ErrorPanel';
-import {Loading} from '../../../../Loading';
-import {LoadingDots} from '../../../../LoadingDots';
-import {Timestamp} from '../../../../Timestamp';
-import {useWeaveflowRouteContext} from '../context';
-import {StyledDataGrid} from '../StyledDataGrid';
-import {basicField} from './common/DataTable';
-import {Empty} from './common/Empty';
-import {
-<<<<<<< HEAD
+import React, { useEffect, useMemo, useState } from 'react';
+
+import { TEAL_600 } from '../../../../../common/css/color.styles';
+import { ErrorPanel } from '../../../../ErrorPanel';
+import { Loading } from '../../../../Loading';
+import { LoadingDots } from '../../../../LoadingDots';
+import { Timestamp } from '../../../../Timestamp';
+import { useWeaveflowRouteContext } from '../context';
+import { StyledDataGrid } from '../StyledDataGrid';
+import { basicField } from './common/DataTable';
+import { Empty } from './common/Empty';
+import {
   EMPTY_PROPS_ANNOTATIONS,
-=======
-  EMPTY_PROPS_ACTION_SPECS,
->>>>>>> fe8f6c58
+
+
+
   EMPTY_PROPS_DATASETS,
   EMPTY_PROPS_LEADERBOARDS,
   EMPTY_PROPS_MODEL,
@@ -46,24 +45,24 @@
   ObjectVersionsLink,
   objectVersionText,
 } from './common/Links';
-import {FilterLayoutTemplate} from './common/SimpleFilterableDataTable';
-import {SimplePageLayout} from './common/SimplePageLayout';
+import { FilterLayoutTemplate } from './common/SimpleFilterableDataTable';
+import { SimplePageLayout } from './common/SimplePageLayout';
 import {
   buildDynamicColumns,
   prepareFlattenedDataForTable,
 } from './common/tabularListViews/columnBuilder';
-import {TypeVersionCategoryChip} from './common/TypeVersionCategoryChip';
-import {useControllableState, useURLSearchParamsDict} from './util';
+import { TypeVersionCategoryChip } from './common/TypeVersionCategoryChip';
+import { useControllableState, useURLSearchParamsDict } from './util';
 import {
   KNOWN_BASE_OBJECT_CLASSES,
   OBJECT_ATTR_EDGE_NAME,
 } from './wfReactInterface/constants';
-import {useWFHooks} from './wfReactInterface/context';
+import { useWFHooks } from './wfReactInterface/context';
 import {
   isTableRef,
   makeRefExpandedPayload,
 } from './wfReactInterface/tsDataModelHooksCallRefExpansion';
-import {objectVersionKeyToRefUri} from './wfReactInterface/utilities';
+import { objectVersionKeyToRefUri } from './wfReactInterface/utilities';
 import {
   KnownBaseObjectClassType,
   ObjectVersionSchema,
@@ -178,13 +177,10 @@
       propsEmpty = EMPTY_PROPS_LEADERBOARDS;
     } else if (base === 'Scorer') {
       propsEmpty = EMPTY_PROPS_PROGRAMMATIC_SCORERS;
-<<<<<<< HEAD
+    } else if (base === 'ActionSpec') {
+      propsEmpty = EMPTY_PROPS_ACTION_SPECS;
     } else if (base === 'AnnotationSpec') {
       propsEmpty = EMPTY_PROPS_ANNOTATIONS;
-=======
-    } else if (base === 'ActionSpec') {
-      propsEmpty = EMPTY_PROPS_ACTION_SPECS;
->>>>>>> fe8f6c58
     }
     return <Empty {...propsEmpty} />;
   }
