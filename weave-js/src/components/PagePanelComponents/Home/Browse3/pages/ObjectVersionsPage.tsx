--- conflicted
+++ resolved
@@ -33,11 +33,7 @@
   EMPTY_PROPS_LEADERBOARDS,
   EMPTY_PROPS_MODEL,
   EMPTY_PROPS_OBJECTS,
-<<<<<<< HEAD
-  EMPTY_PROPS_PROGRAMATIC_SCORERS,
-=======
   EMPTY_PROPS_PROGRAMMATIC_SCORERS,
->>>>>>> 2a907c88
   EMPTY_PROPS_PROMPTS,
 } from './common/EmptyContent';
 import {
@@ -174,13 +170,9 @@
     } else if (base === 'Leaderboard') {
       propsEmpty = EMPTY_PROPS_LEADERBOARDS;
     } else if (base === 'Scorer') {
-<<<<<<< HEAD
-      propsEmpty = EMPTY_PROPS_PROGRAMATIC_SCORERS;
+      propsEmpty = EMPTY_PROPS_PROGRAMMATIC_SCORERS;
     } else if (base === 'ActionSpec') {
       propsEmpty = EMPTY_PROPS_ACTION_DEFINITIONS;
-=======
-      propsEmpty = EMPTY_PROPS_PROGRAMMATIC_SCORERS;
->>>>>>> 2a907c88
     }
     return <Empty {...propsEmpty} />;
   }
