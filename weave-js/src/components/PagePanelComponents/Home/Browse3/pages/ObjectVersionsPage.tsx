/**
 * This page is the list-view for object versions. When a single object is selected, it
 * becomes a rich table of versions. It is likely that we will want to outfit it
 * with features similar to the calls table. For example:
 * [ ] Add the ability to expand refs
 * [ ] Paginate & stream responses similar to calls
 * [ ] Add the ability to sort / filter on values
 * [ ] Add the ability to sort / filter on expanded values (blocked by general support for expansion operations)
 * [ ] Add sort / filter state to URL
 */

import {
  GridColDef,
  GridColumnGroupingModel,
  GridRowSelectionModel,
  GridRowsProp,
} from '@mui/x-data-grid-pro';
import _ from 'lodash';
import React, {useEffect, useMemo, useState} from 'react';

import {TEAL_600} from '../../../../../common/css/color.styles';
import {ErrorPanel} from '../../../../ErrorPanel';
import {Loading} from '../../../../Loading';
import {LoadingDots} from '../../../../LoadingDots';
import {Timestamp} from '../../../../Timestamp';
import {useWeaveflowRouteContext} from '../context';
import {StyledDataGrid} from '../StyledDataGrid';
import {basicField} from './common/DataTable';
import {Empty} from './common/Empty';
import {
  EMPTY_PROPS_DATASETS,
  EMPTY_PROPS_LEADERBOARDS,
  EMPTY_PROPS_MODEL,
  EMPTY_PROPS_OBJECTS,
  EMPTY_PROPS_PROMPTS,
} from './common/EmptyContent';
import {
  CustomLink,
  ObjectVersionLink,
  ObjectVersionsLink,
  objectVersionText,
} from './common/Links';
import {FilterLayoutTemplate} from './common/SimpleFilterableDataTable';
import {SimplePageLayout} from './common/SimplePageLayout';
import {
  buildDynamicColumns,
  prepareFlattenedDataForTable,
} from './common/tabularListViews/columnBuilder';
import {TypeVersionCategoryChip} from './common/TypeVersionCategoryChip';
import {useControllableState, useURLSearchParamsDict} from './util';
import {
  KNOWN_BASE_OBJECT_CLASSES,
  OBJECT_ATTR_EDGE_NAME,
} from './wfReactInterface/constants';
import {useWFHooks} from './wfReactInterface/context';
import {
  isTableRef,
  makeRefExpandedPayload,
} from './wfReactInterface/tsDataModelHooksCallRefExpansion';
import {objectVersionKeyToRefUri} from './wfReactInterface/utilities';
import {
  KnownBaseObjectClassType,
  ObjectVersionSchema,
} from './wfReactInterface/wfDataModelHooksInterface';

const DATASET_BASE_OBJECT_CLASS = 'Dataset';

export const ObjectVersionsPage: React.FC<{
  entity: string;
  project: string;
  initialFilter?: WFHighLevelObjectVersionFilter;
  // Setting this will make the component a controlled component. The parent
  // is responsible for updating the filter.
  onFilterUpdate?: (filter: WFHighLevelObjectVersionFilter) => void;
}> = props => {
  const [filter, setFilter] = useControllableState(
    props.initialFilter ?? {},
    props.onFilterUpdate
  );

  const title = useMemo(() => {
    if (filter.objectName) {
      return 'Versions of ' + filter.objectName;
    } else if (filter.baseObjectClass) {
      return _.capitalize(filter.baseObjectClass) + 's';
    }
    return 'All Objects';
  }, [filter.objectName, filter.baseObjectClass]);

  return (
    <SimplePageLayout
      title={title}
      hideTabsIfSingle
      tabs={[
        {
          label: '',
          content: (
            <FilterableObjectVersionsTable
              {...props}
              initialFilter={filter}
              onFilterUpdate={setFilter}
            />
          ),
        },
      ]}
    />
  );
};

export type WFHighLevelObjectVersionFilter = {
  objectName?: string | null;
  baseObjectClass?: KnownBaseObjectClassType | null;
};

export const FilterableObjectVersionsTable: React.FC<{
  entity: string;
  project: string;
  frozenFilter?: WFHighLevelObjectVersionFilter;
  initialFilter?: WFHighLevelObjectVersionFilter;
  // Setting this will make the component a controlled component. The parent
  // is responsible for updating the filter.
  onFilterUpdate?: (filter: WFHighLevelObjectVersionFilter) => void;
}> = props => {
  const {useRootObjectVersions} = useWFHooks();
  const {baseRouter} = useWeaveflowRouteContext();

  const effectiveFilter = useMemo(() => {
    return {...props.initialFilter, ...props.frozenFilter};
  }, [props.initialFilter, props.frozenFilter]);

  const effectivelyLatestOnly = !effectiveFilter.objectName;

  const filteredObjectVersions = useRootObjectVersions(
    props.entity,
    props.project,
    {
      baseObjectClasses: effectiveFilter.baseObjectClass
        ? [effectiveFilter.baseObjectClass]
        : undefined,
      objectIds: effectiveFilter.objectName
        ? [effectiveFilter.objectName]
        : undefined,
      latestOnly: effectivelyLatestOnly,
    },
    undefined,
    effectivelyLatestOnly // metadata only when getting latest
  );

  if (filteredObjectVersions.loading) {
    return <Loading centered />;
  }
  if (filteredObjectVersions.error) {
    return <ErrorPanel />;
  }

  // TODO: Only show the empty state if no filters other than baseObjectClass
  const objectVersions = filteredObjectVersions.result ?? [];
  const isEmpty = objectVersions.length === 0;
  if (isEmpty) {
    let propsEmpty = EMPTY_PROPS_OBJECTS;
<<<<<<< HEAD
    const base = effectiveFilter.baseObjectClass;
    if ('Model' === base) {
=======
    const base = props.initialFilter?.baseObjectClass;
    if ('Prompt' === base) {
      propsEmpty = EMPTY_PROPS_PROMPTS;
    } else if ('Model' === base) {
>>>>>>> 7e94360a
      propsEmpty = EMPTY_PROPS_MODEL;
    } else if (DATASET_BASE_OBJECT_CLASS === base) {
      propsEmpty = EMPTY_PROPS_DATASETS;
    } else if (base === 'Leaderboard') {
      propsEmpty = EMPTY_PROPS_LEADERBOARDS;
    }
    return <Empty {...propsEmpty} />;
  }

  return (
    <FilterLayoutTemplate
      showFilterIndicator={Object.keys(effectiveFilter ?? {}).length > 0}
      showPopoutButton={Object.keys(props.frozenFilter ?? {}).length > 0}
      filterPopoutTargetUrl={baseRouter.objectVersionsUIUrl(
        props.entity,
        props.project,
        effectiveFilter
      )}>
      <ObjectVersionsTable
        objectVersions={objectVersions}
        hidePropsAsColumns={!!effectivelyLatestOnly}
        hidePeerVersionsColumn={!effectivelyLatestOnly}
      />
    </FilterLayoutTemplate>
  );
};

export const ObjectVersionsTable: React.FC<{
  objectVersions: ObjectVersionSchema[];
  objectTitle?: string;
  hidePropsAsColumns?: boolean;
  hidePeerVersionsColumn?: boolean;
  hideCategoryColumn?: boolean;
  hideCreatedAtColumn?: boolean;
  hideVersionSuffix?: boolean;
  onRowClick?: (objectVersion: ObjectVersionSchema) => void;
}> = props => {
  // `showPropsAsColumns` probably needs to be a bit more robust
  const showPropsAsColumns = !props.hidePropsAsColumns;
  const rows: GridRowsProp = useMemo(() => {
    const vals = props.objectVersions.map(ov => ov.val);
    const flat = prepareFlattenedDataForTable(vals);

    return props.objectVersions.map((ov, i) => {
      let val = flat[i];
      if (ov.baseObjectClass === DATASET_BASE_OBJECT_CLASS) {
        // We don't want to show the rows column for datasets
        // because it is redundant. Probably want a more generic
        // solution here in the future. Maybe exclude table refs?
        val = _.omit(val, 'rows');
      }
      // Show name, even though it can be = to object id, consider adding back
      // val = _.omit(val, 'name');
      return {
        id: objectVersionKeyToRefUri(ov),
        obj: {
          ...ov,
          val,
        },
      };
    });
  }, [props.objectVersions]);

  // TODO: We should make this page very robust similar to the CallsTable page.
  // We will want to do nearly all the same things: URL state management,
  // sorting, filtering, ref expansion, etc... A lot of common logic should be
  // extracted and shared.
  const {cols: columns, groups: columnGroupingModel} = useMemo(() => {
    let groups: GridColumnGroupingModel = [];
    const cols: GridColDef[] = [
      // This field name chosen to reduce possibility of conflict
      // with the dynamic fields added below.
      basicField('weave__object_version_link', props.objectTitle ?? 'Object', {
        hideable: false,
        renderCell: cellParams => {
          // Icon to indicate navigation to the object version
          const obj: ObjectVersionSchema = cellParams.row.obj;
          if (props.onRowClick) {
            let text = props.hideVersionSuffix
              ? obj.objectId
              : objectVersionText(obj.objectId, obj.versionIndex);

            // Maybe this should be conditional?
            if (obj.val.name) {
              text = obj.val.name;
            }

            return (
              <CustomLink text={text} onClick={() => props.onRowClick?.(obj)} />
            );
          }
          return (
            <ObjectVersionLink
              entityName={obj.entity}
              projectName={obj.project}
              objectName={obj.objectId}
              version={obj.versionHash}
              versionIndex={obj.versionIndex}
              fullWidth={true}
              color={TEAL_600}
              hideVersionSuffix={props.hideVersionSuffix}
            />
          );
        },
      }),
    ];

    if (showPropsAsColumns) {
      const dynamicFields: string[] = [];
      const dynamicFieldSet = new Set<string>();
      rows.forEach(r => {
        Object.keys(r.obj.val).forEach(k => {
          if (!dynamicFieldSet.has(k)) {
            dynamicFieldSet.add(k);
            dynamicFields.push(k);
          }
        });
      });

      const {cols: newCols, groupingModel} = buildDynamicColumns<{
        obj: ObjectVersionSchema;
      }>(
        dynamicFields,
        row => ({
          entity: row.obj.entity,
          project: row.obj.project,
        }),
        (row, key) => {
          const obj: ObjectVersionSchema = row.obj;
          const res = obj.val?.[key];
          if (isTableRef(res)) {
            // This whole block is a hack to make the table ref clickable. This
            // is the same thing that the CallsTable does for expanded fields.
            // Once we come up with a common pattern for ref expansion, this
            // will go away.
            const selfRefUri = objectVersionKeyToRefUri(obj);
            const targetRefUri =
              selfRefUri +
              ('/' +
                OBJECT_ATTR_EDGE_NAME +
                '/' +
                key.split('.').join(OBJECT_ATTR_EDGE_NAME + '/'));
            return makeRefExpandedPayload(targetRefUri, res);
          }
          return res;
        }
      );
      cols.push(...newCols);
      groups = groupingModel;
    }

<<<<<<< HEAD
    if (!props.hideCategoryColumn) {
      cols.push(
        basicField('baseObjectClass', 'Category', {
          width: 100,
          display: 'flex',
          valueGetter: (unused: any, row: any) => {
            return row.obj.baseObjectClass;
          },
          renderCell: cellParams => {
            const category = cellParams.value;
            if (
              category === 'Model' ||
              category === 'Dataset' ||
              category === 'Evaluation'
            ) {
              return <TypeVersionCategoryChip baseObjectClass={category} />;
            }
            return null;
          },
        })
      );
    }
=======
    cols.push(
      basicField('baseObjectClass', 'Category', {
        width: 100,
        display: 'flex',
        valueGetter: (unused: any, row: any) => {
          return row.obj.baseObjectClass;
        },
        renderCell: cellParams => {
          const category = cellParams.value;
          if (KNOWN_BASE_OBJECT_CLASSES.includes(category)) {
            return <TypeVersionCategoryChip baseObjectClass={category} />;
          }
          return null;
        },
      })
    );
>>>>>>> 7e94360a

    if (!props.hideCreatedAtColumn) {
      cols.push(
        basicField('createdAtMs', 'Created', {
          width: 100,
          valueGetter: (unused: any, row: any) => {
            return row.obj.createdAtMs;
          },
          renderCell: cellParams => {
            const createdAtMs = cellParams.value;
            return <Timestamp value={createdAtMs / 1000} format="relative" />;
          },
        })
      );
    }

    if (!props.hidePeerVersionsColumn) {
      cols.push(
        basicField('peerVersions', 'Versions', {
          width: 100,
          sortable: false,
          filterable: false,
          renderCell: cellParams => {
            const obj: ObjectVersionSchema = cellParams.row.obj;
            return <PeerVersionsLink obj={obj} />;
          },
        })
      );
    }

    return {cols, groups};
  }, [props, showPropsAsColumns, rows]);

  // Highlight table row if it matches peek drawer.
  const query = useURLSearchParamsDict();
  const {peekPath} = query;
  const peekId = peekPath ? peekPath.split('/').pop() : null;
  const rowIds = useMemo(() => {
    return rows.map(row => row.id);
  }, [rows]);
  const [rowSelectionModel, setRowSelectionModel] =
    useState<GridRowSelectionModel>([]);
  useEffect(() => {
    if (rowIds.length === 0) {
      // Data may have not loaded
      return;
    }
    if (peekId == null) {
      // No peek drawer, clear any selection
      setRowSelectionModel([]);
    } else {
      // If peek drawer matches a row, select it.
      // If not, don't modify selection.
      if (rowIds.includes(peekId)) {
        setRowSelectionModel([peekId]);
      }
    }
  }, [rowIds, peekId]);

  return (
    <StyledDataGrid
      // Start Column Menu
      // ColumnMenu is only needed when we have other actions
      // such as filtering.
      disableColumnMenu={true}
      // We don't have enough columns to justify filtering
      disableColumnFilter={true}
      disableMultipleColumnsFiltering={true}
      // ColumnPinning seems to be required in DataGridPro, else it crashes.
      disableColumnPinning={false}
      // We don't have enough columns to justify re-ordering
      disableColumnReorder={true}
      // The columns are fairly simple, so we don't need to resize them.
      disableColumnResize={false}
      // We don't have enough columns to justify hiding some of them.
      disableColumnSelector={true}
      // We don't have enough columns to justify sorting by multiple columns.
      disableMultipleColumnsSorting={true}
      // End Column Menu
      rows={rows}
      initialState={{
        sorting: {
          sortModel: [{field: 'createdAtMs', sort: 'desc'}],
        },
      }}
      columnHeaderHeight={40}
      rowHeight={38}
      columns={columns}
      disableRowSelectionOnClick
      rowSelectionModel={rowSelectionModel}
      columnGroupingModel={columnGroupingModel}
    />
  );
};

const PeerVersionsLink: React.FC<{obj: ObjectVersionSchema}> = props => {
  const {useRootObjectVersions} = useWFHooks();

  const obj = props.obj;
  // Here, we really just want to know the count - and it should be calculated
  // by the server, not by the client. This is a performance optimization. In
  // the meantime we will just fetch the first 100 versions and display 99+ if
  // there are at least 100. Someone can come back and add `count` to the 3
  // query APIs which will make this faster.
  const objectVersionsNode = useRootObjectVersions(
    obj.entity,
    obj.project,
    {
      objectIds: [obj.objectId],
    },
    100,
    true // metadataOnly
  );
  if (objectVersionsNode.loading) {
    return <LoadingDots />;
  }
  const countValue = objectVersionsNode.result?.length ?? 0;
  return (
    <ObjectVersionsLink
      entity={obj.entity}
      project={obj.project}
      filter={{
        objectName: obj.objectId,
      }}
      versionCount={Math.min(countValue, 99)}
      countIsLimited={countValue === 100}
      neverPeek
      variant="secondary"
    />
  );
};<|MERGE_RESOLUTION|>--- conflicted
+++ resolved
@@ -158,15 +158,10 @@
   const isEmpty = objectVersions.length === 0;
   if (isEmpty) {
     let propsEmpty = EMPTY_PROPS_OBJECTS;
-<<<<<<< HEAD
-    const base = effectiveFilter.baseObjectClass;
-    if ('Model' === base) {
-=======
     const base = props.initialFilter?.baseObjectClass;
     if ('Prompt' === base) {
       propsEmpty = EMPTY_PROPS_PROMPTS;
     } else if ('Model' === base) {
->>>>>>> 7e94360a
       propsEmpty = EMPTY_PROPS_MODEL;
     } else if (DATASET_BASE_OBJECT_CLASS === base) {
       propsEmpty = EMPTY_PROPS_DATASETS;
@@ -318,7 +313,6 @@
       groups = groupingModel;
     }
 
-<<<<<<< HEAD
     if (!props.hideCategoryColumn) {
       cols.push(
         basicField('baseObjectClass', 'Category', {
@@ -329,11 +323,7 @@
           },
           renderCell: cellParams => {
             const category = cellParams.value;
-            if (
-              category === 'Model' ||
-              category === 'Dataset' ||
-              category === 'Evaluation'
-            ) {
+            if (KNOWN_BASE_OBJECT_CLASSES.includes(category)) {
               return <TypeVersionCategoryChip baseObjectClass={category} />;
             }
             return null;
@@ -341,24 +331,7 @@
         })
       );
     }
-=======
-    cols.push(
-      basicField('baseObjectClass', 'Category', {
-        width: 100,
-        display: 'flex',
-        valueGetter: (unused: any, row: any) => {
-          return row.obj.baseObjectClass;
-        },
-        renderCell: cellParams => {
-          const category = cellParams.value;
-          if (KNOWN_BASE_OBJECT_CLASSES.includes(category)) {
-            return <TypeVersionCategoryChip baseObjectClass={category} />;
-          }
-          return null;
-        },
-      })
-    );
->>>>>>> 7e94360a
+    
 
     if (!props.hideCreatedAtColumn) {
       cols.push(
