--- conflicted
+++ resolved
@@ -28,11 +28,7 @@
 import {basicField} from './common/DataTable';
 import {Empty} from './common/Empty';
 import {
-<<<<<<< HEAD
-  EMPTY_PROPS_ACTION_DEFINITIONS,
-=======
   EMPTY_PROPS_ACTION_SPECS,
->>>>>>> d96aac24
   EMPTY_PROPS_DATASETS,
   EMPTY_PROPS_LEADERBOARDS,
   EMPTY_PROPS_MODEL,
@@ -176,11 +172,7 @@
     } else if (base === 'Scorer') {
       propsEmpty = EMPTY_PROPS_PROGRAMMATIC_SCORERS;
     } else if (base === 'ActionSpec') {
-<<<<<<< HEAD
-      propsEmpty = EMPTY_PROPS_ACTION_DEFINITIONS;
-=======
       propsEmpty = EMPTY_PROPS_ACTION_SPECS;
->>>>>>> d96aac24
     }
     return <Empty {...propsEmpty} />;
   }
