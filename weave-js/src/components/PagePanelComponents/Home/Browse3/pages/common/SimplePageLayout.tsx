--- conflicted
+++ resolved
@@ -173,11 +173,7 @@
   leftSidebar?: ReactNode;
   hideTabsIfSingle?: boolean;
   isSidebarOpen?: boolean;
-<<<<<<< HEAD
-  notifySelectedTab?: (tab: string) => void;
-=======
   onTabSelectedCallback?: (tab: string) => void;
->>>>>>> 6f641e74
 }> = props => {
   const {tabs} = props;
   const simplePageLayoutContextValue = useContext(SimplePageLayoutContext);
@@ -188,11 +184,7 @@
   const setAndNotifyTab = useCallback(
     (newValue: string) => {
       setTabId(newValue);
-<<<<<<< HEAD
-      props.notifySelectedTab?.(newValue);
-=======
       props.onTabSelectedCallback?.(newValue);
->>>>>>> 6f641e74
     },
     [props]
   );
@@ -303,11 +295,7 @@
                         key={tab.label}
                         value={tab.label}
                         className="h-[30px] text-sm">
-<<<<<<< HEAD
-                        {tab.icon ? <Icon name={tab.icon} /> : null}
-=======
                         {tab.icon && <Icon name={tab.icon} />}
->>>>>>> 6f641e74
                         {tab.label}
                       </Tabs.Trigger>
                     ))}
