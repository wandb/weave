--- conflicted
+++ resolved
@@ -15,13 +15,8 @@
 } from 'react';
 
 import {ErrorBoundary} from '../../../../../ErrorBoundary';
-<<<<<<< HEAD
-import {SplitPanelLeft} from './SplitPanelLeft';
-import {SplitPanelRight} from './SplitPanelRight';
-=======
 import {SplitPanelLeft} from './SplitPanels/SplitPanelLeft';
 import {SplitPanelRight} from './SplitPanels/SplitPanelRight';
->>>>>>> db037c3a
 import {isPrimitive} from './util';
 
 type SimplePageLayoutContextType = {
@@ -177,12 +172,6 @@
   headerExtra?: ReactNode;
   headerContent: ReactNode;
   hideTabsIfSingle?: boolean;
-<<<<<<< HEAD
-  isLeftSidebarOpen?: boolean;
-  isRightSidebarOpen?: boolean;
-  rightSidebarContent?: ReactNode;
-=======
->>>>>>> db037c3a
   onTabSelectedCallback?: (tab: string) => void;
   // Left sidebar
   isLeftSidebarOpen?: boolean;
@@ -270,21 +259,13 @@
         {props.headerExtra}
         {simplePageLayoutContextValue.headerSuffix}
       </Box>
-<<<<<<< HEAD
-      <div style={{flex: '1 1 auto', overflow: 'hidden', display: 'flex'}}>
-=======
       <div style={{flex: '1 1 auto', overflow: 'hidden'}}>
->>>>>>> db037c3a
         <SplitPanelLeft
           minWidth={150}
           defaultWidth={200}
           maxWidth="50%"
           isDrawerOpen={props.isLeftSidebarOpen ?? false}
-<<<<<<< HEAD
-          drawer={props.leftSidebar}
-=======
           drawer={props.leftSidebarContent}
->>>>>>> db037c3a
           main={
             <SplitPanelRight
               minWidth={150}
@@ -293,11 +274,7 @@
               drawer={props.rightSidebarContent}
               isDrawerOpen={props.isRightSidebarOpen ?? false}
               main={
-<<<<<<< HEAD
-                <SimpleTabContent
-=======
                 <SimpleTabView
->>>>>>> db037c3a
                   headerContent={props.headerContent}
                   tabContent={tabContent}
                   tabs={props.tabs}
@@ -315,11 +292,7 @@
   );
 };
 
-<<<<<<< HEAD
-const SimpleTabContent: FC<{
-=======
 const SimpleTabView: FC<{
->>>>>>> db037c3a
   headerContent: ReactNode;
   tabs: Array<{
     label: string;
