import {
  GridColDef,
  GridColumnGroup,
  GridColumnGroupingModel,
  GridColumnNode,
  GridValidRowModel,
} from '@mui/x-data-grid-pro';
import React from 'react';

import {isWeaveObjectRef, parseRef} from '../../../../../../../react';
import {ErrorBoundary} from '../../../../../../ErrorBoundary';
import {flattenObjectTypeAware} from '../../../../Browse2/browse2Util';
import {CellValue} from '../../../../Browse2/CellValue';
import {CollapseHeader} from '../../../../Browse2/CollapseGroupHeader';
import {ExpandHeader} from '../../../../Browse2/ExpandHeader';
import {NotApplicable} from '../../../../Browse2/NotApplicable';
import {SmallRef} from '../../../../Browse2/SmallRef';
import {CellFilterWrapper} from '../../../filters/CellFilterWrapper';
import {
  OBJECT_ATTR_EDGE_NAME,
  WEAVE_PRIVATE_PREFIX,
} from '../../wfReactInterface/constants';
import {privateRefToSimpleName} from '../../wfReactInterface/tsDataModelHooks';
import {
  EXPANDED_REF_REF_KEY,
  EXPANDED_REF_VAL_KEY,
  ExpandedRefWithValue,
  isExpandedRefWithValue,
  isTableRef,
  makeRefExpandedPayload,
} from '../../wfReactInterface/tsDataModelHooksCallRefExpansion';
import {isRef} from '../util';
import {buildTree} from './buildTree';

/**
 * This function is responsible for taking the raw data and flattening it
 * into a format that can be consumed by the MUI Data Grid.
 *
 * Specifically it does 3 things:
 * 1. Flattens the nested object structure of the data
 * 2. Removes any keys that start with underscore
 * 3. Converts expanded values to their actual values. This takes two forms:
 *    1. If expanded value is a dictionary, then the flattened data will look like:
 *      {
 *        [EXPANDED_REF_REF_KEY]: 'weave://...',
 *        [EXPANDED_REF_VAL_KEY].sub_key_x: 'value_x',
 *         ...
 *      }
 *      In this case, we want to remove the [EXPANDED_REF_REF_KEY] and [EXPANDED_REF_VAL_KEY] from the paths,
 *      leaving everything else. The result is that the ref is left at the primitive position for the data.
 *     2. If the expanded value is a primitive, then the flattened data will look like:
 *      {
 *        [EXPANDED_REF_REF_KEY]: 'weave://...',
 *        [EXPANDED_REF_VAL_KEY]: 'value'
 *      }
 *      In this case, we don't have a place to put the ref value, so we just remove it.
 */
export function prepareFlattenedDataForTable<T>(
  data: T[]
): Array<T & {[key: string]: string}> {
  return data.map(r => {
    // First, flatten the inner object
    let flattened = flattenObjectTypeAware(r ?? {});

    flattened = replaceTableRefsInFlattenedData(flattened);

    // Next, process some of the keys.
    const cleaned: {[key: string]: any} = {};
    Object.keys(flattened).forEach(key => {
      let newKey = key;

      // If the key ends with the expanded ref key, then we have 2 cases
      if (key.endsWith('.' + EXPANDED_REF_REF_KEY)) {
        const keyRoot = newKey.slice(0, -EXPANDED_REF_REF_KEY.length - 1);

        // Case 1: the refVal is a primitive and we just need to toss away the ref key
        const refValIsPrimitive =
          flattened[newKey + '.' + EXPANDED_REF_VAL_KEY] !== undefined;
        if (refValIsPrimitive) {
          return;

          // Case 2: the refVal is a dictionary and we just remove the ref part of the path
        } else {
          newKey = keyRoot;
        }
      }

      // Next, we remove all path parts that are the expanded ref val key
      if (newKey.includes('.' + EXPANDED_REF_VAL_KEY)) {
        newKey = newKey.replaceAll('.' + EXPANDED_REF_VAL_KEY, '');
      }

      // Finally, we remove any keys that start with underscore
      if (newKey.includes('._') || newKey.startsWith('_')) {
        return;
      }

      // and add the cleaned key to the cleaned object
      cleaned[newKey] = flattened[key];
    });

    return cleaned as T & {[key: string]: string};
  });
}
/**
 * This processing step is admittedly a bit of a hack. It replaces "table refs"
 * (those that are of weaveKind "table" with a special format that can be
 * consumed by the CallsTable / ObjectTable. THe reason we don't want to leave plain table
 * refs in play is that they technically are not intended to be surfaced to the
 * user. However, when we fetch the data for an object with a table ref inside
 * (ie. a Dataset), the table ref is returned from the server. In some cases, we
 * want this - for example, when viewing a Dataset object, it is useful to know
 * that the `rows` key is table ref and we can render a UI appropriate for that.
 * However, we have specific business rules on the server that explicitly deny
 * data requests for the entire table ref (by design). In this way, it is a
 * "leak" of the internal data model to have a table ref in the data. To
 * compensate for this, we replace the table ref with a special format that can
 * be consumed by the CallsTable / ObjectTable. This format contains both the source ref (the
 * path from the object ref to the table data) as well as the actual table ref
 * itself. This allows the table to appropriately render a ref link to the
 * "source". We cannot just replace the ref with the source ref however, since
 * the table doesn't have any way to "know" that it is a table ref. As a
 * result, it would think that this ref is expandable, which is not a valid
 * operation. Therefore, we use this special type
 * `ExpandedRefWithValueAsTableRef` to handle this case.
 */
function replaceTableRefsInFlattenedData(flattened: Record<string, any>) {
  return Object.fromEntries(
    Object.entries(flattened).map(([key, val]) => {
      if (isRef(val)) {
        const parsedRef = parseRef(val);
        if (isWeaveObjectRef(parsedRef)) {
          if (parsedRef.weaveKind === 'table') {
            let parentRef: string | null = null;
            const lookupPath = key.split('.');
            if (lookupPath.length > 0) {
              const attr = lookupPath.pop()!;
              while (lookupPath.length > 0) {
                const parentKey =
                  lookupPath.join('.') + '.' + EXPANDED_REF_REF_KEY;
                if (parentKey in flattened) {
                  const parentVal = flattened[parentKey];
                  if (isRef(parentVal)) {
                    parentRef = parentVal;
                  }
                  break;
                }
                lookupPath.pop();
              }
              if (parentRef) {
                const newVal: ExpandedRefWithValueAsTableRef =
                  makeRefExpandedPayload(
                    parentRef + '/' + OBJECT_ATTR_EDGE_NAME + '/' + attr,
                    val
                  );
                return [key, newVal];
              }
            }
          }
        }
      } else if (
        typeof val === 'string' &&
        val.startsWith(WEAVE_PRIVATE_PREFIX)
      ) {
        return [key, privateRefToSimpleName(val)];
      }
      return [key, val];
    })
  );
}

type ExpandedRefWithValueAsTableRef = ExpandedRefWithValue<string>;

const isExpandedRefWithValueAsTableRef = (
  ref: any
): ref is ExpandedRefWithValueAsTableRef => {
  if (!isExpandedRefWithValue(ref)) {
    return false;
  }
  return isTableRef(ref[EXPANDED_REF_VAL_KEY]);
};

export const buildDynamicColumns = <T extends GridValidRowModel>(
  filteredDynamicColumnNames: string[],
  valueForKey: (row: T, key: string) => any,
  columnIsExpanded?: (col: string) => boolean,
  columnCanBeExpanded?: (col: string) => boolean,
  onCollapse?: (col: string) => void,
  onExpand?: (col: string) => void,
  columnIsSortable?: (col: string) => boolean,
  onAddFilter?: (field: string, operator: string | null, value: any) => void
) => {
  const cols: Array<GridColDef<T>> = [];

  const tree = buildTree([...filteredDynamicColumnNames]);
  let groupingModel: GridColumnGroupingModel = tree.children.filter(
    c => 'groupId' in c
  ) as GridColumnGroup[];

  const walkGroupingModel = (
    nodes: GridColumnNode[],
    fn: (node: GridColumnNode) => GridColumnNode
  ) => {
    return nodes.map(node => {
      node = fn(node);
      if ('children' in node) {
        node.children = walkGroupingModel(node.children, fn);
      }
      return node;
    });
  };
  const groupIds = new Set<string>();
  groupingModel = walkGroupingModel(groupingModel, node => {
    if ('groupId' in node) {
      const key = node.groupId;
      groupIds.add(key);
      if (columnIsExpanded && onCollapse && columnIsExpanded(key)) {
        node.renderHeaderGroup = () => {
          return (
            <CollapseHeader
              headerName={key.split('.').slice(-1)[0]}
              field={key}
              onCollapse={onCollapse}
            />
          );
        };
      } else if (columnCanBeExpanded && onExpand && columnCanBeExpanded(key)) {
        node.renderHeaderGroup = () => {
          return (
            <ExpandHeader
              headerName={key.split('.').slice(-1)[0]}
              field={key}
              hasExpand
              onExpand={onExpand}
            />
          );
        };
      }
    }
    return node;
  }) as GridColumnGroupingModel;

  for (const key of filteredDynamicColumnNames) {
    const col: GridColDef<T> = {
      flex: 1,
      minWidth: 150,
      field: key,
      sortable: columnIsSortable && columnIsSortable(key),
      headerName: key,
      renderHeader: () => {
        return (
          <div
            style={{
              fontWeight: 600,
            }}>
            {key.split('.').slice(-1)[0]}
          </div>
        );
      },
      valueGetter: cellParams => {
        const val = valueForKey(cellParams.row, key);
        if (Array.isArray(val) || typeof val === 'object') {
          try {
            return JSON.stringify(val);
          } catch {
            return val;
          }
        }
        return val;
      },
      renderCell: cellParams => {
        // TODO: get this typing more correct so this is known tp be a string.
        // Hmmm how would this work with expanding refs of a dif project?!
        // UG THIS IS BAD!
        const projectId = cellParams.row.project_id;
        let entity = cellParams.row.obj?.entity ?? '';
        let project = cellParams.row.obj?.project ?? '';
        if (projectId != null) {
          [entity, project] = projectId.split('/');
        }
        const val = valueForKey(cellParams.row, key);
        if (val === undefined) {
          return (
            <CellFilterWrapper
              onAddFilter={onAddFilter}
              field={key}
              operation={'(any): isEmpty'}
              value={undefined}>
              <NotApplicable />
            </CellFilterWrapper>
          );
        }
        // cellParams.row
        return (
          <ErrorBoundary>
            <CellFilterWrapper
              onAddFilter={onAddFilter}
              field={key}
              operation={null}
              value={val}>
              {/* In the future, we may want to move this isExpandedRefWithValueAsTableRef condition
            into `CellValue`. However, at the moment, `ExpandedRefWithValueAsTableRef` is a
            Table-specific data structure and we might not want to leak that into the
            rest of the system*/}
<<<<<<< HEAD
            {isExpandedRefWithValueAsTableRef(val) ? (
              <SmallRef objRef={parseRef(val[EXPANDED_REF_REF_KEY])} />
            ) : (
              <CellValue value={val} entity={entity} project={project} />
            )}
=======
              {isExpandedRefWithValueAsTableRef(val) ? (
                <SmallRef objRef={parseRef(val[EXPANDED_REF_REF_KEY])} />
              ) : (
                <CellValue value={val} />
              )}
            </CellFilterWrapper>
>>>>>>> 2688c6e0
          </ErrorBoundary>
        );
      },
    };

    if (groupIds.has(key)) {
      col.renderHeader = () => {
        return <></>;
      };
    } else if (columnIsExpanded && onCollapse && columnIsExpanded(key)) {
      col.renderHeader = () => {
        return (
          <CollapseHeader
            headerName={key.split('.').slice(-1)[0]}
            field={key}
            onCollapse={onCollapse}
          />
        );
      };
    } else if (columnCanBeExpanded && onExpand && columnCanBeExpanded(key)) {
      col.renderHeader = () => {
        return (
          <ExpandHeader
            headerName={key.split('.').slice(-1)[0]}
            field={key}
            hasExpand
            onExpand={onExpand}
          />
        );
      };
    }
    cols.push(col);
  }

  return {cols, groupingModel};
};<|MERGE_RESOLUTION|>--- conflicted
+++ resolved
@@ -302,20 +302,12 @@
             into `CellValue`. However, at the moment, `ExpandedRefWithValueAsTableRef` is a
             Table-specific data structure and we might not want to leak that into the
             rest of the system*/}
-<<<<<<< HEAD
-            {isExpandedRefWithValueAsTableRef(val) ? (
-              <SmallRef objRef={parseRef(val[EXPANDED_REF_REF_KEY])} />
-            ) : (
-              <CellValue value={val} entity={entity} project={project} />
-            )}
-=======
               {isExpandedRefWithValueAsTableRef(val) ? (
                 <SmallRef objRef={parseRef(val[EXPANDED_REF_REF_KEY])} />
               ) : (
-                <CellValue value={val} />
+                <CellValue value={val} entity={entity} project={project} />
               )}
             </CellFilterWrapper>
->>>>>>> 2688c6e0
           </ErrorBoundary>
         );
       },
