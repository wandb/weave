--- conflicted
+++ resolved
@@ -1,7 +1,7 @@
 import React from 'react';
 
-import {Pill, TagColorName} from '../../../../../Tag';
-import {KnownBaseObjectClassType} from '../wfReactInterface/wfDataModelHooksInterface';
+import { Pill, TagColorName } from '../../../../../Tag';
+import { KnownBaseObjectClassType } from '../wfReactInterface/wfDataModelHooksInterface';
 
 const colorMap: Record<KnownBaseObjectClassType, TagColorName> = {
   Prompt: 'purple',
@@ -10,11 +10,8 @@
   Evaluation: 'cactus',
   Leaderboard: 'gold',
   Scorer: 'purple',
-<<<<<<< HEAD
-  AnnotationSpec: 'sienna',
-=======
   ActionSpec: 'sienna',
->>>>>>> fe8f6c58
+  AnnotationSpec: 'magenta',
 };
 
 export const TypeVersionCategoryChip: React.FC<{
