import React from 'react';

import {Pill, TagColorName} from '../../../../../Tag';
import {KnownBaseObjectClassType} from '../wfReactInterface/wfDataModelHooksInterface';

const colorMap: Record<KnownBaseObjectClassType, TagColorName> = {
  Prompt: 'purple',
  Model: 'blue',
  Dataset: 'green',
  Evaluation: 'cactus',
  Leaderboard: 'gold',
<<<<<<< HEAD
  AnnotationSpec: 'sienna',
=======
  Scorer: 'purple',
>>>>>>> be2ac067
};

export const TypeVersionCategoryChip: React.FC<{
  baseObjectClass: KnownBaseObjectClassType | null;
}> = props => {
  if (props.baseObjectClass == null) {
    return <></>;
  }
  const label = props.baseObjectClass;
  const color = colorMap[props.baseObjectClass] ?? 'moon';
  return <Pill color={color} label={label} />;
};<|MERGE_RESOLUTION|>--- conflicted
+++ resolved
@@ -1,7 +1,7 @@
 import React from 'react';
 
-import {Pill, TagColorName} from '../../../../../Tag';
-import {KnownBaseObjectClassType} from '../wfReactInterface/wfDataModelHooksInterface';
+import { Pill, TagColorName } from '../../../../../Tag';
+import { KnownBaseObjectClassType } from '../wfReactInterface/wfDataModelHooksInterface';
 
 const colorMap: Record<KnownBaseObjectClassType, TagColorName> = {
   Prompt: 'purple',
@@ -9,11 +9,8 @@
   Dataset: 'green',
   Evaluation: 'cactus',
   Leaderboard: 'gold',
-<<<<<<< HEAD
+  Scorer: 'purple',
   AnnotationSpec: 'sienna',
-=======
-  Scorer: 'purple',
->>>>>>> be2ac067
 };
 
 export const TypeVersionCategoryChip: React.FC<{
