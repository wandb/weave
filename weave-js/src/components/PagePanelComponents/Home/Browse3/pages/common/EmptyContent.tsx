import {Box} from '@mui/material';
import {useOrgName} from '@wandb/weave/common/hooks/useOrganization';
import {useViewerUserInfo2} from '@wandb/weave/common/hooks/useViewerUserInfo';
import React, {useEffect, useState} from 'react';
import {useParams} from 'react-router-dom';

import {TargetBlank} from '../../../../../../common/util/links';
import * as userEvents from '../../../../../../integrations/analytics/userEvents';
import * as viewEvents from '../../../../../../integrations/analytics/viewEvents';
import {Button} from '../../../../../Button';
import {CreateDatasetDrawer} from '../../datasets/CreateDatasetDrawer';
import {useDatasetSaving} from '../../datasets/useDatasetSaving';
import {MonitorDrawerRouter} from '../MonitorsPage/MonitorFormDrawer';
import {EmptyProps} from './Empty';
import {Link} from './Links';

const NewDatasetButton: React.FC = () => {
  const [isDrawerOpen, setIsDrawerOpen] = useState(false);
  const {entity, project} = useParams<{entity: string; project: string}>();
  const {isCreatingDataset, handleSaveDataset} = useDatasetSaving({
    entity,
    project,
    onSaveComplete: () => setIsDrawerOpen(false),
  });

  return (
    <>
      <Button
        variant="primary"
        icon="add-new"
        onClick={() => setIsDrawerOpen(true)}
        data-testid="create-dataset-button">
        New dataset
      </Button>
      <CreateDatasetDrawer
        open={isDrawerOpen}
        onClose={() => setIsDrawerOpen(false)}
        onSaveDataset={handleSaveDataset}
        isCreating={isCreatingDataset}
        data-testid="create-dataset-drawer"
      />
    </>
  );
};

<<<<<<< HEAD
const TracesMoreInformation: React.FC = () => {
  const {loading: viewerLoading, userInfo} = useViewerUserInfo2();
  const userInfoLoaded = !viewerLoading ? userInfo : null;
  const {entity: entityName, project: projectName} = useParams<{
    entity: string;
    project: string;
  }>();
  const {orgName} = useOrgName({
    entityName,
    skip: viewerLoading || !entityName,
  });

  // Log empty state view event for analytics
  useEffect(() => {
    if (!userInfoLoaded || !entityName || !projectName) {
      return;
    }
    viewEvents.emptyStateViewed({
      userId: userInfoLoaded.id,
      organizationName: orgName,
      entityName,
      projectName,
      emptyStateType: 'traces',
    });
  }, [userInfoLoaded, orgName, entityName, projectName]);

  const fireAnalyticsForEmpty =
    (type: 'doc' | 'colab', docType?: string, url?: string) => () => {
      if (!userInfoLoaded || !url || !projectName || !entityName) {
        return;
      }
      const baseEventData = {
        userId: userInfoLoaded.id,
        organizationName: orgName,
        entityName,
        projectName,
        source: 'traces_empty_state',
      };

      if (type === 'doc' && docType) {
        userEvents.docsLinkClicked({
          ...baseEventData,
          docType,
          url,
        });
      } else if (type === 'colab') {
        userEvents.colabButtonClicked({
          ...baseEventData,
          url,
        });
      }
    };

  const COLAB_URL =
    'https://colab.research.google.com/github/wandb/weave/blob/master/docs/notebooks/Intro_to_Weave_Hello_Trace.ipynb';

  return (
=======
const NewMonitorButton: React.FC = () => {
  const [isDrawerOpen, setIsDrawerOpen] = useState(false);

  return (
    <>
      <Button
        variant="primary"
        icon="add-new"
        onClick={() => setIsDrawerOpen(true)}
        data-testid="create-monitor-button">
        New monitor
      </Button>
      <MonitorDrawerRouter
        open={isDrawerOpen}
        onClose={() => setIsDrawerOpen(false)}
        monitor={undefined}
      />
    </>
  );
};

export const EMPTY_PROPS_TRACES: EmptyProps = {
  icon: 'layout-tabs' as const,
  heading: 'Create your first trace',
  description:
    'Use traces to track all inputs & outputs of functions within your application. Debug, monitor or drill-down into tricky examples.',
  moreInformation: (
>>>>>>> 2b36cef2
    <>
      Learn{' '}
      <TargetBlank
        href="http://wandb.me/weave_traces"
        onClick={fireAnalyticsForEmpty(
          'doc',
          'empty_state_tracing_basics',
          'http://wandb.me/weave_traces'
        )}>
        tracing basics
      </TargetBlank>{' '}
      or see traces in action by{' '}
      <TargetBlank
        href="http://wandb.me/weave_quickstart"
        onClick={fireAnalyticsForEmpty(
          'doc',
          'empty_state_quickstart_guide',
          'http://wandb.me/weave_quickstart'
        )}>
        following our quickstart guide
      </TargetBlank>
      .
      <Box sx={{mt: 2}}>
        <TargetBlank
          href={COLAB_URL}
          onClick={fireAnalyticsForEmpty('colab', undefined, COLAB_URL)}>
          <Button variant="secondary" icon="logo-colab">
            Get started with Colab
          </Button>
        </TargetBlank>
      </Box>
    </>
  );
};

const EvaluationsMoreInformation: React.FC = () => {
  const {loading: viewerLoading, userInfo} = useViewerUserInfo2();
  const userInfoLoaded = !viewerLoading ? userInfo : null;
  const {entity: entityName, project: projectName} = useParams<{
    entity: string;
    project: string;
  }>();
  const {orgName} = useOrgName({
    entityName,
    skip: viewerLoading || !entityName,
  });

  // Log empty state view event for analytics
  useEffect(() => {
    if (!userInfoLoaded || !entityName || !projectName) {
      return;
    }
    viewEvents.emptyStateViewed({
      userId: userInfoLoaded.id,
      organizationName: orgName,
      entityName,
      projectName,
      emptyStateType: 'evaluations',
    });
  }, [userInfoLoaded, orgName, entityName, projectName]);

  const fireAnalyticsForEmpty =
    (type: 'doc' | 'colab', docType?: string, url?: string) => () => {
      if (!userInfoLoaded || !url || !projectName || !entityName) {
        return;
      }
      const baseEventData = {
        userId: userInfoLoaded.id,
        organizationName: orgName,
        entityName,
        projectName,
        source: 'evaluations_empty_state',
      };

      if (type === 'doc' && docType) {
        userEvents.docsLinkClicked({
          ...baseEventData,
          docType,
          url,
        });
      } else if (type === 'colab') {
        userEvents.colabButtonClicked({
          ...baseEventData,
          url,
        });
      }
    };

  const COLAB_URL =
    'https://colab.research.google.com/github/wandb/weave/blob/master/docs/notebooks/Intro_to_Weave_Hello_Eval.ipynb';

  return (
    <>
      Learn{' '}
      <TargetBlank
        href="https://wandb.me/weave_evals"
        onClick={fireAnalyticsForEmpty(
          'doc',
          'empty_state_evaluation_basics',
          'https://wandb.me/weave_evals'
        )}>
        evaluation basics
      </TargetBlank>{' '}
      or follow our tutorial to{' '}
      <TargetBlank
        href="http://wandb.me/weave_eval_tut"
        onClick={fireAnalyticsForEmpty(
          'doc',
          'empty_state_evaluation_tutorial',
          'http://wandb.me/weave_eval_tut'
        )}>
        set up an evaluation pipeline
      </TargetBlank>
      .
      <Box sx={{mt: 2}}>
        <TargetBlank
          href={COLAB_URL}
          onClick={fireAnalyticsForEmpty('colab', undefined, COLAB_URL)}>
          <Button variant="secondary" icon="logo-colab">
            Get started with Colab
          </Button>
        </TargetBlank>
      </Box>
    </>
  );
};

export const EMPTY_PROPS_TRACES: EmptyProps = {
  icon: 'layout-tabs' as const,
  heading: 'Create your first trace',
  description:
    'Use traces to track all inputs & outputs of functions within your application. Debug, monitor or drill-down into tricky examples.',
  moreInformation: <TracesMoreInformation />,
};

export const EMPTY_PROPS_EVALUATIONS: EmptyProps = {
  icon: 'type-boolean' as const,
  heading: 'Create your first evaluation',
  description: 'Use evaluations to track the performance of your application.',
  moreInformation: <EvaluationsMoreInformation />,
};

export const EMPTY_PROPS_LEADERBOARD: EmptyProps = {
  icon: 'benchmark-square' as const,
  heading: 'No leaderboard submissions found.',
  description: 'Create leaderboard submissions by running evaluations.',
  moreInformation: (
    <>
      Learn{' '}
      <TargetBlank href="https://wandb.me/weave_evals">
        evaluation basics
      </TargetBlank>{' '}
      or follow our tutorial to{' '}
      <TargetBlank href="http://wandb.me/weave_eval_tut">
        set up an evaluation pipeline
      </TargetBlank>
      .
    </>
  ),
};

export const EMPTY_PROPS_LEADERBOARDS: EmptyProps = {
  icon: 'benchmark-square' as const,
  heading: 'No leaderboards yet',
  description:
    'Use leaderboards to summarize and compare the performance of your models.',
  moreInformation: (
    <>
      Follow the{' '}
      <TargetBlank href="https://weave-docs.wandb.ai/reference/gen_notebooks/leaderboard_quickstart">
        leaderboard quickstart
      </TargetBlank>{' '}
      to create leaderboards for your evaluations.
    </>
  ),
};

export const EMPTY_PROPS_PROMPTS: EmptyProps = {
  icon: 'forum-chat-bubble' as const,
  heading: 'No prompts yet',
  description:
    'You can use prompts to try different instructions for your LLM, tracking edits and their impact on performance.',
  moreInformation: (
    <>
      Learn{' '}
      <TargetBlank href="http://wandb.me/weave_prompts">
        prompt basics
      </TargetBlank>
      .
    </>
  ),
};

export const EMPTY_PROPS_MODEL: EmptyProps = {
  icon: 'model' as const,
  heading: 'No models yet',
  description:
    "You can use models to collect details of your app that you'd like to evaluate, like the prompts or the LLM settings that you're using.",
  moreInformation: (
    <>
      Learn{' '}
      <TargetBlank href="http://wandb.me/weave_models">
        model basics
      </TargetBlank>{' '}
      or see how you can{' '}
      <TargetBlank href="http://wandb.me/weave_eval_tut">
        use models within an evaluation pipeline
      </TargetBlank>
      .
    </>
  ),
};

export const EMPTY_PROPS_DATASETS: EmptyProps = {
  icon: 'table' as const,
  heading: 'Create your first dataset',
  description:
    'Use datasets to collect difficult examples to use within evaluations of your app.',
  moreInformation: (
    <>
      Learn{' '}
      <TargetBlank href="http://wandb.me/weave_datasets">
        dataset basics
      </TargetBlank>{' '}
      or see how you can{' '}
      <TargetBlank href="http://wandb.me/weave_eval_tut">
        use datasets within an evaluation pipeline
      </TargetBlank>{' '}
      .
      <Box sx={{mt: 2}}>
        <NewDatasetButton />
      </Box>
    </>
  ),
};

export const EMPTY_PROPS_OPERATIONS: EmptyProps = {
  icon: 'job-program-code' as const,
  heading: 'No operations yet',
  description:
    'You can use operations to track all inputs & outputs of functions within your application and to view how data flows through them.',
  moreInformation: (
    <>
      Learn{' '}
      <TargetBlank href="https://wandb.github.io/weave/guides/tracking/ops">
        operations basics
      </TargetBlank>{' '}
      or see how to{' '}
      <TargetBlank href="http://wandb.me/weave_quickstart">
        use them within our quickstart
      </TargetBlank>
      .
    </>
  ),
};

export const EMPTY_PROPS_OBJECTS: EmptyProps = {
  icon: 'cube-container' as const,
  heading: 'No objects yet',
  description:
    'Use this to keep track of how you use models, evaluation datasets or any other asset within your application.',
  moreInformation: (
    <>
      Learn{' '}
      <TargetBlank href="http://wandb.me/weave_objects">
        object basics
      </TargetBlank>
      .
    </>
  ),
};

export const EMPTY_PROPS_OBJECT_VERSIONS: EmptyProps = {
  icon: 'cube-container' as const,
  heading: 'No object versions',
  description:
    'The requested object does not exist or all versions of it have been deleted.',
  moreInformation: (
    <>
      Learn{' '}
      <TargetBlank href="http://wandb.me/weave_objects">
        object basics
      </TargetBlank>
      .
    </>
  ),
};

export const EMPTY_PROPS_MONITORS: EmptyProps = {
  icon: 'job-automation' as const,
  heading: 'Create your first monitor',
  description:
    'Use monitors to automatically run scorers on incoming traces to track performance over time.',
  moreInformation: (
    <>
      Learn{' '}
      <TargetBlank href="https://wandb.me/docs-monitors">
        monitor basics
      </TargetBlank>
      .
      <Box sx={{mt: 2}}>
        <NewMonitorButton />
      </Box>
    </>
  ),
};

export const EMPTY_NO_TRACE_SERVER: EmptyProps = {
  icon: 'weave' as const,
  heading: 'Weave coming soon!',
  description:
    'Weave is a lightweight toolkit for tracking and evaluating LLM applications.',
  moreInformation: (
    <>
      Learn about{' '}
      <TargetBlank href="https://wandb.me/weave">Weave features</TargetBlank> or
      return to <Link to="..">your project homepage</Link>.
    </>
  ),
};

export const EMPTY_PROPS_PROGRAMMATIC_SCORERS: EmptyProps = {
  icon: 'type-number-alt' as const,
  heading: 'No programmatic scorers yet',
  description: 'Create programmatic scorers in Python.',
  moreInformation: (
    <>
      Learn more about{' '}
      <TargetBlank href="https://weave-docs.wandb.ai/guides/evaluation/scorers#class-based-scorers">
        creating and using scorers
      </TargetBlank>{' '}
      in evaluations.
    </>
  ),
};

export const EMPTY_PROPS_ACTION_SPECS: EmptyProps = {
  icon: 'automation-robot-arm' as const,
  heading: 'No Actions yet',
  description:
    'Use Actions to define workloads to be executed by Weave servers (for example: LLM Judges) ',
  moreInformation: <></>,
};

export const EMPTY_PROPS_ANNOTATIONS: EmptyProps = {
  icon: 'forum-chat-bubble' as const,
  heading: 'No annotations yet',
  description: 'Create annotations in the UI or python.',
  moreInformation: (
    <>
      More information about creating and using annotation specifications for
      human labeling can be found in the{' '}
      <TargetBlank href="https://weave-docs.wandb.ai/guides/tracking/feedback#add-human-annotations">
        documentation
      </TargetBlank>
      .
    </>
  ),
};

export const EMPTY_PROPS_NO_LLM_PROVIDERS_ADMIN: EmptyProps = {
  icon: 'forum-chat-bubble' as const,
  heading: 'Get started with the LLM playground',
  description: 'Configure an LLM provider to start using the playground',
  moreInformation: <></>,
};

export const EMPTY_PROPS_NO_LLM_PROVIDERS: EmptyProps = {
  ...EMPTY_PROPS_NO_LLM_PROVIDERS_ADMIN,
  description:
    'Contact a team admin to configure an LLM provider to start using the playground',
};<|MERGE_RESOLUTION|>--- conflicted
+++ resolved
@@ -43,7 +43,6 @@
   );
 };
 
-<<<<<<< HEAD
 const TracesMoreInformation: React.FC = () => {
   const {loading: viewerLoading, userInfo} = useViewerUserInfo2();
   const userInfoLoaded = !viewerLoading ? userInfo : null;
@@ -101,7 +100,41 @@
     'https://colab.research.google.com/github/wandb/weave/blob/master/docs/notebooks/Intro_to_Weave_Hello_Trace.ipynb';
 
   return (
-=======
+    <>
+      Learn{' '}
+      <TargetBlank
+        href="http://wandb.me/weave_traces"
+        onClick={fireAnalyticsForEmpty(
+          'doc',
+          'empty_state_tracing_basics',
+          'http://wandb.me/weave_traces'
+        )}>
+        tracing basics
+      </TargetBlank>{' '}
+      or see traces in action by{' '}
+      <TargetBlank
+        href="http://wandb.me/weave_quickstart"
+        onClick={fireAnalyticsForEmpty(
+          'doc',
+          'empty_state_quickstart_guide',
+          'http://wandb.me/weave_quickstart'
+        )}>
+        following our quickstart guide
+      </TargetBlank>
+      .
+      <Box sx={{mt: 2}}>
+        <TargetBlank
+          href={COLAB_URL}
+          onClick={fireAnalyticsForEmpty('colab', undefined, COLAB_URL)}>
+          <Button variant="secondary" icon="logo-colab">
+            Get started with Colab
+          </Button>
+        </TargetBlank>
+      </Box>
+    </>
+  );
+};
+
 const NewMonitorButton: React.FC = () => {
   const [isDrawerOpen, setIsDrawerOpen] = useState(false);
 
@@ -119,48 +152,6 @@
         onClose={() => setIsDrawerOpen(false)}
         monitor={undefined}
       />
-    </>
-  );
-};
-
-export const EMPTY_PROPS_TRACES: EmptyProps = {
-  icon: 'layout-tabs' as const,
-  heading: 'Create your first trace',
-  description:
-    'Use traces to track all inputs & outputs of functions within your application. Debug, monitor or drill-down into tricky examples.',
-  moreInformation: (
->>>>>>> 2b36cef2
-    <>
-      Learn{' '}
-      <TargetBlank
-        href="http://wandb.me/weave_traces"
-        onClick={fireAnalyticsForEmpty(
-          'doc',
-          'empty_state_tracing_basics',
-          'http://wandb.me/weave_traces'
-        )}>
-        tracing basics
-      </TargetBlank>{' '}
-      or see traces in action by{' '}
-      <TargetBlank
-        href="http://wandb.me/weave_quickstart"
-        onClick={fireAnalyticsForEmpty(
-          'doc',
-          'empty_state_quickstart_guide',
-          'http://wandb.me/weave_quickstart'
-        )}>
-        following our quickstart guide
-      </TargetBlank>
-      .
-      <Box sx={{mt: 2}}>
-        <TargetBlank
-          href={COLAB_URL}
-          onClick={fireAnalyticsForEmpty('colab', undefined, COLAB_URL)}>
-          <Button variant="secondary" icon="logo-colab">
-            Get started with Colab
-          </Button>
-        </TargetBlank>
-      </Box>
     </>
   );
 };
