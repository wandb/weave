import React from 'react';

import {TargetBlank} from '../../../../../../common/util/links';
import {EmptyProps} from './Empty';
import {Link} from './Links';

export const EMPTY_PROPS_TRACES: EmptyProps = {
  icon: 'layout-tabs' as const,
  heading: 'No traces yet',
  description:
    'Use traces to track all inputs & outputs of functions within your application. Debug, monitor or drill-down into tricky examples.',
  moreInformation: (
    <>
      Learn{' '}
      <TargetBlank href="http://wandb.me/weave_traces">
        tracing basics
      </TargetBlank>{' '}
      or see traces in action by{' '}
      <TargetBlank href="http://wandb.me/weave_quickstart">
        following our quickstart guide
      </TargetBlank>
      .
    </>
  ),
};

export const EMPTY_PROPS_EVALUATIONS: EmptyProps = {
  icon: 'type-boolean' as const,
  heading: 'No evaluations yet',
  description: 'Use evaluations to track the performance of your application.',
  moreInformation: (
    <>
      Learn{' '}
      <TargetBlank href="https://wandb.me/weave_evals">
        evaluation basics
      </TargetBlank>{' '}
      or follow our tutorial to{' '}
      <TargetBlank href="http://wandb.me/weave_eval_tut">
        set up an evaluation pipeline
      </TargetBlank>
      .
    </>
  ),
};

export const EMPTY_PROPS_LEADERBOARD: EmptyProps = {
  icon: 'benchmark-square' as const,
  heading: 'No leaderboard submissions found.',
  description: 'Create leaderboard submissions by running evaluations.',
  moreInformation: (
    <>
      Learn{' '}
      <TargetBlank href="https://wandb.me/weave_evals">
        evaluation basics
      </TargetBlank>{' '}
      or follow our tutorial to{' '}
      <TargetBlank href="http://wandb.me/weave_eval_tut">
        set up an evaluation pipeline
      </TargetBlank>
      .
    </>
  ),
};

export const EMPTY_PROPS_LEADERBOARDS: EmptyProps = {
  icon: 'benchmark-square' as const,
  heading: 'No leaderboards yet',
  description:
    'Use leaderboards to summarize and compare the performance of your models.',
  moreInformation: (
    <>
      Follow the{' '}
      <TargetBlank href="https://weave-docs.wandb.ai/reference/gen_notebooks/leaderboard_quickstart">
        leaderboard quickstart
      </TargetBlank>{' '}
      to create leaderboards for your evaluations.
    </>
  ),
};

export const EMPTY_PROPS_PROMPTS: EmptyProps = {
  icon: 'forum-chat-bubble' as const,
  heading: 'No prompts yet',
  description:
    'You can use prompts to try different instructions for your LLM, tracking edits and their impact on performance.',
  moreInformation: (
    <>
      Learn{' '}
      <TargetBlank href="http://wandb.me/weave_prompts">
        prompt basics
      </TargetBlank>
      .
    </>
  ),
};

export const EMPTY_PROPS_MODEL: EmptyProps = {
  icon: 'model' as const,
  heading: 'No models yet',
  description:
    "You can use models to collect details of your app that you'd like to evaluate, like the prompts or the LLM settings that you're using.",
  moreInformation: (
    <>
      Learn{' '}
      <TargetBlank href="http://wandb.me/weave_models">
        model basics
      </TargetBlank>{' '}
      or see how you can{' '}
      <TargetBlank href="http://wandb.me/weave_eval_tut">
        use models within an evaluation pipeline
      </TargetBlank>
      .
    </>
  ),
};

export const EMPTY_PROPS_DATASETS: EmptyProps = {
  icon: 'table' as const,
  heading: 'No datasets yet',
  description:
    'You can use datasets to collect difficult examples to use within evaluations of your app.',
  moreInformation: (
    <>
      Learn{' '}
      <TargetBlank href="http://wandb.me/weave_datasets">
        dataset basics
      </TargetBlank>{' '}
      or see how you can{' '}
      <TargetBlank href="http://wandb.me/weave_eval_tut">
        use datasets within an evaluation pipeline
      </TargetBlank>{' '}
      .
    </>
  ),
};

export const EMPTY_PROPS_OPERATIONS: EmptyProps = {
  icon: 'job-program-code' as const,
  heading: 'No operations yet',
  description:
    'You can use operations to track all inputs & outputs of functions within your application and to view how data flows through them.',
  moreInformation: (
    <>
      Learn{' '}
      <TargetBlank href="https://wandb.github.io/weave/guides/tracking/ops">
        operations basics
      </TargetBlank>{' '}
      or see how to{' '}
      <TargetBlank href="http://wandb.me/weave_quickstart">
        use them within our quickstart
      </TargetBlank>
      .
    </>
  ),
};

export const EMPTY_PROPS_OBJECTS: EmptyProps = {
  icon: 'cube-container' as const,
  heading: 'No objects yet',
  description:
    'Use this to keep track of how you use models, evaluation datasets or any other asset within your application.',
  moreInformation: (
    <>
      Learn{' '}
      <TargetBlank href="http://wandb.me/weave_objects">
        object basics
      </TargetBlank>
      .
    </>
  ),
};

export const EMPTY_NO_TRACE_SERVER: EmptyProps = {
  icon: 'weave' as const,
  heading: 'Weave coming soon!',
  description:
    'Weave is a lightweight toolkit for tracking and evaluating LLM applications.',
  moreInformation: (
    <>
      Learn about{' '}
      <TargetBlank href="https://wandb.me/weave">Weave features</TargetBlank> or
      return to <Link to="..">your project homepage</Link>.
    </>
  ),
};

export const EMPTY_PROPS_PROGRAMMATIC_SCORERS: EmptyProps = {
  icon: 'type-number-alt' as const,
  heading: 'No programmatic scorers yet',
  description: 'Create programmatic scorers in Python.',
  moreInformation: (
    <>
      Learn more about{' '}
      <TargetBlank href="https://weave-docs.wandb.ai/guides/evaluation/scorers#class-based-scorers">
        creating and using scorers
      </TargetBlank>{' '}
      in evaluations.
    </>
  ),
};

export const EMPTY_PROPS_ACTION_SPECS: EmptyProps = {
  icon: 'automation-robot-arm' as const,
  heading: 'No Actions yet',
  description:
    'Use Actions to define workloads to be executed by Weave servers (for example: LLM Judges) ',
  moreInformation: <></>,
};

export const EMPTY_PROPS_ANNOTATIONS: EmptyProps = {
  icon: 'forum-chat-bubble' as const,
  heading: 'No annotations yet',
  description: 'Create annotations in Python.',
  moreInformation: (
    <>
<<<<<<< HEAD
      Learn more about{' '}
      <TargetBlank href="https://weave-docs.wandb.ai/guides/annotations">
        creating and using annotations
      </TargetBlank>
      .
=======
      More information about creating and using annotation specifications for
      human labeling coming soon.
>>>>>>> db935647
    </>
  ),
};<|MERGE_RESOLUTION|>--- conflicted
+++ resolved
@@ -1,8 +1,8 @@
 import React from 'react';
 
-import {TargetBlank} from '../../../../../../common/util/links';
-import {EmptyProps} from './Empty';
-import {Link} from './Links';
+import { TargetBlank } from '../../../../../../common/util/links';
+import { EmptyProps } from './Empty';
+import { Link } from './Links';
 
 export const EMPTY_PROPS_TRACES: EmptyProps = {
   icon: 'layout-tabs' as const,
@@ -213,16 +213,8 @@
   description: 'Create annotations in Python.',
   moreInformation: (
     <>
-<<<<<<< HEAD
-      Learn more about{' '}
-      <TargetBlank href="https://weave-docs.wandb.ai/guides/annotations">
-        creating and using annotations
-      </TargetBlank>
-      .
-=======
       More information about creating and using annotation specifications for
       human labeling coming soon.
->>>>>>> db935647
     </>
   ),
 };