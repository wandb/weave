--- conflicted
+++ resolved
@@ -199,18 +199,10 @@
   ),
 };
 
-<<<<<<< HEAD
-export const EMPTY_PROPS_ACTION_DEFINITIONS: EmptyProps = {
-  icon: 'automation-robot-arm' as const,
-  heading: 'No configurations yet',
-  description:
-    'Create new configuration by clicking "Create new" in the top right.',
-=======
 export const EMPTY_PROPS_ACTION_SPECS: EmptyProps = {
   icon: 'automation-robot-arm' as const,
   heading: 'No Actions yet',
   description:
     'Use Actions to define workloads to be executed by Weave servers (for example: LLM Judges) ',
->>>>>>> d96aac24
   moreInformation: <></>,
 };