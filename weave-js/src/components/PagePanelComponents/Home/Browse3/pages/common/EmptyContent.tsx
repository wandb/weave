import React from 'react';

import {TargetBlank} from '../../../../../../common/util/links';
import {EmptyProps} from './Empty';
import {Link} from './Links';

export const EMPTY_PROPS_TRACES: EmptyProps = {
  icon: 'layout-tabs' as const,
  heading: 'No traces yet',
  description:
    'Use traces to track all inputs & outputs of functions within your application. Debug, monitor or drill-down into tricky examples.',
  moreInformation: (
    <>
      Learn{' '}
      <TargetBlank href="http://wandb.me/weave_traces">
        tracing basics
      </TargetBlank>{' '}
      or see traces in action by{' '}
      <TargetBlank href="http://wandb.me/weave_quickstart">
        following our quickstart guide
      </TargetBlank>
      .
    </>
  ),
};

export const EMPTY_PROPS_EVALUATIONS: EmptyProps = {
  icon: 'type-boolean' as const,
  heading: 'No evaluations yet',
  description: 'Use evaluations to track the performance of your application.',
  moreInformation: (
    <>
      Learn{' '}
      <TargetBlank href="https://wandb.me/weave_evals">
        evaluation basics
      </TargetBlank>{' '}
      or follow our tutorial to{' '}
      <TargetBlank href="http://wandb.me/weave_eval_tut">
        set up an evaluation pipeline
      </TargetBlank>
      .
    </>
  ),
};

export const EMPTY_PROPS_LEADERBOARD: EmptyProps = {
  icon: 'benchmark-square' as const,
  heading: 'No leaderboard submissions found.',
  description: 'Create leaderboard submissions by running evaluations.',
  moreInformation: (
    <>
      Learn{' '}
      <TargetBlank href="https://wandb.me/weave_evals">
        evaluation basics
      </TargetBlank>{' '}
      or follow our tutorial to{' '}
      <TargetBlank href="http://wandb.me/weave_eval_tut">
        set up an evaluation pipeline
      </TargetBlank>
      .
    </>
  ),
};

export const EMPTY_PROPS_LEADERBOARDS: EmptyProps = {
  icon: 'benchmark-square' as const,
  heading: 'No leaderboards yet',
  description:
    'Use leaderboards to summarize and compare the performance of your models.',
  moreInformation: (
    <>
      Follow the{' '}
      <TargetBlank href="https://weave-docs.wandb.ai/reference/gen_notebooks/leaderboard_quickstart">
        leaderboard quickstart
      </TargetBlank>{' '}
      to create leaderboards for your evaluations.
    </>
  ),
};

export const EMPTY_PROPS_PROMPTS: EmptyProps = {
  icon: 'forum-chat-bubble' as const,
  heading: 'No prompts yet',
  description:
    'You can use prompts to try different instructions for your LLM, tracking edits and their impact on performance.',
  moreInformation: (
    <>
      Learn{' '}
      <TargetBlank href="http://wandb.me/weave_prompts">
        prompt basics
      </TargetBlank>
      .
    </>
  ),
};

export const EMPTY_PROPS_MODEL: EmptyProps = {
  icon: 'model' as const,
  heading: 'No models yet',
  description:
    "You can use models to collect details of your app that you'd like to evaluate, like the prompts or the LLM settings that you're using.",
  moreInformation: (
    <>
      Learn{' '}
      <TargetBlank href="http://wandb.me/weave_models">
        model basics
      </TargetBlank>{' '}
      or see how you can{' '}
      <TargetBlank href="http://wandb.me/weave_eval_tut">
        use models within an evaluation pipeline
      </TargetBlank>
      .
    </>
  ),
};

export const EMPTY_PROPS_DATASETS: EmptyProps = {
  icon: 'table' as const,
  heading: 'No datasets yet',
  description:
    'You can use datasets to collect difficult examples to use within evaluations of your app.',
  moreInformation: (
    <>
      Learn{' '}
      <TargetBlank href="http://wandb.me/weave_datasets">
        dataset basics
      </TargetBlank>{' '}
      or see how you can{' '}
      <TargetBlank href="http://wandb.me/weave_eval_tut">
        use datasets within an evaluation pipeline
      </TargetBlank>{' '}
      .
    </>
  ),
};

export const EMPTY_PROPS_OPERATIONS: EmptyProps = {
  icon: 'job-program-code' as const,
  heading: 'No operations yet',
  description:
    'You can use operations to track all inputs & outputs of functions within your application and to view how data flows through them.',
  moreInformation: (
    <>
      Learn{' '}
      <TargetBlank href="https://wandb.github.io/weave/guides/tracking/ops">
        operations basics
      </TargetBlank>{' '}
      or see how to{' '}
      <TargetBlank href="http://wandb.me/weave_quickstart">
        use them within our quickstart
      </TargetBlank>
      .
    </>
  ),
};

export const EMPTY_PROPS_OBJECTS: EmptyProps = {
  icon: 'cube-container' as const,
  heading: 'No objects yet',
  description:
    'Use this to keep track of how you use models, evaluation datasets or any other asset within your application.',
  moreInformation: (
    <>
      Learn{' '}
      <TargetBlank href="http://wandb.me/weave_objects">
        object basics
      </TargetBlank>
      .
    </>
  ),
};

export const EMPTY_NO_TRACE_SERVER: EmptyProps = {
  icon: 'weave' as const,
  heading: 'Weave coming soon!',
  description:
    'Weave is a lightweight toolkit for tracking and evaluating LLM applications.',
  moreInformation: (
    <>
      Learn about{' '}
      <TargetBlank href="https://wandb.me/weave">Weave features</TargetBlank> or
      return to <Link to="..">your project homepage</Link>.
    </>
  ),
};

<<<<<<< HEAD
export const EMPTY_PROPS_PROGRAMATIC_SCORERS: EmptyProps = {
=======
export const EMPTY_PROPS_PROGRAMMATIC_SCORERS: EmptyProps = {
>>>>>>> 2a907c88
  icon: 'type-number-alt' as const,
  heading: 'No programmatic scorers yet',
  description: 'Create programmatic scorers in Python.',
  moreInformation: (
    <>
      Learn more about{' '}
      <TargetBlank href="https://weave-docs.wandb.ai/guides/evaluation/scorers#class-based-scorers">
        creating and using scorers
      </TargetBlank>{' '}
      in evaluations.
    </>
  ),
<<<<<<< HEAD
};

export const EMPTY_PROPS_ACTION_DEFINITIONS: EmptyProps = {
  icon: 'automation-robot-arm' as const,
  heading: 'No configurations yet',
  description:
    'Create new configuration by clicking "Create new" in the top right.',
  moreInformation: <></>,
=======
>>>>>>> 2a907c88
};<|MERGE_RESOLUTION|>--- conflicted
+++ resolved
@@ -184,11 +184,8 @@
   ),
 };
 
-<<<<<<< HEAD
-export const EMPTY_PROPS_PROGRAMATIC_SCORERS: EmptyProps = {
-=======
+
 export const EMPTY_PROPS_PROGRAMMATIC_SCORERS: EmptyProps = {
->>>>>>> 2a907c88
   icon: 'type-number-alt' as const,
   heading: 'No programmatic scorers yet',
   description: 'Create programmatic scorers in Python.',
@@ -201,8 +198,8 @@
       in evaluations.
     </>
   ),
-<<<<<<< HEAD
-};
+};
+
 
 export const EMPTY_PROPS_ACTION_DEFINITIONS: EmptyProps = {
   icon: 'automation-robot-arm' as const,
@@ -210,6 +207,4 @@
   description:
     'Create new configuration by clicking "Create new" in the top right.',
   moreInformation: <></>,
-=======
->>>>>>> 2a907c88
 };