import {Box} from '@mui/material';
import {useOrgName} from '@wandb/weave/common/hooks/useOrganization';
import {useViewerUserInfo2} from '@wandb/weave/common/hooks/useViewerUserInfo';
import React, {useEffect, useState} from 'react';
import {useParams} from 'react-router-dom';

import {TargetBlank} from '../../../../../../common/util/links';
import * as userEvents from '../../../../../../integrations/analytics/userEvents';
import * as viewEvents from '../../../../../../integrations/analytics/viewEvents';
import {Button} from '../../../../../Button';
import {CreateDatasetDrawer} from '../../datasets/CreateDatasetDrawer';
import {useDatasetSaving} from '../../datasets/useDatasetSaving';
import {EmptyProps} from './Empty';
import {Link} from './Links';

const NewDatasetButton: React.FC = () => {
  const [isDrawerOpen, setIsDrawerOpen] = useState(false);
  const {entity, project} = useParams<{entity: string; project: string}>();
  const {isCreatingDataset, handleSaveDataset} = useDatasetSaving({
    entity,
    project,
    onSaveComplete: () => setIsDrawerOpen(false),
  });

  return (
    <>
      <Button
        variant="primary"
        icon="add-new"
        onClick={() => setIsDrawerOpen(true)}
        data-testid="create-dataset-button">
        New dataset
      </Button>
      <CreateDatasetDrawer
        open={isDrawerOpen}
        onClose={() => setIsDrawerOpen(false)}
        onSaveDataset={handleSaveDataset}
        isCreating={isCreatingDataset}
        data-testid="create-dataset-drawer"
      />
    </>
  );
};

<<<<<<< HEAD
export const EMPTY_PROPS_TRACES: EmptyProps = {
  icon: 'layout-tabs' as const,
  heading: 'Create your first trace',
  description:
    'Use traces to track all inputs & outputs of functions within your application. Debug, monitor or drill-down into tricky examples.',
  moreInformation: () => {
    const {loading: viewerLoading, userInfo} = useViewerUserInfo2();
    const userInfoLoaded = !viewerLoading ? userInfo : null;
    const {entity: entityName, project: projectName} = useParams<{
      entity: string;
      project: string;
    }>();
    const {orgName} = useOrgName({
=======
const TracesMoreInformation: React.FC = () => {
  const {loading: viewerLoading, userInfo} = useViewerUserInfo2();
  const userInfoLoaded = !viewerLoading ? userInfo : null;
  const {entity: entityName, project: projectName} = useParams<{
    entity: string;
    project: string;
  }>();
  const {orgName} = useOrgName({
    entityName,
    skip: viewerLoading || !entityName,
  });

  // Log empty state view event for analytics
  useEffect(() => {
    if (!userInfoLoaded || !entityName || !projectName) {
      return;
    }
    viewEvents.emptyStateViewed({
      userId: userInfoLoaded.id,
      organizationName: orgName,
>>>>>>> b8751746
      entityName,
      projectName,
      emptyStateType: 'traces',
    });
  }, [userInfoLoaded, orgName, entityName, projectName]);

<<<<<<< HEAD
    // Log empty state view event for analytics
    useEffect(() => {
      if (!userInfoLoaded || !entityName || !projectName) {
        return;
      }
      viewEvents.emptyStateViewed({
=======
  const fireAnalyticsForEmpty =
    (type: 'doc' | 'colab', docType?: string, url?: string) => () => {
      if (!userInfoLoaded || !url || !projectName || !entityName) {
        return;
      }
      const baseEventData = {
>>>>>>> b8751746
        userId: userInfoLoaded.id,
        organizationName: orgName,
        entityName,
        projectName,
<<<<<<< HEAD
        emptyStateType: 'traces',
      });
    }, [userInfoLoaded, orgName, entityName, projectName]);

    const fireAnalyticsForEmpty =
      (type: 'doc' | 'colab', docType?: string, url?: string) => () => {
        if (!userInfoLoaded || !url || !projectName || !entityName) {
          return;
        }
        const baseEventData = {
          userId: userInfoLoaded.id,
          organizationName: orgName,
          entityName,
          projectName,
          source: 'traces_empty_state',
        };
=======
        source: 'traces_empty_state',
      };
>>>>>>> b8751746

        if (type === 'doc' && docType) {
          userEvents.docsLinkClicked({
            ...baseEventData,
            docType,
            url,
          });
        } else if (type === 'colab') {
          userEvents.colabButtonClicked({
            ...baseEventData,
            url,
          });
        }
      };

<<<<<<< HEAD
    const COLAB_URL =
      'https://colab.research.google.com/github/wandb/weave/blob/master/docs/notebooks/Intro_to_Weave_Hello_Trace.ipynb';

    return (
      <>
        Learn{' '}
        <TargetBlank
          href="http://wandb.me/weave_traces"
          onClick={fireAnalyticsForEmpty(
            'doc',
            'empty_state_tracing_basics',
            'http://wandb.me/weave_traces'
          )}>
          tracing basics
        </TargetBlank>{' '}
        or see traces in action by{' '}
        <TargetBlank
          href="http://wandb.me/weave_quickstart"
          onClick={fireAnalyticsForEmpty(
            'doc',
            'empty_state_quickstart_guide',
            'http://wandb.me/weave_quickstart'
          )}>
          following our quickstart guide
        </TargetBlank>
        .
        <Box sx={{mt: 2}}>
          <TargetBlank
            href={COLAB_URL}
            onClick={fireAnalyticsForEmpty('colab', undefined, COLAB_URL)}>
            <Button variant="secondary" icon="logo-colab">
              Get started with Colab
            </Button>
          </TargetBlank>
        </Box>
      </>
    );
  },
};

export const EMPTY_PROPS_EVALUATIONS: EmptyProps = {
  icon: 'type-boolean' as const,
  heading: 'Create your first evaluation',
  description: 'Use evaluations to track the performance of your application.',
  moreInformation: () => {
    const {loading: viewerLoading, userInfo} = useViewerUserInfo2();
    const userInfoLoaded = !viewerLoading ? userInfo : null;
    const {entity: entityName, project: projectName} = useParams<{
      entity: string;
      project: string;
    }>();
    const {orgName} = useOrgName({
=======
  const COLAB_URL =
    'https://colab.research.google.com/github/wandb/weave/blob/master/docs/notebooks/Intro_to_Weave_Hello_Trace.ipynb';

  return (
    <>
      Learn{' '}
      <TargetBlank
        href="http://wandb.me/weave_traces"
        onClick={fireAnalyticsForEmpty(
          'doc',
          'empty_state_tracing_basics',
          'http://wandb.me/weave_traces'
        )}>
        tracing basics
      </TargetBlank>{' '}
      or see traces in action by{' '}
      <TargetBlank
        href="http://wandb.me/weave_quickstart"
        onClick={fireAnalyticsForEmpty(
          'doc',
          'empty_state_quickstart_guide',
          'http://wandb.me/weave_quickstart'
        )}>
        following our quickstart guide
      </TargetBlank>
      .
      <Box sx={{mt: 2}}>
        <TargetBlank
          href={COLAB_URL}
          onClick={fireAnalyticsForEmpty('colab', undefined, COLAB_URL)}>
          <Button variant="secondary" icon="logo-colab">
            Get started with Colab
          </Button>
        </TargetBlank>
      </Box>
    </>
  );
};

const EvaluationsMoreInformation: React.FC = () => {
  const {loading: viewerLoading, userInfo} = useViewerUserInfo2();
  const userInfoLoaded = !viewerLoading ? userInfo : null;
  const {entity: entityName, project: projectName} = useParams<{
    entity: string;
    project: string;
  }>();
  const {orgName} = useOrgName({
    entityName,
    skip: viewerLoading || !entityName,
  });

  // Log empty state view event for analytics
  useEffect(() => {
    if (!userInfoLoaded || !entityName || !projectName) {
      return;
    }
    viewEvents.emptyStateViewed({
      userId: userInfoLoaded.id,
      organizationName: orgName,
>>>>>>> b8751746
      entityName,
      projectName,
      emptyStateType: 'evaluations',
    });
  }, [userInfoLoaded, orgName, entityName, projectName]);

<<<<<<< HEAD
    // Log empty state view event for analytics
    useEffect(() => {
      if (!userInfoLoaded || !entityName || !projectName) {
        return;
      }
      viewEvents.emptyStateViewed({
=======
  const fireAnalyticsForEmpty =
    (type: 'doc' | 'colab', docType?: string, url?: string) => () => {
      if (!userInfoLoaded || !url || !projectName || !entityName) {
        return;
      }
      const baseEventData = {
>>>>>>> b8751746
        userId: userInfoLoaded.id,
        organizationName: orgName,
        entityName,
        projectName,
<<<<<<< HEAD
        emptyStateType: 'evaluations',
      });
    }, [userInfoLoaded, orgName, entityName, projectName]);

    const fireAnalyticsForEmpty =
      (type: 'doc' | 'colab', docType?: string, url?: string) => () => {
        if (!userInfoLoaded || !url || !projectName || !entityName) {
          return;
        }
        const baseEventData = {
          userId: userInfoLoaded.id,
          organizationName: orgName,
          entityName,
          projectName,
          source: 'evaluations_empty_state',
        };
=======
        source: 'evaluations_empty_state',
      };
>>>>>>> b8751746

        if (type === 'doc' && docType) {
          userEvents.docsLinkClicked({
            ...baseEventData,
            docType,
            url,
          });
        } else if (type === 'colab') {
          userEvents.colabButtonClicked({
            ...baseEventData,
            url,
          });
        }
      };

<<<<<<< HEAD
    const COLAB_URL =
      'https://colab.research.google.com/github/wandb/weave/blob/master/docs/notebooks/Intro_to_Weave_Hello_Eval.ipynb';

    return (
      <>
        Learn{' '}
        <TargetBlank
          href="https://wandb.me/weave_evals"
          onClick={fireAnalyticsForEmpty(
            'doc',
            'empty_state_evaluation_basics',
            'https://wandb.me/weave_evals'
          )}>
          evaluation basics
        </TargetBlank>{' '}
        or follow our tutorial to{' '}
        <TargetBlank
          href="http://wandb.me/weave_eval_tut"
          onClick={fireAnalyticsForEmpty(
            'doc',
            'empty_state_evaluation_tutorial',
            'http://wandb.me/weave_eval_tut'
          )}>
          set up an evaluation pipeline
        </TargetBlank>
        .
        <Box sx={{mt: 2}}>
          <TargetBlank
            href={COLAB_URL}
            onClick={fireAnalyticsForEmpty('colab', undefined, COLAB_URL)}>
            <Button variant="secondary" icon="logo-colab">
              Get started with Colab
            </Button>
          </TargetBlank>
        </Box>
      </>
    );
  },
=======
  const COLAB_URL =
    'https://colab.research.google.com/github/wandb/weave/blob/master/docs/notebooks/Intro_to_Weave_Hello_Eval.ipynb';

  return (
    <>
      Learn{' '}
      <TargetBlank
        href="https://wandb.me/weave_evals"
        onClick={fireAnalyticsForEmpty(
          'doc',
          'empty_state_evaluation_basics',
          'https://wandb.me/weave_evals'
        )}>
        evaluation basics
      </TargetBlank>{' '}
      or follow our tutorial to{' '}
      <TargetBlank
        href="http://wandb.me/weave_eval_tut"
        onClick={fireAnalyticsForEmpty(
          'doc',
          'empty_state_evaluation_tutorial',
          'http://wandb.me/weave_eval_tut'
        )}>
        set up an evaluation pipeline
      </TargetBlank>
      .
      <Box sx={{mt: 2}}>
        <TargetBlank
          href={COLAB_URL}
          onClick={fireAnalyticsForEmpty('colab', undefined, COLAB_URL)}>
          <Button variant="secondary" icon="logo-colab">
            Get started with Colab
          </Button>
        </TargetBlank>
      </Box>
    </>
  );
};

export const EMPTY_PROPS_TRACES: EmptyProps = {
  icon: 'layout-tabs' as const,
  heading: 'Create your first trace',
  description:
    'Use traces to track all inputs & outputs of functions within your application. Debug, monitor or drill-down into tricky examples.',
  moreInformation: TracesMoreInformation,
};

export const EMPTY_PROPS_EVALUATIONS: EmptyProps = {
  icon: 'type-boolean' as const,
  heading: 'Create your first evaluation',
  description: 'Use evaluations to track the performance of your application.',
  moreInformation: EvaluationsMoreInformation,
>>>>>>> b8751746
};

export const EMPTY_PROPS_LEADERBOARD: EmptyProps = {
  icon: 'benchmark-square' as const,
  heading: 'No leaderboard submissions found.',
  description: 'Create leaderboard submissions by running evaluations.',
  moreInformation: (
    <>
      Learn{' '}
      <TargetBlank href="https://wandb.me/weave_evals">
        evaluation basics
      </TargetBlank>{' '}
      or follow our tutorial to{' '}
      <TargetBlank href="http://wandb.me/weave_eval_tut">
        set up an evaluation pipeline
      </TargetBlank>
      .
    </>
  ),
};

export const EMPTY_PROPS_LEADERBOARDS: EmptyProps = {
  icon: 'benchmark-square' as const,
  heading: 'No leaderboards yet',
  description:
    'Use leaderboards to summarize and compare the performance of your models.',
  moreInformation: (
    <>
      Follow the{' '}
      <TargetBlank href="https://weave-docs.wandb.ai/reference/gen_notebooks/leaderboard_quickstart">
        leaderboard quickstart
      </TargetBlank>{' '}
      to create leaderboards for your evaluations.
    </>
  ),
};

export const EMPTY_PROPS_PROMPTS: EmptyProps = {
  icon: 'forum-chat-bubble' as const,
  heading: 'No prompts yet',
  description:
    'You can use prompts to try different instructions for your LLM, tracking edits and their impact on performance.',
  moreInformation: (
    <>
      Learn{' '}
      <TargetBlank href="http://wandb.me/weave_prompts">
        prompt basics
      </TargetBlank>
      .
    </>
  ),
};

export const EMPTY_PROPS_MODEL: EmptyProps = {
  icon: 'model' as const,
  heading: 'No models yet',
  description:
    "You can use models to collect details of your app that you'd like to evaluate, like the prompts or the LLM settings that you're using.",
  moreInformation: (
    <>
      Learn{' '}
      <TargetBlank href="http://wandb.me/weave_models">
        model basics
      </TargetBlank>{' '}
      or see how you can{' '}
      <TargetBlank href="http://wandb.me/weave_eval_tut">
        use models within an evaluation pipeline
      </TargetBlank>
      .
    </>
  ),
};

export const EMPTY_PROPS_DATASETS: EmptyProps = {
  icon: 'table' as const,
  heading: 'Create your first dataset',
  description:
    'Use datasets to collect difficult examples to use within evaluations of your app.',
  moreInformation: (
    <>
      Learn{' '}
      <TargetBlank href="http://wandb.me/weave_datasets">
        dataset basics
      </TargetBlank>{' '}
      or see how you can{' '}
      <TargetBlank href="http://wandb.me/weave_eval_tut">
        use datasets within an evaluation pipeline
      </TargetBlank>{' '}
      .
      <Box sx={{mt: 2}}>
        <NewDatasetButton />
      </Box>
    </>
  ),
};

export const EMPTY_PROPS_OPERATIONS: EmptyProps = {
  icon: 'job-program-code' as const,
  heading: 'No operations yet',
  description:
    'You can use operations to track all inputs & outputs of functions within your application and to view how data flows through them.',
  moreInformation: (
    <>
      Learn{' '}
      <TargetBlank href="https://wandb.github.io/weave/guides/tracking/ops">
        operations basics
      </TargetBlank>{' '}
      or see how to{' '}
      <TargetBlank href="http://wandb.me/weave_quickstart">
        use them within our quickstart
      </TargetBlank>
      .
    </>
  ),
};

export const EMPTY_PROPS_OBJECTS: EmptyProps = {
  icon: 'cube-container' as const,
  heading: 'No objects yet',
  description:
    'Use this to keep track of how you use models, evaluation datasets or any other asset within your application.',
  moreInformation: (
    <>
      Learn{' '}
      <TargetBlank href="http://wandb.me/weave_objects">
        object basics
      </TargetBlank>
      .
    </>
  ),
};

export const EMPTY_PROPS_OBJECT_VERSIONS: EmptyProps = {
  icon: 'cube-container' as const,
  heading: 'No object versions',
  description:
    'The requested object does not exist or all versions of it have been deleted.',
  moreInformation: (
    <>
      Learn{' '}
      <TargetBlank href="http://wandb.me/weave_objects">
        object basics
      </TargetBlank>
      .
    </>
  ),
};
export const EMPTY_NO_TRACE_SERVER: EmptyProps = {
  icon: 'weave' as const,
  heading: 'Weave coming soon!',
  description:
    'Weave is a lightweight toolkit for tracking and evaluating LLM applications.',
  moreInformation: (
    <>
      Learn about{' '}
      <TargetBlank href="https://wandb.me/weave">Weave features</TargetBlank> or
      return to <Link to="..">your project homepage</Link>.
    </>
  ),
};

export const EMPTY_PROPS_PROGRAMMATIC_SCORERS: EmptyProps = {
  icon: 'type-number-alt' as const,
  heading: 'No programmatic scorers yet',
  description: 'Create programmatic scorers in Python.',
  moreInformation: (
    <>
      Learn more about{' '}
      <TargetBlank href="https://weave-docs.wandb.ai/guides/evaluation/scorers#class-based-scorers">
        creating and using scorers
      </TargetBlank>{' '}
      in evaluations.
    </>
  ),
};

export const EMPTY_PROPS_ACTION_SPECS: EmptyProps = {
  icon: 'automation-robot-arm' as const,
  heading: 'No Actions yet',
  description:
    'Use Actions to define workloads to be executed by Weave servers (for example: LLM Judges) ',
  moreInformation: <></>,
};

export const EMPTY_PROPS_ANNOTATIONS: EmptyProps = {
  icon: 'forum-chat-bubble' as const,
  heading: 'No annotations yet',
  description: 'Create annotations in the UI or python.',
  moreInformation: (
    <>
      More information about creating and using annotation specifications for
      human labeling can be found in the{' '}
      <TargetBlank href="https://weave-docs.wandb.ai/guides/tracking/feedback#add-human-annotations">
        documentation
      </TargetBlank>
      .
    </>
  ),
};

export const EMPTY_PROPS_NO_LLM_PROVIDERS_ADMIN: EmptyProps = {
  icon: 'forum-chat-bubble' as const,
  heading: 'Get started with the LLM playground',
  description: 'Configure an LLM provider to start using the playground',
  moreInformation: () => {
    const {loading: viewerLoading, userInfo} = useViewerUserInfo2();
    const userInfoLoaded = !viewerLoading ? userInfo : null;
    const {entity: entityName, project: projectName} = useParams<{
      entity: string;
      project: string;
    }>();
    const {orgName} = useOrgName({
      entityName,
      skip: viewerLoading || !entityName,
    });

    // Log empty state view event for analytics
    useEffect(() => {
      if (!userInfoLoaded || !entityName || !projectName) {
        return;
      }
      viewEvents.emptyStateViewed({
        userId: userInfoLoaded.id,
        organizationName: orgName,
        entityName,
        projectName,
        emptyStateType: 'llm_playground_admin',
      });
    }, [userInfoLoaded, orgName, entityName, projectName]);

    return <></>;
  },
};

export const EMPTY_PROPS_NO_LLM_PROVIDERS: EmptyProps = {
  ...EMPTY_PROPS_NO_LLM_PROVIDERS_ADMIN,
  description:
    'Contact a team admin to configure an LLM provider to start using the playground',
  moreInformation: () => {
    const {loading: viewerLoading, userInfo} = useViewerUserInfo2();
    const userInfoLoaded = !viewerLoading ? userInfo : null;
    const {entity: entityName, project: projectName} = useParams<{
      entity: string;
      project: string;
    }>();
    const {orgName} = useOrgName({
      entityName,
      skip: viewerLoading || !entityName,
    });

    // Log empty state view event for analytics
    useEffect(() => {
      if (!userInfoLoaded || !entityName || !projectName) {
        return;
      }
      viewEvents.emptyStateViewed({
        userId: userInfoLoaded.id,
        organizationName: orgName,
        entityName,
        projectName,
        emptyStateType: 'llm_playground_non_admin',
      });
    }, [userInfoLoaded, orgName, entityName, projectName]);

    return <></>;
  },
};<|MERGE_RESOLUTION|>--- conflicted
+++ resolved
@@ -42,21 +42,6 @@
   );
 };
 
-<<<<<<< HEAD
-export const EMPTY_PROPS_TRACES: EmptyProps = {
-  icon: 'layout-tabs' as const,
-  heading: 'Create your first trace',
-  description:
-    'Use traces to track all inputs & outputs of functions within your application. Debug, monitor or drill-down into tricky examples.',
-  moreInformation: () => {
-    const {loading: viewerLoading, userInfo} = useViewerUserInfo2();
-    const userInfoLoaded = !viewerLoading ? userInfo : null;
-    const {entity: entityName, project: projectName} = useParams<{
-      entity: string;
-      project: string;
-    }>();
-    const {orgName} = useOrgName({
-=======
 const TracesMoreInformation: React.FC = () => {
   const {loading: viewerLoading, userInfo} = useViewerUserInfo2();
   const userInfoLoaded = !viewerLoading ? userInfo : null;
@@ -77,122 +62,39 @@
     viewEvents.emptyStateViewed({
       userId: userInfoLoaded.id,
       organizationName: orgName,
->>>>>>> b8751746
       entityName,
       projectName,
       emptyStateType: 'traces',
     });
   }, [userInfoLoaded, orgName, entityName, projectName]);
 
-<<<<<<< HEAD
-    // Log empty state view event for analytics
-    useEffect(() => {
-      if (!userInfoLoaded || !entityName || !projectName) {
-        return;
-      }
-      viewEvents.emptyStateViewed({
-=======
   const fireAnalyticsForEmpty =
     (type: 'doc' | 'colab', docType?: string, url?: string) => () => {
       if (!userInfoLoaded || !url || !projectName || !entityName) {
         return;
       }
       const baseEventData = {
->>>>>>> b8751746
         userId: userInfoLoaded.id,
         organizationName: orgName,
         entityName,
         projectName,
-<<<<<<< HEAD
-        emptyStateType: 'traces',
-      });
-    }, [userInfoLoaded, orgName, entityName, projectName]);
-
-    const fireAnalyticsForEmpty =
-      (type: 'doc' | 'colab', docType?: string, url?: string) => () => {
-        if (!userInfoLoaded || !url || !projectName || !entityName) {
-          return;
-        }
-        const baseEventData = {
-          userId: userInfoLoaded.id,
-          organizationName: orgName,
-          entityName,
-          projectName,
-          source: 'traces_empty_state',
-        };
-=======
         source: 'traces_empty_state',
       };
->>>>>>> b8751746
-
-        if (type === 'doc' && docType) {
-          userEvents.docsLinkClicked({
-            ...baseEventData,
-            docType,
-            url,
-          });
-        } else if (type === 'colab') {
-          userEvents.colabButtonClicked({
-            ...baseEventData,
-            url,
-          });
-        }
-      };
-
-<<<<<<< HEAD
-    const COLAB_URL =
-      'https://colab.research.google.com/github/wandb/weave/blob/master/docs/notebooks/Intro_to_Weave_Hello_Trace.ipynb';
-
-    return (
-      <>
-        Learn{' '}
-        <TargetBlank
-          href="http://wandb.me/weave_traces"
-          onClick={fireAnalyticsForEmpty(
-            'doc',
-            'empty_state_tracing_basics',
-            'http://wandb.me/weave_traces'
-          )}>
-          tracing basics
-        </TargetBlank>{' '}
-        or see traces in action by{' '}
-        <TargetBlank
-          href="http://wandb.me/weave_quickstart"
-          onClick={fireAnalyticsForEmpty(
-            'doc',
-            'empty_state_quickstart_guide',
-            'http://wandb.me/weave_quickstart'
-          )}>
-          following our quickstart guide
-        </TargetBlank>
-        .
-        <Box sx={{mt: 2}}>
-          <TargetBlank
-            href={COLAB_URL}
-            onClick={fireAnalyticsForEmpty('colab', undefined, COLAB_URL)}>
-            <Button variant="secondary" icon="logo-colab">
-              Get started with Colab
-            </Button>
-          </TargetBlank>
-        </Box>
-      </>
-    );
-  },
-};
-
-export const EMPTY_PROPS_EVALUATIONS: EmptyProps = {
-  icon: 'type-boolean' as const,
-  heading: 'Create your first evaluation',
-  description: 'Use evaluations to track the performance of your application.',
-  moreInformation: () => {
-    const {loading: viewerLoading, userInfo} = useViewerUserInfo2();
-    const userInfoLoaded = !viewerLoading ? userInfo : null;
-    const {entity: entityName, project: projectName} = useParams<{
-      entity: string;
-      project: string;
-    }>();
-    const {orgName} = useOrgName({
-=======
+
+      if (type === 'doc' && docType) {
+        userEvents.docsLinkClicked({
+          ...baseEventData,
+          docType,
+          url,
+        });
+      } else if (type === 'colab') {
+        userEvents.colabButtonClicked({
+          ...baseEventData,
+          url,
+        });
+      }
+    };
+
   const COLAB_URL =
     'https://colab.research.google.com/github/wandb/weave/blob/master/docs/notebooks/Intro_to_Weave_Hello_Trace.ipynb';
 
@@ -252,108 +154,39 @@
     viewEvents.emptyStateViewed({
       userId: userInfoLoaded.id,
       organizationName: orgName,
->>>>>>> b8751746
       entityName,
       projectName,
       emptyStateType: 'evaluations',
     });
   }, [userInfoLoaded, orgName, entityName, projectName]);
 
-<<<<<<< HEAD
-    // Log empty state view event for analytics
-    useEffect(() => {
-      if (!userInfoLoaded || !entityName || !projectName) {
-        return;
-      }
-      viewEvents.emptyStateViewed({
-=======
   const fireAnalyticsForEmpty =
     (type: 'doc' | 'colab', docType?: string, url?: string) => () => {
       if (!userInfoLoaded || !url || !projectName || !entityName) {
         return;
       }
       const baseEventData = {
->>>>>>> b8751746
         userId: userInfoLoaded.id,
         organizationName: orgName,
         entityName,
         projectName,
-<<<<<<< HEAD
-        emptyStateType: 'evaluations',
-      });
-    }, [userInfoLoaded, orgName, entityName, projectName]);
-
-    const fireAnalyticsForEmpty =
-      (type: 'doc' | 'colab', docType?: string, url?: string) => () => {
-        if (!userInfoLoaded || !url || !projectName || !entityName) {
-          return;
-        }
-        const baseEventData = {
-          userId: userInfoLoaded.id,
-          organizationName: orgName,
-          entityName,
-          projectName,
-          source: 'evaluations_empty_state',
-        };
-=======
         source: 'evaluations_empty_state',
       };
->>>>>>> b8751746
-
-        if (type === 'doc' && docType) {
-          userEvents.docsLinkClicked({
-            ...baseEventData,
-            docType,
-            url,
-          });
-        } else if (type === 'colab') {
-          userEvents.colabButtonClicked({
-            ...baseEventData,
-            url,
-          });
-        }
-      };
-
-<<<<<<< HEAD
-    const COLAB_URL =
-      'https://colab.research.google.com/github/wandb/weave/blob/master/docs/notebooks/Intro_to_Weave_Hello_Eval.ipynb';
-
-    return (
-      <>
-        Learn{' '}
-        <TargetBlank
-          href="https://wandb.me/weave_evals"
-          onClick={fireAnalyticsForEmpty(
-            'doc',
-            'empty_state_evaluation_basics',
-            'https://wandb.me/weave_evals'
-          )}>
-          evaluation basics
-        </TargetBlank>{' '}
-        or follow our tutorial to{' '}
-        <TargetBlank
-          href="http://wandb.me/weave_eval_tut"
-          onClick={fireAnalyticsForEmpty(
-            'doc',
-            'empty_state_evaluation_tutorial',
-            'http://wandb.me/weave_eval_tut'
-          )}>
-          set up an evaluation pipeline
-        </TargetBlank>
-        .
-        <Box sx={{mt: 2}}>
-          <TargetBlank
-            href={COLAB_URL}
-            onClick={fireAnalyticsForEmpty('colab', undefined, COLAB_URL)}>
-            <Button variant="secondary" icon="logo-colab">
-              Get started with Colab
-            </Button>
-          </TargetBlank>
-        </Box>
-      </>
-    );
-  },
-=======
+
+      if (type === 'doc' && docType) {
+        userEvents.docsLinkClicked({
+          ...baseEventData,
+          docType,
+          url,
+        });
+      } else if (type === 'colab') {
+        userEvents.colabButtonClicked({
+          ...baseEventData,
+          url,
+        });
+      }
+    };
+
   const COLAB_URL =
     'https://colab.research.google.com/github/wandb/weave/blob/master/docs/notebooks/Intro_to_Weave_Hello_Eval.ipynb';
 
@@ -406,7 +239,6 @@
   heading: 'Create your first evaluation',
   description: 'Use evaluations to track the performance of your application.',
   moreInformation: EvaluationsMoreInformation,
->>>>>>> b8751746
 };
 
 export const EMPTY_PROPS_LEADERBOARD: EmptyProps = {
