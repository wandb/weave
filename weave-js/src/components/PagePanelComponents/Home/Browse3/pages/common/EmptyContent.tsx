import React from 'react';

import {TargetBlank} from '../../../../../../common/util/links';
import {EmptyProps} from './Empty';
import {Link} from './Links';

export const EMPTY_PROPS_TRACES: EmptyProps = {
  icon: 'layout-tabs' as const,
  heading: 'No traces yet',
  description:
    'Use traces to track all inputs & outputs of functions within your application. Debug, monitor or drill-down into tricky examples.',
  moreInformation: (
    <>
      Learn{' '}
      <TargetBlank href="http://wandb.me/weave_traces">
        tracing basics
      </TargetBlank>{' '}
      or see traces in action by{' '}
      <TargetBlank href="http://wandb.me/weave_quickstart">
        following our quickstart guide
      </TargetBlank>
      .
    </>
  ),
};

export const EMPTY_PROPS_EVALUATIONS: EmptyProps = {
  icon: 'type-boolean' as const,
  heading: 'No evaluations yet',
  description: 'Use evaluations to track the performance of your application.',
  moreInformation: (
    <>
      Learn{' '}
      <TargetBlank href="https://wandb.me/weave_evals">
        evaluation basics
      </TargetBlank>{' '}
      or follow our tutorial to{' '}
      <TargetBlank href="http://wandb.me/weave_eval_tut">
        set up an evaluation pipeline
      </TargetBlank>
      .
    </>
  ),
};

export const EMPTY_PROPS_LEADERBOARD: EmptyProps = {
  icon: 'benchmark-square' as const,
  heading: 'No leaderboard submissions found.',
  description: 'Create leaderboard submissions by running evaluations.',
  moreInformation: (
    <>
      Learn{' '}
      <TargetBlank href="https://wandb.me/weave_evals">
        evaluation basics
      </TargetBlank>{' '}
      or follow our tutorial to{' '}
      <TargetBlank href="http://wandb.me/weave_eval_tut">
        set up an evaluation pipeline
      </TargetBlank>
      .
    </>
  ),
};

export const EMPTY_PROPS_LEADERBOARDS: EmptyProps = {
  icon: 'benchmark-square' as const,
  heading: 'No leaderboards yet',
  description:
    'Use leaderboards to summarize and compare the performance of your models.',
  moreInformation: (
    <>
      Follow the{' '}
      <TargetBlank href="https://weave-docs.wandb.ai/reference/gen_notebooks/leaderboard_quickstart">
        leaderboard quickstart
      </TargetBlank>{' '}
      to create leaderboards for your evaluations.
    </>
  ),
};

export const EMPTY_PROPS_PROMPTS: EmptyProps = {
  icon: 'forum-chat-bubble' as const,
  heading: 'No prompts yet',
  description:
    'You can use prompts to try different instructions for your LLM, tracking edits and their impact on performance.',
  moreInformation: (
    <>
      Learn{' '}
      <TargetBlank href="http://wandb.me/weave_prompts">
        prompt basics
      </TargetBlank>
      .
    </>
  ),
};

export const EMPTY_PROPS_MODEL: EmptyProps = {
  icon: 'model' as const,
  heading: 'No models yet',
  description:
    "You can use models to collect details of your app that you'd like to evaluate, like the prompts or the LLM settings that you're using.",
  moreInformation: (
    <>
      Learn{' '}
      <TargetBlank href="http://wandb.me/weave_models">
        model basics
      </TargetBlank>{' '}
      or see how you can{' '}
      <TargetBlank href="http://wandb.me/weave_eval_tut">
        use models within an evaluation pipeline
      </TargetBlank>
      .
    </>
  ),
};

export const EMPTY_PROPS_DATASETS: EmptyProps = {
  icon: 'table' as const,
  heading: 'No datasets yet',
  description:
    'You can use datasets to collect difficult examples to use within evaluations of your app.',
  moreInformation: (
    <>
      Learn{' '}
      <TargetBlank href="http://wandb.me/weave_datasets">
        dataset basics
      </TargetBlank>{' '}
      or see how you can{' '}
      <TargetBlank href="http://wandb.me/weave_eval_tut">
        use datasets within an evaluation pipeline
      </TargetBlank>{' '}
      .
    </>
  ),
};

export const EMPTY_PROPS_OPERATIONS: EmptyProps = {
  icon: 'job-program-code' as const,
  heading: 'No operations yet',
  description:
    'You can use operations to track all inputs & outputs of functions within your application and to view how data flows through them.',
  moreInformation: (
    <>
      Learn{' '}
      <TargetBlank href="https://wandb.github.io/weave/guides/tracking/ops">
        operations basics
      </TargetBlank>{' '}
      or see how to{' '}
      <TargetBlank href="http://wandb.me/weave_quickstart">
        use them within our quickstart
      </TargetBlank>
      .
    </>
  ),
};

export const EMPTY_PROPS_OBJECTS: EmptyProps = {
  icon: 'cube-container' as const,
  heading: 'No objects yet',
  description:
    'Use this to keep track of how you use models, evaluation datasets or any other asset within your application.',
  moreInformation: (
    <>
      Learn{' '}
      <TargetBlank href="http://wandb.me/weave_objects">
        object basics
      </TargetBlank>
      .
    </>
  ),
};

export const EMPTY_NO_TRACE_SERVER: EmptyProps = {
  icon: 'weave' as const,
  heading: 'Weave coming soon!',
  description:
    'Weave is a lightweight toolkit for tracking and evaluating LLM applications.',
  moreInformation: (
    <>
      Learn about{' '}
      <TargetBlank href="https://wandb.me/weave">Weave features</TargetBlank> or
      return to <Link to="..">your project homepage</Link>.
    </>
  ),
};

export const EMPTY_PROPS_PROGRAMMATIC_SCORERS: EmptyProps = {
  icon: 'type-number-alt' as const,
  heading: 'No programmatic scorers yet',
  description: 'Create programmatic scorers in Python.',
  moreInformation: (
    <>
      Learn more about{' '}
      <TargetBlank href="https://weave-docs.wandb.ai/guides/evaluation/scorers#class-based-scorers">
        creating and using scorers
      </TargetBlank>{' '}
      in evaluations.
    </>
  ),
};

<<<<<<< HEAD
export const EMPTY_PROPS_ANNOTATIONS: EmptyProps = {
  icon: 'forum-chat-bubble' as const,
  heading: 'No annotations yet',
  description: 'Create annotations in Python.',
  moreInformation: (
    <>
      Learn more about{' '}
      <TargetBlank href="https://weave-docs.wandb.ai/guides/annotations">
        creating and using annotations
      </TargetBlank>
      .
    </>
  ),
=======
export const EMPTY_PROPS_ACTION_SPECS: EmptyProps = {
  icon: 'automation-robot-arm' as const,
  heading: 'No Actions yet',
  description:
    'Use Actions to define workloads to be executed by Weave servers (for example: LLM Judges) ',
  moreInformation: <></>,
>>>>>>> fe8f6c58
};<|MERGE_RESOLUTION|>--- conflicted
+++ resolved
@@ -1,8 +1,8 @@
 import React from 'react';
 
-import {TargetBlank} from '../../../../../../common/util/links';
-import {EmptyProps} from './Empty';
-import {Link} from './Links';
+import { TargetBlank } from '../../../../../../common/util/links';
+import { EmptyProps } from './Empty';
+import { Link } from './Links';
 
 export const EMPTY_PROPS_TRACES: EmptyProps = {
   icon: 'layout-tabs' as const,
@@ -199,7 +199,14 @@
   ),
 };
 
-<<<<<<< HEAD
+export const EMPTY_PROPS_ACTION_SPECS: EmptyProps = {
+  icon: 'automation-robot-arm' as const,
+  heading: 'No Actions yet',
+  description:
+    'Use Actions to define workloads to be executed by Weave servers (for example: LLM Judges) ',
+  moreInformation: <></>,
+};
+
 export const EMPTY_PROPS_ANNOTATIONS: EmptyProps = {
   icon: 'forum-chat-bubble' as const,
   heading: 'No annotations yet',
@@ -213,12 +220,4 @@
       .
     </>
   ),
-=======
-export const EMPTY_PROPS_ACTION_SPECS: EmptyProps = {
-  icon: 'automation-robot-arm' as const,
-  heading: 'No Actions yet',
-  description:
-    'Use Actions to define workloads to be executed by Weave servers (for example: LLM Judges) ',
-  moreInformation: <></>,
->>>>>>> fe8f6c58
 };