/**
 * Colored chip representing Call state.
 * Can be used for either actual state or aggregate state accounting for descendants.
 */
import {IconName} from '@wandb/weave/components/Icon';
import {IconOnlyPill, Pill, TagColorName} from '@wandb/weave/components/Tag';
import React from 'react';

import {Tooltip} from '../../../../../Tooltip';

export const CALL_STATUS = ['SUCCESS', 'DESCENDANT_ERROR', 'ERROR', 'UNSET'];
export type CallStatusType = (typeof CALL_STATUS)[number];

type StatusChipProps = {
  value: CallStatusType;
  iconOnly?: boolean;
};

type CallStatusInfo = {
  icon: IconName;
  label: string;
  color: TagColorName;
  tooltip: string;
};
const STATUS_INFO: Record<CallStatusType, CallStatusInfo> = {
  SUCCESS: {
    icon: 'checkmark-circle',
    label: 'Finished',
    color: 'green',
    tooltip: 'This call succeeded.',
  },
  DESCENDANT_ERROR: {
    icon: 'warning',
    label: 'Finished',
    color: 'gold',
    tooltip: 'This call succeeded, but one or more descendants failed.',
  },
  ERROR: {
    icon: 'failed',
    label: 'Error',
    color: 'red',
    tooltip: 'This call failed.',
  },
  UNSET: {
<<<<<<< HEAD
    icon: 'run',
    label: 'Pending',
    color: 'cactus',
    tooltip: 'This call is running.',
=======
    icon: 'randomize-reset-reload',
    label: 'Running',
    color: 'cactus',
    tooltip: 'This call has not finished.',
>>>>>>> e6ca2ff7
  },
};

export const StatusChip = ({value, iconOnly}: StatusChipProps) => {
  const statusInfo = STATUS_INFO[value];
  const {icon, color, label, tooltip} = statusInfo;

  const pill = iconOnly ? (
    <IconOnlyPill icon={icon} color={color} />
  ) : (
    <Pill icon={icon} color={color} label={label} />
  );
  return <Tooltip trigger={<span>{pill}</span>} content={tooltip} />;
};<|MERGE_RESOLUTION|>--- conflicted
+++ resolved
@@ -42,17 +42,10 @@
     tooltip: 'This call failed.',
   },
   UNSET: {
-<<<<<<< HEAD
     icon: 'run',
     label: 'Pending',
     color: 'cactus',
-    tooltip: 'This call is running.',
-=======
-    icon: 'randomize-reset-reload',
-    label: 'Running',
-    color: 'cactus',
     tooltip: 'This call has not finished.',
->>>>>>> e6ca2ff7
   },
 };
 
