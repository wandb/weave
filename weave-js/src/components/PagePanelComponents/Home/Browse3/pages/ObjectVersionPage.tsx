import React, {useMemo} from 'react';

import {constString, opGet} from '../../../../../core';
import {nodeFromExtra} from '../../Browse2/Browse2ObjectVersionItemPage';
import {
  WeaveEditor,
  WeaveEditorSourceContext,
} from '../../Browse2/WeaveEditors';
import {WFHighLevelCallFilter} from './CallsPage';
import {
  CallLink,
  CallsLink,
  ObjectVersionsLink,
  objectVersionText,
  OpVersionLink,
} from './common/Links';
import {CenteredAnimatedLoader} from './common/Loader';
import {
  ScrollableTabContent,
  SimpleKeyValueTable,
  SimplePageLayoutWithHeader,
} from './common/SimplePageLayout';
import {TypeVersionCategoryChip} from './common/TypeVersionCategoryChip';
import {UnderConstruction} from './common/UnderConstruction';
import {useWeaveflowORMContext} from './wfInterface/context';
import {WFCall, WFObjectVersion, WFOpVersion} from './wfInterface/types';

export const ObjectVersionPage: React.FC<{
  entity: string;
  project: string;
  objectName: string;
  version: string;
  refExtra?: string;
}> = props => {
  const orm = useWeaveflowORMContext(props.entity, props.project);
  const objectVersion = orm.projectConnection.objectVersion(
    props.objectName,
    props.version
  );
  if (!objectVersion) {
    return <CenteredAnimatedLoader />;
  }
  return <ObjectVersionPageInner {...props} objectVersion={objectVersion} />;
};
const ObjectVersionPageInner: React.FC<{
  objectVersion: WFObjectVersion;
  refExtra?: string;
}> = ({objectVersion, refExtra}) => {
  const objectVersionHash = objectVersion.version();
  const entityName = objectVersion.entity();
  const projectName = objectVersion.project();
  const objectName = objectVersion.object().name();
  const objectVersionIndex = objectVersion.versionIndex();
  const objectVersionCount = objectVersion.object().objectVersions().length;
  const objectTypeCategory = objectVersion.typeVersion().typeCategory();
  const producingCalls = objectVersion.outputFrom().filter(call => {
    return call.opVersion() != null;
  });
  const consumingCalls = objectVersion.inputTo().filter(call => {
    return call.opVersion() != null;
  });
  const baseUri = objectVersion.refUri();
  const fullUri = baseUri + (refExtra ? '/' + refExtra : '');

  const itemNode = useMemo(() => {
    const objNode = opGet({uri: constString(baseUri)});
    if (refExtra == null) {
      return objNode;
    }
    const extraFields = refExtra.split('/');
    return nodeFromExtra(objNode, extraFields);
  }, [baseUri, refExtra]);
  // const {onMakeBoard} = useMakeNewBoard(itemNode);

  return (
    <SimplePageLayoutWithHeader
      title={objectVersionText(objectName, objectVersionIndex)}
      headerContent={
        <SimpleKeyValueTable
          data={{
            [refExtra ? 'Parent Object' : 'Name']: (
              <>
                {objectName} [
                <ObjectVersionsLink
                  entity={entityName}
                  project={projectName}
                  filter={{
                    objectName,
                  }}
                  versionCount={objectVersionCount}
                  neverPeek
                />
                ]
              </>
            ),
            Version: <>{objectVersionIndex}</>,
<<<<<<< HEAD
            ...(objectTypeCategory
              ? {
                  Category: (
                    <TypeVersionCategoryChip
                      typeCategory={objectTypeCategory}
                    />
                  ),
                }
              : {}),
=======
            ...(refExtra
              ? {
                  Subpath: refExtra,
                }
              : {}),
            Category: (
              <TypeVersionCategoryChip typeCategory={objectTypeCategory} />
            ),
>>>>>>> a31e0b1b
            // 'Type Version': (
            //   <TypeVersionLink
            //     entityName={entityName}
            //     projectName={projectName}
            //     typeName={typeName}
            //     version={typeVersionHash}
            //   />
            // ),
<<<<<<< HEAD
            Ref: <span>{fullUri}</span>,
            ...(producingCalls.length > 0
=======
            Ref: fullUri,
            // Hide consuming and producing calls since we don't have a
            // good way to look this up yet
            ...(producingCalls.length > 0 && refExtra == null
>>>>>>> a31e0b1b
              ? {
                  'Producing Calls': (
                    <ObjectVersionProducingCallsItem
                      objectVersion={objectVersion}
                    />
                  ),
                }
              : {}),
            ...(consumingCalls.length > 0 && refExtra == null
              ? {
                  'Consuming Calls': (
                    <ObjectVersionConsumingCallsItem
                      objectVersion={objectVersion}
                    />
                  ),
                }
              : {}),
          }}
        />
      }
      // menuItems={[
      //   {
      //     label: 'Open in Board',
      //     onClick: () => {
      //       onMakeBoard();
      //     },
      //   },
      //   {
      //     label: '(Under Construction) Compare',
      //     onClick: () => {
      //       console.log('(Under Construction) Compare');
      //     },
      //   },
      //   {
      //     label: '(Under Construction) Process with Function',
      //     onClick: () => {
      //       console.log('(Under Construction) Process with Function');
      //     },
      //   },
      //   {
      //     label: '(Coming Soon) Add to Hub',
      //     onClick: () => {
      //       console.log('(Under Construction) Add to Hub');
      //     },
      //   },
      // ]}
      tabs={[
        {
          label: 'Values',
          content: (
            <WeaveEditorSourceContext.Provider
              value={{
                entityName,
                projectName,
                objectName,
                objectVersionHash,
                refExtra: refExtra?.split('/'),
              }}>
              <ScrollableTabContent>
                <WeaveEditor objType={objectName} node={itemNode} />
              </ScrollableTabContent>
            </WeaveEditorSourceContext.Provider>
          ),
        },
        // {
        //   label: 'Metadata',
        //   content: (
        //     <ScrollableTabContent>
        //       <SimpleKeyValueTable
        //         data={{
        //           Object: (
        //             <ObjectLink
        //               entityName={entityName}
        //               projectName={projectName}
        //               objectName={objectName}
        //             />
        //           ),
        //           'Type Version': (
        //             <>
        //               <TypeVersionCategoryChip
        //                 typeCategory={objectTypeCategory}
        //               />

        //               <TypeVersionLink
        //                 entityName={entityName}
        //                 projectName={projectName}
        //                 typeName={typeName}
        //                 version={typeVersionHash}
        //               />
        //             </>
        //           ),
        //           Ref: fullUri,
        //           'Producing Calls': (
        //             <ObjectVersionProducingCallsItem
        //               objectVersion={objectVersion}
        //             />
        //           ),
        //         }}
        //       />
        //     </ScrollableTabContent>
        //   ),
        // },
        // {
        //   label: 'Consuming Calls',
        //   content: (
        //     <CallsTable
        //       entity={entityName}
        //       project={projectName}
        //       frozenFilter={{
        //         inputObjectVersions: [objectName + ':' + objectVersionHash],
        //       }}
        //     />
        //   ),
        // },

        {
          label: 'Boards',
          content: (
            <UnderConstruction
              title="Boards"
              message={
                <>
                  This will show a listing of all boards that reference this
                  object.
                </>
              }
            />
          ),
        },
        {
          label: 'DAG',
          content: (
            <UnderConstruction
              title="Record DAG"
              message={
                <>
                  This page will show a "Record" DAG of Objects and Calls
                  centered at this particular Object Version.
                </>
              }
            />
          ),
        },
      ]}
    />
  );
};

const ObjectVersionProducingCallsItem: React.FC<{
  objectVersion: WFObjectVersion;
}> = props => {
  const producingCalls = props.objectVersion.outputFrom().filter(call => {
    return call.opVersion() != null;
  });
  if (producingCalls.length === 0) {
    return <div>-</div>;
  } else if (producingCalls.length === 1) {
    const call = producingCalls[0];
    return (
      <CallLink
        entityName={call.entity()}
        projectName={call.project()}
        callId={call.callID()}
        simpleText={{
          opName: call.spanName(),
          versionIndex: call.opVersion()?.versionIndex() ?? 0,
        }}
      />
    );
  }
  return (
    <ul
      style={{
        paddingInlineStart: '22px',
        margin: 0,
      }}>
      {producingCalls.map(call => {
        return (
          <li key={call.callID()}>
            <CallLink
              entityName={call.entity()}
              projectName={call.project()}
              callId={call.callID()}
              simpleText={{
                opName: call.spanName(),
                versionIndex: call.opVersion()?.versionIndex() ?? 0,
              }}
            />
          </li>
        );
      })}
    </ul>
  );
};

const ObjectVersionConsumingCallsItem: React.FC<{
  objectVersion: WFObjectVersion;
}> = props => {
  const consumingCalls = props.objectVersion.inputTo().filter(call => {
    return call.opVersion() != null;
  });
  return (
    <GroupedCalls
      calls={consumingCalls}
      partialFilter={{
        inputObjectVersions: [
          props.objectVersion.object().name() +
            ':' +
            props.objectVersion.version(),
        ],
      }}
    />
  );
};

export const GroupedCalls: React.FC<{
  calls: WFCall[];
  partialFilter?: WFHighLevelCallFilter;
}> = ({calls, partialFilter}) => {
  const callGroups = useMemo(() => {
    const groups: {
      [key: string]: {
        opVersion: WFOpVersion;
        calls: WFCall[];
      };
    } = {};
    calls.forEach(call => {
      const opVersion = call.opVersion();
      if (opVersion == null) {
        return;
      }

      const key = opVersion.version();
      if (groups[key] == null) {
        groups[key] = {
          opVersion,
          calls: [],
        };
      }
      groups[key].calls.push(call);
    });
    return groups;
  }, [calls]);

  if (calls.length === 0) {
    return <div>-</div>;
  } else if (Object.keys(callGroups).length === 1) {
    const key = Object.keys(callGroups)[0];
    const val = callGroups[key];
    return <OpVersionCallsLink val={val} partialFilter={partialFilter} />;
  }
  return (
    <ul
      style={{
        margin: 0,
        paddingInlineStart: '22px',
      }}>
      {Object.entries(callGroups).map(([key, val], ndx) => {
        return (
          <li key={key}>
            <OpVersionCallsLink val={val} partialFilter={partialFilter} />
          </li>
        );
      })}
    </ul>
  );
};

const OpVersionCallsLink: React.FC<{
  val: {
    opVersion: WFOpVersion;
    calls: WFCall[];
  };
  partialFilter?: WFHighLevelCallFilter;
}> = ({val, partialFilter}) => {
  return (
    <>
      <OpVersionLink
        entityName={val.opVersion.entity()}
        projectName={val.opVersion.project()}
        opName={val.opVersion.op().name()}
        version={val.opVersion.version()}
        versionIndex={val.opVersion.versionIndex()}
      />{' '}
      [
      <CallsLink
        entity={val.opVersion.entity()}
        project={val.opVersion.project()}
        callCount={val.calls.length}
        filter={{
          opVersions: [
            val.opVersion.op().name() + ':' + val.opVersion.version(),
          ],
          ...(partialFilter ?? {}),
        }}
        neverPeek
      />
      ]
    </>
  );
};<|MERGE_RESOLUTION|>--- conflicted
+++ resolved
@@ -94,7 +94,6 @@
               </>
             ),
             Version: <>{objectVersionIndex}</>,
-<<<<<<< HEAD
             ...(objectTypeCategory
               ? {
                   Category: (
@@ -104,16 +103,12 @@
                   ),
                 }
               : {}),
-=======
+
             ...(refExtra
               ? {
                   Subpath: refExtra,
                 }
               : {}),
-            Category: (
-              <TypeVersionCategoryChip typeCategory={objectTypeCategory} />
-            ),
->>>>>>> a31e0b1b
             // 'Type Version': (
             //   <TypeVersionLink
             //     entityName={entityName}
@@ -122,15 +117,10 @@
             //     version={typeVersionHash}
             //   />
             // ),
-<<<<<<< HEAD
             Ref: <span>{fullUri}</span>,
-            ...(producingCalls.length > 0
-=======
-            Ref: fullUri,
             // Hide consuming and producing calls since we don't have a
             // good way to look this up yet
             ...(producingCalls.length > 0 && refExtra == null
->>>>>>> a31e0b1b
               ? {
                   'Producing Calls': (
                     <ObjectVersionProducingCallsItem
