import _ from 'lodash';
import React, {useMemo} from 'react';

import {constString, opGet} from '../../../../../core';
import {nodeFromExtra} from '../../Browse2/Browse2ObjectVersionItemPage';
import {
  WeaveEditor,
  WeaveEditorSourceContext,
} from '../../Browse2/WeaveEditors';
import {WFHighLevelCallFilter} from './CallsPage/CallsPage';
import {
  CallLink,
  CallsLink,
  ObjectVersionsLink,
  objectVersionText,
  OpVersionLink,
} from './common/Links';
import {CenteredAnimatedLoader} from './common/Loader';
import {
  ScrollableTabContent,
  SimpleKeyValueTable,
  SimplePageLayoutWithHeader,
} from './common/SimplePageLayout';
import {TypeVersionCategoryChip} from './common/TypeVersionCategoryChip';
import {UnderConstruction} from './common/UnderConstruction';
import {TabUseDataset} from './TabUseDataset';
import {TabUseModel} from './TabUseModel';
import {TabUseObject} from './TabUseObject';
import {useWeaveflowORMContext} from './wfInterface/context';
import {refDictToRefString} from './wfInterface/naive';
import {WFCall, WFObjectVersion, WFOpVersion} from './wfInterface/types';

export const ObjectVersionPage: React.FC<{
  entity: string;
  project: string;
  objectName: string;
  version: string;
  filePath: string;
  refExtra?: string;
}> = props => {
  const orm = useWeaveflowORMContext(props.entity, props.project);
  const refExtraParts = props.refExtra ? props.refExtra.split('/') : [];
  const objectVersion = orm.projectConnection.objectVersion(
    refDictToRefString({
      entity: props.entity,
      project: props.project,
      artifactName: props.objectName,
      versionCommitHash: props.version,
      // TODO: We need to get more of these from the URL!
      filePathParts: props.filePath.split('/'),
      refExtraTuples: _.range(0, refExtraParts.length, 2).map(i => ({
        edgeType: refExtraParts[i],
        edgeName: refExtraParts[i + 1],
      })),
    })
  );
  if (!objectVersion) {
    return <CenteredAnimatedLoader />;
  }
  return <ObjectVersionPageInner {...props} objectVersion={objectVersion} />;
};
const ObjectVersionPageInner: React.FC<{
  objectVersion: WFObjectVersion;
}> = ({objectVersion}) => {
  const objectVersionHash = objectVersion.commitHash();
  const entityName = objectVersion.entity();
  const projectName = objectVersion.project();
  const objectName = objectVersion.object().name();
  const objectVersionIndex = objectVersion.versionIndex();
  const objectFilePath = objectVersion.filePath();
  const refExtra = objectVersion.refExtraPath();
  const objectVersionCount = objectVersion.object().objectVersions().length;
  const objectTypeCategory = objectVersion.typeVersion()?.typeCategory();
  const producingCalls = objectVersion.outputFrom().filter(call => {
    return call.opVersion() != null;
  });
  const consumingCalls = objectVersion.inputTo().filter(call => {
    return call.opVersion() != null;
  });
  const refUri = objectVersion.refUri();

  const itemNode = useMemo(() => {
    const uriParts = refUri.split('#');
    const baseUri = uriParts[0];
    const objNode = opGet({uri: constString(baseUri)});
    if (uriParts.length === 1) {
      return objNode;
    }
    const extraFields = uriParts[1].split('/');
    return nodeFromExtra(objNode, extraFields);
  }, [refUri]);

  return (
    <SimplePageLayoutWithHeader
      title={objectVersionText(objectName, objectVersionIndex)}
      headerContent={
        <SimpleKeyValueTable
          data={{
<<<<<<< HEAD
            ...(refExtra
              ? {
                  Name: (
                    <>
                      {objectName} [
                      <ObjectVersionsLink
                        entity={entityName}
                        project={projectName}
                        filter={{
                          objectName,
                        }}
                        versionCount={objectVersionCount}
                        neverPeek
                      />
                      ]
                    </>
                  ),
                }
              : {}),
=======
            [refExtra ? 'Parent Object' : 'Name']: (
              <>
                {objectName} [
                <ObjectVersionsLink
                  entity={entityName}
                  project={projectName}
                  filter={{
                    objectName,
                  }}
                  versionCount={objectVersionCount}
                  neverPeek
                  variant="secondary"
                />
                ]
              </>
            ),
>>>>>>> 051b607a
            Version: <>{objectVersionIndex}</>,
            ...(objectTypeCategory
              ? {
                  Category: (
                    <TypeVersionCategoryChip
                      typeCategory={objectTypeCategory}
                    />
                  ),
                }
              : {}),

            ...(refExtra
              ? {
                  Subpath: refExtra,
                }
              : {}),
            // 'Type Version': (
            //   <TypeVersionLink
            //     entityName={entityName}
            //     projectName={projectName}
            //     typeName={typeName}
            //     version={typeVersionHash}
            //   />
            // ),
            Ref: <span>{refUri}</span>,
            // Hide consuming and producing calls since we don't have a
            // good way to look this up yet
            ...(producingCalls.length > 0
              ? {
                  'Producing Calls': (
                    <ObjectVersionProducingCallsItem
                      objectVersion={objectVersion}
                    />
                  ),
                }
              : {}),
            ...(consumingCalls.length > 0
              ? {
                  'Consuming Calls': (
                    <ObjectVersionConsumingCallsItem
                      objectVersion={objectVersion}
                    />
                  ),
                }
              : {}),
          }}
        />
      }
      // menuItems={[
      //   {
      //     label: 'Open in Board',
      //     onClick: () => {
      //       onMakeBoard();
      //     },
      //   },
      //   {
      //     label: '(Under Construction) Compare',
      //     onClick: () => {
      //       console.log('(Under Construction) Compare');
      //     },
      //   },
      //   {
      //     label: '(Under Construction) Process with Function',
      //     onClick: () => {
      //       console.log('(Under Construction) Process with Function');
      //     },
      //   },
      //   {
      //     label: '(Coming Soon) Add to Hub',
      //     onClick: () => {
      //       console.log('(Under Construction) Add to Hub');
      //     },
      //   },
      // ]}
      tabs={[
        {
          label: 'Values',
          content: (
            <WeaveEditorSourceContext.Provider
              key={refUri}
              value={{
                entityName,
                projectName,
                objectName,
                objectVersionHash,
                filePath: objectFilePath,
                refExtra: refExtra?.split('/'),
              }}>
              <ScrollableTabContent>
                <WeaveEditor
                  objType={objectName}
                  node={itemNode}
                  disableEdits
                />
              </ScrollableTabContent>
            </WeaveEditorSourceContext.Provider>
          ),
        },
        {
          label: 'Use',
          content:
            objectTypeCategory === 'dataset' ? (
              <TabUseDataset name={objectName} uri={baseUri} />
            ) : objectTypeCategory === 'model' ? (
              <TabUseModel
                name={objectName}
                uri={baseUri}
                projectName={projectName}
              />
            ) : (
              <TabUseObject name={objectName} uri={baseUri} />
            ),
        },

        // {
        //   label: 'Metadata',
        //   content: (
        //     <ScrollableTabContent>
        //       <SimpleKeyValueTable
        //         data={{
        //           Object: (
        //             <ObjectLink
        //               entityName={entityName}
        //               projectName={projectName}
        //               objectName={objectName}
        //             />
        //           ),
        //           'Type Version': (
        //             <>
        //               <TypeVersionCategoryChip
        //                 typeCategory={objectTypeCategory}
        //               />

        //               <TypeVersionLink
        //                 entityName={entityName}
        //                 projectName={projectName}
        //                 typeName={typeName}
        //                 version={typeVersionHash}
        //               />
        //             </>
        //           ),
        //           Ref: fullUri,
        //           'Producing Calls': (
        //             <ObjectVersionProducingCallsItem
        //               objectVersion={objectVersion}
        //             />
        //           ),
        //         }}
        //       />
        //     </ScrollableTabContent>
        //   ),
        // },
        // {
        //   label: 'Consuming Calls',
        //   content: (
        //     <CallsTable
        //       entity={entityName}
        //       project={projectName}
        //       frozenFilter={{
        //         inputObjectVersions: [objectName + ':' + objectVersionHash],
        //       }}
        //     />
        //   ),
        // },

        {
          label: 'Boards',
          content: (
            <UnderConstruction
              title="Boards"
              message={
                <>
                  This will show a listing of all boards that reference this
                  object.
                </>
              }
            />
          ),
        },
        {
          label: 'DAG',
          content: (
            <UnderConstruction
              title="Record DAG"
              message={
                <>
                  This page will show a "Record" DAG of Objects and Calls
                  centered at this particular Object Version.
                </>
              }
            />
          ),
        },
      ]}
    />
  );
};

const ObjectVersionProducingCallsItem: React.FC<{
  objectVersion: WFObjectVersion;
}> = props => {
  const producingCalls = props.objectVersion.outputFrom().filter(call => {
    return call.opVersion() != null;
  });
  if (producingCalls.length === 0) {
    return <div>-</div>;
  } else if (producingCalls.length === 1) {
    const call = producingCalls[0];
    return (
      <CallLink
        entityName={call.entity()}
        projectName={call.project()}
        callId={call.callID()}
        simpleText={{
          opName: call.spanName(),
          versionIndex: call.opVersion()?.versionIndex() ?? 0,
        }}
      />
    );
  }
  return (
    <ul
      style={{
        paddingInlineStart: '22px',
        margin: 0,
      }}>
      {producingCalls.map(call => {
        return (
          <li key={call.callID()}>
            <CallLink
              entityName={call.entity()}
              projectName={call.project()}
              callId={call.callID()}
              simpleText={{
                opName: call.spanName(),
                versionIndex: call.opVersion()?.versionIndex() ?? 0,
              }}
            />
          </li>
        );
      })}
    </ul>
  );
};

const ObjectVersionConsumingCallsItem: React.FC<{
  objectVersion: WFObjectVersion;
}> = props => {
  const consumingCalls = props.objectVersion.inputTo().filter(call => {
    return call.opVersion() != null;
  });
  return (
    <GroupedCalls
      calls={consumingCalls}
      partialFilter={{
        inputObjectVersionRefs: [props.objectVersion.refUri()],
      }}
    />
  );
};

export const GroupedCalls: React.FC<{
  calls: WFCall[];
  partialFilter?: WFHighLevelCallFilter;
}> = ({calls, partialFilter}) => {
  const callGroups = useMemo(() => {
    const groups: {
      [key: string]: {
        opVersion: WFOpVersion;
        calls: WFCall[];
      };
    } = {};
    calls.forEach(call => {
      const opVersion = call.opVersion();
      if (opVersion == null) {
        return;
      }

      const key = opVersion.refUri();
      if (groups[key] == null) {
        groups[key] = {
          opVersion,
          calls: [],
        };
      }
      groups[key].calls.push(call);
    });
    return groups;
  }, [calls]);

  if (calls.length === 0) {
    return <div>-</div>;
  } else if (Object.keys(callGroups).length === 1) {
    const key = Object.keys(callGroups)[0];
    const val = callGroups[key];
    return <OpVersionCallsLink val={val} partialFilter={partialFilter} />;
  }
  return (
    <ul
      style={{
        margin: 0,
        paddingInlineStart: '22px',
      }}>
      {Object.entries(callGroups).map(([key, val], ndx) => {
        return (
          <li key={key}>
            <OpVersionCallsLink val={val} partialFilter={partialFilter} />
          </li>
        );
      })}
    </ul>
  );
};

const OpVersionCallsLink: React.FC<{
  val: {
    opVersion: WFOpVersion;
    calls: WFCall[];
  };
  partialFilter?: WFHighLevelCallFilter;
}> = ({val, partialFilter}) => {
  return (
    <>
      <OpVersionLink
        entityName={val.opVersion.entity()}
        projectName={val.opVersion.project()}
        opName={val.opVersion.op().name()}
        version={val.opVersion.commitHash()}
        versionIndex={val.opVersion.versionIndex()}
        variant="secondary"
      />{' '}
      [
      <CallsLink
        entity={val.opVersion.entity()}
        project={val.opVersion.project()}
        callCount={val.calls.length}
        filter={{
          opVersionRefs: [val.opVersion.refUri()],
          ...(partialFilter ?? {}),
        }}
        neverPeek
        variant="secondary"
      />
      ]
    </>
  );
};<|MERGE_RESOLUTION|>--- conflicted
+++ resolved
@@ -96,27 +96,6 @@
       headerContent={
         <SimpleKeyValueTable
           data={{
-<<<<<<< HEAD
-            ...(refExtra
-              ? {
-                  Name: (
-                    <>
-                      {objectName} [
-                      <ObjectVersionsLink
-                        entity={entityName}
-                        project={projectName}
-                        filter={{
-                          objectName,
-                        }}
-                        versionCount={objectVersionCount}
-                        neverPeek
-                      />
-                      ]
-                    </>
-                  ),
-                }
-              : {}),
-=======
             [refExtra ? 'Parent Object' : 'Name']: (
               <>
                 {objectName} [
@@ -133,7 +112,6 @@
                 ]
               </>
             ),
->>>>>>> 051b607a
             Version: <>{objectVersionIndex}</>,
             ...(objectTypeCategory
               ? {
@@ -236,15 +214,15 @@
           label: 'Use',
           content:
             objectTypeCategory === 'dataset' ? (
-              <TabUseDataset name={objectName} uri={baseUri} />
+              <TabUseDataset name={objectName} uri={refUri} />
             ) : objectTypeCategory === 'model' ? (
               <TabUseModel
                 name={objectName}
-                uri={baseUri}
+                uri={refUri}
                 projectName={projectName}
               />
             ) : (
-              <TabUseObject name={objectName} uri={baseUri} />
+              <TabUseObject name={objectName} uri={refUri} />
             ),
         },
 
