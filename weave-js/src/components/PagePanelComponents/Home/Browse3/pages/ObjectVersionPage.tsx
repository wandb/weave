import {
  Dialog,
  DialogActions as MaterialDialogActions,
  DialogContent as MaterialDialogContent,
  DialogTitle as MaterialDialogTitle,
} from '@material-ui/core';
import Box from '@mui/material/Box';
import Stack from '@mui/material/Stack';
import {Button} from '@wandb/weave/components/Button';
import {useObjectViewEvent} from '@wandb/weave/integrations/analytics/useViewEvents';
import React, {useMemo, useState} from 'react';
import styled from 'styled-components';

import {maybePluralizeWord} from '../../../../../core/util/string';
import {Icon, IconName} from '../../../../Icon';
import {LoadingDots} from '../../../../LoadingDots';
<<<<<<< HEAD
import {useClosePeek} from '../context';
=======
import {Tailwind} from '../../../../Tailwind';
import {Tooltip} from '../../../../Tooltip';
>>>>>>> d76b9299
import {NotFoundPanel} from '../NotFoundPanel';
import {CustomWeaveTypeProjectContext} from '../typeViews/CustomWeaveTypeDispatcher';
import {WeaveCHTableSourceRefContext} from './CallPage/DataTableView';
import {ObjectViewerSection} from './CallPage/ObjectViewerSection';
import {WFHighLevelCallFilter} from './CallsPage/callsTableFilter';
import {
  CallLink,
  CallsLink,
  ObjectVersionsLink,
  objectVersionText,
  OpVersionLink,
} from './common/Links';
import {CenteredAnimatedLoader} from './common/Loader';
import {
  ScrollableTabContent,
  SimpleKeyValueTable,
  SimplePageLayoutWithHeader,
} from './common/SimplePageLayout';
import {TabUseDataset} from './TabUseDataset';
import {TabUseModel} from './TabUseModel';
import {TabUseObject} from './TabUseObject';
import {useWFHooks} from './wfReactInterface/context';
import {
  objectVersionKeyToRefUri,
  refUriToOpVersionKey,
} from './wfReactInterface/utilities';
import {
  CallSchema,
  KnownBaseObjectClassType,
  ObjectVersionSchema,
} from './wfReactInterface/wfDataModelHooksInterface';

type ObjectIconProps = {
  baseObjectClass: KnownBaseObjectClassType;
};
const OBJECT_ICONS: Record<KnownBaseObjectClassType, IconName> = {
  Model: 'model',
  Dataset: 'table',
};
const ObjectIcon = ({baseObjectClass}: ObjectIconProps) => {
  if (baseObjectClass in OBJECT_ICONS) {
    const iconName = OBJECT_ICONS[baseObjectClass];
    return (
      <Tooltip
        trigger={
          <div className="flex h-22 w-22 items-center justify-center rounded-full bg-moon-300/[0.48] text-moon-600">
            <Icon width={14} height={14} name={iconName} />
          </div>
        }
        content={baseObjectClass}
      />
    );
  }
  return null;
};

export const ObjectVersionPage: React.FC<{
  entity: string;
  project: string;
  objectName: string;
  version: string;
  filePath: string;
  refExtra?: string;
}> = props => {
  const {useObjectVersion} = useWFHooks();

  const objectVersion = useObjectVersion({
    // Blindly assume this is weave object?
    scheme: 'weave',
    entity: props.entity,
    project: props.project,
    weaveKind: 'object',
    objectId: props.objectName,
    versionHash: props.version,
    path: props.filePath,
    refExtra: props.refExtra,
  });
  if (objectVersion.loading) {
    return <CenteredAnimatedLoader />;
  } else if (objectVersion.result == null) {
    return <NotFoundPanel title="Object not found" />;
  }
  return (
    <ObjectVersionPageInner {...props} objectVersion={objectVersion.result} />
  );
};
const ObjectVersionPageInner: React.FC<{
  objectVersion: ObjectVersionSchema;
}> = ({objectVersion}) => {
  useObjectViewEvent(objectVersion);

  const {useRootObjectVersions, useCalls, useRefsData} = useWFHooks();
  const entityName = objectVersion.entity;
  const projectName = objectVersion.project;
  const objectName = objectVersion.objectId;
  const objectVersionIndex = objectVersion.versionIndex;
  const refExtra = objectVersion.refExtra;
  const objectVersions = useRootObjectVersions(
    entityName,
    projectName,
    {
      objectIds: [objectName],
    },
    undefined,
    true
  );
  const objectVersionCount = (objectVersions.result ?? []).length;
  const baseObjectClass = useMemo(() => {
    if (objectVersion.baseObjectClass === 'Dataset') {
      return 'Dataset';
    }
    if (objectVersion.baseObjectClass === 'Model') {
      return 'Model';
    }
    return null;
  }, [objectVersion.baseObjectClass]);
  const refUri = objectVersionKeyToRefUri(objectVersion);

  const minimalColumns = useMemo(() => {
    return ['id', 'op_name', 'project_id'];
  }, []);
  const producingCalls = useCalls(
    entityName,
    projectName,
    {
      outputObjectVersionRefs: [refUri],
    },
    undefined,
    undefined,
    undefined,
    undefined,
    minimalColumns
  );

  const consumingCalls = useCalls(
    entityName,
    projectName,
    {
      inputObjectVersionRefs: [refUri],
    },
    undefined,
    undefined,
    undefined,
    undefined,
    minimalColumns
  );

  const showCallsTab =
    !(producingCalls.loading || consumingCalls.loading) &&
    (producingCalls.result?.length ?? 0) +
      (consumingCalls.result?.length ?? 0) >
      0;
  const data = useRefsData([refUri]);
  const viewerData = useMemo(() => {
    if (data.loading) {
      return {};
    }
    return data.result?.[0] ?? {};
  }, [data.loading, data.result]);

  const viewerDataAsObject = useMemo(() => {
    const dataIsPrimitive =
      typeof viewerData !== 'object' ||
      viewerData === null ||
      Array.isArray(viewerData);
    if (dataIsPrimitive) {
      // _result is a special key that is automatically removed by the
      // ObjectViewerSection component.
      return {_result: viewerData};
    }
    return viewerData;
  }, [viewerData]);

  const [deleteModalOpen, setDeleteModalOpen] = useState(false);

  return (
    <SimplePageLayoutWithHeader
      title={
        <Tailwind>
          <div className="flex items-center gap-8">
            {baseObjectClass && (
              <ObjectIcon baseObjectClass={baseObjectClass} />
            )}
            {objectVersionText(objectName, objectVersionIndex)}
          </div>
        </Tailwind>
      }
      headerContent={
        <Stack
          direction="row"
          justifyContent="space-between"
          alignItems="flex-start"
          width="100%">
          <Box flexGrow={1}>
            <SimpleKeyValueTable
              data={{
                [refExtra ? 'Parent Object' : 'Name']: (
                  <>
                    {objectName}{' '}
                    {objectVersions.loading ? (
                      <LoadingDots />
                    ) : (
                      <>
                        [
                        <ObjectVersionsLink
                          entity={entityName}
                          project={projectName}
                          filter={{
                            objectName,
                          }}
                          versionCount={objectVersionCount}
                          neverPeek
                          variant="secondary"
                        />
                        ]
                      </>
                    )}
                  </>
<<<<<<< HEAD
                ),
                Version: <>{objectVersionIndex}</>,
                ...(baseObjectClass
                  ? {
                      Category: (
                        <TypeVersionCategoryChip
                          baseObjectClass={baseObjectClass}
                        />
                      ),
                    }
                  : {}),
                ...(refExtra
                  ? {
                      Subpath: refExtra,
                    }
                  : {}),
                // 'Type Version': (
                //   <TypeVersionLink
                //     entityName={entityName}
                //     projectName={projectName}
                //     typeName={typeName}
                //     version={typeVersionHash}
                //   />
                // ),
              }}
            />
          </Box>

          <Box mr={1}>
            <Button
              icon="delete"
              variant="ghost"
              onClick={() => setDeleteModalOpen(true)}
            />
          </Box>
          <DeleteModal
            object={objectVersion}
            open={deleteModalOpen}
            onClose={() => setDeleteModalOpen(false)}
          />
        </Stack>
=======
                )}
              </>
            ),
            Version: <>{objectVersionIndex}</>,
            ...(refExtra
              ? {
                  Subpath: refExtra,
                }
              : {}),
            // 'Type Version': (
            //   <TypeVersionLink
            //     entityName={entityName}
            //     projectName={projectName}
            //     typeName={typeName}
            //     version={typeVersionHash}
            //   />
            // ),
          }}
        />
>>>>>>> d76b9299
      }
      // menuItems={[
      //   {
      //     label: 'Open in Board',
      //     onClick: () => {
      //       onMakeBoard();
      //     },
      //   },
      //   {
      //     label: '(Under Construction) Compare',
      //     onClick: () => {
      //       console.log('(Under Construction) Compare');
      //     },
      //   },
      //   {
      //     label: '(Under Construction) Process with Function',
      //     onClick: () => {
      //       console.log('(Under Construction) Process with Function');
      //     },
      //   },
      //   {
      //     label: '(Coming Soon) Add to Hub',
      //     onClick: () => {
      //       console.log('(Under Construction) Add to Hub');
      //     },
      //   },
      // ]}
      tabs={[
        {
          label: 'Values',
          content: (
            <ScrollableTabContent>
              <Box
                sx={{
                  flex: '0 0 auto',
                  height: '100%',
                }}>
                {data.loading ? (
                  <CenteredAnimatedLoader />
                ) : (
                  <WeaveCHTableSourceRefContext.Provider value={refUri}>
                    <CustomWeaveTypeProjectContext.Provider
                      value={{entity: entityName, project: projectName}}>
                      <ObjectViewerSection
                        title=""
                        data={viewerDataAsObject}
                        noHide
                        isExpanded
                      />
                    </CustomWeaveTypeProjectContext.Provider>
                  </WeaveCHTableSourceRefContext.Provider>
                )}
              </Box>
            </ScrollableTabContent>
          ),
        },
        {
          label: 'Use',
          content: (
            <Tailwind>
              {baseObjectClass === 'Dataset' ? (
                <TabUseDataset
                  name={objectName}
                  uri={refUri}
                  versionIndex={objectVersionIndex}
                />
              ) : baseObjectClass === 'Model' ? (
                <TabUseModel
                  name={objectName}
                  uri={refUri}
                  projectName={projectName}
                />
              ) : (
                <TabUseObject name={objectName} uri={refUri} />
              )}
            </Tailwind>
          ),
        },

        // {
        //   label: 'Metadata',
        //   content: (
        //     <ScrollableTabContent>
        //       <SimpleKeyValueTable
        //         data={{
        //           Object: (
        //             <ObjectLink
        //               entityName={entityName}
        //               projectName={projectName}
        //               objectName={objectName}
        //             />
        //           ),
        //           'Type Version': (
        //             <>
        //               <TypeVersionCategoryChip
        //                 typeCategory={objectTypeCategory}
        //               />

        //               <TypeVersionLink
        //                 entityName={entityName}
        //                 projectName={projectName}
        //                 typeName={typeName}
        //                 version={typeVersionHash}
        //               />
        //             </>
        //           ),
        //           Ref: fullUri,
        //           'Producing Calls': (
        //             <ObjectVersionProducingCallsItem
        //               objectVersion={objectVersion}
        //             />
        //           ),
        //         }}
        //       />
        //     </ScrollableTabContent>
        //   ),
        // },
        // {
        //   label: 'Consuming Calls',
        //   content: (
        //     <CallsTable
        //       entity={entityName}
        //       project={projectName}
        //       frozenFilter={{
        //         inputObjectVersions: [objectName + ':' + objectVersionHash],
        //       }}
        //     />
        //   ),
        // },
        ...(showCallsTab
          ? [
              {
                label: 'Calls',
                content: (
                  <Box sx={{p: 2}}>
                    <SimpleKeyValueTable
                      data={{
                        ...(producingCalls.result!.length > 0
                          ? {
                              [maybePluralizeWord(
                                producingCalls.result!.length,
                                'Producing Call'
                              )]: (
                                <ObjectVersionProducingCallsItem
                                  producingCalls={producingCalls.result ?? []}
                                  refUri={refUri}
                                />
                              ),
                            }
                          : {}),
                        ...(consumingCalls.result!.length
                          ? {
                              [maybePluralizeWord(
                                consumingCalls.result!.length,
                                'Consuming Call'
                              )]: (
                                <ObjectVersionConsumingCallsItem
                                  consumingCalls={consumingCalls.result ?? []}
                                  refUri={refUri}
                                />
                              ),
                            }
                          : {}),
                      }}
                    />
                  </Box>
                ),
              },
            ]
          : []),
      ]}
    />
  );
};

const ObjectVersionProducingCallsItem: React.FC<{
  producingCalls: CallSchema[];
  refUri: string;
}> = props => {
  if (props.producingCalls.length === 1) {
    const call = props.producingCalls[0];
    const {opVersionRef, spanName} = call;
    if (opVersionRef == null) {
      return <>{spanName}</>;
    }
    return (
      <CallLink
        entityName={call.entity}
        projectName={call.project}
        opName={spanName}
        callId={call.callId}
        variant="secondary"
      />
    );
  }
  return (
    <GroupedCalls
      calls={props.producingCalls}
      partialFilter={{
        outputObjectVersionRefs: [props.refUri],
      }}
    />
  );
};
const ObjectVersionConsumingCallsItem: React.FC<{
  consumingCalls: CallSchema[];
  refUri: string;
}> = props => {
  if (props.consumingCalls.length === 1) {
    const call = props.consumingCalls[0];
    const {opVersionRef, spanName} = call;
    if (opVersionRef == null) {
      return <>{spanName}</>;
    }
    return (
      <CallLink
        entityName={call.entity}
        projectName={call.project}
        opName={spanName}
        callId={call.callId}
        variant="secondary"
      />
    );
  }
  return (
    <GroupedCalls
      calls={props.consumingCalls}
      partialFilter={{
        inputObjectVersionRefs: [props.refUri],
      }}
    />
  );
};

export const GroupedCalls: React.FC<{
  calls: CallSchema[];
  partialFilter?: WFHighLevelCallFilter;
}> = ({calls, partialFilter}) => {
  const callGroups = useMemo(() => {
    const groups: {
      [key: string]: {
        opVersionRef: string;
        calls: CallSchema[];
      };
    } = {};
    calls.forEach(call => {
      const {opVersionRef} = call;
      if (opVersionRef == null) {
        return;
      }
      if (groups[opVersionRef] == null) {
        groups[opVersionRef] = {
          opVersionRef,
          calls: [],
        };
      }
      groups[opVersionRef].calls.push(call);
    });
    return groups;
  }, [calls]);

  if (calls.length === 0) {
    return <div>-</div>;
  } else if (Object.keys(callGroups).length === 1) {
    const key = Object.keys(callGroups)[0];
    const val = callGroups[key];
    return <OpVersionCallsLink val={val} partialFilter={partialFilter} />;
  }
  return (
    <ul
      style={{
        margin: 0,
        paddingInlineStart: '22px',
      }}>
      {Object.entries(callGroups).map(([key, val], ndx) => {
        return (
          <li key={key}>
            <OpVersionCallsLink val={val} partialFilter={partialFilter} />
          </li>
        );
      })}
    </ul>
  );
};

const OpVersionCallsLink: React.FC<{
  val: {
    opVersionRef: string;
    calls: CallSchema[];
  };
  partialFilter?: WFHighLevelCallFilter;
}> = ({val, partialFilter}) => {
  const {useOpVersion} = useWFHooks();
  const opVersion = useOpVersion(refUriToOpVersionKey(val.opVersionRef));
  if (opVersion.loading) {
    return null;
  } else if (opVersion.result == null) {
    return null;
  }
  return (
    <>
      <OpVersionLink
        entityName={opVersion.result.entity}
        projectName={opVersion.result.project}
        opName={opVersion.result.opId}
        version={opVersion.result.versionHash}
        versionIndex={opVersion.result.versionIndex}
        variant="secondary"
      />{' '}
      [
      <CallsLink
        entity={opVersion.result.entity}
        project={opVersion.result.project}
        callCount={val.calls.length}
        filter={{
          opVersionRefs: [val.opVersionRef],
          ...(partialFilter ?? {}),
        }}
        neverPeek
        variant="secondary"
      />
      ]
    </>
  );
};

const DialogContent = styled(MaterialDialogContent)`
  padding: 0 32px !important;
`;
DialogContent.displayName = 'S.DialogContent';

const DialogTitle = styled(MaterialDialogTitle)`
  padding: 32px 32px 16px 32px !important;

  h2 {
    font-weight: 600;
    font-size: 24px;
    line-height: 30px;
  }
`;
DialogTitle.displayName = 'S.DialogTitle';

const DialogActions = styled(MaterialDialogActions)<{$align: string}>`
  justify-content: ${({$align}) =>
    $align === 'left' ? 'flex-start' : 'flex-end'} !important;
  padding: 32px 32px 32px 32px !important;
`;
DialogActions.displayName = 'S.DialogActions';

const DeleteModal: React.FC<{
  object: ObjectVersionSchema;
  open: boolean;
  onClose: () => void;
}> = ({object, open, onClose}) => {
  const {useObjectDeleteFunc} = useWFHooks();
  const objectDelete = useObjectDeleteFunc();
  const closePeek = useClosePeek();

  const [deleteLoading, setDeleteLoading] = useState(false);
  const [error, setError] = useState<string | null>(null);

  const deleteTargetStr = object.baseObjectClass ?? 'object';

  const onDelete = () => {
    setDeleteLoading(true);
    objectDelete(object)
      .then(() => {
        onClose();
        closePeek();
      })
      .catch(err => {
        setError(err.message);
      })
      .finally(() => {
        setDeleteLoading(false);
      });
  };

  return (
    <Dialog
      open={open}
      onClose={() => {
        onClose();
        setError(null);
      }}
      maxWidth="xs"
      fullWidth>
      <DialogTitle>Delete {deleteTargetStr}</DialogTitle>
      <DialogContent style={{overflow: 'hidden'}}>
        {error != null ? (
          <p style={{color: 'red'}}>{error}</p>
        ) : (
          <p>Are you sure you want to delete?</p>
        )}
        <span style={{fontSize: '16px', fontWeight: '600'}}>
          {object.objectId}:v{object.versionIndex}
        </span>
      </DialogContent>
      <DialogActions $align="left">
        <Button
          variant="destructive"
          disabled={error != null || deleteLoading}
          onClick={onDelete}>
          {`Delete ${deleteTargetStr}`}
        </Button>
        <Button
          variant="ghost"
          disabled={deleteLoading}
          onClick={() => {
            onClose();
            setError(null);
          }}>
          Cancel
        </Button>
      </DialogActions>
    </Dialog>
  );
};<|MERGE_RESOLUTION|>--- conflicted
+++ resolved
@@ -14,12 +14,9 @@
 import {maybePluralizeWord} from '../../../../../core/util/string';
 import {Icon, IconName} from '../../../../Icon';
 import {LoadingDots} from '../../../../LoadingDots';
-<<<<<<< HEAD
 import {useClosePeek} from '../context';
-=======
 import {Tailwind} from '../../../../Tailwind';
 import {Tooltip} from '../../../../Tooltip';
->>>>>>> d76b9299
 import {NotFoundPanel} from '../NotFoundPanel';
 import {CustomWeaveTypeProjectContext} from '../typeViews/CustomWeaveTypeDispatcher';
 import {WeaveCHTableSourceRefContext} from './CallPage/DataTableView';
@@ -238,31 +235,21 @@
                       </>
                     )}
                   </>
-<<<<<<< HEAD
-                ),
-                Version: <>{objectVersionIndex}</>,
-                ...(baseObjectClass
-                  ? {
-                      Category: (
-                        <TypeVersionCategoryChip
-                          baseObjectClass={baseObjectClass}
-                        />
-                      ),
-                    }
-                  : {}),
-                ...(refExtra
-                  ? {
-                      Subpath: refExtra,
-                    }
-                  : {}),
-                // 'Type Version': (
-                //   <TypeVersionLink
-                //     entityName={entityName}
-                //     projectName={projectName}
-                //     typeName={typeName}
-                //     version={typeVersionHash}
-                //   />
-                // ),
+              ),
+              Version: <>{objectVersionIndex}</>,
+              ...(refExtra
+                ? {
+                    Subpath: refExtra,
+                  }
+                : {}),
+              // 'Type Version': (
+              //   <TypeVersionLink
+              //     entityName={entityName}
+              //     projectName={projectName}
+              //     typeName={typeName}
+              //     version={typeVersionHash}
+              //   />
+              // ),
               }}
             />
           </Box>
@@ -280,27 +267,6 @@
             onClose={() => setDeleteModalOpen(false)}
           />
         </Stack>
-=======
-                )}
-              </>
-            ),
-            Version: <>{objectVersionIndex}</>,
-            ...(refExtra
-              ? {
-                  Subpath: refExtra,
-                }
-              : {}),
-            // 'Type Version': (
-            //   <TypeVersionLink
-            //     entityName={entityName}
-            //     projectName={projectName}
-            //     typeName={typeName}
-            //     version={typeVersionHash}
-            //   />
-            // ),
-          }}
-        />
->>>>>>> d76b9299
       }
       // menuItems={[
       //   {
