--- conflicted
+++ resolved
@@ -1,26 +1,21 @@
 import Box from '@mui/material/Box';
 import Stack from '@mui/material/Stack';
-import {Button} from '@wandb/weave/components/Button';
-import {useObjectViewEvent} from '@wandb/weave/integrations/analytics/useViewEvents';
-<<<<<<< HEAD
-import numeral from 'numeral';
-import React, {useMemo, useState} from 'react';
-=======
-import React, {useMemo} from 'react';
->>>>>>> 1a0007ba
-
-import {maybePluralizeWord} from '../../../../../core/util/string';
-import {Icon, IconName} from '../../../../Icon';
-import {LoadingDots} from '../../../../LoadingDots';
-import {Tailwind} from '../../../../Tailwind';
-import {Tooltip} from '../../../../Tooltip';
-import {useClosePeek} from '../context';
-import {NotFoundPanel} from '../NotFoundPanel';
-import {CustomWeaveTypeProjectContext} from '../typeViews/CustomWeaveTypeDispatcher';
-import {WeaveCHTableSourceRefContext} from './CallPage/DataTableView';
-import {ObjectViewerSection} from './CallPage/ObjectViewerSection';
-import {WFHighLevelCallFilter} from './CallsPage/callsTableFilter';
-import {DeleteModal} from './common/DeleteModal';
+import { Button } from '@wandb/weave/components/Button';
+import { useObjectViewEvent } from '@wandb/weave/integrations/analytics/useViewEvents';
+import React, { useMemo, useState } from 'react';
+
+import { maybePluralizeWord } from '../../../../../core/util/string';
+import { Icon, IconName } from '../../../../Icon';
+import { LoadingDots } from '../../../../LoadingDots';
+import { Tailwind } from '../../../../Tailwind';
+import { Tooltip } from '../../../../Tooltip';
+import { useClosePeek } from '../context';
+import { NotFoundPanel } from '../NotFoundPanel';
+import { CustomWeaveTypeProjectContext } from '../typeViews/CustomWeaveTypeDispatcher';
+import { WeaveCHTableSourceRefContext } from './CallPage/DataTableView';
+import { ObjectViewerSection } from './CallPage/ObjectViewerSection';
+import { WFHighLevelCallFilter } from './CallsPage/callsTableFilter';
+import { DeleteModal } from './common/DeleteModal';
 import {
   CallLink,
   CallsLink,
@@ -28,20 +23,20 @@
   objectVersionText,
   OpVersionLink,
 } from './common/Links';
-import {CenteredAnimatedLoader} from './common/Loader';
+import { CenteredAnimatedLoader } from './common/Loader';
 import {
   ScrollableTabContent,
   SimpleKeyValueTable,
   SimplePageLayoutWithHeader,
 } from './common/SimplePageLayout';
-import {EvaluationLeaderboardTab} from './LeaderboardTab';
-import {TabPrompt} from './TabPrompt';
-import {TabUseDataset} from './TabUseDataset';
-import {TabUseModel} from './TabUseModel';
-import {TabUseObject} from './TabUseObject';
-import {TabUsePrompt} from './TabUsePrompt';
-import {KNOWN_BASE_OBJECT_CLASSES} from './wfReactInterface/constants';
-import {useWFHooks} from './wfReactInterface/context';
+import { EvaluationLeaderboardTab } from './LeaderboardTab';
+import { TabPrompt } from './TabPrompt';
+import { TabUseDataset } from './TabUseDataset';
+import { TabUseModel } from './TabUseModel';
+import { TabUseObject } from './TabUseObject';
+import { TabUsePrompt } from './TabUsePrompt';
+import { KNOWN_BASE_OBJECT_CLASSES } from './wfReactInterface/constants';
+import { useWFHooks } from './wfReactInterface/context';
 import {
   objectVersionKeyToRefUri,
   refUriToOpVersionKey,
@@ -256,7 +251,6 @@
                       </>
                     )}
                   </>
-<<<<<<< HEAD
                 ),
                 Version: <>{objectVersionIndex}</>,
                 ...(refExtra
@@ -264,15 +258,6 @@
                       Subpath: refExtra,
                     }
                   : {}),
-                'Bytes stored': (
-                  <>
-                    {data.loading ? (
-                      <LoadingDots />
-                    ) : (
-                      numeral(bytesStored).format('0.0b')
-                    )}
-                  </>
-                ),
                 // 'Type Version': (
                 //   <TypeVersionLink
                 //     entityName={entityName}
@@ -296,33 +281,10 @@
             open={deleteModalOpen}
             onClose={() => setDeleteModalOpen(false)}
             deleteTargetStr={`${objectVersion.objectId}:v${objectVersion.versionIndex}`}
-            onDelete={(includeChildren) =>
-              objectDelete(objectVersion, includeChildren)
-            }
+            onDelete={objectDelete(objectVersion)}
             onSuccess={closePeek}
           />
         </Stack>
-=======
-                )}
-              </>
-            ),
-            Version: <>{objectVersionIndex}</>,
-            ...(refExtra
-              ? {
-                  Subpath: refExtra,
-                }
-              : {}),
-            // 'Type Version': (
-            //   <TypeVersionLink
-            //     entityName={entityName}
-            //     projectName={projectName}
-            //     typeName={typeName}
-            //     version={typeVersionHash}
-            //   />
-            // ),
-          }}
-        />
->>>>>>> 1a0007ba
       }
       // menuItems={[
       //   {
