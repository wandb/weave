import {
  DataGridPro,
  DataGridProProps,
  useGridApiRef,
} from '@mui/x-data-grid-pro';
import _ from 'lodash';
import React, {FC, useCallback, useEffect, useMemo, useState} from 'react';
import {useHistory} from 'react-router-dom';
import styled from 'styled-components';

import {ErrorBoundary} from '../../../../../ErrorBoundary';
import {useWeaveflowCurrentRouteContext} from '../../context';
import {CallStatusType} from '../common/StatusChip';
import {useWFHooks} from '../wfReactInterface/context';
import {CallSchema} from '../wfReactInterface/wfDataModelHooksInterface';
import {CustomGridTreeDataGroupingCell} from './CustomGridTreeDataGroupingCell';
import {scorePathSimilarity, updatePath} from './pathPreservation';

const CallTrace = styled.div`
  overflow: auto;
  height: 100%;
`;
CallTrace.displayName = 'S.CallTrace';

export const CallTraceView: FC<{
  call: CallSchema;
  selectedCall: CallSchema;
  rows: Row[];
  forcedExpandKeys: Set<string>;
  path?: string;
}> = ({call, selectedCall, rows, forcedExpandKeys, path}) => {
  const apiRef = useGridApiRef();
  const history = useHistory();
  const currentRouter = useWeaveflowCurrentRouteContext();
  const [expandKeys, setExpandKeys] = useState(forcedExpandKeys);
  useEffect(() => {
    setExpandKeys(curr => new Set([...curr, ...forcedExpandKeys]));
  }, [forcedExpandKeys]);

  // Informs DataGridPro where to lookup the hierarchy of a given row.
  const getTreeDataPath: DataGridProProps['getTreeDataPath'] = useCallback(
    row => row.hierarchy,
    []
  );

  // Informs DataGridPro how to render the grouping cell (this is where
  // the tree structure is rendered)
  const groupingColDef: DataGridProProps['groupingColDef'] = useMemo(
    () => ({
      headerName: 'Call Tree',
      headerAlign: 'center',
      flex: 1,
      renderCell: params => (
        <CustomGridTreeDataGroupingCell
          {...params}
          onClick={event => {
            setExpandKeys(curr => {
              if (curr.has(params.row.id)) {
                const newSet = new Set(curr);
                newSet.delete(params.row.id);
                return newSet;
              } else {
                return new Set([...curr, params.row.id]);
              }
            });
          }}
        />
      ),
    }),
    []
  );

  const [suppressScroll, setSuppressScroll] = useState(false);

  // Informs DataGridPro what to do when a row is clicked - in this case
  // use the current router to navigate to the call page for the clicked
  // call. Effectively this looks like expanding the clicked call.
  const onRowClick: DataGridProProps['onRowClick'] = useCallback(
    params => {
      if (!params.row.call) {
        return;
      }
      const rowCall = params.row.call as CallSchema;
      setSuppressScroll(true);
      if (params.row.isParentRow) {
        // Allow navigating up the tree
        history.push(
          currentRouter.callUIUrl(
            rowCall.entity,
            rowCall.project,
            '',
            rowCall.callId,
            '',
            true
          )
        );
      } else {
        // Browse within selected call
        history.replace(
          currentRouter.callUIUrl(
            call.entity,
            call.project,
            call.traceId,
            call.callId,
            params.row.path,
            true
          )
        );
      }
    },
    [
      call.callId,
      call.entity,
      call.project,
      call.traceId,
      currentRouter,
      history,
    ]
  );
  const onRowDoubleClick: DataGridProProps['onRowDoubleClick'] = useCallback(
    params => {
      if (!params.row.call) {
        return;
      }
      const rowCall = params.row.call as CallSchema;
      history.push(
        currentRouter.callUIUrl(
          rowCall.entity,
          rowCall.project,
          '',
          rowCall.callId
        )
      );
    },
    [currentRouter, history]
  );

  // Informs DataGridPro which groups to expand by default. In this case,
  // we expand the groups for the current call.
  const isGroupExpandedByDefault: DataGridProProps['isGroupExpandedByDefault'] =
    useCallback(
      node => expandKeys.has(node.groupingKey?.toString() ?? 'INVALID'),
      [expandKeys]
    );

  // Informs DataGridPro how to style the rows. In this case, we highlight
  // the current call.
  const callClass = `.callId-${selectedCall.callId}`;
  const getRowClassName: DataGridProProps['getRowClassName'] = useCallback(
    params => {
      if (!params.row.call) {
        // Special case for the sibling count row
        return '';
      }
      const rowCall = params.row.call as CallSchema;
      return `callId-${rowCall.callId}`;
    },
    []
  );

  // Informs DataGridPro how to style the table. In this case, we remove
  // the borders between the cells.
  const sx: DataGridProProps['sx'] = useMemo(
    () => ({
      border: 0,
      fontFamily: 'Source Sans Pro',
      '&>.MuiDataGrid-main': {
        '& div div div div >.MuiDataGrid-cell': {
          borderBottom: 'none',
        },
        '& div div div div >.MuiDataGrid-cell:focus': {
          outline: 'none',
        },
      },
      '& .MuiDataGrid-columnHeaders': {
        borderBottom: 'none',
      },
      [callClass]: {
        backgroundColor: '#a9edf252',
      },
    }),
    [callClass]
  );

  // Scroll selected call into view
  const callId = call.callId;
  useEffect(() => {
    // The setTimeout here is a hack; without it scrollToIndexes will throw an error
    // because virtualScrollerRef.current inside the grid is undefined.
    // See https://github.com/mui/mui-x/issues/6411#issuecomment-1271556519
    const t = setTimeout(() => {
      if (suppressScroll) {
        setSuppressScroll(false);
        return;
      }
      const rowElement = apiRef.current.getRowElement(callId);
      if (rowElement) {
        rowElement.scrollIntoView();
      } else {
        // Grid is virtualized, use api to make row visible.
        // Unfortunately, MUI doesn't offer something like alignToTop
        const rowIndex =
          apiRef.current.getRowIndexRelativeToVisibleRows(callId);
        apiRef.current.scrollToIndexes({rowIndex});
      }
      setSuppressScroll(false);
    }, 0);
    return () => clearTimeout(t);
    // eslint-disable-next-line react-hooks/exhaustive-deps
  }, [apiRef, callId]);

  // This is used because when we first load the trace view in a drawer, the animation cant handle all the rows
  // so we delay for the first render
  const [animationBuffer, setAnimationBuffer] = useState(true);
  useEffect(() => {
    setTimeout(() => {
      setAnimationBuffer(false);
    }, 0);
  }, []);

  return (
    <CallTrace>
      <ErrorBoundary>
        <DataGridPro
          apiRef={apiRef}
          rowHeight={64}
          columnHeaderHeight={0}
          treeData
          loading={animationBuffer}
          onRowClick={onRowClick}
          onRowDoubleClick={onRowDoubleClick}
          rows={animationBuffer ? [] : rows}
          columns={[]}
          getTreeDataPath={getTreeDataPath}
          groupingColDef={groupingColDef}
          isGroupExpandedByDefault={isGroupExpandedByDefault}
          getRowClassName={getRowClassName}
          hideFooter
          rowSelection={false}
          sx={sx}
        />
      </ErrorBoundary>
    </CallTrace>
  );
};

const RE_TRAILING_INT = /\d+$/;

// Sorting evaluation calls by dataset row.
// Because of async they may have been processed in a different order.
const getCallSortExampleRow = (call: CallSchema): number => {
  const {example} = call.rawSpan.inputs;
  if (example) {
    // If not a string, we don't know how to sort.
    if (!_.isString(example)) {
      return Number.POSITIVE_INFINITY;
    }
    const match = example.match(RE_TRAILING_INT);
    if (match) {
      return parseInt(match[0], 10);
    }
  }
  return Number.POSITIVE_INFINITY;
};
const getCallSortStartTime = (call: CallSchema): number => {
  return call.rawSpan.start_time_ms;
};

/**
 * Returns the flattened trace tree for a given call. Specifically,
 * it will find the trace root for a call, then find all the descendants
 * of the root, filtering by selected call. The flattened order is depth-first,
 * so that when listed in a table, the children of each call will be listed
 * immediately after the parent call. The structure of the returned rows conforms
 * to `GridValidRowModel`, but is specifically:
 * {
 *  id: string;
 *  call: WFCall;
 *  status: CallStatusType;
 *  hierarchy: string[];
 *  isTraceRootCall: boolean;
 *  isParentRow?: boolean;
 * }
 * where `hierarchy` is the list of call IDs from the root to the current.
 * isTraceRootCall indicates whether the row is the root call for the trace.
 * isParentRow indicates whether the row indicates the parent of the selected call.
 *
 * Furthermore, the `expandKeys` set contains the call IDs of all the calls
 * from the root to the current call, so that the tree can be expanded to
 * show the current call.
 */
type CallRow = {
  id: string;
  call: CallSchema;
  status: CallStatusType;
  hierarchy: string[];
  path: string;
  isTraceRootCall: boolean;
  isParentRow?: boolean;
};
type CountRow = {
  id: 'HIDDEN_SIBLING_COUNT';
  count: number;
  hierarchy: string[];
};
type Row = CallRow | CountRow;

type CallMap = Record<string, CallSchema>;
type ChildCallLookup = Record<string, string[]>;

const getIndexWithinSameNameSiblings = (
  call: CallSchema,
  traceCallMap: CallMap,
  childCallLookup: ChildCallLookup
) => {
  const sameParentIds = call.parentId
    ? childCallLookup[call.parentId] ?? []
    : [];
  const sameParentCalls = _.sortBy(
    sameParentIds.map(c => traceCallMap[c]).filter(c => c),
    [getCallSortExampleRow, getCallSortStartTime]
  );
  const indexWithinSameNameSiblings =
    sameParentCalls.length > 0
      ? sameParentCalls
          .filter(c => c.spanName === call.spanName)
          .findIndex(c => c.callId === call.callId)
      : -1;
  return indexWithinSameNameSiblings;
};

export const useCallFlattenedTraceTree = (
  call: CallSchema,
  selectedPath: string | null
) => {
  const {useCalls} = useWFHooks();
<<<<<<< HEAD
  const columns = useMemo(() => ['parent_id', 'started_at', 'ended_at', 'summary'], []);
=======
  const columns = useMemo(
    () => ['parent_id', 'started_at', 'ended_at', 'display_name'],
    []
  );
>>>>>>> c4cdb149
  const traceCalls = useCalls(
    call.entity,
    call.project,
    {
      traceId: call.traceId,
    },
    undefined,
    undefined,
    undefined,
    undefined,
    columns
  );
  const traceCallsResult = useMemo(
    () => traceCalls.result ?? [],
    [traceCalls.result]
  );
  const traceCallMap = useMemo(
    () => _.keyBy(traceCallsResult, 'callId'),
    [traceCallsResult]
  );
  const childCallLookup = useMemo(() => {
    const lookup: Record<string, string[]> = {};
    for (const c of traceCallsResult) {
      if (c.parentId) {
        if (!lookup[c.parentId]) {
          lookup[c.parentId] = [];
        }
        lookup[c.parentId].push(c.callId);
      }
    }
    return lookup;
  }, [traceCallsResult]);
  return useMemo(() => {
    let selectedCall = null;
    let selectedCallSimilarity = Number.POSITIVE_INFINITY;

    const rows: Row[] = [];
    // Ascend to the root
    let currentCall: CallSchema | null = call;
    let lastCall: CallSchema = call;

    let pathPrefix = '';
    while (currentCall != null) {
      lastCall = currentCall;
      const idx = getIndexWithinSameNameSiblings(
        currentCall,
        traceCallMap,
        childCallLookup
      );
      pathPrefix = updatePath(pathPrefix, currentCall.spanName, idx);
      currentCall = currentCall.parentId
        ? traceCallMap[currentCall.parentId]
        : null;
    }

    // Add a parent row
    const parentCall = call.parentId ? traceCallMap[call.parentId] : null;
    if (parentCall) {
      rows.push({
        id: parentCall.callId,
        call: parentCall,
        status: parentCall.rawSpan.status_code,
        hierarchy: [parentCall.callId],
        path: '',
        isTraceRootCall: parentCall.callId === lastCall.callId,
        isParentRow: true,
      });
    }

    // Descend to the leaves
    const queue: Array<{
      targetCall: CallSchema;
      parentHierarchy: string[];
      path: string;
    }> = [
      {
        targetCall: call,
        parentHierarchy: call.parentId ? [call.parentId] : [],
        path: pathPrefix,
      },
    ];
    while (queue.length > 0) {
      const {targetCall, parentHierarchy, path} = queue.shift()!;
      const newHierarchy = [...parentHierarchy, targetCall.callId];
      const idx = getIndexWithinSameNameSiblings(
        targetCall,
        traceCallMap,
        childCallLookup
      );
      const newPath = updatePath(path, targetCall.spanName, idx);
      const similarity = scorePathSimilarity(newPath, selectedPath ?? '');
      if (similarity < selectedCallSimilarity) {
        selectedCall = targetCall;
        selectedCallSimilarity = similarity;
      }
      rows.push({
        id: targetCall.callId,
        call: targetCall,
        status: targetCall.rawSpan.status_code,
        hierarchy: newHierarchy,
        path: newPath,
        isTraceRootCall: targetCall.callId === lastCall.callId,
      });
      const childIds = childCallLookup[targetCall.callId] ?? [];
      const childCalls = _.sortBy(
        childIds.map(c => traceCallMap[c]).filter(c => c),
        [getCallSortExampleRow, getCallSortStartTime]
      );
      childCalls.forEach(c =>
        queue.push({
          targetCall: c,
          parentHierarchy: newHierarchy,
          path: newPath,
        })
      );
    }

    if (parentCall) {
      const childrenOfParent = childCallLookup[parentCall.callId];
      const siblingCount = childrenOfParent ? childrenOfParent.length - 1 : 0;
      if (siblingCount) {
        rows.push({
          id: 'HIDDEN_SIBLING_COUNT',
          count: siblingCount,
          hierarchy: [call.parentId!, 'HIDDEN_SIBLING_COUNT'],
        });
      }
    }

    // Update status indicators to reflect status of descendants.
    const errorCalls = traceCallsResult.filter(
      c => c.rawSpan.status_code === 'ERROR'
    );
    if (errorCalls.length) {
      const ancestors = new Set<string>();
      for (const errorCall of errorCalls) {
        let ancestorCall = errorCall.parentId
          ? traceCallMap[errorCall.parentId]
          : null;
        while (ancestorCall != null && !ancestors.has(ancestorCall.callId)) {
          ancestors.add(ancestorCall.callId);
          ancestorCall = ancestorCall.parentId
            ? traceCallMap[ancestorCall.parentId]
            : null;
        }
      }
      for (const row of rows) {
        if (
          'status' in row &&
          row.status === 'SUCCESS' &&
          ancestors.has(row.id)
        ) {
          row.status = 'DESCENDANT_ERROR';
        }
      }
    }

    if (!selectedCall) {
      selectedCall = call;
    }

    // Epand the path to the selected call.
    const expandKeys = new Set<string>();
    let callToExpand: CallSchema | null = selectedCall;
    while (callToExpand != null) {
      expandKeys.add(callToExpand.callId);
      callToExpand = callToExpand.parentId
        ? traceCallMap[callToExpand.parentId]
        : null;
    }

    return {rows, selectedCall, expandKeys, loading: traceCalls.loading};
  }, [
    call,
    childCallLookup,
    traceCallMap,
    traceCallsResult,
    selectedPath,
    traceCalls.loading,
  ]);
};<|MERGE_RESOLUTION|>--- conflicted
+++ resolved
@@ -334,14 +334,10 @@
   selectedPath: string | null
 ) => {
   const {useCalls} = useWFHooks();
-<<<<<<< HEAD
-  const columns = useMemo(() => ['parent_id', 'started_at', 'ended_at', 'summary'], []);
-=======
   const columns = useMemo(
-    () => ['parent_id', 'started_at', 'ended_at', 'display_name'],
+    () => ['parent_id', 'started_at', 'ended_at', 'display_name', 'summary'],
     []
   );
->>>>>>> c4cdb149
   const traceCalls = useCalls(
     call.entity,
     call.project,
