--- conflicted
+++ resolved
@@ -7,52 +7,20 @@
 import {LoadingDots} from '../../../../../LoadingDots';
 import {ChatView} from '../ChatView/ChatView';
 import {useCallAsChat} from '../ChatView/hooks';
-<<<<<<< HEAD
-import {PlaygroundContext} from '../PlaygroundPage/PlaygroundContext';
-=======
 import {
   PlaygroundContext,
   PlaygroundContextType,
 } from '../PlaygroundPage/PlaygroundContext';
->>>>>>> 907e4869
 import {TraceCallSchema} from '../wfReactInterface/traceServerClientTypes';
 
 const DRAWER_ANIMATION_BUFFER_TIME = 400;
 
 type CallChatProps = {
   call: TraceCallSchema;
-<<<<<<< HEAD
-  isPlayground?: boolean;
-  deleteMessage?: (messageIndex: number, responseIndexes?: number[]) => void;
-  editMessage?: (messageIndex: number, newMessage: any) => void;
-  deleteChoice?: (choiceIndex: number) => void;
-  addMessage?: (newMessage: any) => void;
-  editChoice?: (choiceIndex: number, newChoice: any) => void;
-  retry?: (messageIndex: number, isChoice?: boolean) => void;
-  sendMessage?: (
-    role: 'assistant' | 'user' | 'tool',
-    content: string,
-    toolCallId?: string
-  ) => void;
-};
-
-export const CallChat = ({
-  call,
-  isPlayground = false,
-  deleteMessage,
-  editMessage,
-  deleteChoice,
-  addMessage,
-  editChoice,
-  retry,
-  sendMessage,
-}: CallChatProps) => {
-=======
   playgroundContext?: PlaygroundContextType;
 };
 
 export const CallChat = ({call, playgroundContext}: CallChatProps) => {
->>>>>>> 907e4869
   const chat = useCallAsChat(call);
   const [drawerAnimationBuffer, setDrawerAnimationBuffer] = useState(true);
 
@@ -67,21 +35,7 @@
     return <LoadingDots />;
   }
   return (
-<<<<<<< HEAD
-    <PlaygroundContext.Provider
-      value={{
-        isPlayground,
-        deleteMessage,
-        editMessage,
-        deleteChoice,
-        addMessage,
-        editChoice,
-        retry,
-        sendMessage,
-      }}>
-=======
     <PlaygroundContext.Provider value={playgroundContext}>
->>>>>>> 907e4869
       <ChatView chat={chat} />
     </PlaygroundContext.Provider>
   );
