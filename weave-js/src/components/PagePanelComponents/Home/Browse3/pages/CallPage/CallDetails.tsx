import Box from '@mui/material/Box';
import _ from 'lodash';
import React, {FC, useContext, useMemo} from 'react';
import {useHistory} from 'react-router-dom';
import styled from 'styled-components';

import {MOON_800} from '../../../../../../common/css/color.styles';
import {Button} from '../../../../../Button';
import {useWeaveflowRouteContext, WeaveflowPeekContext} from '../../context';
import {CustomWeaveTypeProjectContext} from '../../typeViews/CustomWeaveTypeDispatcher';
import {CallsTable} from '../CallsPage/CallsTable';
import {CallLink} from '../common/Links';
import {useWFHooks} from '../wfReactInterface/context';
import {CallSchema} from '../wfReactInterface/wfDataModelHooksInterface';
import {ButtonOverlay} from './ButtonOverlay';
import {ExceptionDetails, getExceptionInfo} from './Exceptions';
import {ObjectViewerSection} from './ObjectViewerSection';
import {OpVersionText} from './OpVersionText';

const HEADER_HEIGHT_BUFFER = 60;

const Heading = styled.div`
  color: ${MOON_800};
  font-weight: 600;
  display: flex;
  align-items: center;
  padding: 8px 8px 0 8px;
  gap: 4px;
`;
Heading.displayName = 'S.Heading';

const MultiCallHeader = styled.div`
  cursor: pointer;
  font-family: Source Sans Pro;
  font-size: 16px;
  font-weight: 600;
  line-height: 32px;
  letter-spacing: 0px;
  text-align: left;
`;
MultiCallHeader.displayName = 'S.MultiCallHeader';

const TitleRow = styled.div`
  display: flex;
  align-items: center;
  margin-bottom: 4px;
`;
TitleRow.displayName = 'S.TitleRow';

const Title = styled.div`
  flex: 1 1 auto;
  font-family: Source Sans Pro;
  font-size: 16px;
  font-weight: 600;
  line-height: 32px;
  letter-spacing: 0px;
  text-align: left;
`;
Title.displayName = 'S.Title';

export const CallSchemaLink = ({call}: {call: CallSchema}) => {
  const {entity: entityName, project: projectName, callId, spanName} = call;
  return (
    <CallLink
      entityName={entityName}
      projectName={projectName}
      opName={spanName}
      callId={callId}
    />
  );
};

const ALLOWED_COLUMN_PATTERNS = [
  'op_name',
  'status',
  'inputs.*',
  'output',
  'output.*',
];

export const CallDetails: FC<{
  call: CallSchema;
}> = ({call}) => {
  const {useCalls} = useWFHooks();

  const excInfo = getExceptionInfo(call.rawSpan.exception);

  const {inputs, output} = useMemo(
    () => getDisplayInputsAndOutput(call),
    [call]
  );
  const {otelSpan} = useMemo(() => getDisplayOtelSpan(call), [call]);
  const columns = useMemo(() => ['parent_id', 'started_at', 'ended_at'], []);
  const childCalls = useCalls({
    entity: call.entity,
    project: call.project,
    filter: {
      traceId: call.traceId,
      parentIds: [call.callId],
    },
    columns,
  });

  const childCallOpRefs = useMemo(
    () => callOpRefs(!childCalls.loading ? childCalls.result ?? [] : []),
    [childCalls.loading, childCalls.result]
  );
  const {baseRouter} = useWeaveflowRouteContext();
  const {isPeeking} = useContext(WeaveflowPeekContext);
  const history = useHistory();

  const inputError = useMemo(() => {
    return weaveErrorPayload(call.rawSpan.inputs);
  }, [call.rawSpan.inputs]);
  const outputError = useMemo(() => {
    return weaveErrorPayload(call.rawSpan.output);
  }, [call.rawSpan.output]);

  return (
    <Box
      style={{
        width: '100%',
        height: '100%',
        overflowX: 'hidden',
        overflowY: 'auto',
        // padding: 2,
      }}>
      <Box
        style={{
          width: '100%',
          display: 'flex',
          flexDirection: 'column',
          height: '100%',
          gap: 1,
          paddingTop: '8px',
        }}>
        <Box
          sx={{
            flex: '0 0 auto',
            maxHeight: `calc(100% - ${HEADER_HEIGHT_BUFFER}px)`,
            p: 2,
          }}>
          <CustomWeaveTypeProjectContext.Provider
            value={{
              entity: call.entity,
              project: call.project,
              mode: 'object_viewer',
            }}>
            <ObjectViewerSection
              title="Inputs"
              data={inputs}
              error={inputError}
            />
          </CustomWeaveTypeProjectContext.Provider>
        </Box>
        <Box
          sx={{
            flex: '0 0 auto',
            maxHeight: `calc(100% - ${
              childCallOpRefs.length > 0 ? HEADER_HEIGHT_BUFFER : 0
            }px)`,
            p: 2,
          }}>
          {'traceback' in excInfo ? (
            <div style={{overflow: 'auto', height: '100%'}}>
              <TitleRow
                style={{position: 'sticky', top: 0, backgroundColor: 'white'}}>
                <Title>Error</Title>
              </TitleRow>
              <ExceptionDetails exceptionInfo={excInfo} />
            </div>
          ) : (
            <CustomWeaveTypeProjectContext.Provider
              value={{
                entity: call.entity,
                project: call.project,
                mode: 'object_viewer',
              }}>
              <ObjectViewerSection
                title="Output"
                data={output}
                isExpanded
                error={outputError}
              />
            </CustomWeaveTypeProjectContext.Provider>
          )}
        </Box>
        <Box
          sx={{
            flex: '0 0 auto',
            maxHeight: `calc(100% - ${
              multipleChildCallOpRefs.length > 0 ? HEADER_HEIGHT_BUFFER : 0
            }px)`,
            p: 2,
          }}>
          {otelSpan && Object.keys(otelSpan).length > 0 && (
            <CustomWeaveTypeProjectContext.Provider
              value={{
                entity: call.entity,
                project: call.project,
                mode: 'object_viewer',
              }}>
              <ObjectViewerSection
                title="OTEL Span"
                data={otelSpan}
                isExpanded
              />
            </CustomWeaveTypeProjectContext.Provider>
          )}
        </Box>
        {childCallOpRefs.map(opVersionRef => {
          const exampleCall = childCalls.result?.find(
            c => c.opVersionRef === opVersionRef
          )!;
          const multipleChildURL = baseRouter.callsUIUrl(
            call.entity,
            call.project,
            {
              opVersionRefs: [opVersionRef],
              parentId: call.callId,
            }
          );
          const onClick = () => {
            history.push(multipleChildURL);
          };

          let callsTable = (
            <CallsTable
              hideControls
              initialFilter={{
                opVersionRefs: [opVersionRef],
                parentId: call.callId,
              }}
              entity={call.entity}
              project={call.project}
              allowedColumnPatterns={ALLOWED_COLUMN_PATTERNS}
              paginationModel={isPeeking ? {page: 0, pageSize: 10} : undefined}
              columnVisibilityModel={{CustomCheckbox: false}}
            />
          );
          if (isPeeking) {
            callsTable = (
              <ButtonOverlay url={multipleChildURL} text="Click to view table">
                {callsTable}
              </ButtonOverlay>
            );
          }

          return (
            <Box
              key={opVersionRef}
              sx={{
                flex: '0 0 auto',
                height: '500px',
                p: 2,
                display: 'flex',
                flexDirection: 'column',
              }}>
              <Box
                sx={{
                  display: 'flex',
                  flexDirection: 'row',
                  flex: '0 0 auto',
                  alignItems: 'center',
                  justifyContent: 'space-between',
                  height: '50px',
                }}>
                <MultiCallHeader onClick={onClick}>
                  Child calls of{' '}
                  <OpVersionText
                    opVersionRef={opVersionRef}
                    spanName={exampleCall.spanName}
                  />
                </MultiCallHeader>
                <Button
                  size="small"
                  variant="secondary"
                  icon="share-export"
                  onClick={onClick}>
                  Go to table
                </Button>
              </Box>
              <Box
                sx={{
                  flex: '1 1 auto',
                  overflow: 'hidden',
                }}>
                {callsTable}
              </Box>
            </Box>
          );
        })}
      </Box>
    </Box>
  );
};

const getDisplayOtelSpan = (call: CallSchema) => {
  const span = call.rawSpan;
  if ('otel_span' in span.attributes) {
    return {otelSpan: span.attributes.otel_span};
  }
  return {};
};

const getDisplayInputsAndOutput = (call: CallSchema) => {
  const span = call.rawSpan;
  const inputKeys =
    span.inputs._keys ??
    Object.keys(span.inputs).filter(k => !k.startsWith('_') || k === '_type');
  const inputs = _.fromPairs(inputKeys.map(k => [k, span.inputs[k]]));

  const callOutput = span.output ?? {};
  const outputKeys =
    callOutput._keys ??
    Object.keys(callOutput).filter(
      k => k === '_result' || !k.startsWith('_') || k === '_type'
    );
  const output = _.fromPairs(outputKeys.map(k => [k, callOutput[k]]));
  return {inputs, output};
};

const callOpRefs = (calls: CallSchema[]): string[] => {
  return _.uniq(
    calls
      .sort((a, b) => a.rawSpan.start_time_ms - b.rawSpan.start_time_ms)
      .map(call => call.opVersionRef)
      .filter((ref): ref is string => ref != null)
  );
<<<<<<< HEAD

  const childCallOpCounts: {[ref: string]: number} = {};
  sortedChildCalls.forEach(c => {
    const opRef = c.opVersionRef;
    if (opRef == null) {
      return;
    }
    childCallOpCounts[opRef] = (childCallOpCounts[opRef] ?? 0) + 1;
  });

  const singularChildCalls = sortedChildCalls.filter(c => {
    const opRef = c.opVersionRef;
    if (opRef == null) {
      return true;
    }
    return childCallOpCounts[opRef] === 1;
  });

  const multipleChildCallOpRefs = Object.keys(childCallOpCounts).filter(
    ref => childCallOpCounts[ref] > 1
  );

  return {singularChildCalls, multipleChildCallOpRefs};
};

const weaveErrorPayload = (val: any): string | undefined => {
  const isError =
    val != null &&
    typeof val === 'object' &&
    '_weave' in val &&
    val._weave.error;

  if (isError) {
    return val._weave.error;
  }
  return undefined;
=======
>>>>>>> 1c39c967
};<|MERGE_RESOLUTION|>--- conflicted
+++ resolved
@@ -327,30 +327,6 @@
       .map(call => call.opVersionRef)
       .filter((ref): ref is string => ref != null)
   );
-<<<<<<< HEAD
-
-  const childCallOpCounts: {[ref: string]: number} = {};
-  sortedChildCalls.forEach(c => {
-    const opRef = c.opVersionRef;
-    if (opRef == null) {
-      return;
-    }
-    childCallOpCounts[opRef] = (childCallOpCounts[opRef] ?? 0) + 1;
-  });
-
-  const singularChildCalls = sortedChildCalls.filter(c => {
-    const opRef = c.opVersionRef;
-    if (opRef == null) {
-      return true;
-    }
-    return childCallOpCounts[opRef] === 1;
-  });
-
-  const multipleChildCallOpRefs = Object.keys(childCallOpCounts).filter(
-    ref => childCallOpCounts[ref] > 1
-  );
-
-  return {singularChildCalls, multipleChildCallOpRefs};
 };
 
 const weaveErrorPayload = (val: any): string | undefined => {
@@ -364,6 +340,4 @@
     return val._weave.error;
   }
   return undefined;
-=======
->>>>>>> 1c39c967
 };