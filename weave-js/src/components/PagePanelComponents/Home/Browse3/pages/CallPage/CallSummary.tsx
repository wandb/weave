--- conflicted
+++ resolved
@@ -36,7 +36,7 @@
 
   return (
     <div className="overflow-auto px-16 pt-12">
-      {span.summary.usage && (
+      {costData && (
         <div className="mb-16">
           {/* This styling is similar to what is is SimpleKeyValueTable */}
           <p
@@ -48,7 +48,7 @@
             }}>
             Usage
           </p>
-          <CostTable usage={span.summary.usage as {[key: string]: UsageData}} />
+          <CostTable costs={costData} />
         </div>
       )}
       <SimpleKeyValueTable
@@ -81,26 +81,6 @@
           ...(Object.keys(summary).length > 0 ? {Summary: summary} : {}),
         }}
       />
-<<<<<<< HEAD
-      {costData && (
-        <>
-          <Divider sx={{marginY: '16px'}} />
-          <div>
-            {/* This styling is similar to what is is SimpleKeyValueTable */}
-            <p
-              style={{
-                fontWeight: 600,
-                marginRight: 10,
-                paddingRight: 10,
-              }}>
-              Usage
-            </p>
-            <CostTable costs={costData} />
-          </div>
-        </>
-      )}
-=======
->>>>>>> 197cd04d
     </div>
   );
 };