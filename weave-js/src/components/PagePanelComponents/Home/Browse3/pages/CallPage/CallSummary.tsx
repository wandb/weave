import {Button} from '@wandb/weave/components/Button/Button';
import {Tooltip} from '@wandb/weave/components/Tooltip';
import {convertBytes, getJsonPayloadSize} from '@wandb/weave/util';
import _ from 'lodash';
import React, {useMemo} from 'react';

import {parseRefMaybe} from '../../../../../../react';
import {Timestamp} from '../../../../../Timestamp';
import {UserLink} from '../../../../../UserLink';
import {SmallRef} from '../../smallRef/SmallRef';
import {SimpleKeyValueTable} from '../common/SimplePageLayout';
import {useWFHooks} from '../wfReactInterface/context';
import {CallSchema} from '../wfReactInterface/wfDataModelHooksInterface';
import {CostTable} from './cost';
import {ObjectViewerSection} from './ObjectViewerSection';

const SUMMARY_FIELDS_EXCLUDED_FROM_GENERAL_RENDER = [
  'latency_s',
  'usage',
  'weave',
];

const StorageSizeDisplay: React.FC<{
  size: number;
}> = ({size}) => (
  <span className="flex items-center gap-2">
    {convertBytes(size)}
    <Tooltip
      content="The size does not include referenced objects, for example, images or audio blob storage."
      trigger={
        <Button icon="info" variant="ghost" size="small" active={false} />
      }
    />
  </span>
);

export const CallSummary: React.FC<{
  call: CallSchema;
}> = ({call}) => {
  const {useCall} = useWFHooks();
  const span = call.rawSpan;
  // Process attributes, only filtering out null values and keys starting with '_'
  const attributes = _.fromPairs(
    Object.entries(span.attributes ?? {}).filter(
      ([k, a]) => !k.startsWith('_') && a != null
    )
  );
  const summary = _.fromPairs(
    Object.entries(span.summary ?? {}).filter(
      ([k, a]) =>
        // Display all summary fields, but remove usage and latencys stats because we have a separate representations
        !k.startsWith('_') &&
        a != null &&
        !SUMMARY_FIELDS_EXCLUDED_FROM_GENERAL_RENDER.includes(k)
    )
  );

<<<<<<< HEAD
  // Extract the costs from the trace call
  const costData = call.traceCall?.summary?.weave?.costs;
=======
  // TODO: Once the server responds with costs even for unfinished calls,
  // we can remove this second call. See the comment in CallPage.tsx.
  // with `(This results in a second query in CallSummary.tsx)`
  const callWithCosts = useCall(
    {
      entity: call.entity,
      project: call.project,
      callId: call.callId,
    },
    {
      includeCosts: true,
    }
  );

  const costData = useMemo(() => {
    return callWithCosts.result?.traceCall?.summary?.weave?.costs;
  }, [callWithCosts.result]);

  const storageSizeBytesRow = useMemo(() => {
    const size =
      getJsonPayloadSize(span.inputs) +
      getJsonPayloadSize(span.output) +
      getJsonPayloadSize(span.attributes) +
      getJsonPayloadSize(span.summary);

    if (size === 0) {
      return null;
    }

    return {
      'Call Storage Size': <StorageSizeDisplay size={size} />,
    };
  }, [span]);

  const traceStorageSizeBytesRow = useMemo(() => {
    if (call.parentId !== null) {
      return null;
    }

    return {
      'Trace Storage Size': (
        <StorageSizeDisplay size={call.totalStorageSizeBytes ?? 0} />
      ),
    };
  }, [call.parentId, call.totalStorageSizeBytes]);
>>>>>>> 57c5ec83

  const storageSizeBytesRow = useMemo(() => {
    const size =
      getJsonPayloadSize(span.inputs) +
      getJsonPayloadSize(span.output) +
      getJsonPayloadSize(span.attributes) +
      getJsonPayloadSize(span.summary);

    if (size === 0) {
      return null;
    }

    return {
      'Call Storage Size': <StorageSizeDisplay size={size} />,
    };
  }, [span]);

  const traceStorageSizeBytesRow = useMemo(() => {
    if (call.parentId !== null) {
      return null;
    }

    return {
      'Trace Storage Size': (
        <StorageSizeDisplay size={call.totalStorageSizeBytes ?? 0} />
      ),
    };
  }, [call.parentId, call.totalStorageSizeBytes]);

  return (
    <div className="overflow-auto px-16 pt-12">
      {costData && (
        <div className="mb-16">
          {/* This styling is similar to what is is SimpleKeyValueTable */}
          <p
            className="mb-10"
            style={{
              fontWeight: 600,
              marginRight: 10,
              paddingRight: 10,
            }}>
            Usage
          </p>
          <CostTable costs={costData} />
        </div>
      )}
      <div className="mb-16">
        <p
          className="mb-10"
          style={{
            fontWeight: 600,
            marginRight: 10,
            paddingRight: 10,
          }}>
          Details
        </p>
        <SimpleKeyValueTable
          keyColumnWidth={164}
          data={{
            Operation:
              parseRefMaybe(span.name) != null ? (
                <SmallRef objRef={parseRefMaybe(span.name)!} />
              ) : (
                span.name
              ),
            User: (
              <UserLink
                userId={call.userId}
                placement="bottom-start"
                includeName
              />
            ),
            Called: (
              <Timestamp value={span.timestamp / 1000} format="relative" />
            ),
            ...(span.summary.latency_s != null && span.status_code !== 'UNSET'
              ? {
                  Latency: span.summary.latency_s.toFixed(3) + 's',
                }
              : {}),
            ...storageSizeBytesRow,
            ...traceStorageSizeBytesRow,
            ...(Object.keys(summary).length > 0 ? summary : {}),
          }}
        />
      </div>
      {Object.keys(attributes).length > 0 && (
        <div className="mb-16">
          <ObjectViewerSection
            title="Attributes"
            data={attributes}
            isExpanded={true}
          />
        </div>
      )}
    </div>
  );
};<|MERGE_RESOLUTION|>--- conflicted
+++ resolved
@@ -55,10 +55,6 @@
     )
   );
 
-<<<<<<< HEAD
-  // Extract the costs from the trace call
-  const costData = call.traceCall?.summary?.weave?.costs;
-=======
   // TODO: Once the server responds with costs even for unfinished calls,
   // we can remove this second call. See the comment in CallPage.tsx.
   // with `(This results in a second query in CallSummary.tsx)`
@@ -76,35 +72,6 @@
   const costData = useMemo(() => {
     return callWithCosts.result?.traceCall?.summary?.weave?.costs;
   }, [callWithCosts.result]);
-
-  const storageSizeBytesRow = useMemo(() => {
-    const size =
-      getJsonPayloadSize(span.inputs) +
-      getJsonPayloadSize(span.output) +
-      getJsonPayloadSize(span.attributes) +
-      getJsonPayloadSize(span.summary);
-
-    if (size === 0) {
-      return null;
-    }
-
-    return {
-      'Call Storage Size': <StorageSizeDisplay size={size} />,
-    };
-  }, [span]);
-
-  const traceStorageSizeBytesRow = useMemo(() => {
-    if (call.parentId !== null) {
-      return null;
-    }
-
-    return {
-      'Trace Storage Size': (
-        <StorageSizeDisplay size={call.totalStorageSizeBytes ?? 0} />
-      ),
-    };
-  }, [call.parentId, call.totalStorageSizeBytes]);
->>>>>>> 57c5ec83
 
   const storageSizeBytesRow = useMemo(() => {
     const size =
