--- conflicted
+++ resolved
@@ -65,9 +65,6 @@
       project: props.project,
       callId: descendentCallId,
     },
-<<<<<<< HEAD
-    {includeCosts: true, includeTotalStorageSize: true}
-=======
     {
       // Sadly we cannot include costs as unfinished calls will result
       // in null response (bug on server side). As a result, the summary
@@ -76,7 +73,6 @@
       // includeCosts: true,
       includeTotalStorageSize: true,
     }
->>>>>>> 57c5ec83
   );
 
   // This is a little hack, but acceptable for now.
