--- conflicted
+++ resolved
@@ -202,20 +202,6 @@
       isSidebarOpen={showTraceTree}
       headerContent={<CallOverview call={currentCall} />}
       leftSidebar={
-<<<<<<< HEAD
-        loading ? (
-          <Loading centered />
-        ) : (
-          <CallTraceView
-            call={call}
-            selectedCall={currentCall}
-            rows={rows}
-            forcedExpandKeys={expandKeys}
-            path={path}
-            costLoading={costLoading}
-          />
-        )
-=======
         <Tailwind style={{display: 'contents'}}>
           <div className="h-full bg-moon-50">
             {loading ? (
@@ -227,11 +213,11 @@
                 rows={rows}
                 forcedExpandKeys={expandKeys}
                 path={path}
+                costLoading={costLoading}
               />
             )}
           </div>
         </Tailwind>
->>>>>>> de0c51cd
       }
       tabs={callTabs}
     />
