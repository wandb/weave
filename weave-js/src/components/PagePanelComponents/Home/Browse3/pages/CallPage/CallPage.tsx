import Box from '@mui/material/Box';
import {Loading} from '@wandb/weave/components/Loading';
import {useViewTraceEvent} from '@wandb/weave/integrations/analytics/useViewEvents';
import React, {FC, useCallback, useContext, useEffect, useState} from 'react';
import {useHistory} from 'react-router-dom';

import {makeRefCall} from '../../../../../../util/refs';
import {Button} from '../../../../../Button';
import {Tailwind} from '../../../../../Tailwind';
import {Browse2OpDefCode} from '../../../Browse2/Browse2OpDefCode';
import {TableRowSelectionContext} from '../../../Browse3';
import {
  TRACETREE_PARAM,
  useWeaveflowCurrentRouteContext,
  WeaveflowPeekContext,
} from '../../context';
import {FeedbackGrid} from '../../feedback/FeedbackGrid';
import {HumanFeedbackSidebar} from '../../feedback/HumanFeedback/HumanFeedbackSidebar';
import {useHumanFeedbackOptions} from '../../feedback/HumanFeedback/tsHumanFeedback';
import {NotFoundPanel} from '../../NotFoundPanel';
import {isCallChat} from '../ChatView/hooks';
import {isEvaluateOp} from '../common/heuristics';
import {CenteredAnimatedLoader} from '../common/Loader';
import {
  ScrollableTabContent,
  SimplePageLayoutWithHeader,
} from '../common/SimplePageLayout';
import {CompareEvaluationsPageContent} from '../CompareEvaluationsPage/CompareEvaluationsPage';
import {TabUseCall} from '../TabUseCall';
import {useURLSearchParamsDict} from '../util';
import {useWFHooks} from '../wfReactInterface/context';
import {CallSchema} from '../wfReactInterface/wfDataModelHooksInterface';
import {CallChat} from './CallChat';
import {CallDetails} from './CallDetails';
import {CallOverview} from './CallOverview';
import {CallSummary} from './CallSummary';
import {CallTraceView, useCallFlattenedTraceTree} from './CallTraceView';
export const CallPage: FC<{
  entity: string;
  project: string;
  callId: string;
  path?: string;
}> = props => {
  const {useCall} = useWFHooks();

  const call = useCall({
    entity: props.entity,
    project: props.project,
    callId: props.callId,
  });

  if (call.loading) {
    return <CenteredAnimatedLoader />;
  } else if (call.result === null) {
    return <NotFoundPanel title="Call not found" />;
  }
  return <CallPageInnerVertical {...props} call={call.result} />;
};

const useCallTabs = (call: CallSchema) => {
  const codeURI = call.opVersionRef;
  const {entity, project, callId} = call;
  const weaveRef = makeRefCall(entity, project, callId);
  return [
    // Disabling Evaluation tab until it's better for single evaluation
    ...(false && isEvaluateOp(call.spanName)
      ? [
          {
            label: 'Evaluation',
            content: (
              <CompareEvaluationsPageContent
                entity={call.entity}
                project={call.project}
                evaluationCallIds={[call.callId]}
                // Dont persist metric selection in the URL
                selectedMetrics={{}}
                setSelectedMetrics={() => {}}
                // Dont persist changes to evaluationCallIds in the URL
                onEvaluationCallIdsUpdate={() => {}}
              />
            ),
          },
        ]
      : []),
    ...(isCallChat(call)
      ? [
          {
            label: 'Chat',
            content: (
              <ScrollableTabContent>
                <Tailwind>
                  <CallChat call={call.traceCall!} />
                </Tailwind>
              </ScrollableTabContent>
            ),
          },
        ]
      : []),
    {
      label: 'Call',
      content: <CallDetails call={call} />,
    },
    ...(codeURI
      ? [
          {
            label: 'Code',
            content: <Browse2OpDefCode uri={codeURI} />,
          },
        ]
      : []),
    {
      label: 'Feedback',
      content: (
        <Tailwind style={{height: '100%', overflow: 'auto'}}>
          <FeedbackGrid
            entity={entity}
            project={project}
            weaveRef={weaveRef}
            objectType="call"
          />
        </Tailwind>
      ),
    },
    {
      label: 'Summary',
      content: (
        <Tailwind style={{height: '100%', overflow: 'auto'}}>
          <CallSummary call={call} />
        </Tailwind>
      ),
    },
    {
      label: 'Use',
      content: (
        <ScrollableTabContent>
          <Tailwind>
            <TabUseCall call={call} />
          </Tailwind>
        </ScrollableTabContent>
      ),
    },
  ];
};

const CallPageInnerVertical: FC<{
  call: CallSchema;
  path?: string;
}> = ({call, path}) => {
  useViewTraceEvent(call);

  const {useCall} = useWFHooks();
  const history = useHistory();
  const currentRouter = useWeaveflowCurrentRouteContext();

  const query = useURLSearchParamsDict();
  const showTraceTree =
    TRACETREE_PARAM in query
      ? query[TRACETREE_PARAM] === '1'
      : !isEvaluateOp(call.spanName);

  const onToggleTraceTree = useCallback(() => {
    history.replace(
      currentRouter.callUIUrl(
        call.entity,
        call.project,
        call.traceId,
        call.callId,
        path,
        !showTraceTree
      )
    );
  }, [
    call.callId,
    call.entity,
    call.project,
    call.traceId,
    currentRouter,
    history,
    path,
    showTraceTree,
  ]);

  const [showFeedbackExpand, setShowFeedbackExpand] = useState(false);
  const onToggleFeedbackExpand = useCallback(() => {
    setShowFeedbackExpand(!showFeedbackExpand);
    history.replace(
      currentRouter.callUIUrl(
        call.entity,
        call.project,
        call.traceId,
        call.callId,
        path,
        showTraceTree,
        !showFeedbackExpand
      )
    );
  }, [currentRouter, history, path, showTraceTree, call, showFeedbackExpand]);
  const feedbackOptions = useHumanFeedbackOptions(call.entity, call.project);

  const tree = useCallFlattenedTraceTree(call, path ?? null);
  const {rows, expandKeys, loading, costLoading, selectedCall} = tree;
  const callComplete = useCall({
    entity: selectedCall.entity,
    project: selectedCall.project,
    callId: selectedCall.callId,
  });

  const assumeCallIsSelectedCall = path == null || path === '';
  const [currentCall, setCurrentCall] = useState(call);

  useEffect(() => {
    if (assumeCallIsSelectedCall) {
      setCurrentCall(selectedCall);
    }
  }, [assumeCallIsSelectedCall, selectedCall]);

  useEffect(() => {
    if (!callComplete.loading && callComplete.result) {
      setCurrentCall(callComplete.result);
    }
  }, [callComplete]);

  // Call navigation by arrow keys and buttons
  const {getNextRowId, getPreviousRowId, rowIdsConfigured} = useContext(
    TableRowSelectionContext
  );
  const {isPeeking} = useContext(WeaveflowPeekContext);
  const showPaginationContols = isPeeking && rowIdsConfigured;
  const onNextCall = useCallback(() => {
    const nextCallId = getNextRowId?.(currentCall.callId);
    if (nextCallId) {
      history.replace(
        currentRouter.callUIUrl(
          currentCall.entity,
          currentCall.project,
          currentCall.traceId,
          nextCallId,
          path,
          showTraceTree
        )
      );
    }
  }, [currentCall, currentRouter, history, path, showTraceTree, getNextRowId]);
  const onPreviousCall = useCallback(() => {
    const previousRowId = getPreviousRowId?.(currentCall.callId);
    if (previousRowId) {
      history.replace(
        currentRouter.callUIUrl(
          currentCall.entity,
          currentCall.project,
          currentCall.traceId,
          previousRowId,
          path,
          showTraceTree
        )
      );
    }
  }, [
    currentCall,
    currentRouter,
    history,
    path,
    showTraceTree,
    getPreviousRowId,
  ]);
  const handleKeyDown = useCallback(
    (event: KeyboardEvent) => {
      if (event.key === 'ArrowDown' && event.shiftKey) {
        onNextCall();
      } else if (event.key === 'ArrowUp' && event.shiftKey) {
        onPreviousCall();
      }
    },
    [onNextCall, onPreviousCall]
  );
  useEffect(() => {
    window.addEventListener('keydown', handleKeyDown);
    return () => {
      window.removeEventListener('keydown', handleKeyDown);
    };
  }, [handleKeyDown]);

  const callTabs = useCallTabs(currentCall);

  if (loading && !assumeCallIsSelectedCall) {
    return <Loading centered />;
  }

  return (
    <SimplePageLayoutWithHeader
      headerExtra={
<<<<<<< HEAD
        <Box>
          {feedbackOptions && (
            <Button
              icon="marker"
              tooltip={`${
                showFeedbackExpand ? 'Hide' : 'Show'
              } feedback sidebar`}
              variant="ghost"
              active={showFeedbackExpand ?? false}
              onClick={onToggleFeedbackExpand}
              className="mr-4"
            />
          )}
          <Button
            icon="layout-tabs"
            tooltip={`${showTraceTree ? 'Hide' : 'Show'} trace tree`}
            variant="ghost"
            active={showTraceTree ?? false}
            onClick={onToggleTraceTree}
          />
=======
        <Box
          sx={{
            display: 'flex',
            width: '100%',
            justifyContent: 'space-between',
            alignItems: 'center',
          }}>
          {showPaginationContols && (
            <Box>
              <Button
                icon="sort-ascending"
                tooltip="Previous call. (Shift + Arrow Up)"
                variant="ghost"
                onClick={onPreviousCall}
                className="mr-2"
              />
              <Button
                icon="sort-descending"
                tooltip="Next call. (Shift + Arrow Down)"
                variant="ghost"
                onClick={onNextCall}
              />
            </Box>
          )}
          <Box sx={{marginLeft: showPaginationContols ? 0 : 'auto'}}>
            <Button
              icon="layout-tabs"
              tooltip={`${showTraceTree ? 'Hide' : 'Show'} trace tree`}
              variant="ghost"
              active={showTraceTree ?? false}
              onClick={onToggleTraceTree}
            />
          </Box>
>>>>>>> ca02247f
        </Box>
      }
      isSidebarOpen={showTraceTree}
      isFeedbackSidebarOpen={showFeedbackExpand}
      feedbackSidebarContent={
        <HumanFeedbackSidebar
          feedbackColumns={feedbackOptions}
          callID={currentCall.callId}
          entity={currentCall.entity}
          project={currentCall.project}
        />
      }
      headerContent={<CallOverview call={currentCall} />}
      leftSidebar={
        <Tailwind style={{display: 'contents'}}>
          <div className="h-full bg-moon-50">
            {loading ? (
              <Loading centered />
            ) : (
              <CallTraceView
                call={call}
                selectedCall={currentCall}
                rows={rows}
                forcedExpandKeys={expandKeys}
                path={path}
                costLoading={costLoading}
              />
            )}
          </div>
        </Tailwind>
      }
      tabs={callTabs}
    />
  );
};<|MERGE_RESOLUTION|>--- conflicted
+++ resolved
@@ -1,40 +1,40 @@
 import Box from '@mui/material/Box';
-import {Loading} from '@wandb/weave/components/Loading';
-import {useViewTraceEvent} from '@wandb/weave/integrations/analytics/useViewEvents';
-import React, {FC, useCallback, useContext, useEffect, useState} from 'react';
-import {useHistory} from 'react-router-dom';
-
-import {makeRefCall} from '../../../../../../util/refs';
-import {Button} from '../../../../../Button';
-import {Tailwind} from '../../../../../Tailwind';
-import {Browse2OpDefCode} from '../../../Browse2/Browse2OpDefCode';
-import {TableRowSelectionContext} from '../../../Browse3';
+import { Loading } from '@wandb/weave/components/Loading';
+import { useViewTraceEvent } from '@wandb/weave/integrations/analytics/useViewEvents';
+import React, { FC, useCallback, useContext, useEffect, useState } from 'react';
+import { useHistory } from 'react-router-dom';
+
+import { makeRefCall } from '../../../../../../util/refs';
+import { Button } from '../../../../../Button';
+import { Tailwind } from '../../../../../Tailwind';
+import { Browse2OpDefCode } from '../../../Browse2/Browse2OpDefCode';
+import { TableRowSelectionContext } from '../../../Browse3';
 import {
   TRACETREE_PARAM,
   useWeaveflowCurrentRouteContext,
   WeaveflowPeekContext,
 } from '../../context';
-import {FeedbackGrid} from '../../feedback/FeedbackGrid';
-import {HumanFeedbackSidebar} from '../../feedback/HumanFeedback/HumanFeedbackSidebar';
-import {useHumanFeedbackOptions} from '../../feedback/HumanFeedback/tsHumanFeedback';
-import {NotFoundPanel} from '../../NotFoundPanel';
-import {isCallChat} from '../ChatView/hooks';
-import {isEvaluateOp} from '../common/heuristics';
-import {CenteredAnimatedLoader} from '../common/Loader';
+import { FeedbackGrid } from '../../feedback/FeedbackGrid';
+import { HumanFeedbackSidebar } from '../../feedback/HumanFeedback/HumanFeedbackSidebar';
+import { useHumanFeedbackOptions } from '../../feedback/HumanFeedback/tsHumanFeedback';
+import { NotFoundPanel } from '../../NotFoundPanel';
+import { isCallChat } from '../ChatView/hooks';
+import { isEvaluateOp } from '../common/heuristics';
+import { CenteredAnimatedLoader } from '../common/Loader';
 import {
   ScrollableTabContent,
   SimplePageLayoutWithHeader,
 } from '../common/SimplePageLayout';
-import {CompareEvaluationsPageContent} from '../CompareEvaluationsPage/CompareEvaluationsPage';
-import {TabUseCall} from '../TabUseCall';
-import {useURLSearchParamsDict} from '../util';
-import {useWFHooks} from '../wfReactInterface/context';
-import {CallSchema} from '../wfReactInterface/wfDataModelHooksInterface';
-import {CallChat} from './CallChat';
-import {CallDetails} from './CallDetails';
-import {CallOverview} from './CallOverview';
-import {CallSummary} from './CallSummary';
-import {CallTraceView, useCallFlattenedTraceTree} from './CallTraceView';
+import { CompareEvaluationsPageContent } from '../CompareEvaluationsPage/CompareEvaluationsPage';
+import { TabUseCall } from '../TabUseCall';
+import { useURLSearchParamsDict } from '../util';
+import { useWFHooks } from '../wfReactInterface/context';
+import { CallSchema } from '../wfReactInterface/wfDataModelHooksInterface';
+import { CallChat } from './CallChat';
+import { CallDetails } from './CallDetails';
+import { CallOverview } from './CallOverview';
+import { CallSummary } from './CallSummary';
+import { CallTraceView, useCallFlattenedTraceTree } from './CallTraceView';
 export const CallPage: FC<{
   entity: string;
   project: string;
@@ -289,28 +289,6 @@
   return (
     <SimplePageLayoutWithHeader
       headerExtra={
-<<<<<<< HEAD
-        <Box>
-          {feedbackOptions && (
-            <Button
-              icon="marker"
-              tooltip={`${
-                showFeedbackExpand ? 'Hide' : 'Show'
-              } feedback sidebar`}
-              variant="ghost"
-              active={showFeedbackExpand ?? false}
-              onClick={onToggleFeedbackExpand}
-              className="mr-4"
-            />
-          )}
-          <Button
-            icon="layout-tabs"
-            tooltip={`${showTraceTree ? 'Hide' : 'Show'} trace tree`}
-            variant="ghost"
-            active={showTraceTree ?? false}
-            onClick={onToggleTraceTree}
-          />
-=======
         <Box
           sx={{
             display: 'flex',
@@ -336,6 +314,18 @@
             </Box>
           )}
           <Box sx={{marginLeft: showPaginationContols ? 0 : 'auto'}}>
+            {feedbackOptions && (
+              <Button
+                icon="marker"
+                tooltip={`${
+                  showFeedbackExpand ? 'Hide' : 'Show'
+                } feedback sidebar`}
+                variant="ghost"
+                active={showFeedbackExpand ?? false}
+                onClick={onToggleFeedbackExpand}
+                className="mr-4"
+              />
+            )}
             <Button
               icon="layout-tabs"
               tooltip={`${showTraceTree ? 'Hide' : 'Show'} trace tree`}
@@ -344,18 +334,22 @@
               onClick={onToggleTraceTree}
             />
           </Box>
->>>>>>> ca02247f
         </Box>
       }
       isSidebarOpen={showTraceTree}
       isFeedbackSidebarOpen={showFeedbackExpand}
       feedbackSidebarContent={
-        <HumanFeedbackSidebar
-          feedbackColumns={feedbackOptions}
-          callID={currentCall.callId}
-          entity={currentCall.entity}
-          project={currentCall.project}
-        />
+        <Tailwind style={{display: 'contents'}}>
+          <div className="flex h-full flex-col">
+            <HumanFeedbackSidebar
+              feedbackColumns={feedbackOptions}
+              callID={currentCall.callId}
+              entity={currentCall.entity}
+              project={currentCall.project}
+              onNextCall={onNextCall}
+            />
+          </div>
+        </Tailwind>
       }
       headerContent={<CallOverview call={currentCall} />}
       leftSidebar={
