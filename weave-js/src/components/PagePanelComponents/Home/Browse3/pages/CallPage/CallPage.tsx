--- conflicted
+++ resolved
@@ -271,7 +271,6 @@
           </Box>
         </Box>
       }
-<<<<<<< HEAD
       isLeftSidebarOpen={showTraceTree}
       isRightSidebarOpen={showFeedbackExpand}
       rightSidebarContent={
@@ -286,8 +285,6 @@
           </div>
         </Tailwind>
       }
-=======
->>>>>>> db037c3a
       headerContent={<CallOverview call={currentCall} />}
       isLeftSidebarOpen={showTraceTree}
       leftSidebarContent={
