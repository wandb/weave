--- conflicted
+++ resolved
@@ -33,19 +33,14 @@
   gridFilter: GridFilterModel,
   gridSort: GridSortModel,
   gridPage: GridPaginationModel,
-<<<<<<< HEAD
   expandedColumns: Set<string>,
   includeCosts: boolean = false
-) => {
-=======
-  expandedColumns: Set<string>
 ): {
   result: CallSchema[];
   loading: boolean;
   total: number;
   refetch: () => void;
 } => {
->>>>>>> 2f8e21d7
   const {useCalls, useCallsStats} = useWFHooks();
   const offset = gridPage.page * gridPage.pageSize;
   const limit = gridPage.pageSize;
@@ -86,7 +81,6 @@
     }
   }, [callResults.length, callsStats.loading, callsStats.result, offset]);
 
-<<<<<<< HEAD
   const costFilter: CallFilter = calls.loading
     ? {}
     : {
@@ -112,12 +106,10 @@
   const costResults = useMemo(() => {
     return costs.result ?? [];
   }, [costs]);
-=======
   const refetch = useCallback(() => {
     calls.refetch();
     callsStats.refetch();
   }, [calls, callsStats]);
->>>>>>> 2f8e21d7
 
   return useMemo(() => {
     return {
@@ -132,11 +124,7 @@
       total,
       refetch,
     };
-<<<<<<< HEAD
-  }, [callResults, calls.loading, total, costs.loading, costResults]);
-=======
-  }, [callResults, calls.loading, total, refetch]);
->>>>>>> 2f8e21d7
+  }, [callResults, calls.loading, total, costs.loading, costResults, refetch]);
 };
 
 export const useFilterSortby = (
