--- conflicted
+++ resolved
@@ -887,21 +887,12 @@
     <Button
       className="mr-4"
       size="medium"
-<<<<<<< HEAD
       variant="ghost"
-      onClick={() => tableRef.current?.exportDataAsCsv()}
       icon="export-share-upload"
       tooltip="Export to CSV"
-    />
-=======
-      variant="secondary"
       onClick={() =>
         tableRef.current?.exportDataAsCsv({includeColumnGroupsHeaders: false})
-      }
-      icon="export-share-upload">
-      Export to CSV
-    </Button>
->>>>>>> 27ab638c
+      }/>
   </Box>
 );
 
