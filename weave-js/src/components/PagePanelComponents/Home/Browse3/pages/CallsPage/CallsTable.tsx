/**
 * TODO:
 *    * (Ongoing) Continue to re-organize symbols / files
 *    * Address Refactor Groups (Labelled with CPR)
 *        * (GeneralRefactoring) Moving code around
 *    * (BackendExpansion) Move Expansion to Backend, and support filter/sort
 */

<<<<<<< HEAD
import {Chip, Tooltip} from '@mui/material';
=======
import {Autocomplete, FormControl, ListItem, Tooltip} from '@mui/material';
>>>>>>> 3ecf018d
import {
  GridColDef,
  GridColumnVisibilityModel,
  GridFilterModel,
  GridPaginationModel,
  GridPinnedColumnFields,
  GridRowSelectionModel,
  GridSortModel,
  useGridApiRef,
} from '@mui/x-data-grid-pro';
import {Button} from '@wandb/weave/components/Button';
import {Checkbox} from '@wandb/weave/components/Checkbox/Checkbox';
import {ErrorPanel} from '@wandb/weave/components/ErrorPanel';
import {
  IconNotVisible,
  IconPinToRight,
  IconSortAscending,
  IconSortDescending,
} from '@wandb/weave/components/Icon';
import {WaveLoader} from '@wandb/weave/components/Loaders/WaveLoader';
import React, {
  FC,
  useCallback,
  useContext,
  useEffect,
  useMemo,
  useRef,
  useState,
} from 'react';
import {useHistory} from 'react-router-dom';

import {useViewerInfo} from '../../../../../../common/hooks/useViewerInfo';
import {RemovableTag} from '../../../../../Tag';
import {RemoveAction} from '../../../../../Tag/RemoveAction';
import {TailwindContents} from '../../../../../Tailwind';
import {TableRowSelectionContext} from '../../../TableRowSelectionContext';
import {
  useWeaveflowCurrentRouteContext,
  WeaveflowPeekContext,
} from '../../context';
import {AddToDatasetDrawer} from '../../datasets/AddToDatasetDrawer';
import {
  convertFeedbackFieldToBackendFilter,
  parseFeedbackType,
} from '../../feedback/HumanFeedback/tsHumanFeedback';
import {OnUpdateFilter} from '../../filters/CellFilterWrapper';
import {getDefaultOperatorForValue} from '../../filters/common';
import {FilterPanel} from '../../filters/FilterPanel';
import {flattenObjectPreservingWeaveTypes} from '../../flattenObject';
import {DEFAULT_PAGE_SIZE} from '../../grid/pagination';
import {StyledDataGrid} from '../../StyledDataGrid';
import {ConfirmDeleteModal} from '../CallPage/OverflowMenu';
import {FilterLayoutTemplate} from '../common/SimpleFilterableDataTable';
import {prepareFlattenedDataForTable} from '../common/tabularListViews/columnBuilder';
import {useControllableState, useURLSearchParamsDict} from '../util';
import {useWFHooks} from '../wfReactInterface/context';
import {TraceCallSchema} from '../wfReactInterface/traceServerClientTypes';
import {traceCallToUICallSchema} from '../wfReactInterface/tsDataModelHooks';
import {EXPANDED_REF_REF_KEY} from '../wfReactInterface/tsDataModelHooksCallRefExpansion';
import {objectVersionNiceString} from '../wfReactInterface/utilities';
import {CallSchema} from '../wfReactInterface/wfDataModelHooksInterface';
import {CallsCharts} from './CallsCharts';
import {CallsCustomColumnMenu} from './CallsCustomColumnMenu';
import {
  BulkAddToDatasetButton,
  BulkDeleteButton,
  CompareEvaluationsTableButton,
  CompareTracesTableButton,
  ExportSelector,
  PaginationButtons,
  RefreshButton,
} from './CallsTableButtons';
import {useCallsTableColumns} from './callsTableColumns';
import {
  ALL_TRACES_OR_CALLS_REF_KEY,
  getEffectiveFilter,
  useInputObjectVersionOptions,
  useOpVersionOptions,
  useOutputObjectVersionOptions,
  WFHighLevelCallFilter,
} from './callsTableFilter';
import {CallsTableNoRowsOverlay} from './CallsTableNoRowsOverlay';
import {DEFAULT_FILTER_CALLS, useCallsForQuery} from './callsTableQuery';
import {useCurrentFilterIsEvaluationsFilter} from './evaluationsFilter';
import {ManageColumnsButton} from './ManageColumnsButton';
import {OpSelector} from './OpSelector';

const MAX_SELECT = 100;

export const DEFAULT_HIDDEN_COLUMN_PREFIXES = [
  'attributes.weave',
  'summary.weave.feedback',
  'summary.status_counts',
  'wb_run_id',
  'attributes.otel_span',
];

export const ALWAYS_PIN_LEFT_CALLS = ['CustomCheckbox'];

export const DEFAULT_PIN_CALLS: GridPinnedColumnFields = {
  left: ['CustomCheckbox', 'summary.weave.trace_name'],
};

export const DEFAULT_SORT_CALLS: GridSortModel = [
  {field: 'started_at', sort: 'desc'},
];

export const filterHasCalledAfterDateFilter = (filter: GridFilterModel) => {
  return filter.items.some(
    item => item.field === 'started_at' && item.operator === '(date): after'
  );
};

export const DEFAULT_PAGINATION_CALLS: GridPaginationModel = {
  pageSize: DEFAULT_PAGE_SIZE,
  page: 0,
};

const CustomLoadingOverlay: React.FC = () => {
  return (
    <div
      style={{
        position: 'fixed',
        display: 'flex',
        justifyContent: 'center',
        top: 0,
        left: 0,
        width: '100vw',
        height: '100vh',
        backgroundColor: 'rgba(255, 255, 255, 0.5)',
        zIndex: 1,
      }}>
      <WaveLoader size="huge" />
    </div>
  );
};

export const CallsTable: FC<{
  entity: string;
  project: string;
  frozenFilter?: WFHighLevelCallFilter;
  initialFilter?: WFHighLevelCallFilter;
  // Setting this will make the component a controlled component. The parent
  // is responsible for updating the filter.
  onFilterUpdate?: (filter: WFHighLevelCallFilter) => void;

  hideControls?: boolean; // Hide the entire filter and column bar
  hideOpSelector?: boolean; // Hide the op selector control

  columnVisibilityModel?: GridColumnVisibilityModel;
  setColumnVisibilityModel?: (newModel: GridColumnVisibilityModel) => void;

  pinModel?: GridPinnedColumnFields;
  setPinModel?: (newModel: GridPinnedColumnFields) => void;

  filterModel?: GridFilterModel;
  setFilterModel?: (newModel: GridFilterModel) => void;

  sortModel?: GridSortModel;
  setSortModel?: (newModel: GridSortModel) => void;

  paginationModel?: GridPaginationModel;
  setPaginationModel?: (newModel: GridPaginationModel) => void;

  // Can include glob for prefix match, e.g. "inputs.*"
  allowedColumnPatterns?: string[];

  currentViewId?: string;
}> = ({
  entity,
  project,
  initialFilter,
  onFilterUpdate,
  frozenFilter,
  hideControls,
  hideOpSelector,
  columnVisibilityModel: columnVisibilityModelProp,
  setColumnVisibilityModel,
  pinModel,
  setPinModel,
  filterModel,
  setFilterModel,
  sortModel,
  setSortModel,
  paginationModel,
  setPaginationModel,
  allowedColumnPatterns,
  currentViewId,
}) => {
  const {loading: loadingUserInfo, userInfo} = useViewerInfo();
  const [isMetricsChecked, setMetricsChecked] = useState(false);

  const isReadonly =
    loadingUserInfo || !userInfo?.username || !userInfo?.teams.includes(entity);

  // Setup Ref to underlying table
  const apiRef = useGridApiRef();

  // Table State consists of:
  // 1. Filter (Structured Filter)
  // 2. Filter (Unstructured Filter)
  // 3. Sort
  // 4. Pagination
  // 5. Expansion
  //
  // The following sections set up the state for these aspects

  // 1. Filter (Structured Filter)
  // Make sure we respect the controlling nature of the filter
  const [filter, setFilter] = useControllableState(
    initialFilter ?? {},
    onFilterUpdate
  );
  // Calculate the effective filter
  const effectiveFilter = useMemo(
    () => getEffectiveFilter(filter, frozenFilter),
    [filter, frozenFilter]
  );

  // 2. Filter (Unstructured Filter)
  const filterModelResolved = filterModel ?? DEFAULT_FILTER_CALLS;

  const clearFilters = useCallback(() => {
    setFilter({});
    if (setFilterModel) {
      setFilterModel({items: []});
    }
  }, [setFilter, setFilterModel]);

  // 3. Sort
  const sortModelResolved = sortModel ?? DEFAULT_SORT_CALLS;

  // 4. Pagination
  const paginationModelResolved = paginationModel ?? DEFAULT_PAGINATION_CALLS;

  // 5. Expansion
  const [expandedRefCols, setExpandedRefCols] = useState<Set<string>>(
    new Set<string>().add('inputs.example')
  );

  // Helpers to handle expansion
  const onExpand = (col: string) => {
    setExpandedRefCols(prevState => new Set(prevState).add(col));
  };
  const onCollapse = (col: string) => {
    setExpandedRefCols(prevState => {
      const newSet = new Set(prevState);
      newSet.delete(col);
      return newSet;
    });
  };

  // Helper to determine if a column is expanded or
  // a child of an expanded column
  const columnIsRefExpanded = useCallback(
    (col: string) => {
      if (expandedRefCols.has(col)) {
        return true;
      }
      for (const refCol of expandedRefCols) {
        if (col.startsWith(refCol + '.')) {
          return true;
        }
      }
      return false;
    },
    [expandedRefCols]
  );

  const shouldIncludeTotalStorageSize = effectiveFilter.traceRootsOnly;
  const currentViewIdResolved = currentViewId ?? '';

  // Fetch the calls
  const calls = useCallsForQuery(
    entity,
    project,
    effectiveFilter,
    filterModelResolved,
    paginationModelResolved,
    sortModelResolved,
    expandedRefCols,
    undefined,
    {
      // The total storage size only makes sense for traces,
      // and not for calls.
      includeTotalStorageSize: shouldIncludeTotalStorageSize,
    }
  );

  // Here, we only update our local state once the calls have loaded.
  // If we were not to do this, we would see a flicker of an empty table
  // before the calls are loaded. Since the columns are data-driven, this
  // flicker also includes the columns disappearing and reappearing. This
  // is not ideal. Instead, we wait for the calls to load, and then update
  // our local state with the new data. The MUI data grid will show the "old"
  // data (perhaps between a page / filter / sort change) until the new data
  // is available. However, since we pass the loading state to the MUI data
  // grid, it will show a loading spinner in the meantime over the old data.
  const callsLoading = calls.loading;
  const [callsResult, setCallsResult] = useState(calls.result);
  const [callsTotal, setCallsTotal] = useState(calls.total);
  const callsEffectiveFilter = useRef(effectiveFilter);
  const prevViewIdRef = useRef(currentViewIdResolved);
  // A structural change is one where we don't want the set of columns to persist.
  // This can be because of a view change or effective filter (e.g. selected Op) change.
  const hasStructuralChange =
    callsEffectiveFilter.current !== effectiveFilter ||
    prevViewIdRef.current !== currentViewIdResolved;
  useEffect(() => {
    if (hasStructuralChange) {
      setCallsResult([]);
      setCallsTotal(0);
      callsEffectiveFilter.current = effectiveFilter;
      prevViewIdRef.current = currentViewIdResolved;
      // Refetch the calls IFF the filter has changed, this is a
      // noop if the calls query is already loading, but if the filter
      // has no effective impact (frozen vs. not frozen) we need to
      // manually refetch
      calls.refetch();
    } else if (!calls.loading) {
      setCallsResult(calls.result);
      setCallsTotal(calls.total);
      callsEffectiveFilter.current = effectiveFilter;
      prevViewIdRef.current = currentViewIdResolved;
    }
  }, [calls, effectiveFilter, currentViewIdResolved, hasStructuralChange]);

  // Construct Flattened Table Data
  const tableData: FlattenedCallData[] = useMemo(
    () =>
      prepareFlattenedCallDataForTable(hasStructuralChange ? [] : callsResult),
    [callsResult, hasStructuralChange]
  );

  // This is a specific helper that is used when the user attempts to option-click
  // a cell that is a child cell of an expanded ref. In this case, we want to
  // add a filter on the parent ref itself, not the child cell. Once we can properly
  // filter by reffed values on the backend, this can be removed.
  const getFieldAndValueForRefExpandedFilter = useCallback(
    (field: string, rowId: string) => {
      if (columnIsRefExpanded(field)) {
        // In this case, we actually just want to filter by the parent ref itself.
        // This means we need to:
        // 1. Determine the column of the highest level ancestor column with a ref
        // 2. Get the value of that corresponding cell (ref column @ row)
        // 3. Add a filter for that ref on that column.
        // The acknowledge drawback of this approach is that we are not filtering by that
        // cell's value, but rather the entire object itself. This still might confuse users,
        // but is better than returning nothing.
        const fieldParts = field.split('.');
        let ancestorField: string | null = null;
        let targetRef: string | null = null;
        for (let i = 1; i <= fieldParts.length; i++) {
          const ancestorFieldCandidate = fieldParts.slice(0, i).join('.');
          if (expandedRefCols.has(ancestorFieldCandidate)) {
            const candidateRow = callsResult.find(
              row => row.traceCall?.id === rowId
            )?.traceCall;
            if (candidateRow != null) {
              const flattenedCandidateRow =
                flattenObjectPreservingWeaveTypes(candidateRow);
              const targetRefCandidate =
                flattenedCandidateRow[
                  ancestorFieldCandidate + '.' + EXPANDED_REF_REF_KEY
                ];
              if (targetRefCandidate != null) {
                ancestorField = ancestorFieldCandidate;
                targetRef = targetRefCandidate;
                break;
              }
            }
          }
        }
        if (ancestorField == null) {
          console.warn('Could not find ancestor ref column for', field);
          return null;
        }

        return {value: targetRef, field: ancestorField};
      }
      return null;
    },
    [callsResult, columnIsRefExpanded, expandedRefCols]
  );

  const onUpdateFilter: OnUpdateFilter | undefined =
    filterModel && setFilterModel
      ? (field: string, operator: string | null, value: any, rowId: string) => {
          // This condition is used to filter by the parent ref itself, not the child cell.
          // Should be removed once we can filter by reffed values on the backend.
          const expandedRef = getFieldAndValueForRefExpandedFilter(
            field,
            rowId
          );
          if (expandedRef != null) {
            value = expandedRef.value;
            field = expandedRef.field;
          }
          const op = operator ? operator : getDefaultOperatorForValue(value);

          // All values added to the filter model should be strings, we
          // only allow text-field input in the filter bar (even for numeric)
          // They are converted during the backend mongo-style filter creation
          let strVal: string;
          if (typeof value !== 'string') {
            strVal = JSON.stringify(value);
          } else {
            strVal = value;
          }

          // Check if there is an exact match for field, operator, and value in filterModel.items
          // If an exact match exists, remove it instead of adding a duplicate.
          const existingFullMatchIndex = filterModel.items.findIndex(
            item =>
              item.field === field &&
              item.operator === op &&
              item.value === strVal
          );
          if (existingFullMatchIndex !== -1) {
            const newItems = [...filterModel.items];
            newItems.splice(existingFullMatchIndex, 1);
            setFilterModel({
              ...filterModel,
              items: newItems,
            });
            return;
          }

          // Check if there is a match for field and operator in filterModel.items
          // If a match exists, update the value instead of adding a new filter
          const existingFieldOpMatchIndex = filterModel.items.findIndex(
            item => item.field === field && item.operator === op
          );
          if (existingFieldOpMatchIndex !== -1) {
            const newItems = [...filterModel.items];
            newItems[existingFieldOpMatchIndex] = {
              ...newItems[existingFieldOpMatchIndex],
              value: strVal,
            };
            setFilterModel({
              ...filterModel,
              items: newItems,
            });
            return;
          }

          // There is no match, add a new filter.
          const newModel = {
            ...filterModel,
            items: [
              ...filterModel.items,
              {
                id: filterModel.items.length,
                field,
                operator: op,
                value: strVal,
              },
            ],
          };
          setFilterModel(newModel);
        }
      : undefined;

  // Column Management: Build the columns needed for the table
  const {columns, setUserDefinedColumnWidths} = useCallsTableColumns(
    entity,
    project,
    effectiveFilter,
    currentViewIdResolved,
    tableData,
    expandedRefCols,
    onCollapse,
    onExpand,
    columnIsRefExpanded,
    allowedColumnPatterns,
    onUpdateFilter,
    calls.costsLoading,
    !!calls.costsError,
    shouldIncludeTotalStorageSize,
    shouldIncludeTotalStorageSize ? calls.storageSizeResults : null,
    shouldIncludeTotalStorageSize && calls.storageSizeLoading,
    !!calls.storageSizeError
  );

  // This contains columns which are suitable for selection and raw data
  // entry. Notably, not children of expanded refs.
  const filterFriendlyColumnInfo = useMemo(() => {
    const filteredCols = columns.cols.filter(
      col => !columnIsRefExpanded(col.field)
    );
    return {
      cols: filteredCols,
      colGroupingModel: columns.colGroupingModel,
    };
  }, [columnIsRefExpanded, columns.colGroupingModel, columns.cols]);

  // Now, there are 4 primary controls:
  // 1. Op Version
  // 2. Input Object Version
  // 3. Output Object Version
  // 4. Parent ID
  //
  // The following chunks of code are responsible for determining the
  // values for the options as well as the selected values for each of
  // these controls. They each follow the pattern of:
  //
  // const control = useControlOptions(...)
  // const selectedControl = useMemo(() => {...}, [...])
  //

  // 1. Op Version
  const opVersionOptions = useOpVersionOptions(
    entity,
    project,
    effectiveFilter
  );
  const selectedOpVersionOption = useMemo(() => {
    const opVersionRef = effectiveFilter.opVersionRefs?.[0] ?? null;
    return opVersionRef ?? ALL_TRACES_OR_CALLS_REF_KEY;
  }, [effectiveFilter.opVersionRefs]);

  // 2. Input Object Version
  const inputObjectVersionOptions =
    useInputObjectVersionOptions(effectiveFilter);
  const selectedInputObjectVersion = useMemo(() => {
    const inputObjectVersionRef =
      effectiveFilter.inputObjectVersionRefs?.[0] ?? null;
    return inputObjectVersionRef
      ? inputObjectVersionOptions[inputObjectVersionRef]
      : null;
  }, [inputObjectVersionOptions, effectiveFilter.inputObjectVersionRefs]);

  // 3. Output Object Version
  const outputObjectVersionOptions =
    useOutputObjectVersionOptions(effectiveFilter);
  const selectedOutputObjectVersion = useMemo(() => {
    const outputObjectVersionRef =
      effectiveFilter.outputObjectVersionRefs?.[0] ?? null;
    return outputObjectVersionRef
      ? outputObjectVersionOptions[outputObjectVersionRef]
      : null;
  }, [effectiveFilter.outputObjectVersionRefs, outputObjectVersionOptions]);

  // 4. Parent ID
  const parentIdOptions = useParentIdOptions(entity, project, effectiveFilter);
  const selectedParentId = useMemo(
    () =>
      effectiveFilter.parentId
        ? parentIdOptions[effectiveFilter.parentId]
        : null,
    [effectiveFilter.parentId, parentIdOptions]
  );

  // DataGrid Model Management
  const pinModelResolved = pinModel ?? DEFAULT_PIN_CALLS;

  // END OF CPR FACTORED CODE

  // CPR (Tim) - (GeneralRefactoring): Preferably this is passed in from the top, not
  // something where we inspect URLs deep in a component. At the
  // very least this should be moved to it's own function
  // Highlight table row if it matches peek drawer.
  const query = useURLSearchParamsDict();
  const {peekPath} = query;
  const peekId = getPeekId(peekPath);
  const rowIds = useMemo(() => {
    return tableData.map(row => row.id);
  }, [tableData]);
  const [rowSelectionModel, setRowSelectionModel] =
    useState<GridRowSelectionModel>([]);
  useEffect(() => {
    if (rowIds.length === 0) {
      // Data may have not loaded
      return;
    }
    if (peekId == null) {
      // No peek drawer, clear any selection
      setRowSelectionModel([]);
    } else {
      // If peek drawer matches a row, select it.
      // If not, don't modify selection.
      if (rowIds.includes(peekId)) {
        setRowSelectionModel([peekId]);
      }
    }
  }, [rowIds, peekId]);
  const {setRowIds} = useContext(TableRowSelectionContext);
  const {isPeeking} = useContext(WeaveflowPeekContext);
  useEffect(() => {
    if (!isPeeking && setRowIds) {
      setRowIds(rowIds);
    }
  }, [rowIds, isPeeking, setRowIds]);

  // CPR (Tim) - (GeneralRefactoring): Remove this, and add a slot for empty content that can be calculated
  // in the parent component
  const isEvaluateTable = useCurrentFilterIsEvaluationsFilter(
    filter,
    entity,
    project
  );

  const columnVisibilityModel = useMemo(() => {
    if (!columnVisibilityModelProp) {
      return undefined;
    }
    const hiddenColumns: string[] = [];
    for (const hiddenColPrefix of DEFAULT_HIDDEN_COLUMN_PREFIXES) {
      const cols = columns.cols.filter(col =>
        col.field.startsWith(hiddenColPrefix)
      );
      hiddenColumns.push(...cols.map(col => col.field));
    }

    const hiddenColumnVisibilityFalse = hiddenColumns.reduce((acc, col) => {
      // Only add columns=false when not already in the model
      if (columnVisibilityModelProp[col] === undefined) {
        acc[col] = false;
      }
      return acc;
    }, {} as Record<string, boolean>);

    return {
      ...columnVisibilityModelProp,
      ...hiddenColumnVisibilityFalse,
    };
  }, [columns.cols, columnVisibilityModelProp]);

  // Selection Management
  const [selectedCalls, setSelectedCalls] = useState<string[]>([]);
  const clearSelectedCalls = useCallback(() => {
    setSelectedCalls([]);
  }, [setSelectedCalls]);

  // Clear selections when switching table types
  useEffect(() => {
    clearSelectedCalls();
  }, [isEvaluateTable, clearSelectedCalls]);

  const muiColumns = useMemo(() => {
    const cols: GridColDef[] = [
      {
        minWidth: 30,
        width: 34,
        field: 'CustomCheckbox',
        sortable: false,
        disableColumnMenu: true,
        resizable: false,
        disableExport: true,
        display: 'flex',
        renderHeader: (params: any) => {
          return (
            <Checkbox
              size="small"
              checked={
                selectedCalls.length === 0
                  ? false
                  : selectedCalls.length === tableData.length
                  ? true
                  : 'indeterminate'
              }
              onCheckedChange={() => {
                if (
                  selectedCalls.length ===
                  Math.min(tableData.length, MAX_SELECT)
                ) {
                  setSelectedCalls([]);
                } else {
                  setSelectedCalls(
                    tableData.map(row => row.id).slice(0, MAX_SELECT)
                  );
                }
              }}
            />
          );
        },
        renderCell: (params: any) => {
          const rowId = params.id as string;
          const isSelected = selectedCalls.includes(rowId);
          const disabled = !isSelected && selectedCalls.length >= MAX_SELECT;
          const tooltipText =
            selectedCalls.length >= MAX_SELECT && !isSelected
              ? `Selection limited to ${MAX_SELECT} items`
              : '';

          return (
            <Tooltip title={tooltipText} placement="right" arrow>
              {/* https://mui.com/material-ui/react-tooltip/ */}
              {/* By default disabled elements like <button> do not trigger user interactions */}
              {/* To accommodate disabled elements, add a simple wrapper element, such as a span. */}
              <span>
                <Checkbox
                  size="small"
                  disabled={disabled}
                  checked={isSelected}
                  onCheckedChange={() => {
                    if (isSelected) {
                      setSelectedCalls(
                        selectedCalls.filter(id => id !== rowId)
                      );
                    } else {
                      setSelectedCalls([...selectedCalls, rowId]);
                    }
                  }}
                />
              </span>
            </Tooltip>
          );
        },
      },
      ...columns.cols,
    ];
    return cols;
  }, [columns.cols, selectedCalls, tableData]);

  // MUI data grid is unhappy if you pass it a sort model
  // that references columns that aren't in the grid - it triggers an
  // infinite loop.
  const sortModelFiltered = useMemo(() => {
    // Get all valid column fields from muiColumns
    const validColumnFields = new Set(muiColumns.map(col => col.field));

    // Filter out any sort items that reference columns not in muiColumns
    return sortModelResolved.filter(sortItem =>
      validColumnFields.has(sortItem.field)
    );
  }, [muiColumns, sortModelResolved]);

  // Register Compare Evaluations Button
  const history = useHistory();
  const router = useWeaveflowCurrentRouteContext();

  // We really want to use columns here, but because visibleColumns
  // is a prop to ExportSelector, it causes infinite reloads.
  // memoize key computation, then filter out hidden columns
  const allRowKeys = useMemo(() => {
    const keysSet = new Set<string>();
    tableData.forEach(row => {
      Object.keys(row).forEach(key => keysSet.add(key));
    });
    return Array.from(keysSet);
  }, [tableData]);

  const visibleColumns = useMemo(() => {
    return tableData.length > 0
      ? allRowKeys.filter(col => columnVisibilityModel?.[col] !== false)
      : [];
  }, [allRowKeys, columnVisibilityModel, tableData]);

  const [deleteConfirmModalOpen, setDeleteConfirmModalOpen] = useState(false);
  const [addToDatasetModalOpen, setAddToDatasetModalOpen] = useState(false);

  // Called in reaction to Hide column menu
  const onColumnVisibilityModelChange = setColumnVisibilityModel
    ? (newModel: GridColumnVisibilityModel) => {
        setColumnVisibilityModel(newModel);
      }
    : undefined;

  const onPinnedColumnsChange = useCallback(
    (newModel: GridPinnedColumnFields) => {
      if (!setPinModel || callsLoading) {
        return;
      }
      setPinModel(newModel);
    },
    [callsLoading, setPinModel]
  );

  const onSortModelChange = useCallback(
    (newModel: GridSortModel) => {
      if (!setSortModel || callsLoading) {
        return;
      }
      // The Grid calls this function when the columns change, removing
      // sort items whose field is no longer in the columns. However, the user
      // might have been sorting on an output, and the output columns might
      // not have been determined yet. So skip setting the sort model in this case.
      if (!muiColumns.some(col => col.field.startsWith('output'))) {
        return;
      }

      // handle feedback conversion from weave summary to backend filter
      for (const sort of newModel) {
        if (sort.field.startsWith('summary.weave.feedback')) {
          const parsed = parseFeedbackType(sort.field);
          if (parsed) {
            const backendFilter = convertFeedbackFieldToBackendFilter(
              parsed.field
            );
            sort.field = backendFilter;
          }
        }
      }
      setSortModel(newModel);
    },
    [callsLoading, setSortModel, muiColumns]
  );

  const onPaginationModelChange = useCallback(
    (newModel: GridPaginationModel) => {
      if (!setPaginationModel || callsLoading) {
        return;
      }
      setPaginationModel(newModel);
    },
    [callsLoading, setPaginationModel]
  );

  const noRowsOverlay = useCallback(() => {
    if (calls.primaryError) {
      return (
        <ErrorPanel
          title="Oh no! Unable to load traces..."
          error={calls.primaryError}
        />
      );
    }
    return (
      <CallsTableNoRowsOverlay
        entity={entity}
        project={project}
        callsLoading={callsLoading}
        callsResult={callsResult}
        isEvaluateTable={isEvaluateTable}
        effectiveFilter={effectiveFilter}
        filterModelResolved={filterModelResolved}
        clearFilters={clearFilters}
        setFilterModel={setFilterModel}
      />
    );
  }, [
    calls.primaryError,
    callsLoading,
    callsResult,
    clearFilters,
    effectiveFilter,
    filterModelResolved,
    isEvaluateTable,
    setFilterModel,
    entity,
    project,
  ]);

  // CPR (Tim) - (GeneralRefactoring): Pull out different inline-properties and create them above
  return (
    <FilterLayoutTemplate
      filterListSx={{
        pb: 1,
        display: hideControls ? 'none' : 'flex',
        alignItems: 'center',
      }}
      filterListItems={
        <TailwindContents>
          {selectedCalls.length === 0 ? (
            <>
              <RefreshButton
                onClick={() => calls.refetch()}
                disabled={callsLoading}
              />
              {columnVisibilityModel && setColumnVisibilityModel && (
                <div className="flex-none">
                  <ManageColumnsButton
                    columnInfo={columns}
                    columnVisibilityModel={columnVisibilityModel}
                    setColumnVisibilityModel={setColumnVisibilityModel}
                  />
                </div>
              )}
              {!hideOpSelector && (
                <OpSelector
                  frozenFilter={frozenFilter}
                  filter={filter}
                  setFilter={setFilter}
                  selectedOpVersionOption={selectedOpVersionOption}
                  opVersionOptions={opVersionOptions}
                />
              )}
              {filterModel && setFilterModel && (
                <FilterPanel
                  entity={entity}
                  project={project}
                  filterModel={filterModel}
                  columnInfo={filterFriendlyColumnInfo}
                  setFilterModel={setFilterModel}
                  selectedCalls={selectedCalls}
                  clearSelectedCalls={clearSelectedCalls}
                />
              )}
            </>
          ) : (
            <div className="flex items-center gap-8">
              <Button
                variant="ghost"
                size="small"
                icon="close"
                onClick={() => setSelectedCalls([])}
                tooltip="Clear selection"
              />
              <div className="text-sm">
                {selectedCalls.length}{' '}
                {isEvaluateTable
                  ? selectedCalls.length === 1
                    ? 'evaluation'
                    : 'evaluations'
                  : selectedCalls.length === 1
                  ? 'trace'
                  : 'traces'}{' '}
                selected:
              </div>
              {isEvaluateTable ? (
                <CompareEvaluationsTableButton
                  tooltipText="Compare metrics and examples for selected evaluations"
                  onClick={() => {
                    history.push(
                      router.compareEvaluationsUri(
                        entity,
                        project,
                        selectedCalls,
                        null
                      )
                    );
                  }}
                />
              ) : (
                <CompareTracesTableButton
                  onClick={() => {
                    history.push(
                      router.compareCallsUri(entity, project, selectedCalls)
                    );
                  }}
                  disabled={selectedCalls.length < 2}
                />
              )}
              {!isReadonly && (
                <>
                  <div className="flex-none">
                    <BulkAddToDatasetButton
                      onClick={() => setAddToDatasetModalOpen(true)}
                      disabled={selectedCalls.length === 0}
                    />
                    {addToDatasetModalOpen && (
                      <AddToDatasetDrawer
                        entity={entity}
                        project={project}
                        open={true}
                        onClose={() => setAddToDatasetModalOpen(false)}
                        selectedCallIds={selectedCalls}
                      />
                    )}
                  </div>
                  <div className="flex-none">
                    <BulkDeleteButton
                      onClick={() => setDeleteConfirmModalOpen(true)}
                      disabled={selectedCalls.length === 0}
                    />
                    <ConfirmDeleteModal
                      calls={tableData
                        .filter(row => selectedCalls.includes(row.id))
                        .map(traceCallToUICallSchema)}
                      confirmDelete={deleteConfirmModalOpen}
                      setConfirmDelete={setDeleteConfirmModalOpen}
                      onDeleteCallback={() => {
                        setSelectedCalls([]);
                      }}
                    />
                  </div>
                </>
              )}
            </div>
          )}
          <div className="ml-auto flex items-center gap-8">
            {selectedInputObjectVersion && (
              <RemovableTag
                color="moon"
                label={`Input: ${objectVersionNiceString(
                  selectedInputObjectVersion
                )}`}
                removeAction={
                  <RemoveAction
                    onClick={(e: React.SyntheticEvent) => {
                      e.stopPropagation();
                      setFilter({
                        ...filter,
                        inputObjectVersionRefs: undefined,
                      });
                    }}
                  />
                }
              />
            )}
            {selectedOutputObjectVersion && (
              <RemovableTag
                color="moon"
                label={`Output: ${objectVersionNiceString(
                  selectedOutputObjectVersion
                )}`}
                removeAction={
                  <RemoveAction
                    onClick={(e: React.SyntheticEvent) => {
                      e.stopPropagation();
                      setFilter({
                        ...filter,
                        outputObjectVersionRefs: undefined,
                      });
                    }}
                  />
                }
              />
            )}
            {selectedParentId && (
              <RemovableTag
                maxChars={48}
                truncatedPart="middle"
                color="moon"
                label={`Parent: ${selectedParentId}`}
                removeAction={
                  <RemoveAction
                    onClick={(e: React.SyntheticEvent) => {
                      e.stopPropagation();
                      setFilter({
                        ...filter,
                        parentId: undefined,
                      });
                    }}
                  />
                }
              />
            )}
            <div className="flex items-center gap-6">
              <Button
                variant="ghost"
                icon="chart-vertical-bars"
                active={isMetricsChecked}
                onClick={() => setMetricsChecked(!isMetricsChecked)}
                tooltip={isMetricsChecked ? 'Hide metrics' : 'Show metrics'}
              />
            </div>
            <div className="flex-none">
              <ExportSelector
                selectedCalls={selectedCalls}
                numTotalCalls={callsTotal}
                disabled={callsTotal === 0}
                visibleColumns={visibleColumns}
                // Remove cols from expandedRefs if it's not in visibleColumns (probably just inputs.example)
                refColumnsToExpand={Array.from(expandedRefCols).filter(col =>
                  visibleColumns.includes(col)
                )}
                callQueryParams={{
                  entity,
                  project,
                  filter: effectiveFilter,
                  gridFilter: filterModel ?? DEFAULT_FILTER_CALLS,
                  gridSort: sortModel,
                }}
              />
            </div>
          </div>
        </TailwindContents>
      }>
      {isMetricsChecked && (
        <CallsCharts
          entity={entity}
          project={project}
          filter={filter}
          filterModelProp={filterModelResolved}
        />
      )}
      <StyledDataGrid
        // Start Column Menu
        // ColumnMenu is needed to support pinning and column visibility
        disableColumnMenu={false}
        // ColumnFilter is definitely useful
        disableColumnFilter={true}
        disableMultipleColumnsFiltering={false}
        // ColumnPinning seems to be required in DataGridPro, else it crashes.
        // However, in this case it is also useful.
        disableColumnPinning={false}
        // ColumnReorder is definitely useful
        // TODO (Tim): This needs to be managed externally (making column
        // ordering a controlled property) This is a "regression" from the calls
        // table refactor
        disableColumnReorder={true}
        // ColumnResize is definitely useful
        disableColumnResize={false}
        // ColumnSelector is definitely useful
        disableColumnSelector={false}
        disableMultipleColumnsSorting={true}
        // End Column Menu
        columnHeaderHeight={40}
        apiRef={apiRef}
        loading={callsLoading}
        rows={tableData}
        // initialState={initialState}
        onColumnVisibilityModelChange={onColumnVisibilityModelChange}
        columnVisibilityModel={columnVisibilityModel}
        // SORT SECTION START
        sortingMode="server"
        sortModel={sortModelFiltered}
        onSortModelChange={onSortModelChange}
        // SORT SECTION END
        // PAGINATION SECTION START
        pagination
        rowCount={calls.primaryError ? 0 : callsTotal}
        paginationMode="server"
        paginationModel={paginationModel}
        onPaginationModelChange={onPaginationModelChange}
        // PAGINATION SECTION END
        rowHeight={38}
        columns={muiColumns}
        disableRowSelectionOnClick
        rowSelectionModel={rowSelectionModel}
        // columnGroupingModel={groupingModel}
        columnGroupingModel={columns.colGroupingModel}
        hideFooter={!callsLoading && callsTotal === 0}
        hideFooterSelectedRowCount
        onColumnWidthChange={newCol => {
          setUserDefinedColumnWidths(curr => {
            return {
              ...curr,
              [newCol.colDef.field]: newCol.colDef.computedWidth,
            };
          });
        }}
        pinnedColumns={pinModelResolved}
        onPinnedColumnsChange={onPinnedColumnsChange}
        sx={{
          borderRadius: 0,
          // This moves the pagination controls to the left
          '& .MuiDataGrid-footerContainer': {
            justifyContent: 'flex-start',
          },
          '& .MuiDataGrid-main:focus-visible': {
            outline: 'none',
          },
        }}
        slots={{
          noRowsOverlay,
          columnMenu: CallsCustomColumnMenu,
          pagination: () => <PaginationButtons hideControls={hideControls} />,
          columnMenuSortDescendingIcon: IconSortDescending,
          columnMenuSortAscendingIcon: IconSortAscending,
          columnMenuHideIcon: IconNotVisible,
          columnMenuPinLeftIcon: () => (
            <IconPinToRight style={{transform: 'scaleX(-1)'}} />
          ),
          columnMenuPinRightIcon: IconPinToRight,
          loadingOverlay: CustomLoadingOverlay,
        }}
        className="tw-style"
      />
    </FilterLayoutTemplate>
  );
};

const useParentIdOptions = (
  entity: string,
  project: string,
  effectiveFilter: WFHighLevelCallFilter
) => {
  const {useCall} = useWFHooks();
  const callKey = effectiveFilter.parentId
    ? {
        entity,
        project,
        callId: effectiveFilter.parentId,
      }
    : null;
  const parentCall = useCall({key: callKey});
  return useMemo(() => {
    if (parentCall.loading || parentCall.result == null) {
      return {};
    }
    const call = parentCall.result;
    const truncatedId = call.callId.slice(-4);
    const label = `${call.displayName} (${truncatedId})`;
    return {
      [call.callId]: label,
    };
  }, [parentCall.loading, parentCall.result]);
};

// Get the tail of the peekPath (ignore query params)
const getPeekId = (peekPath: string | null): string | null => {
  if (!peekPath) {
    return null;
  }
  const baseUrl = `${window.location.protocol}//${window.location.host}`;
  const url = new URL(peekPath, baseUrl);
  const {pathname} = url;
  return pathname.split('/').pop() ?? null;
};

export type FlattenedCallData = TraceCallSchema & {[key: string]: string};

export function prepareFlattenedCallDataForTable(
  callsResult: CallSchema[]
): FlattenedCallData[] {
  return prepareFlattenedDataForTable(callsResult.map(c => c.traceCall));
}<|MERGE_RESOLUTION|>--- conflicted
+++ resolved
@@ -6,11 +6,8 @@
  *    * (BackendExpansion) Move Expansion to Backend, and support filter/sort
  */
 
-<<<<<<< HEAD
 import {Chip, Tooltip} from '@mui/material';
-=======
-import {Autocomplete, FormControl, ListItem, Tooltip} from '@mui/material';
->>>>>>> 3ecf018d
+import {Autocomplete, Chip, FormControl, ListItem, Tooltip} from '@mui/material';
 import {
   GridColDef,
   GridColumnVisibilityModel,
