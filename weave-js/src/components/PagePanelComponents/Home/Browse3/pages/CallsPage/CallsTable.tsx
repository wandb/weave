/**
 * TODO:
 *    * (Ongoing) Continue to re-organize symbols / files
 *    * Address Refactor Groups (Labelled with CPR)
 *        * (GeneralRefactoring) Moving code around
 *    * (BackendExpansion) Move Expansion to Backend, and support filter/sort
 */

import {
  Autocomplete,
  Chip,
  FormControl,
  ListItem,
  Tooltip,
} from '@mui/material';
import {Box, Typography} from '@mui/material';
import {
  GridColDef,
  GridColumnVisibilityModel,
  GridFilterModel,
  GridLogicOperator,
  GridPaginationModel,
  GridPinnedColumnFields,
  GridRowSelectionModel,
  GridSortModel,
  useGridApiRef,
} from '@mui/x-data-grid-pro';
import {Checkbox} from '@wandb/weave/components/Checkbox/Checkbox';
import React, {
  FC,
  useCallback,
  useEffect,
  useMemo,
  useRef,
  useState,
} from 'react';
import {useHistory} from 'react-router-dom';

import {useViewerInfo} from '../../../../../../common/hooks/useViewerInfo';
import {A, TargetBlank} from '../../../../../../common/util/links';
import {Tailwind} from '../../../../../Tailwind';
import {flattenObjectPreservingWeaveTypes} from '../../../Browse2/browse2Util';
import {useWeaveflowCurrentRouteContext} from '../../context';
import {OnAddFilter} from '../../filters/CellFilterWrapper';
import {getDefaultOperatorForValue} from '../../filters/common';
import {FilterPanel} from '../../filters/FilterPanel';
import {DEFAULT_PAGE_SIZE} from '../../grid/pagination';
import {StyledPaper} from '../../StyledAutocomplete';
import {StyledDataGrid} from '../../StyledDataGrid';
import {StyledTextField} from '../../StyledTextField';
import {ConfirmDeleteModal} from '../CallPage/OverflowMenu';
import {Empty} from '../common/Empty';
import {
  EMPTY_PROPS_EVALUATIONS,
  EMPTY_PROPS_TRACES,
} from '../common/EmptyContent';
import {FilterLayoutTemplate} from '../common/SimpleFilterableDataTable';
import {prepareFlattenedDataForTable} from '../common/tabularListViews/columnBuilder';
import {
  truncateID,
  useControllableState,
  useURLSearchParamsDict,
} from '../util';
import {useWFHooks} from '../wfReactInterface/context';
import {TraceCallSchema} from '../wfReactInterface/traceServerClientTypes';
import {traceCallToUICallSchema} from '../wfReactInterface/tsDataModelHooks';
import {EXPANDED_REF_REF_KEY} from '../wfReactInterface/tsDataModelHooksCallRefExpansion';
import {objectVersionNiceString} from '../wfReactInterface/utilities';
import {CallSchema} from '../wfReactInterface/wfDataModelHooksInterface';
import {CallsCustomColumnMenu} from './CallsCustomColumnMenu';
import {
  BulkDeleteButton,
  CompareEvaluationsTableButton,
  ExportSelector,
  RefreshButton,
} from './CallsTableButtons';
import {useCallsTableColumns} from './callsTableColumns';
import {WFHighLevelCallFilter} from './callsTableFilter';
import {getEffectiveFilter} from './callsTableFilter';
import {useOpVersionOptions} from './callsTableFilter';
import {ALL_TRACES_OR_CALLS_REF_KEY} from './callsTableFilter';
import {useInputObjectVersionOptions} from './callsTableFilter';
import {useOutputObjectVersionOptions} from './callsTableFilter';
import {useCallsForQuery} from './callsTableQuery';
import {useCurrentFilterIsEvaluationsFilter} from './evaluationsFilter';
import {ManageColumnsButton} from './ManageColumnsButton';

const OP_FILTER_GROUP_HEADER = 'Op';
const MAX_EVAL_COMPARISONS = 5;
const MAX_SELECT = 100;

export const DEFAULT_COLUMN_VISIBILITY_CALLS = {
  'attributes.weave.client_version': false,
  'attributes.weave.source': false,
  'attributes.weave.os_name': false,
  'attributes.weave.os_version': false,
  'attributes.weave.os_release': false,
  'attributes.weave.sys_version': false,
};

export const ALWAYS_PIN_LEFT_CALLS = ['CustomCheckbox'];

export const DEFAULT_PIN_CALLS: GridPinnedColumnFields = {
  left: ['CustomCheckbox', 'op_name'],
};

export const DEFAULT_SORT_CALLS: GridSortModel = [
  {field: 'started_at', sort: 'desc'},
];
export const DEFAULT_FILTER_CALLS: GridFilterModel = {
  items: [],
  logicOperator: GridLogicOperator.And,
};

const DEFAULT_PAGINATION_CALLS: GridPaginationModel = {
  pageSize: DEFAULT_PAGE_SIZE,
  page: 0,
};

export const CallsTable: FC<{
  entity: string;
  project: string;
  frozenFilter?: WFHighLevelCallFilter;
  initialFilter?: WFHighLevelCallFilter;
  // Setting this will make the component a controlled component. The parent
  // is responsible for updating the filter.
  onFilterUpdate?: (filter: WFHighLevelCallFilter) => void;

  hideControls?: boolean; // Hide the entire filter and column bar
  hideOpSelector?: boolean; // Hide the op selector control

  columnVisibilityModel?: GridColumnVisibilityModel;
  setColumnVisibilityModel?: (newModel: GridColumnVisibilityModel) => void;

  pinModel?: GridPinnedColumnFields;
  setPinModel?: (newModel: GridPinnedColumnFields) => void;

  filterModel?: GridFilterModel;
  setFilterModel?: (newModel: GridFilterModel) => void;

  sortModel?: GridSortModel;
  setSortModel?: (newModel: GridSortModel) => void;

  paginationModel?: GridPaginationModel;
  setPaginationModel?: (newModel: GridPaginationModel) => void;
}> = ({
  entity,
  project,
  initialFilter,
  onFilterUpdate,
  frozenFilter,
  hideControls,
  hideOpSelector,
  columnVisibilityModel,
  setColumnVisibilityModel,
  pinModel,
  setPinModel,
  filterModel,
  setFilterModel,
  sortModel,
  setSortModel,
  paginationModel,
  setPaginationModel,
}) => {
  const {loading: loadingUserInfo, userInfo} = useViewerInfo();

  const isReadonly =
    loadingUserInfo || !userInfo?.username || !userInfo?.teams.includes(entity);

  // Setup Ref to underlying table
  const apiRef = useGridApiRef();

  // Table State consists of:
  // 1. Filter (Structured Filter)
  // 2. Filter (Unstructured Filter)
  // 3. Sort
  // 4. Pagination
  // 5. Expansion
  //
  // The following sections set up the state for these aspects

  // 1. Filter (Structured Filter)
  // Make sure we respect the controlling nature of the filter
  const [filter, setFilter] = useControllableState(
    initialFilter ?? {},
    onFilterUpdate
  );
  // Calculate the effective filter
  const effectiveFilter = useMemo(
    () => getEffectiveFilter(filter, frozenFilter),
    [filter, frozenFilter]
  );

  // 2. Filter (Unstructured Filter)
  const filterModelResolved = filterModel ?? DEFAULT_FILTER_CALLS;

  // 3. Sort
  const sortModelResolved = sortModel ?? DEFAULT_SORT_CALLS;

  // 4. Pagination
  const paginationModelResolved = paginationModel ?? DEFAULT_PAGINATION_CALLS;

  // 5. Expansion
  const [expandedRefCols, setExpandedRefCols] = useState<Set<string>>(
    new Set<string>().add('inputs.example')
  );

  // Helpers to handle expansion
  const onExpand = (col: string) => {
    setExpandedRefCols(prevState => new Set(prevState).add(col));
  };
  const onCollapse = (col: string) => {
    setExpandedRefCols(prevState => {
      const newSet = new Set(prevState);
      newSet.delete(col);
      return newSet;
    });
  };

  // Helper to determine if a column is expanded or
  // a child of an expanded column
  const columnIsRefExpanded = useCallback(
    (col: string) => {
      if (expandedRefCols.has(col)) {
        return true;
      }
      for (const refCol of expandedRefCols) {
        if (col.startsWith(refCol + '.')) {
          return true;
        }
      }
      return false;
    },
    [expandedRefCols]
  );

  // Fetch the calls
  const calls = useCallsForQuery(
    entity,
    project,
    effectiveFilter,
    filterModelResolved,
    sortModelResolved,
    paginationModelResolved,
    expandedRefCols
  );

  console.log(calls)

  // Here, we only update our local state once the calls have loaded.
  // If we were not to do this, we would see a flicker of an empty table
  // before the calls are loaded. Since the columns are data-driven, this
  // flicker also includes the columns disappearing and reappearing. This
  // is not ideal. Instead, we wait for the calls to load, and then update
  // our local state with the new data. The MUI data grid will show the "old"
  // data (perhaps between a page / filter / sort change) until the new data
  // is available. However, since we pass the loading state to the MUI data
  // grid, it will show a loading spinner in the meantime over the old data.
  const callsLoading = calls.loading;
  const [callsResult, setCallsResult] = useState(calls.result);
  const [callsTotal, setCallsTotal] = useState(calls.total);
  const callsEffectiveFilter = useRef(effectiveFilter);
  useEffect(() => {
    if (callsEffectiveFilter.current !== effectiveFilter) {
      setCallsResult([]);
      setCallsTotal(0);
      callsEffectiveFilter.current = effectiveFilter;
    } else if (!calls.loading) {
      setCallsResult(calls.result);
      setCallsTotal(calls.total);
      callsEffectiveFilter.current = effectiveFilter;
    }
  }, [calls, effectiveFilter]);

  // Construct Flattened Table Data
  const tableData: FlattenedCallData[] = useMemo(
    () => prepareFlattenedCallDataForTable(callsResult),
    [callsResult]
  );

  // This is a specific helper that is used when the user attempts to option-click
  // a cell that is a child cell of an expanded ref. In this case, we want to
  // add a filter on the parent ref itself, not the child cell. Once we can properly
  // filter by reffed values on the backend, this can be removed.
  const getFieldAndValueForRefExpandedFilter = useCallback(
    (field: string, rowId: string) => {
      if (columnIsRefExpanded(field)) {
        // In this case, we actually just want to filter by the parent ref itself.
        // This means we need to:
        // 1. Determine the column of the highest level ancestor column with a ref
        // 2. Get the value of that corresponding cell (ref column @ row)
        // 3. Add a filter for that ref on that column.
        // The acknowledge drawback of this approach is that we are not filtering by that
        // cell's value, but rather the entire object itself. This still might confuse users,
        // but is better than returning nothing.
        const fieldParts = field.split('.');
        let ancestorField: string | null = null;
        let targetRef: string | null = null;
        for (let i = 1; i <= fieldParts.length; i++) {
          const ancestorFieldCandidate = fieldParts.slice(0, i).join('.');
          if (expandedRefCols.has(ancestorFieldCandidate)) {
            const candidateRow = callsResult.find(
              row => row.traceCall?.id === rowId
            )?.traceCall;
            if (candidateRow != null) {
              const flattenedCandidateRow =
                flattenObjectPreservingWeaveTypes(candidateRow);
              const targetRefCandidate =
                flattenedCandidateRow[
                  ancestorFieldCandidate + '.' + EXPANDED_REF_REF_KEY
                ];
              if (targetRefCandidate != null) {
                ancestorField = ancestorFieldCandidate;
                targetRef = targetRefCandidate;
                break;
              }
            }
          }
        }
        if (ancestorField == null) {
          console.warn('Could not find ancestor ref column for', field);
          return null;
        }

        return {value: targetRef, field: ancestorField};
      }
      return null;
    },
    [callsResult, columnIsRefExpanded, expandedRefCols]
  );

  const onAddFilter: OnAddFilter | undefined =
    filterModel && setFilterModel
      ? (field: string, operator: string | null, value: any, rowId: string) => {
          // This condition is used to filter by the parent ref itself, not the child cell.
          // Should be removed once we can filter by reffed values on the backend.
          const expandedRef = getFieldAndValueForRefExpandedFilter(
            field,
            rowId
          );
          if (expandedRef != null) {
            value = expandedRef.value;
            field = expandedRef.field;
          }
          const op = operator ? operator : getDefaultOperatorForValue(value);
          const newModel = {
            ...filterModel,
            items: [
              ...filterModel.items,
              {
                id: filterModel.items.length,
                field,
                operator: op,
                value,
              },
            ],
          };
          setFilterModel(newModel);
        }
      : undefined;

  // Column Management: Build the columns needed for the table
  const {columns, setUserDefinedColumnWidths} = useCallsTableColumns(
    entity,
    project,
    effectiveFilter,
    tableData,
    expandedRefCols,
    onCollapse,
    onExpand,
    columnIsRefExpanded,
    onAddFilter
  );

  // This contains columns which are suitable for selection and raw data
  // entry. Notably, not children of expanded refs.
  const filterFriendlyColumnInfo = useMemo(() => {
    const filteredCols = columns.cols.filter(
      col => !columnIsRefExpanded(col.field)
    );
    return {
      cols: filteredCols,
      colGroupingModel: columns.colGroupingModel,
    };
  }, [columnIsRefExpanded, columns.colGroupingModel, columns.cols]);

  // Now, there are 4 primary controls:
  // 1. Op Version
  // 2. Input Object Version
  // 3. Output Object Version
  // 4. Parent ID
  //
  // The following chunks of code are responsible for determining the
  // values for the options as well as the selected values for each of
  // these controls. They each follow the pattern of:
  //
  // const control = useControlOptions(...)
  // const selectedControl = useMemo(() => {...}, [...])
  //

  // 1. Op Version
  const opVersionOptions = useOpVersionOptions(
    entity,
    project,
    effectiveFilter
  );
  const selectedOpVersionOption = useMemo(() => {
    const opVersionRef = effectiveFilter.opVersionRefs?.[0] ?? null;
    return opVersionRef ?? ALL_TRACES_OR_CALLS_REF_KEY;
  }, [effectiveFilter.opVersionRefs]);

  // 2. Input Object Version
  const inputObjectVersionOptions =
    useInputObjectVersionOptions(effectiveFilter);
  const selectedInputObjectVersion = useMemo(() => {
    const inputObjectVersionRef =
      effectiveFilter.inputObjectVersionRefs?.[0] ?? null;
    return inputObjectVersionRef
      ? inputObjectVersionOptions[inputObjectVersionRef]
      : null;
  }, [inputObjectVersionOptions, effectiveFilter.inputObjectVersionRefs]);

  // 3. Output Object Version
  const outputObjectVersionOptions =
    useOutputObjectVersionOptions(effectiveFilter);
  const selectedOutputObjectVersion = useMemo(() => {
    const outputObjectVersionRef =
      effectiveFilter.outputObjectVersionRefs?.[0] ?? null;
    return outputObjectVersionRef
      ? outputObjectVersionOptions[outputObjectVersionRef]
      : null;
  }, [effectiveFilter.outputObjectVersionRefs, outputObjectVersionOptions]);

  // 4. Parent ID
  const parentIdOptions = useParentIdOptions(entity, project, effectiveFilter);
  const selectedParentId = useMemo(
    () =>
      effectiveFilter.parentId
        ? parentIdOptions[effectiveFilter.parentId]
        : null,
    [effectiveFilter.parentId, parentIdOptions]
  );

  // DataGrid Model Management
  const pinModelResolved = pinModel ?? DEFAULT_PIN_CALLS;

  // END OF CPR FACTORED CODE

  // CPR (Tim) - (GeneralRefactoring): Preferably this is passed in from the top, not
  // something where we inspect URLs deep in a component. At the
  // very least this should be moved to it's own function
  // Highlight table row if it matches peek drawer.
  const query = useURLSearchParamsDict();
  const {peekPath} = query;
  const peekId = getPeekId(peekPath);
  const rowIds = useMemo(() => {
    return tableData.map(row => row.id);
  }, [tableData]);
  const [rowSelectionModel, setRowSelectionModel] =
    useState<GridRowSelectionModel>([]);
  useEffect(() => {
    if (rowIds.length === 0) {
      // Data may have not loaded
      return;
    }
    if (peekId == null) {
      // No peek drawer, clear any selection
      setRowSelectionModel([]);
    } else {
      // If peek drawer matches a row, select it.
      // If not, don't modify selection.
      if (rowIds.includes(peekId)) {
        setRowSelectionModel([peekId]);
      }
    }
  }, [rowIds, peekId]);

  // CPR (Tim) - (GeneralRefactoring): Co-locate this closer to the effective filter stuff
  const clearFilters = useCallback(() => {
    setFilter({});
    if (setFilterModel) {
      setFilterModel({items: []});
    }
  }, [setFilter, setFilterModel]);

  // CPR (Tim) - (GeneralRefactoring): Remove this, and add a slot for empty content that can be calculated
  // in the parent component
  const isEvaluateTable = useCurrentFilterIsEvaluationsFilter(
    filter,
    entity,
    project
  );

  // Selection Management
  const [selectedCalls, setSelectedCalls] = useState<string[]>([]);
  const clearSelectedCalls = useCallback(() => {
    setSelectedCalls([]);
  }, [setSelectedCalls]);
  const muiColumns = useMemo(() => {
    const cols: GridColDef[] = [
      {
        minWidth: 30,
        width: 34,
        field: 'CustomCheckbox',
        sortable: false,
        disableColumnMenu: true,
        resizable: false,
        disableExport: true,
        display: 'flex',
        renderHeader: (params: any) => {
          return (
            <Checkbox
              size="small"
              checked={
                selectedCalls.length === 0
                  ? false
                  : selectedCalls.length === tableData.length
                  ? true
                  : 'indeterminate'
              }
              onCheckedChange={() => {
                const maxForTable = isEvaluateTable
                  ? MAX_EVAL_COMPARISONS
                  : MAX_SELECT;
                if (
                  selectedCalls.length ===
                  Math.min(tableData.length, maxForTable)
                ) {
                  setSelectedCalls([]);
                } else {
                  setSelectedCalls(
                    tableData.map(row => row.id).slice(0, maxForTable)
                  );
                }
              }}
            />
          );
        },
        renderCell: (params: any) => {
          const rowId = params.id as string;
          const isSelected = selectedCalls.includes(rowId);
          const disabled =
            !isSelected &&
            (isEvaluateTable
              ? selectedCalls.length >= MAX_EVAL_COMPARISONS
              : selectedCalls.length >= MAX_SELECT);
          let tooltipText = '';
          if (isEvaluateTable) {
            if (selectedCalls.length >= MAX_EVAL_COMPARISONS && !isSelected) {
              tooltipText = `Comparison limited to ${MAX_EVAL_COMPARISONS} evaluations`;
            }
          } else if (selectedCalls.length >= MAX_SELECT && !isSelected) {
            tooltipText = `Selection limited to ${MAX_SELECT} items`;
          }

          return (
            <Tooltip title={tooltipText} placement="right" arrow>
              {/* https://mui.com/material-ui/react-tooltip/ */}
              {/* By default disabled elements like <button> do not trigger user interactions */}
              {/* To accommodate disabled elements, add a simple wrapper element, such as a span. */}
              <span>
                <Checkbox
                  size="small"
                  disabled={disabled}
                  checked={isSelected}
                  onCheckedChange={() => {
                    if (isSelected) {
                      setSelectedCalls(
                        selectedCalls.filter(id => id !== rowId)
                      );
                    } else {
                      setSelectedCalls([...selectedCalls, rowId]);
                    }
                  }}
                />
              </span>
            </Tooltip>
          );
        },
      },
      ...columns.cols,
    ];
    return cols;
  }, [columns.cols, selectedCalls, tableData, isEvaluateTable]);

  // Register Compare Evaluations Button
  const history = useHistory();
  const router = useWeaveflowCurrentRouteContext();

  // We really want to use columns here, but because visibleColumns
  // is a prop to ExportSelector, it causes infinite reloads.
  // memoize key computation, then filter out hidden columns
  const allRowKeys = useMemo(() => {
    const keysSet = new Set<string>();
    tableData.forEach(row => {
      Object.keys(row).forEach(key => keysSet.add(key));
    });
    return Array.from(keysSet);
  }, [tableData]);

  const visibleColumns = useMemo(() => {
    return tableData.length > 0
      ? allRowKeys.filter(col => columnVisibilityModel?.[col] !== false)
      : [];
  }, [allRowKeys, columnVisibilityModel, tableData]);

  const [deleteConfirmModalOpen, setDeleteConfirmModalOpen] = useState(false);

  // Called in reaction to Hide column menu
  const onColumnVisibilityModelChange = setColumnVisibilityModel
    ? (newModel: GridColumnVisibilityModel) => {
        setColumnVisibilityModel(newModel);
      }
    : undefined;

  const onPinnedColumnsChange = useCallback(
    (newModel: GridPinnedColumnFields) => {
      if (!setPinModel || callsLoading) {
        return;
      }
      setPinModel(newModel);
    },
    [callsLoading, setPinModel]
  );

  const onSortModelChange = useCallback(
    (newModel: GridSortModel) => {
      if (!setSortModel || callsLoading) {
        return;
      }
      // The Grid calls this function when the columns change, removing
      // sort items whose field is no longer in the columns. However, the user
      // might have been sorting on an output, and the output columns might
      // not have been determined yet. So skip setting the sort model in this case.
      if (!muiColumns.some(col => col.field.startsWith('output'))) {
        return;
      }
      setSortModel(newModel);
    },
    [callsLoading, setSortModel, muiColumns]
  );

  const onPaginationModelChange = useCallback(
    (newModel: GridPaginationModel) => {
      if (!setPaginationModel || callsLoading) {
        return;
      }
      setPaginationModel(newModel);
    },
    [callsLoading, setPaginationModel]
  );

  // CPR (Tim) - (GeneralRefactoring): Pull out different inline-properties and create them above
  return (
    <FilterLayoutTemplate
      filterListSx={{
        pb: 1,
        display: hideControls ? 'none' : 'flex',
        alignItems: 'center',
      }}
      filterListItems={
        <Tailwind style={{display: 'contents'}}>
          {!hideOpSelector && (
            <div className="flex-none">
              <ListItem sx={{minWidth: 190, width: 320}}>
                <FormControl fullWidth>
                  <Autocomplete
                    PaperComponent={paperProps => (
                      <StyledPaper {...paperProps} />
                    )}
                    size="small"
                    // Temp disable multiple for simplicity - may want to re-enable
                    // multiple
                    limitTags={1}
                    disabled={Object.keys(frozenFilter ?? {}).includes(
                      'opVersions'
                    )}
                    value={selectedOpVersionOption}
                    onChange={(event, newValue) => {
                      if (newValue === ALL_TRACES_OR_CALLS_REF_KEY) {
                        setFilter({
                          ...filter,
                          opVersionRefs: [],
                        });
                      } else {
                        setFilter({
                          ...filter,
                          opVersionRefs: newValue ? [newValue] : [],
                        });
                      }
                    }}
                    renderInput={renderParams => (
                      <StyledTextField
                        {...renderParams}
                        label={OP_FILTER_GROUP_HEADER}
                        sx={{maxWidth: '350px'}}
                      />
                    )}
                    getOptionLabel={option => {
                      return opVersionOptions[option]?.title ?? 'loading...';
                    }}
                    disableClearable={
                      selectedOpVersionOption === ALL_TRACES_OR_CALLS_REF_KEY
                    }
                    groupBy={option => opVersionOptions[option]?.group}
                    options={Object.keys(opVersionOptions)}
                  />
                </FormControl>
              </ListItem>
            </div>
          )}
          {filterModel && setFilterModel && (
            <FilterPanel
              filterModel={filterModel}
              columnInfo={filterFriendlyColumnInfo}
              setFilterModel={setFilterModel}
              selectedCalls={selectedCalls}
              clearSelectedCalls={clearSelectedCalls}
            />
          )}
          {selectedInputObjectVersion && (
            <Chip
              label={`Input: ${objectVersionNiceString(
                selectedInputObjectVersion
              )}`}
              onDelete={() => {
                setFilter({
                  ...filter,
                  inputObjectVersionRefs: undefined,
                });
              }}
            />
          )}
          {selectedOutputObjectVersion && (
            <Chip
              label={`Output: ${objectVersionNiceString(
                selectedOutputObjectVersion
              )}`}
              onDelete={() => {
                setFilter({
                  ...filter,
                  outputObjectVersionRefs: undefined,
                });
              }}
            />
          )}
          {selectedParentId && (
            <Chip
              label={`Parent: ${selectedParentId}`}
              onDelete={() => {
                setFilter({
                  ...filter,
                  parentId: undefined,
                });
              }}
            />
          )}
          {isEvaluateTable && (
            <CompareEvaluationsTableButton
              onClick={() => {
                history.push(
                  router.compareEvaluationsUri(entity, project, selectedCalls)
                );
              }}
              disabled={selectedCalls.length === 0}
            />
          )}
          {!isReadonly && (
            <div className="flex-none">
              <BulkDeleteButton
                onClick={() => setDeleteConfirmModalOpen(true)}
                disabled={selectedCalls.length === 0}
              />
              <ConfirmDeleteModal
                calls={tableData
                  .filter(row => selectedCalls.includes(row.id))
                  .map(traceCallToUICallSchema)}
                confirmDelete={deleteConfirmModalOpen}
                setConfirmDelete={setDeleteConfirmModalOpen}
                onDeleteCallback={() => {
                  setSelectedCalls([]);
                }}
              />
            </div>
          )}
          <ButtonDivider />

          <div className="flex-none">
            <ExportSelector
              selectedCalls={selectedCalls}
              numTotalCalls={callsTotal}
              disabled={callsTotal === 0}
              visibleColumns={visibleColumns}
              // Remove cols from expandedRefs if it's not in visibleColumns (probably just inputs.example)
              refColumnsToExpand={Array.from(expandedRefCols).filter(col =>
                visibleColumns.includes(col)
              )}
              callQueryParams={{
                entity,
                project,
                filter: effectiveFilter,
                gridFilter: filterModel ?? DEFAULT_FILTER_CALLS,
                gridSort: sortModel,
              }}
            />
          </div>
          {columnVisibilityModel && setColumnVisibilityModel && (
            <>
              <ButtonDivider />
              <div className="flex-none">
                <ManageColumnsButton
                  columnInfo={columns}
                  columnVisibilityModel={columnVisibilityModel}
                  setColumnVisibilityModel={setColumnVisibilityModel}
                />
              </div>
            </>
          )}
          <ButtonDivider />
          <RefreshButton onClick={() => calls.refetch()} />
        </Tailwind>
      }>
      <StyledDataGrid
        // Start Column Menu
        // ColumnMenu is needed to support pinning and column visibility
        disableColumnMenu={false}
        // ColumnFilter is definitely useful
        disableColumnFilter={true}
        disableMultipleColumnsFiltering={false}
        // ColumnPinning seems to be required in DataGridPro, else it crashes.
        // However, in this case it is also useful.
        disableColumnPinning={false}
        // ColumnReorder is definitely useful
        // TODO (Tim): This needs to be managed externally (making column
        // ordering a controlled property) This is a "regression" from the calls
        // table refactor
        disableColumnReorder={true}
        // ColumnResize is definitely useful
        disableColumnResize={false}
        // ColumnSelector is definitely useful
        disableColumnSelector={false}
        disableMultipleColumnsSorting={true}
        // End Column Menu
        columnHeaderHeight={40}
        apiRef={apiRef}
        loading={callsLoading}
        rows={tableData}
        // initialState={initialState}
        onColumnVisibilityModelChange={onColumnVisibilityModelChange}
        columnVisibilityModel={columnVisibilityModel}
        // SORT SECTION START
        sortingMode="server"
        sortModel={sortModel}
        onSortModelChange={onSortModelChange}
        // SORT SECTION END
        // PAGINATION SECTION START
        pagination
        rowCount={callsTotal}
        paginationMode="server"
        paginationModel={paginationModel}
        onPaginationModelChange={onPaginationModelChange}
        pageSizeOptions={[DEFAULT_PAGE_SIZE]}
        // PAGINATION SECTION END
        rowHeight={38}
        columns={muiColumns}
        disableRowSelectionOnClick
        rowSelectionModel={rowSelectionModel}
        // columnGroupingModel={groupingModel}
        columnGroupingModel={columns.colGroupingModel}
        hideFooterSelectedRowCount
        onColumnWidthChange={newCol => {
          setUserDefinedColumnWidths(curr => {
            return {
              ...curr,
              [newCol.colDef.field]: newCol.colDef.computedWidth,
            };
          });
        }}
        pinnedColumns={pinModelResolved}
        onPinnedColumnsChange={onPinnedColumnsChange}
        sx={{
          borderRadius: 0,
        }}
        slots={{
          noRowsOverlay: () => {
            if (callsLoading) {
              return <></>;
            }
            const isEmpty = callsResult.length === 0;
            if (isEmpty) {
              // CPR (Tim) - (GeneralRefactoring): Move "isEvaluateTable" out and instead make this empty state a prop
              if (isEvaluateTable) {
                return <Empty {...EMPTY_PROPS_EVALUATIONS} />;
              } else if (
                effectiveFilter.traceRootsOnly &&
                filterModelResolved.items.length === 0
              ) {
                return <Empty {...EMPTY_PROPS_TRACES} />;
              }
            }
            return (
              <Box
                sx={{
                  width: '100%',
                  height: '100%',
                  display: 'flex',
                  justifyContent: 'center',
                  alignItems: 'center',
                }}>
                <Typography color="textSecondary">
                  No calls found.{' '}
                  {clearFilters != null ? (
                    <>
                      Try{' '}
                      <A
                        onClick={() => {
                          clearFilters();
                        }}>
                        clearing the filters
                      </A>{' '}
                      or l
                    </>
                  ) : (
                    'L'
                  )}
                  earn more about how to log calls by visiting{' '}
                  <TargetBlank href="https://wandb.me/weave">
                    the docs
                  </TargetBlank>
                  .
                </Typography>
              </Box>
            );
          },
          columnMenu: CallsCustomColumnMenu,
        }}
      />
    </FilterLayoutTemplate>
  );
};

const ButtonDivider = () => (
  <div className="h-24 flex-none border-l-[1px] border-moon-250"></div>
);

const useParentIdOptions = (
  entity: string,
  project: string,
  effectiveFilter: WFHighLevelCallFilter
) => {
  const {useCall} = useWFHooks();
  const parentCall = useCall(
    effectiveFilter.parentId
      ? {
          entity,
          project,
          callId: effectiveFilter.parentId,
        }
      : null
  );
  return useMemo(() => {
    if (parentCall.loading || parentCall.result == null) {
      return {};
    }
    return {
      [parentCall.result.callId]: `${parentCall.result.spanName} (${truncateID(
        parentCall.result.callId
      )})`,
    };
  }, [parentCall.loading, parentCall.result]);
};

// Get the tail of the peekPath (ignore query params)
const getPeekId = (peekPath: string | null): string | null => {
  if (!peekPath) {
    return null;
  }
  const baseUrl = `${window.location.protocol}//${window.location.host}`;
  const url = new URL(peekPath, baseUrl);
  const {pathname} = url;
  return pathname.split('/').pop() ?? null;
};

<<<<<<< HEAD
type FeedbackType = Array<FeedbackEntry>
type FeedbackEntry<PayloadType extends any = any> = {
  created_at: string,     
  creator?: string,
  feedback_type: string,
  payload: PayloadType,
  wb_user_id: string,
  weave_ref: string,
}

type ScoreScorePayload = {
  call?: string,
  op?: string,
  result: any,
  score_args?: any
}
type ScoreFeedbackPayload = {
  name: string,
  score: ScoreScorePayload
}

type AggregatedScoreFeedback = {
  [name: string]: {
    result: any,
    scoreFeedbacks: Array<FeedbackEntry<ScoreFeedbackPayload>>
  }
}

const aggregateTraceCallFeedback = (
  traceCall: TraceCallSchema,
): TraceCallSchema => {
  if (traceCall.summary?.weave?.feedback == null) {
    return traceCall;
  }
  
  const scoreFeedbackAggregation = (
    feedback: FeedbackType
  ) : AggregatedScoreFeedback => {
    // TODO: more type safety
    const scoreFeedback = feedback.filter(f => 
      f.feedback_type === 'score' &&
      f.payload.score != null  &&
      f.payload.score.result != null 
    ) as Array<FeedbackEntry<ScoreFeedbackPayload>>
    // TODO: Permform aggregation
    const aggregatedScoreFeedback: AggregatedScoreFeedback = {};
    scoreFeedback.forEach(f => {
      const name = f.payload.name;
      if (aggregatedScoreFeedback[name] == null) {
        // aggregatedScoreFeedback[name] = {
        //   result: f.payload.score.result,
        //   scoreFeedbacks: []
        // }
        aggregatedScoreFeedback[name] = f.payload.score.result
      }
      // aggregatedScoreFeedback[name].scoreFeedbacks.push(f);
      // TODO: Aggregate scores

    })
     
  
    return aggregatedScoreFeedback;
  }

  const startingFeedback = traceCall.summary.weave.feedback ?? [];
  const aggregatedScoreFeedback = scoreFeedbackAggregation(startingFeedback);
  // Add the aggregated score feedback to the trace call
  // without mutating the original trace call
  // const returnedTraceCall = {
  //   ...traceCall,
  //   summary: {
  //     ...traceCall.summary,
  //     scores: aggregatedScoreFeedback,
  //     // weave: {
  //     //   ...traceCall.summary.weave,
  //     //   aggregatedScoreFeedback
  //     // }
  //   }
  // };

  const returnedTraceCall = {
    ...traceCall,
    scores: aggregatedScoreFeedback,
    // summary: {
    //   ...traceCall.summary,
    //   scores: aggregatedScoreFeedback,
    //   // weave: {
    //   //   ...traceCall.summary.weave,
    //   //   aggregatedScoreFeedback
    //   // }
    // }
  };

  return returnedTraceCall;
}



function prepareFlattenedCallDataForTable(
  callsResult: CallSchema[]
): Array<TraceCallSchema & {[key: string]: string}> {
  return prepareFlattenedDataForTable(callsResult.map(c => c.traceCall ? aggregateTraceCallFeedback(c.traceCall) : undefined));
=======
export type FlattenedCallData = TraceCallSchema & {[key: string]: string};

function prepareFlattenedCallDataForTable(
  callsResult: CallSchema[]
): FlattenedCallData[] {
  return prepareFlattenedDataForTable(callsResult.map(c => c.traceCall));
>>>>>>> bf1a3b27
}<|MERGE_RESOLUTION|>--- conflicted
+++ resolved
@@ -981,7 +981,7 @@
   return pathname.split('/').pop() ?? null;
 };
 
-<<<<<<< HEAD
+
 type FeedbackType = Array<FeedbackEntry>
 type FeedbackEntry<PayloadType extends any = any> = {
   created_at: string,     
@@ -1084,12 +1084,5 @@
   callsResult: CallSchema[]
 ): Array<TraceCallSchema & {[key: string]: string}> {
   return prepareFlattenedDataForTable(callsResult.map(c => c.traceCall ? aggregateTraceCallFeedback(c.traceCall) : undefined));
-=======
-export type FlattenedCallData = TraceCallSchema & {[key: string]: string};
-
-function prepareFlattenedCallDataForTable(
-  callsResult: CallSchema[]
-): FlattenedCallData[] {
-  return prepareFlattenedDataForTable(callsResult.map(c => c.traceCall));
->>>>>>> bf1a3b27
-}+
+export type FlattenedCallData = TraceCallSchema & {[key: string]: string};