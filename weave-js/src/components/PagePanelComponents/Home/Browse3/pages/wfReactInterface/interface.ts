--- conflicted
+++ resolved
@@ -283,12 +283,8 @@
   // TODO: Add more fields & FKs
   versionIndex: number;
   typeName: string;
-<<<<<<< HEAD
-  category: MVPObjectCategory | null;
+  category: ObjectCategory | null;
   createdAtMs: number;
-=======
-  category: ObjectCategory | null;
->>>>>>> 7c7a0516
 };
 
 const typeNameToCategory = (typeName: string): ObjectCategory | null => {
@@ -368,7 +364,7 @@
 
 type ObjectVersionFilter = {
   // Filters are ANDed across the fields and ORed within the fields
-  category?: MVPObjectCategory[];
+  category?: ObjectCategory[];
   objectIds?: string[];
   latestOnly?: boolean;
 };
