/**
 * This file define the primary _application_ interface for the weaveflow data model. Importantly, it is agnostic
 * to backend storage implementation and should provide an implementation-agnostic interface for the rest of the
 * application to use. Be very thoughtful when modifying this file. The primary exposed interfaces/types are:
 * - `WFDataModelHooks` -> this is the primary hook interface for reading data from the weaveflow data model.
 * - Schemas: These are the "nouns" of the application: Call, Op, and Object:
 *    - `CallSchema`
 *    - `OpVersionSchema`
 *    - `ObjectVersionSchema`
 */

import * as Types from '../../../../../../core/model/types';
import {WeaveKind} from '../../../../../../react';
import {KNOWN_BASE_OBJECT_CLASSES, OP_CATEGORIES} from './constants';
import {Query} from './traceServerClientInterface/query'; // TODO: This import is not ideal, should delete this whole interface
import * as traceServerClientTypes from './traceServerClientTypes'; // TODO: This import is not ideal, should delete this whole interface
<<<<<<< HEAD
import {ContentType, SortBy, TableUpdateSpec} from './traceServerClientTypes';
=======
>>>>>>> 798aa29e

export type OpCategory = (typeof OP_CATEGORIES)[number];
export type KnownBaseObjectClassType =
  (typeof KNOWN_BASE_OBJECT_CLASSES)[number];

export type Loadable<T> = {
  loading: boolean;
  result: T | null;
  error?: Error | null;
};

export type LoadableWithError<T> = {
  loading: boolean;
  result: T | null;
  error: Error | null;
};

export type CallKey = {
  entity: string;
  project: string;
  callId: string;
};

export type CacheableCallKey = CallKey & Record<string, unknown>;

export type CallSchema = CallKey & {
  spanName: string;
  displayName: string | null;
  opVersionRef: string | null;
  traceId: string;
  parentId: string | null;
  // See note above `RawSpanFromStreamTableEra` regarding the `rawSpan` field.
  // We should wean off of this and move the needed properties to `CallSchema`.
  rawSpan: RawSpanFromStreamTableEra;
  rawFeedback?: any;
  userId: string | null;
  runId: string | null;
  traceCall?: traceServerClientTypes.TraceCallSchema; // this will eventually be the entire call schema
  totalStorageSizeBytes?: number | null;
};

export type CallFilter = {
  // Filters are ANDed across the fields and ORed within the fields
  // Commented out means not yet implemented
  opVersionRefs?: string[];
  inputObjectVersionRefs?: string[];
  outputObjectVersionRefs?: string[];
  parentIds?: string[];
  traceId?: string;
  callIds?: string[];
  traceRootsOnly?: boolean;
  runIds?: string[];
  userIds?: string[];
};

export type OpVersionKey = {
  entity: string;
  project: string;
  opId: string;
  versionHash: string;
};

export type OpVersionSchema = OpVersionKey & {
  // TODO: Add more fields & FKs
  versionIndex: number;
  createdAtMs: number;
  userId?: string;
};

export type OpVersionFilter = {
  // Filters are ANDed across the fields and ORed within the fields
  opIds?: string[];
  latestOnly?: boolean;
};

type CommonObjectVersionKey = {
  entity: string;
  project: string;
  objectId: string;
  versionHash: string;
  path: string;
  refExtra?: string;
};

type WandbArtifactObjectVersionKey = {
  scheme: 'wandb-artifact';
} & CommonObjectVersionKey;

export type WeaveObjectVersionKey = {
  scheme: 'weave';
  weaveKind: WeaveKind;
} & CommonObjectVersionKey;

export type ObjectVersionKey =
  | WandbArtifactObjectVersionKey
  | WeaveObjectVersionKey;

export type ObjectVersionSchema<T extends any = any> = ObjectVersionKey & {
  // TODO: Add more fields & FKs
  versionIndex: number;
  baseObjectClass: string | null;
  createdAtMs: number;
  val: T;
  userId?: string;
  sizeBytes?: number;
};

export type ObjectVersionFilter = {
  // Filters are ANDed across the fields and ORed within the fields
  baseObjectClasses?: KnownBaseObjectClassType[];
  objectIds?: string[];
  latestOnly?: boolean;
};

export type TableQuery = {
  columns?: string[];
  limit?: number;
};

interface PathElObject {
  type: 'getattr';
  key: string;
}

interface PathElTypedDict {
  type: 'pick';
  key: string;
}

type PathEl = PathElObject | PathElTypedDict;

type SetRefMutation = {
  type: 'set';
  path: PathEl[];
  newValue: any;
};

type AppendRefMutation = {
  type: 'append';
  newValue: {[key: string]: any};
};

export type RefMutation = SetRefMutation | AppendRefMutation;

export type FeedbackKey = {
  entity: string;
  project: string;
  weaveRef: string;
};

export type Refetchable = {
  refetch: () => void;
};

export interface UseCallParams {
  key: CallKey | null;
  includeCosts?: boolean;
  refetchOnRename?: boolean;
  includeTotalStorageSize?: boolean;
}

export interface UseCallsParams {
  entity: string;
  project: string;
  filter: CallFilter;
  limit?: number;
  offset?: number;
  sortBy?: traceServerClientTypes.SortBy[];
  query?: Query;
  columns?: string[];
  expandedRefColumns?: Set<string>;
  skip?: boolean;
  refetchOnDelete?: boolean;
  includeCosts?: boolean;
  includeFeedback?: boolean;
  includeTotalStorageSize?: boolean;
}

export interface UseCallsStatsParams {
  entity: string;
  project: string;
  filter?: CallFilter;
  query?: Query;
  limit?: number;
  skip?: boolean;
  refetchOnDelete?: boolean;
  includeTotalStorageSize?: boolean;
}

export interface UseProjectHasCallsParams {
  entity: string;
  project: string;
  skip?: boolean;
}

export interface UseCallsDeleteParams {
  entity: string;
  project: string;
  callIDs: string[];
}

export interface UseCallUpdateParams {
  entity: string;
  project: string;
  callID: string;
  newName: string;
}

export interface UseCallsExportParams {
  entity: string;
  project: string;
  contentType: traceServerClientTypes.ContentType;
  filter: CallFilter;
  limit?: number;
  offset?: number;
  sortBy?: traceServerClientTypes.SortBy[];
  query?: Query;
  columns?: string[];
  expandedRefCols?: string[];
  includeFeedback?: boolean;
  includeCosts?: boolean;
}

export interface UseObjCreateParams {
  projectId: string;
  objectId: string;
  val: any;
  baseObjectClass?: string;
}

export interface UseOpVersionParams {
  key: OpVersionKey | null;
  metadataOnly?: boolean;
}

export interface UseOpVersionsParams {
  entity: string;
  project: string;
  filter: OpVersionFilter;
  limit?: number;
  metadataOnly?: boolean;
  orderBy?: traceServerClientTypes.SortBy[];
  skip?: boolean;
}

export interface UseObjectVersionParams {
  key: ObjectVersionKey | null;
  metadataOnly?: boolean;
}

export interface UseTableQueryParams {
  projectId: string;
  digest: string;
  filter: traceServerClientTypes.TraceTableQueryReq['filter'];
  limit?: traceServerClientTypes.TraceTableQueryReq['limit'];
  offset?: traceServerClientTypes.TraceTableQueryReq['offset'];
  sortBy?: traceServerClientTypes.TraceTableQueryReq['sort_by'];
  skip?: boolean;
}

export interface UseTableRowsQueryParams {
  entity: string;
  project: string;
  digest: string;
  filter?: traceServerClientTypes.TraceTableQueryReq['filter'];
  limit?: traceServerClientTypes.TraceTableQueryReq['limit'];
  offset?: traceServerClientTypes.TraceTableQueryReq['offset'];
  sortBy?: traceServerClientTypes.TraceTableQueryReq['sort_by'];
  skip?: boolean;
}

export interface UseTableQueryStatsParams {
  entity: string;
  project: string;
  digests: string[];
  skip?: boolean;
  includeStorageSize?: boolean;
}

export interface UseRootObjectVersionsParams {
  entity: string;
  project: string;
  filter?: ObjectVersionFilter;
  limit?: number;
  metadataOnly?: boolean;
  skip?: boolean;
  noAutoRefresh?: boolean;
  includeStorageSize?: boolean;
}

export interface ObjectDeleteParams {
  entity: string;
  project: string;
  objectId: string;
  digests?: string[];
}

export interface ObjectDeleteAllVersionsParams {
  key: ObjectVersionKey;
}

export interface OpVersionDeleteParams {
  entity: string;
  project: string;
  opId: string;
  digests?: string[];
}

export interface OpVersionDeleteAllVersionsParams {
  key: OpVersionKey;
}

export interface UseRefsDataParams {
  refUris: string[];
  tableQuery?: TableQuery;
}

export interface UseRefsReadBatchParams {
  refUris: string[];
  skip?: boolean;
}

export interface UseApplyMutationsToRefParams {
  refUri: string;
  mutations: RefMutation[];
}

export interface UseFileContentParams {
  entity: string;
  project: string;
  digest: string;
  skip?: boolean;
}

export interface UseFeedbackParams {
  key: FeedbackKey | null;
  sortBy?: traceServerClientTypes.SortBy[];
}

export interface UseTableUpdateParams {
  projectId: string;
  baseDigest: string;
  updates: traceServerClientTypes.TableUpdateSpec[];
}

export interface UseChildCallsForCompareParams {
  entity: string;
  project: string;
  parentCallIds: string[];
  selectedOpVersionRef: string | null;
  selectedObjectVersionRef: string | null;
}

export interface UseGetRefsTypeParams {
  refUris: string[];
}

export type WFDataModelHooksInterface = {
  useCall: (params: UseCallParams) => Loadable<CallSchema | null>;
  useCalls: (params: UseCallsParams) => Loadable<CallSchema[]> & Refetchable;
  useCallsStats: (
    params: UseCallsStatsParams
  ) => Loadable<traceServerClientTypes.TraceCallsQueryStatsRes> & Refetchable;
  useProjectHasCalls: (params: UseProjectHasCallsParams) => Loadable<boolean>;
  useCallsDeleteFunc: () => (params: UseCallsDeleteParams) => Promise<void>;
  useCallUpdateFunc: () => (params: UseCallUpdateParams) => Promise<void>;
  useCallsExport: () => (params: UseCallsExportParams) => Promise<Blob>;
  useObjCreate: () => (params: UseObjCreateParams) => Promise<string>;
  useOpVersion: (
    params: UseOpVersionParams
  ) => LoadableWithError<OpVersionSchema | null>;
  useOpVersions: (
    params: UseOpVersionsParams
  ) => LoadableWithError<OpVersionSchema[]>;
  useObjectVersion: (
    params: UseObjectVersionParams
  ) => LoadableWithError<ObjectVersionSchema | null>;
  useTableRowsQuery: (
    params: UseTableRowsQueryParams
  ) => Loadable<traceServerClientTypes.TraceTableQueryRes>;
  useTableQueryStats: (
    params: UseTableQueryStatsParams
  ) => Loadable<traceServerClientTypes.TraceTableQueryStatsBatchRes>;
  useRootObjectVersions: (
<<<<<<< HEAD
    entity: string,
    project: string,
    filter: ObjectVersionFilter,
    limit?: number,
    metadataOnly?: boolean,
    opts?: {
      skip?: boolean;
      noAutoRefresh?: boolean;
      includeStorageSize?: boolean;
    },
    sortBy?: SortBy[]
=======
    params: UseRootObjectVersionsParams
>>>>>>> 798aa29e
  ) => LoadableWithError<ObjectVersionSchema[]>;
  useObjectDeleteFunc: () => {
    objectVersionsDelete: (
      params: ObjectDeleteParams
    ) => Promise<traceServerClientTypes.TraceObjDeleteRes>;
    objectDeleteAllVersions: (
      params: ObjectDeleteAllVersionsParams
    ) => Promise<traceServerClientTypes.TraceObjDeleteRes>;
    opVersionsDelete: (
      params: OpVersionDeleteParams
    ) => Promise<traceServerClientTypes.TraceObjDeleteRes>;
    opDeleteAllVersions: (
      params: OpVersionDeleteAllVersionsParams
    ) => Promise<traceServerClientTypes.TraceObjDeleteRes>;
  };
  useRefsData: (params: UseRefsDataParams) => Loadable<any[]>;
  useApplyMutationsToRef: () => (
    params: UseApplyMutationsToRefParams
  ) => Promise<string>;
  useFileContent: (params: UseFileContentParams) => Loadable<ArrayBuffer>;
  useFeedback: (
    params: UseFeedbackParams
  ) => LoadableWithError<traceServerClientTypes.Feedback[] | null> &
    Refetchable;
  useTableUpdate: () => (
    params: UseTableUpdateParams
  ) => Promise<traceServerClientTypes.TableUpdateRes>;
  useTableCreate: () => (
    params: traceServerClientTypes.TableCreateReq
  ) => Promise<traceServerClientTypes.TableCreateRes>;
  derived: {
    useChildCallsForCompare: (
      params: UseChildCallsForCompareParams
    ) => Loadable<CallSchema[]>;
    useGetRefsType: () => (
      params: UseGetRefsTypeParams
    ) => Promise<Types.Type[]>;
    useRefsType: (params: UseGetRefsTypeParams) => Loadable<Types.Type[]>;
    useCodeForOpRef: (opVersionRef: string) => Loadable<string>;
  };
};

/**
 * `RawSpanFromStreamTableEra` and `RawSpanFromStreamTableEraWithFeedback` are
 * sort of relics from the past. The fact that they are exported is a smell of
 * some leaky abstraction. They were originally defined in callTree.ts and
 * mapped exactly the the StreamTable schema for calls - which were then
 * referred to as spans. Now, much of the UI was built against these types.
 * However, in an ideal world, we move the needed properties to `CallSchema` (a
 * common interface regardless of storage). However, in the interim, we store
 * the "rawSpan" in `CallSchema` to give more legacy react code the ability to
 * reach in and get the needed properties. However, with the new Clickhouse
 * backend, we actually have to do the work of converting the raw data format to
 * this raw span! A good refactor would be to remove the `rawSpan` field from
 * `CallSchema` and go fix all the type errors in the app by moving parts of the
 * needed properties to `CallSchema`, and updating the converters from the raw
 * data format to the `CallSchema` format. This would allow us to remove the
 * `RawSpanFromStreamTableEra` and `RawSpanFromStreamTableEraWithFeedback`.
 * (hence the more specific name `RawSpanFromStreamTableEra`).
 */
export interface RawSpanFromStreamTableEra {
  name: string;
  inputs: {_keys?: string[]; [key: string]: any};
  output: undefined | {_keys?: string[]; [key: string]: any};
  status_code: string; // TODO enum
  exception?: string;
  attributes: {[key: string]: any};
  summary: {latency_s: number; [key: string]: any};
  span_id: string;
  trace_id: string;
  parent_id?: string;
  timestamp: number;
  start_time_ms: number;
  end_time_ms?: number;
}

export type RawSpanFromStreamTableEraWithFeedback =
  RawSpanFromStreamTableEra & {feedback?: any};<|MERGE_RESOLUTION|>--- conflicted
+++ resolved
@@ -14,10 +14,7 @@
 import {KNOWN_BASE_OBJECT_CLASSES, OP_CATEGORIES} from './constants';
 import {Query} from './traceServerClientInterface/query'; // TODO: This import is not ideal, should delete this whole interface
 import * as traceServerClientTypes from './traceServerClientTypes'; // TODO: This import is not ideal, should delete this whole interface
-<<<<<<< HEAD
 import {ContentType, SortBy, TableUpdateSpec} from './traceServerClientTypes';
-=======
->>>>>>> 798aa29e
 
 export type OpCategory = (typeof OP_CATEGORIES)[number];
 export type KnownBaseObjectClassType =
@@ -306,6 +303,7 @@
   skip?: boolean;
   noAutoRefresh?: boolean;
   includeStorageSize?: boolean;
+  sortBy?: SortBy[];
 }
 
 export interface ObjectDeleteParams {
@@ -402,21 +400,7 @@
     params: UseTableQueryStatsParams
   ) => Loadable<traceServerClientTypes.TraceTableQueryStatsBatchRes>;
   useRootObjectVersions: (
-<<<<<<< HEAD
-    entity: string,
-    project: string,
-    filter: ObjectVersionFilter,
-    limit?: number,
-    metadataOnly?: boolean,
-    opts?: {
-      skip?: boolean;
-      noAutoRefresh?: boolean;
-      includeStorageSize?: boolean;
-    },
-    sortBy?: SortBy[]
-=======
     params: UseRootObjectVersionsParams
->>>>>>> 798aa29e
   ) => LoadableWithError<ObjectVersionSchema[]>;
   useObjectDeleteFunc: () => {
     objectVersionsDelete: (
