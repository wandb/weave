import {Query} from './traceServerClientInterface/query';

type ExtraKeysAllowed = {
  [key: string]: any;
};

type WeaveSummarySchema = {
  cost?: {[key: string]: LLMCostSchema};
} & ExtraKeysAllowed;

export type LLMUsageSchema = {
  // Should collapse prompt and input? Ideally yes, but
  // back compat is a concern.
  prompt_tokens?: number;
  input_tokens?: number;
  // Should collapse completion and output? Ideally yes, but
  // back compat is a concern.
  completion_tokens?: number;
  output_tokens?: number;
  requests?: number;
  total_tokens?: number;
} & ExtraKeysAllowed;

export type LLMCostSchema = LLMUsageSchema & {
  // Cost for request
<<<<<<< HEAD
  prompt_tokens_cost?: number;
  completion_tokens_cost?: number;
=======
  prompt_tokens_total_cost?: number;
  completion_tokens_total_cost?: number;
>>>>>>> 35ad7925

  // Cost per unit
  prompt_token_cost?: number;
  completion_token_cost?: number;
  prompt_token_cost_unit?: string;
  completion_token_cost_unit?: string;

  effective_date?: string;
  provider_id?: string;
  pricing_level?: string;
  pricing_level_id?: string;
  created_at?: string;
  created_by?: string;
};

type SummaryInsertMap = {
  usage?: {[key: string]: LLMUsageSchema};
} & ExtraKeysAllowed;

type SummaryMap = {
  weave?: WeaveSummarySchema;
} & SummaryInsertMap;

export type KeyedDictType = {
  [key: string]: any;
  _keys?: string[];
};
export type TraceCallSchema = {
  project_id: string;
  id: string;
  op_name: string;
  display_name?: string;
  trace_id: string;
  parent_id?: string;
  started_at: string;
  attributes: KeyedDictType;
  inputs: KeyedDictType;
  ended_at?: string;
  exception?: string;
  // Using `unknown` for `output` instead of an `any` so that the type checkers
  // force us to handle all possible types. When using `any`, this value can be
  // freely assigned to any other variable without any type checking. This way,
  // we can ensure that we handle all possible types.
  output?: unknown;
  summary?: SummaryMap;
  wb_run_id?: string;
  wb_user_id?: string;
};
export type TraceCallReadReq = {
  project_id: string;
  id: string;
  include_costs?: boolean;
};

export type TraceCallReadSuccess = {
  call: TraceCallSchema;
};
export type TraceCallReadError = {
  detail: string;
};
export type TraceCallReadRes = TraceCallReadSuccess | TraceCallReadError;
interface TraceCallsFilter {
  op_names?: string[];
  input_refs?: string[];
  output_refs?: string[];
  parent_ids?: string[];
  trace_ids?: string[];
  call_ids?: string[];
  trace_roots_only?: boolean;
  wb_run_ids?: string[];
  wb_user_ids?: string[];
}

export type SortBy = {field: string; direction: 'asc' | 'desc'};

export type TraceCallsQueryReq = {
  project_id: string;
  filter?: TraceCallsFilter;
  limit?: number;
  offset?: number;
  sort_by?: SortBy[];
  query?: Query;
  columns?: string[];
  include_costs?: boolean;
  expand_columns?: string[];
  include_costs?: boolean;
};

export type TraceCallsQueryRes = {
  calls: TraceCallSchema[];
};

export type TraceCallsQueryStatsReq = {
  project_id: string;
  filter?: TraceCallsFilter;
  query?: Query;
};

export type TraceCallsQueryStatsRes = {
  count: number;
};

export type TraceCallsDeleteReq = {
  project_id: string;
  call_ids: string[];
};

export type TraceCallUpdateReq = {
  project_id: string;
  call_id: string;
  display_name: string;
};

export type FeedbackCreateReq = {
  project_id: string;
  weave_ref: string;
  feedback_type: string;
  payload: Record<string, any>;
};

export type FeedbackCreateSuccess = {
  id: string;
  created_at: string;
  wb_user_id: string;
  payload: Record<string, any>;
};
export type FeedbackCreateError = {
  detail: string;
};
export type FeedbackCreateRes = FeedbackCreateSuccess | FeedbackCreateError;

export type FeedbackQueryReq = {
  project_id: string;
  query?: Query;
  sort_by?: SortBy[];
};

export type Feedback = {
  id: string;
  weave_ref: string;
  wb_user_id: string; // authenticated creator username
  creator: string | null; // display name
  created_at: string;
  feedback_type: string;
  payload: Record<string, any>;
};

export type FeedbackQuerySuccess = {
  result: Feedback[];
};
export type FeedbackQueryError = {
  detail: string;
};
export type FeedbackQueryRes = FeedbackQuerySuccess | FeedbackQueryError;

export type FeedbackPurgeReq = {
  project_id: string;
  query: Query;
};
export type FeedbackPurgeSuccess = {};
export type FeedbackPurgeError = {
  detail: string;
};
export type FeedbackPurgeRes = FeedbackPurgeSuccess | FeedbackPurgeError;
interface TraceObjectsFilter {
  base_object_classes?: string[];
  object_ids?: string[];
  is_op?: boolean;
  latest_only?: boolean;
}
export type TraceObjQueryReq = {
  project_id: string;
  filter?: TraceObjectsFilter;
};

export interface TraceObjSchema {
  project_id: string;
  object_id: string;
  created_at: string;
  digest: string;
  version_index: number;
  is_latest: number;
  kind: 'op' | 'object';
  base_object_class?: string;
  val: any;
}
export type TraceObjQueryRes = {
  objs: TraceObjSchema[];
};
export type TraceObjReadReq = {
  project_id: string;
  object_id: string;
  digest: string;
};

export type TraceObjReadRes = {
  obj: TraceObjSchema;
};

export type TraceRefsReadBatchReq = {
  refs: string[];
};

export type TraceRefsReadBatchRes = {
  vals: any[];
};

export type TraceTableQueryReq = {
  project_id: string;
  digest: string;
  filter?: {
    row_digests?: string[];
  };
  limit?: number;
};

export type TraceTableQueryRes = {
  rows: Array<{
    digest: string;
    val: any;
  }>;
};

export type TraceFileContentReadReq = {
  project_id: string;
  digest: string;
};

export type TraceFileContentReadRes = {
  content: ArrayBuffer;
};

export enum ContentType {
  csv = 'text/csv',
  tsv = 'text/tab-separated-values',
  any = '*/*',
  jsonl = 'application/jsonl',
  json = 'application/json',
}

export const fileExtensions = {
  [ContentType.csv]: 'csv',
  [ContentType.tsv]: 'tsv',
  [ContentType.jsonl]: 'jsonl',
  [ContentType.any]: 'jsonl',
  [ContentType.json]: 'json',
};<|MERGE_RESOLUTION|>--- conflicted
+++ resolved
@@ -23,13 +23,8 @@
 
 export type LLMCostSchema = LLMUsageSchema & {
   // Cost for request
-<<<<<<< HEAD
-  prompt_tokens_cost?: number;
-  completion_tokens_cost?: number;
-=======
   prompt_tokens_total_cost?: number;
   completion_tokens_total_cost?: number;
->>>>>>> 35ad7925
 
   // Cost per unit
   prompt_token_cost?: number;
