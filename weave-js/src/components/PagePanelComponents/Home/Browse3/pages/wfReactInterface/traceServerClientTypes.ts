--- conflicted
+++ resolved
@@ -238,13 +238,6 @@
   obj: TraceObjSchema;
 };
 
-<<<<<<< HEAD
-export type TraceObjDeleteReq = {
-  project_id: string;
-  object_id: string;
-  digest: string;
-  include_children?: boolean;
-=======
 export type TraceObjCreateReq<T extends any = any> = {
   obj: {
     project_id: string;
@@ -256,7 +249,12 @@
 
 export type TraceObjCreateRes = {
   digest: string;
->>>>>>> 1a0007ba
+};
+
+export type TraceObjDeleteReq = {
+  project_id: string;
+  object_id: string;
+  digest: string;
 };
 
 export type TraceRefsReadBatchReq = {
