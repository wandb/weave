export const PROJECT_CALL_STREAM_NAME = 'stream';
export const WANDB_ARTIFACT_REF_SCHEME = 'wandb-artifact';
export const WANDB_ARTIFACT_REF_PREFIX = `${WANDB_ARTIFACT_REF_SCHEME}:///`;
export const WEAVE_REF_SCHEME = 'weave';
export const WEAVE_REF_PREFIX = `${WEAVE_REF_SCHEME}:///`;
export const WEAVE_PRIVATE_SCHEME = 'weave-private';
export const WEAVE_PRIVATE_PREFIX = `${WEAVE_PRIVATE_SCHEME}:///`;
export const WILDCARD_ARTIFACT_VERSION_AND_PATH = ':*/obj';
export const DICT_KEY_EDGE_NAME = 'key';
export const LIST_INDEX_EDGE_NAME = 'index';
export const TABLE_ID_EDGE_NAME = 'id';
export const OBJECT_ATTR_EDGE_NAME = 'attr';
export const AWL_ROW_EDGE_NAME = 'row';
export const AWL_COL_EDGE_NAME = 'col';
export const OP_CATEGORIES = [
  'train',
  'predict',
  'score',
  'evaluate',
  'tune',
] as const;
export const KNOWN_BASE_OBJECT_CLASSES = [
  'Prompt',
  'Model',
  'Dataset',
  'Evaluation',
<<<<<<< HEAD
  'HumanAnnotationColumn',
=======
  'Leaderboard',
>>>>>>> ca02247f
] as const;<|MERGE_RESOLUTION|>--- conflicted
+++ resolved
@@ -24,9 +24,6 @@
   'Model',
   'Dataset',
   'Evaluation',
-<<<<<<< HEAD
+  'Leaderboard',
   'HumanAnnotationColumn',
-=======
-  'Leaderboard',
->>>>>>> ca02247f
 ] as const;