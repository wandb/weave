--- conflicted
+++ resolved
@@ -24,10 +24,7 @@
   'Model',
   'Dataset',
   'Evaluation',
-<<<<<<< HEAD
+  'Leaderboard',
   'Scorer',
   'ConfiguredAction',
-=======
-  'Leaderboard',
->>>>>>> 69a0f9b6
 ] as const;