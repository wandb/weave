export const PROJECT_CALL_STREAM_NAME = 'stream';
export const WANDB_ARTIFACT_REF_SCHEME = 'wandb-artifact';
export const WANDB_ARTIFACT_REF_PREFIX = `${WANDB_ARTIFACT_REF_SCHEME}:///`;
export const WEAVE_REF_SCHEME = 'weave';
export const WEAVE_REF_PREFIX = `${WEAVE_REF_SCHEME}:///`;
export const WEAVE_PRIVATE_SCHEME = 'weave-private';
export const WEAVE_PRIVATE_PREFIX = `${WEAVE_PRIVATE_SCHEME}:///`;
export const WILDCARD_ARTIFACT_VERSION_AND_PATH = ':*/obj';
export const DICT_KEY_EDGE_NAME = 'key';
export const LIST_INDEX_EDGE_NAME = 'index';
export const TABLE_ID_EDGE_NAME = 'id';
export const OBJECT_ATTR_EDGE_NAME = 'attr';
export const AWL_ROW_EDGE_NAME = 'row';
export const AWL_COL_EDGE_NAME = 'col';
export const OP_CATEGORIES = [
  'train',
  'predict',
  'score',
  'evaluate',
  'tune',
] as const;
export const KNOWN_BASE_OBJECT_CLASSES = [
  'Prompt',
  'Model',
  'Dataset',
  'Evaluation',
  'Leaderboard',
  'Scorer',
  'ActionSpec',
  'AnnotationSpec',
  'SavedView',
  'EvaluationResults',
  'Provider',
  'ProviderModel',
<<<<<<< HEAD
  'Monitor',
=======
  'LLMStructuredCompletionModel',
>>>>>>> 83e805ca
] as const;<|MERGE_RESOLUTION|>--- conflicted
+++ resolved
@@ -32,9 +32,6 @@
   'EvaluationResults',
   'Provider',
   'ProviderModel',
-<<<<<<< HEAD
   'Monitor',
-=======
   'LLMStructuredCompletionModel',
->>>>>>> 83e805ca
 ] as const;