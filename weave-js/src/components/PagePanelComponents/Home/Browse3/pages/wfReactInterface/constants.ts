--- conflicted
+++ resolved
@@ -25,9 +25,6 @@
   'Dataset',
   'Evaluation',
   'Leaderboard',
-<<<<<<< HEAD
+  'Scorer',
   'AnnotationSpec',
-=======
-  'Scorer',
->>>>>>> be2ac067
 ] as const;