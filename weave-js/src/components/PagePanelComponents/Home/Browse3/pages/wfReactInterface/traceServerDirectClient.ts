/**
 * This file defines the connection between the web client and the trace server.
 * The intention is that the implementation is a 1-1 mapping to the trace
 * server's API. This file should not contain any business logic. If possible,
 * we could generate this from `trace_server.py`. Which in effect is a perfect
 * mapping of `weave/trace_server/trace_server_interface.py` as a web service.
 *
 * These types MUST be kept in sync with the types defined in
 * `weave/trace_server/trace_server_interface.py`. Please modify with care.
 *
 * TODO: Currently, we only implement Call Read and Call Query - there are
 * several other endpoints that we should implement.
 */

import {getCookie} from '@wandb/weave/common/util/cookie';
import fetch from 'isomorphic-unfetch';

import {
  ContentType,
  FeedbackCreateReq,
  FeedbackCreateRes,
  FeedbackPurgeReq,
  FeedbackPurgeRes,
  FeedbackQueryReq,
  FeedbackQueryRes,
  TraceCallReadReq,
  TraceCallReadRes,
  TraceCallSchema,
  TraceCallsDeleteReq,
  TraceCallsQueryReq,
  TraceCallsQueryRes,
  TraceCallsQueryStatsReq,
  TraceCallsQueryStatsRes,
  TraceCallUpdateReq,
  TraceFileContentReadReq,
  TraceFileContentReadRes,
  TraceObjQueryReq,
  TraceObjQueryRes,
  TraceObjReadReq,
  TraceObjReadRes,
  TraceRefsReadBatchReq,
  TraceRefsReadBatchRes,
  TraceTableQueryReq,
  TraceTableQueryRes,
} from './traceServerClientTypes';

export class DirectTraceServerClient {
  private baseUrl: string;
  private inFlightFetchesRequests: Record<
    string,
    Record<
      string,
      Array<{
        resolve: (res: any) => void;
        reject: (err: any) => void;
      }>
    >
  > = {};

  constructor(baseUrl: string) {
    this.inFlightFetchesRequests = {};
    this.baseUrl = baseUrl;
  }

  public callsDelete(req: TraceCallsDeleteReq): Promise<void> {
    return this.makeRequest<TraceCallsDeleteReq, void>('/calls/delete', req);
  }

  public callUpdate(req: TraceCallUpdateReq): Promise<void> {
    return this.makeRequest<TraceCallUpdateReq, void>('/call/update', req);
  }

  public callsQuery(req: TraceCallsQueryReq): Promise<TraceCallsQueryRes> {
    return this.makeRequest<TraceCallsQueryReq, TraceCallsQueryRes>(
      '/calls/query',
      req
    );
  }

  public callsQueryStats(
    req: TraceCallsQueryStatsReq
  ): Promise<TraceCallsQueryStatsRes> {
    return this.makeRequest<TraceCallsQueryStatsReq, TraceCallsQueryStatsRes>(
      '/calls/query_stats',
      req
    );
  }

  public callsStreamQuery(
    req: TraceCallsQueryReq
  ): Promise<TraceCallsQueryRes> {
    const res = this.makeRequest<TraceCallsQueryReq, string>(
      '/calls/stream_query',
      req,
      'text'
    );
    return new Promise((resolve, reject) => {
      res
        .then(content => {
          // `content` is jsonl string, we need to parse it.
          if (!content) {
            resolve({calls: []});
            return;
          }
          if (content.endsWith('\n')) {
            content = content.slice(0, -1);
          }
          if (content === '') {
            resolve({calls: []});
            return;
          }
          const calls: TraceCallSchema[] = [];
          const lines = content.split('\n');
          let earlyTermination = false;

          lines.forEach((line, lineIndex) => {
            try {
              calls.push(JSON.parse(line));
            } catch (err) {
              if (lineIndex === lines.length - 1 && lineIndex > 0) {
                // This is a very special case where the last line is not a
                // complete json object. This can happen if the stream is
                // terminated early. Instead of just failing, we can make a
                // new request to the server to resume the stream from the
                // last line. This should only occur projects with massive
                // trace data (> 150MB per my own testing)
                const newReq = {...req};
                const origOffset = req.offset || 0;
                newReq.offset = origOffset + lineIndex;
                console.debug(
                  `Early stream termination, performing a new request resuming from ${newReq.offset}`
                );
                earlyTermination = true;
                this.callsStreamQuery(newReq)
                  .then(innerRes => {
                    calls.push(...innerRes.calls);
                    resolve({calls});
                  })
                  .catch(err => {
                    reject(err);
                  });
                return;
              } else {
                console.error(
                  `Error parsing line ${lineIndex} of ${lines.length}: ${line}`
                );
              }
            }
          });
          if (!earlyTermination) {
            resolve({calls});
          }
        })
        .catch(err => {
          reject(err);
        });
    });
  }

  /*
  This implementation of the calls stream query is a convenience in order
  to explicitly handle large streams of data. It should be kept in close
  sync with makeRequest.
  */

  public callsStreamDownload(
    req: TraceCallsQueryReq,
    contentType: ContentType = ContentType.any
  ): Promise<Blob> {
    const url = `${this.baseUrl}/calls/stream_query`;
    const reqBody = JSON.stringify(req);

    const headers: {[key: string]: string} = {
      'Content-Type': 'application/json',
      // This is a dummy auth header, the trace server requires
      // that we send a basic auth header, but it uses cookies for
      // authentication.
      Authorization: 'Basic ' + btoa(':'),
      Accept: contentType,
    };
    const useAdminPrivileges = getCookie('use_admin_privileges') === 'true';
    if (useAdminPrivileges) {
      headers['use-admin-privileges'] = 'true';
    }

    return new Promise(async (resolve, reject) => {
      try {
        // Fetch the text data using streams
        // eslint-disable-next-line wandb/no-unprefixed-urls
        const response = await fetch(url, {
          method: 'POST',
          credentials: 'include',
          headers,
          body: reqBody,
        });
        // TODO: support streaming data into a memory buffer, this .blob() method
        // is incomplete, add paging/stream construction of this blob or string. More info here:
        // https://stackoverflow.com/questions/28307789/is-there-any-limitation-on-javascript-max-blob-size
        const blob = await response.blob();
        resolve(blob);
      } catch (error) {
        reject(new Error(`Error downloading data: ${error}`));
      }
    });
  }

  public callRead(req: TraceCallReadReq): Promise<TraceCallReadRes> {
    return this.makeRequest<TraceCallReadReq, TraceCallReadRes>(
      '/call/read',
      req
    );
  }

  public objsQuery(req: TraceObjQueryReq): Promise<TraceObjQueryRes> {
    return this.makeRequest<TraceObjQueryReq, TraceObjQueryRes>(
      '/objs/query',
      req
    );
  }

  public objRead(req: TraceObjReadReq): Promise<TraceObjReadRes> {
    return this.makeRequest<TraceObjReadReq, TraceObjReadRes>('/obj/read', req);
  }

  public readBatch(req: TraceRefsReadBatchReq): Promise<TraceRefsReadBatchRes> {
    return this.makeRequest<TraceRefsReadBatchReq, TraceRefsReadBatchRes>(
      '/refs/read_batch',
      req
    );
  }

  public tableQuery(req: TraceTableQueryReq): Promise<TraceTableQueryRes> {
    return this.makeRequest<TraceTableQueryReq, TraceTableQueryRes>(
      '/table/query',
      req
    );
  }

  public feedbackCreate(req: FeedbackCreateReq): Promise<FeedbackCreateRes> {
    return this.makeRequest<FeedbackCreateReq, FeedbackCreateRes>(
      '/feedback/create',
      req
    );
  }

  public feedbackQuery(req: FeedbackQueryReq): Promise<FeedbackQueryRes> {
    return this.makeRequest<FeedbackQueryReq, FeedbackQueryRes>(
      '/feedback/query',
      req
    );
  }

  public feedbackPurge(req: FeedbackPurgeReq): Promise<FeedbackPurgeRes> {
    return this.makeRequest<FeedbackPurgeReq, FeedbackPurgeRes>(
      '/feedback/purge',
      req
    );
  }

  public fileContent(
    req: TraceFileContentReadReq
  ): Promise<TraceFileContentReadRes> {
    const res = this.makeRequest<TraceFileContentReadReq, ArrayBuffer>(
      '/files/content',
      req,
<<<<<<< HEAD
      false,
      true
=======
      'arrayBuffer'
>>>>>>> 668fc042
    );
    return new Promise((resolve, reject) => {
      res
        .then(content => {
          resolve({content});
        })
        .catch(err => {
          reject(err);
        });
    });
  }

  private makeRequest = async <QT, ST>(
    endpoint: string,
    req: QT,
<<<<<<< HEAD
    returnText?: boolean,
    returnArrayBuffer?: boolean,
=======
    responseReturnType: 'json' | 'text' | 'arrayBuffer' = 'json',
>>>>>>> 668fc042
    contentType?: ContentType
  ): Promise<ST> => {
    const url = `${this.baseUrl}${endpoint}`;
    const reqBody = JSON.stringify(req);
    let needsFetch = false;
    if (!this.inFlightFetchesRequests[endpoint]) {
      this.inFlightFetchesRequests[endpoint] = {};
    }
    if (!this.inFlightFetchesRequests[endpoint][reqBody]) {
      this.inFlightFetchesRequests[endpoint][reqBody] = [];
      needsFetch = true;
    }

    const prom = new Promise<ST>((resolve, reject) => {
      this.inFlightFetchesRequests[endpoint][reqBody].push({resolve, reject});
    });

    if (!needsFetch) {
      return prom;
    }

    const headers: {[key: string]: string} = {
      'Content-Type': 'application/json',
      // This is a dummy auth header, the trace server requires
      // that we send a basic auth header, but it uses cookies for
      // authentication.
      Authorization: 'Basic ' + btoa(':'),
    };
    const useAdminPrivileges = getCookie('use_admin_privileges') === 'true';
    if (useAdminPrivileges) {
      headers['use-admin-privileges'] = 'true';
    }
    // eslint-disable-next-line wandb/no-unprefixed-urls
    fetch(url, {
      method: 'POST',
      credentials: 'include',
      headers,
      body: reqBody,
    })
      .then(response => {
        if (responseReturnType === 'text') {
          return response.text();
<<<<<<< HEAD
        } else if (returnArrayBuffer) {
          return response.arrayBuffer();
=======
        } else if (responseReturnType === 'arrayBuffer') {
          return response.arrayBuffer();
        } else if (responseReturnType === 'json') {
          return response.json();
        } else {
          // Should never happen with correct type checking
          throw new Error('Invalid responseReturnType: ' + responseReturnType);
>>>>>>> 668fc042
        }
      })
      .then(res => {
        try {
          const inFlightRequest = [
            ...this.inFlightFetchesRequests[endpoint]?.[reqBody],
          ];
          delete this.inFlightFetchesRequests[endpoint][reqBody];
          if (inFlightRequest) {
            inFlightRequest.forEach(({resolve}) => {
              resolve(res);
            });
          }
        } catch (err) {
          console.error(err);
        }
      })
      .catch(err => {
        try {
          const inFlightRequest = [
            ...this.inFlightFetchesRequests[endpoint]?.[reqBody],
          ];
          delete this.inFlightFetchesRequests[endpoint][reqBody];
          if (inFlightRequest) {
            inFlightRequest.forEach(({reject}) => {
              reject(err);
            });
          }
        } catch (err2) {
          console.error(err2);
        }
      });

    return prom;
  };
}<|MERGE_RESOLUTION|>--- conflicted
+++ resolved
@@ -263,12 +263,7 @@
     const res = this.makeRequest<TraceFileContentReadReq, ArrayBuffer>(
       '/files/content',
       req,
-<<<<<<< HEAD
-      false,
-      true
-=======
       'arrayBuffer'
->>>>>>> 668fc042
     );
     return new Promise((resolve, reject) => {
       res
@@ -284,12 +279,7 @@
   private makeRequest = async <QT, ST>(
     endpoint: string,
     req: QT,
-<<<<<<< HEAD
-    returnText?: boolean,
-    returnArrayBuffer?: boolean,
-=======
     responseReturnType: 'json' | 'text' | 'arrayBuffer' = 'json',
->>>>>>> 668fc042
     contentType?: ContentType
   ): Promise<ST> => {
     const url = `${this.baseUrl}${endpoint}`;
@@ -332,10 +322,6 @@
       .then(response => {
         if (responseReturnType === 'text') {
           return response.text();
-<<<<<<< HEAD
-        } else if (returnArrayBuffer) {
-          return response.arrayBuffer();
-=======
         } else if (responseReturnType === 'arrayBuffer') {
           return response.arrayBuffer();
         } else if (responseReturnType === 'json') {
@@ -343,7 +329,6 @@
         } else {
           // Should never happen with correct type checking
           throw new Error('Invalid responseReturnType: ' + responseReturnType);
->>>>>>> 668fc042
         }
       })
       .then(res => {
