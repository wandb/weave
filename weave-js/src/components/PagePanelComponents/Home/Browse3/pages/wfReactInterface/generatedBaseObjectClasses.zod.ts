--- conflicted
+++ resolved
@@ -40,12 +40,8 @@
 });
 export type TestOnlyExample = z.infer<typeof TestOnlyExampleSchema>;
 
-<<<<<<< HEAD
-export const GeneratedBaseObjectClassesZodSchema = z.object({
+export const baseObjectClassRegistry = {
   Leaderboard: LeaderboardSchema,
-=======
-export const baseObjectClassRegistry = {
->>>>>>> ea49fb12
   TestOnlyExample: TestOnlyExampleSchema,
   TestOnlyNestedBaseObject: TestOnlyNestedBaseObjectSchema,
 };
