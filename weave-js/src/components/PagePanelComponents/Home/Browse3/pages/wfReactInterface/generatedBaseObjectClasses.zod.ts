--- conflicted
+++ resolved
@@ -39,14 +39,12 @@
 });
 export type Leaderboard = z.infer<typeof LeaderboardSchema>;
 
-export const AnnotationSpecSchema = z.object({
-  name: z.string().optional(),
+export const ActionSpecSchema = z.object({
+  config: ConfigSchema,
   description: z.union([z.null(), z.string()]).optional(),
-  json_schema: z.record(z.any()),
-  unique_among_creators: z.boolean().optional(),
-  op_scope: z.union([z.null(), z.array(z.string())]),
+  name: z.union([z.null(), z.string()]).optional(),
 });
-export type AnnotationSpec = z.infer<typeof AnnotationSpecSchema>;
+export type ActionSpec = z.infer<typeof ActionSpecSchema>;
 
 // ----- TEST OBJECTS -----
 export const TestOnlyNestedBaseModelSchema = z.object({
@@ -65,23 +63,6 @@
   typeof TestOnlyNestedBaseObjectSchema
 >;
 
-<<<<<<< HEAD
-=======
-export const ActionSpecSchema = z.object({
-  config: ConfigSchema,
-  description: z.union([z.null(), z.string()]).optional(),
-  name: z.union([z.null(), z.string()]).optional(),
-});
-export type ActionSpec = z.infer<typeof ActionSpecSchema>;
-
-export const LeaderboardSchema = z.object({
-  columns: z.array(LeaderboardColumnSchema),
-  description: z.union([z.null(), z.string()]).optional(),
-  name: z.union([z.null(), z.string()]).optional(),
-});
-export type Leaderboard = z.infer<typeof LeaderboardSchema>;
-
->>>>>>> ebf32f1f
 export const TestOnlyExampleSchema = z.object({
   description: z.union([z.null(), z.string()]).optional(),
   name: z.union([z.null(), z.string()]).optional(),
@@ -96,7 +77,6 @@
   ActionSpec: ActionSpecSchema,
   AnnotationSpec: AnnotationSpecSchema,
   Leaderboard: LeaderboardSchema,
-  AnnotationSpec: AnnotationSpecSchema,
   TestOnlyExample: TestOnlyExampleSchema,
   TestOnlyNestedBaseObject: TestOnlyNestedBaseObjectSchema,
 };
