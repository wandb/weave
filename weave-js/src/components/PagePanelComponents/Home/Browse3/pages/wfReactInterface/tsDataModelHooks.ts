/**
 * This file defines `tsWFDataModelHooks` which conforms to the the
 * `WFDataModelHooksInterface`, providing access to the Weaveflow data model
 * backed by the "Trace Server" engine.
 */

import {isSimpleTypeShape, union} from '@wandb/weave/core/model/helpers';
import * as _ from 'lodash';
import {useCallback, useEffect, useMemo, useRef, useState} from 'react';

import * as Types from '../../../../../../core/model/types';
import {useDeepMemo} from '../../../../../../hookUtils';
import {isWeaveObjectRef, parseRef} from '../../../../../../react';
import {
  callCache,
  objectVersionCache,
  opVersionCache,
  refDataCache,
} from './cache';
import {
  WANDB_ARTIFACT_REF_PREFIX,
  WEAVE_PRIVATE_PREFIX,
  WEAVE_REF_PREFIX,
} from './constants';
import * as traceServerClient from './traceServerClient';
import {useGetTraceServerClientContext} from './traceServerClientContext';
import {Query} from './traceServerClientInterface/query';
import * as traceServerTypes from './traceServerClientTypes';
import {useClientSideCallRefExpansion} from './tsDataModelHooksCallRefExpansion';
import {opVersionRefOpName, refUriToObjectVersionKey} from './utilities';
import {
  CallFilter,
  CallKey,
  CallSchema,
  FeedbackKey,
  Loadable,
  LoadableWithError,
  ObjectVersionFilter,
  ObjectVersionKey,
  ObjectVersionSchema,
  OpVersionFilter,
  OpVersionKey,
  OpVersionSchema,
  RawSpanFromStreamTableEra,
  Refetchable,
  RefMutation,
  TableQuery,
  WFDataModelHooksInterface,
} from './wfDataModelHooksInterface';

export const projectIdFromParts = ({
  entity,
  project,
}: {
  entity: string;
  project: string;
}) => `${entity}/${project}`;

// Trace server client keys that are promises
type TraceServerClientPromiseKeys = {
  [K in keyof traceServerClient.TraceServerClient]: traceServerClient.TraceServerClient[K] extends (
    ...args: any
  ) => Promise<any>
    ? K extends 'onCallDelete'
      ? never
      : K
    : never;
}[keyof traceServerClient.TraceServerClient];

const makeTraceServerEndpointHook = <
  FN extends TraceServerClientPromiseKeys,
  Input extends any[],
  Output
>(
  traceServerFnName: FN,
  preprocessFn: (...input: Input) => {
    params: Parameters<traceServerClient.TraceServerClient[FN]>[0];
    skip?: boolean;
  },
  postprocessFn: (
    res: Awaited<ReturnType<traceServerClient.TraceServerClient[FN]>>,
    ...input: Input
  ) => Output
) => {
  const useTraceServerRequest = (
    ...input: Input
  ): LoadableWithError<Output> => {
    input = useDeepMemo(input);
    const loadingInputRef = useRef<Input | null>(null);
    const getTsClient = useGetTraceServerClientContext();
    const [state, setState] = useState<LoadableWithError<Output>>({
      loading: true,
      result: null,
      error: null,
    });

    useEffect(() => {
      loadingInputRef.current = input;
      setState({loading: true, result: null, error: null});
      const req = preprocessFn(...input);
      if (req.skip) {
        setState({loading: false, result: null, error: null});
        return;
      }
      const client = getTsClient();
      client[traceServerFnName](req.params as any)
        .then(res => {
          if (input !== loadingInputRef.current) {
            return;
          }
          const output = postprocessFn(res as any, ...input);
          setState({loading: false, result: output, error: null});
        })
        .catch(err => {
          if (input !== loadingInputRef.current) {
            return;
          }
          setState({loading: false, result: null, error: err});
        });
    }, [getTsClient, input]);

    const loadingReturn = useMemo(
      () => ({loading: true, result: null, error: null}),
      []
    );
    if (loadingInputRef.current !== input) {
      return loadingReturn;
    }
    return state;
  };
  return useTraceServerRequest;
};

const useMakeTraceServerEndpoint = <
  FN extends TraceServerClientPromiseKeys,
  Input extends any[],
  Output
>(
  traceServerFnName: FN,
  preprocessFn: (
    ...input: Input
  ) => Parameters<traceServerClient.TraceServerClient[FN]>[0],
  postprocessFn: (
    res: Awaited<ReturnType<traceServerClient.TraceServerClient[FN]>>
  ) => Output
) => {
  const getTsClient = useGetTraceServerClientContext();
  const client = getTsClient();
  const traceServerRequest = useCallback(
    (...input: Input): Promise<Output> => {
      return client[traceServerFnName](preprocessFn(...input) as any).then(
        res => {
          return postprocessFn(res as any);
        }
      );
    },
    [client, postprocessFn, preprocessFn, traceServerFnName]
  );
  return traceServerRequest;
};

const useCall = (
  key: CallKey | null,
  opts?: {includeCosts?: boolean}
): Loadable<CallSchema | null> => {
  const getTsClient = useGetTraceServerClientContext();
  const loadingRef = useRef(false);
  const cachedCall = key ? callCache.get(key) : null;
  const [callRes, setCallRes] =
    useState<traceServerTypes.TraceCallReadRes | null>(null);
  const deepKey = useDeepMemo(key);
  const doFetch = useCallback(() => {
    if (deepKey) {
      setCallRes(null);
      loadingRef.current = true;
      getTsClient()
        .callRead({
          project_id: projectIdFromParts(deepKey),
          id: deepKey.callId,
          include_costs: opts?.includeCosts,
        })
        .then(res => {
          loadingRef.current = false;
          setCallRes(res);
        });
    }
  }, [deepKey, getTsClient, opts?.includeCosts]);

  useEffect(() => {
    doFetch();
  }, [doFetch]);

  useEffect(() => {
    return getTsClient().registerOnRenameListener(doFetch);
  }, [getTsClient, doFetch]);

  return useMemo(() => {
    if (key == null) {
      return {
        loading: false,
        result: null,
      };
    }
    if (cachedCall != null) {
      return {
        loading: false,
        result: cachedCall,
      };
    }
    const result =
      callRes && 'call' in callRes && callRes.call
        ? traceCallToUICallSchema(callRes.call)
        : null;
    if (callRes == null || loadingRef.current) {
      return {
        loading: true,
        result: null,
      };
    } else if (result?.callId === key?.callId) {
      if (result) {
        callCache.set(key, result);
      }
      return {
        loading: false,
        result,
      };
    } else {
      // Stale call result
      return {
        loading: false,
        result: null,
      };
    }
  }, [cachedCall, callRes, key]);
};

const useCallsNoExpansion = (
  entity: string,
  project: string,
  filter: CallFilter,
  limit?: number,
  offset?: number,
  sortBy?: traceServerTypes.SortBy[],
  query?: Query,
  columns?: string[],
<<<<<<< HEAD
  opts?: {skip?: boolean; refetchOnDelete?: boolean; includeCosts?: boolean}
): Loadable<CallSchema[]> => {
=======
  opts?: {skip?: boolean; refetchOnDelete?: boolean}
): Loadable<CallSchema[]> & Refetchable => {
>>>>>>> 2f8e21d7
  const getTsClient = useGetTraceServerClientContext();
  const loadingRef = useRef(false);
  const [callRes, setCallRes] =
    useState<traceServerTypes.TraceCallsQueryRes | null>(null);
  const deepFilter = useDeepMemo(filter);

  const doFetch = useCallback(() => {
    if (opts?.skip) {
      return;
    }
    setCallRes(null);
    loadingRef.current = true;
    const req: traceServerTypes.TraceCallsQueryReq = {
      project_id: projectIdFromParts({entity, project}),
      filter: {
        op_names: deepFilter.opVersionRefs,
        input_refs: deepFilter.inputObjectVersionRefs,
        output_refs: deepFilter.outputObjectVersionRefs,
        parent_ids: deepFilter.parentIds,
        trace_ids: deepFilter.traceId ? [deepFilter.traceId] : undefined,
        call_ids: deepFilter.callIds,
        trace_roots_only: deepFilter.traceRootsOnly,
        wb_run_ids: deepFilter.runIds,
        wb_user_ids: deepFilter.userIds,
      },
      limit,
      offset,
      sort_by: sortBy,
      query,
      columns,
      include_costs: opts?.includeCosts,
    };
    const onSuccess = (res: traceServerTypes.TraceCallsQueryRes) => {
      loadingRef.current = false;
      setCallRes(res);
    };
    const onError = (e: any) => {
      loadingRef.current = false;
      console.error(e);
      setCallRes({calls: []});
    };
    getTsClient().callsStreamQuery(req).then(onSuccess).catch(onError);
  }, [
    entity,
    project,
    deepFilter,
    limit,
    opts?.skip,
    opts?.includeCosts,
    getTsClient,
    offset,
    sortBy,
    query,
    columns,
  ]);

  // register doFetch as a callback after deletion
  useEffect(() => {
    if (opts?.refetchOnDelete) {
      const client = getTsClient();
      const unregisterDelete = client.registerOnDeleteListener(doFetch);
      const unregisterRename = client.registerOnRenameListener(doFetch);
      return () => {
        unregisterDelete();
        unregisterRename();
      };
    }
    return () => {};
  }, [opts?.refetchOnDelete, getTsClient, doFetch]);

  useEffect(() => {
    if (opts?.skip) {
      return;
    }
    doFetch();
  }, [opts?.skip, doFetch]);

  const refetch = useCallback(() => {
    doFetch();
  }, [doFetch]);

  return useMemo(() => {
    if (opts?.skip) {
      return {
        loading: false,
        result: [],
        refetch,
      };
    }
    const allResults = (callRes?.calls ?? [])
      .filter(isValidTraceCall)
      .map(traceCallToUICallSchema);
    const result = allResults;

    if (callRes == null || loadingRef.current) {
      return {
        loading: true,
        result: [],
        refetch,
      };
    } else {
      // Check if the query contained a column request. Only cache calls
      // if no columns were requested, only then are we guaranteed to get
      // all the call data
      if (!columns) {
        allResults.forEach(call => {
          callCache.set(
            {
              entity,
              project,
              callId: call.callId,
            },
            call
          );
        });
      }
      return {
        loading: false,
        result,
        refetch,
      };
    }
  }, [opts?.skip, callRes, columns, refetch, entity, project]);
};

const useCalls = (
  entity: string,
  project: string,
  filter: CallFilter,
  limit?: number,
  offset?: number,
  sortBy?: traceServerTypes.SortBy[],
  query?: Query,
  columns?: string[],
  expandedRefColumns?: Set<string>,
<<<<<<< HEAD
  opts?: {skip?: boolean; refetchOnDelete?: boolean; includeCosts?: boolean}
): Loadable<CallSchema[]> => {
=======
  opts?: {skip?: boolean; refetchOnDelete?: boolean}
): Loadable<CallSchema[]> & Refetchable => {
>>>>>>> 2f8e21d7
  const calls = useCallsNoExpansion(
    entity,
    project,
    filter,
    limit,
    offset,
    sortBy,
    query,
    columns,
    opts
  );

  // This is a temporary solution until the trace server supports
  // backend expansions of refs. We should expect to see this go away, and
  // this entire function replaced with the contents of `useCallsNoExpansion`.
  const {expandedCalls, isExpanding} = useClientSideCallRefExpansion(
    calls,
    expandedRefColumns
  );

  const loading = calls.loading || isExpanding;
  return useMemo(() => {
    return {
      loading,
      result: loading ? [] : expandedCalls.map(traceCallToUICallSchema),
      refetch: calls.refetch,
    };
  }, [calls.refetch, expandedCalls, loading]);
};

const useCallsStats = (
  entity: string,
  project: string,
  filter: CallFilter,
  query?: Query,
  opts?: {skip?: boolean; refetchOnDelete?: boolean}
): Loadable<traceServerTypes.TraceCallsQueryStatsRes> & Refetchable => {
  const getTsClient = useGetTraceServerClientContext();
  const loadingRef = useRef(false);
  const [callStatsRes, setCallStatsRes] =
    useState<LoadableWithError<traceServerTypes.TraceCallsQueryStatsRes> | null>(
      null
    );
  const deepFilter = useDeepMemo(filter);

  const doFetch = useCallback(() => {
    if (opts?.skip) {
      setCallStatsRes({loading: false, result: null, error: null});
      return;
    }
    loadingRef.current = true;
    setCallStatsRes(null);

    const req: traceServerTypes.TraceCallsQueryStatsReq = {
      project_id: projectIdFromParts({entity, project}),
      filter: {
        op_names: deepFilter.opVersionRefs,
        input_refs: deepFilter.inputObjectVersionRefs,
        output_refs: deepFilter.outputObjectVersionRefs,
        parent_ids: deepFilter.parentIds,
        trace_ids: deepFilter.traceId ? [deepFilter.traceId] : undefined,
        call_ids: deepFilter.callIds,
        trace_roots_only: deepFilter.traceRootsOnly,
        wb_run_ids: deepFilter.runIds,
        wb_user_ids: deepFilter.userIds,
      },
      query,
    };

    getTsClient()
      .callsQueryStats(req)
      .then(res => {
        loadingRef.current = false;
        setCallStatsRes({loading: false, result: res, error: null});
      })
      .catch(err => {
        loadingRef.current = false;
        setCallStatsRes({loading: false, result: null, error: err});
      });
  }, [deepFilter, entity, project, query, opts?.skip, getTsClient]);

  useEffect(() => {
    doFetch();
  }, [doFetch]);

  useEffect(() => {
    if (!opts?.refetchOnDelete) {
      return;
    }
    return getTsClient().registerOnDeleteListener(doFetch);
  }, [getTsClient, doFetch, opts?.refetchOnDelete]);

  const refetch = useCallback(() => {
    doFetch();
  }, [doFetch]);

  return useMemo(() => {
    if (opts?.skip) {
      return {loading: false, result: null, error: null, refetch};
    } else {
      if (callStatsRes == null || loadingRef.current) {
        return {loading: true, result: null, error: null, refetch};
      }
      return {...callStatsRes, refetch};
    }
  }, [callStatsRes, opts?.skip, refetch]);
};

const useCallsDeleteFunc = () => {
  const getTsClient = useGetTraceServerClientContext();

  const callsDelete = useCallback(
    (entity: string, project: string, callIDs: string[]): Promise<void> => {
      return getTsClient()
        .callsDelete({
          project_id: projectIdFromParts({entity, project}),
          call_ids: callIDs,
        })
        .then(() => {
          callIDs.forEach(callId => {
            callCache.del({
              entity,
              project,
              callId,
            });
          });
        });
    },
    [getTsClient]
  );

  return callsDelete;
};

const useCallUpdateFunc = () => {
  const getTsClient = useGetTraceServerClientContext();

  const callUpdate = useCallback(
    (
      entity: string,
      project: string,
      callID: string,
      newName: string
    ): Promise<void> => {
      return getTsClient()
        .callUpdate({
          project_id: projectIdFromParts({entity, project}),
          call_id: callID,
          display_name: newName,
        })
        .then(() => {
          callCache.del({
            entity,
            project,
            callId: callID,
          });
        });
    },
    [getTsClient]
  );

  return callUpdate;
};

const useCallsExport = () => {
  const getTsClient = useGetTraceServerClientContext();

  const downloadCallsExport = useCallback(
    (
      entity: string,
      project: string,
      contentType: traceServerTypes.ContentType,
      filter: CallFilter,
      limit?: number,
      offset?: number,
      sortBy?: traceServerTypes.SortBy[],
      query?: Query,
      columns?: string[],
      expandedRefCols?: string[]
    ) => {
      const req: traceServerTypes.TraceCallsQueryReq = {
        project_id: projectIdFromParts({entity, project}),
        filter: {
          op_names: filter.opVersionRefs,
          input_refs: filter.inputObjectVersionRefs,
          output_refs: filter.outputObjectVersionRefs,
          parent_ids: filter.parentIds,
          trace_ids: filter.traceId ? [filter.traceId] : undefined,
          call_ids: filter.callIds,
          trace_roots_only: filter.traceRootsOnly,
          wb_run_ids: filter.runIds,
          wb_user_ids: filter.userIds,
        },
        limit,
        offset,
        sort_by: sortBy,
        query,
        columns: columns ?? undefined,
        expand_columns: expandedRefCols ?? undefined,
      };
      return getTsClient().callsStreamDownload(req, contentType);
    },
    [getTsClient]
  );

  return downloadCallsExport;
};

const useFeedback = (
  key: FeedbackKey | null,
  sortBy?: traceServerTypes.SortBy[]
): LoadableWithError<traceServerTypes.Feedback[]> & Refetchable => {
  const getTsClient = useGetTraceServerClientContext();

  const [result, setResult] = useState<
    LoadableWithError<traceServerTypes.Feedback[]>
  >({
    loading: false,
    result: null,
    error: null,
  });
  const [doReload, setDoReload] = useState(false);
  const refetch = useCallback(() => {
    setDoReload(true);
  }, [setDoReload]);

  const deepKey = useDeepMemo(key);

  useEffect(() => {
    let mounted = true;
    if (doReload) {
      setDoReload(false);
    }
    if (!deepKey) {
      return;
    }
    setResult({loading: true, result: null, error: null});
    getTsClient()
      .feedbackQuery({
        project_id: projectIdFromParts({
          entity: deepKey.entity,
          project: deepKey.project,
        }),
        query: {
          $expr: {
            $eq: [{$getField: 'weave_ref'}, {$literal: deepKey.weaveRef}],
          },
        },
        sort_by: sortBy ?? [{field: 'created_at', direction: 'desc'}],
      })
      .then(res => {
        if (!mounted) {
          return;
        }
        if ('result' in res) {
          setResult({loading: false, result: res.result, error: null});
        }
        // TODO: handle error case
      })
      .catch(err => {
        if (!mounted) {
          return;
        }
        setResult({loading: false, result: null, error: err});
      });
    return () => {
      mounted = false;
    };
  }, [deepKey, getTsClient, doReload, sortBy]);

  return {...result, refetch};
};

const useOpVersion = (
  // Null value skips
  key: OpVersionKey | null
): Loadable<OpVersionSchema | null> => {
  const getTsClient = useGetTraceServerClientContext();
  const loadingRef = useRef(false);
  const cachedOpVersion = key ? opVersionCache.get(key) : null;
  const [opVersionRes, setOpVersionRes] =
    useState<traceServerTypes.TraceObjReadRes | null>(null);
  const deepKey = useDeepMemo(key);
  useEffect(() => {
    if (deepKey) {
      setOpVersionRes(null);
      loadingRef.current = true;
      getTsClient()
        .objRead({
          project_id: projectIdFromParts({
            entity: deepKey?.entity ?? '',
            project: deepKey?.project ?? '',
          }),
          object_id: deepKey?.opId ?? '',
          digest: deepKey?.versionHash ?? '',
        })
        .then(res => {
          loadingRef.current = false;
          setOpVersionRes(res);
        });
    }
  }, [deepKey, getTsClient]);

  return useMemo(() => {
    if (key == null) {
      return {
        loading: false,
        result: null,
      };
    }
    if (cachedOpVersion != null) {
      return {
        loading: false,
        result: cachedOpVersion,
      };
    }
    if (opVersionRes == null || loadingRef.current) {
      return {
        loading: true,
        result: null,
      };
    }

    if (opVersionRes.obj == null) {
      return {
        loading: false,
        result: null,
      };
    }

    const returnedResult = convertTraceServerObjectVersionToOpSchema(
      opVersionRes.obj
    );

    if (
      key.entity !== returnedResult.entity ||
      key.project !== returnedResult.project ||
      key.opId !== returnedResult.opId ||
      key.versionHash !== returnedResult.versionHash
    ) {
      return {
        loading: true,
        result: null,
      };
    }

    const cacheableResult: OpVersionSchema = {
      ...key,
      ...returnedResult,
    };

    opVersionCache.set(key, cacheableResult);
    return {
      loading: false,
      result: cacheableResult,
    };
  }, [cachedOpVersion, key, opVersionRes]);
};

const convertTraceServerObjectVersionToOpSchema = (
  obj: traceServerTypes.TraceObjSchema
): OpVersionSchema => {
  const [entity, project] = obj.project_id.split('/');
  return {
    entity,
    project,
    opId: obj.object_id,
    versionHash: obj.digest,
    createdAtMs: convertISOToDate(obj.created_at).getTime(),
    versionIndex: obj.version_index,
  };
};

const useOpVersions = makeTraceServerEndpointHook<
  'objsQuery',
  [string, string, OpVersionFilter, number?, {skip?: boolean}?],
  OpVersionSchema[]
>(
  'objsQuery',
  (
    entity: string,
    project: string,
    filter: OpVersionFilter,
    limit?: number,
    opts?: {skip?: boolean}
  ) => ({
    params: {
      project_id: projectIdFromParts({entity, project}),
      // entity,
      // project,
      filter: {
        object_ids: filter.opIds,
        latest_only: filter.latestOnly,
        is_op: true,
      },
    },
    skip: opts?.skip,
  }),
  (res): OpVersionSchema[] =>
    res.objs.map(convertTraceServerObjectVersionToOpSchema)
);

const useFileContent = makeTraceServerEndpointHook<
  'fileContent',
  [string, string, string, {skip?: boolean}?],
  ArrayBuffer
>(
  'fileContent',
  (
    entity: string,
    project: string,
    digest: string,
    opts?: {skip?: boolean}
  ) => ({
    params: {
      project_id: projectIdFromParts({entity, project}),
      digest,
    },
    skip: opts?.skip,
  }),
  res => res.content
);

const useObjectVersion = (
  // Null value skips
  key: ObjectVersionKey | null
): Loadable<ObjectVersionSchema | null> => {
  const getTsClient = useGetTraceServerClientContext();
  const loadingRef = useRef(false);
  const cachedObjectVersion = key ? objectVersionCache.get(key) : null;
  const [objectVersionRes, setObjectVersionRes] =
    useState<traceServerTypes.TraceObjReadRes | null>(null);
  const deepKey = useDeepMemo(key);
  useEffect(() => {
    if (deepKey) {
      setObjectVersionRes(null);
      loadingRef.current = true;
      getTsClient()
        .objRead({
          project_id: projectIdFromParts({
            entity: deepKey?.entity ?? '',
            project: deepKey?.project ?? '',
          }),
          object_id: deepKey?.objectId ?? '',
          digest: deepKey?.versionHash ?? '',
        })
        .then(res => {
          loadingRef.current = false;
          setObjectVersionRes(res);
        });
    }
  }, [deepKey, getTsClient]);

  return useMemo(() => {
    if (key == null) {
      return {
        loading: false,
        result: null,
      };
    }
    if (cachedObjectVersion != null) {
      return {
        loading: false,
        result: cachedObjectVersion,
      };
    }
    if (objectVersionRes == null || loadingRef.current) {
      return {
        loading: true,
        result: null,
      };
    }

    if (objectVersionRes.obj == null) {
      return {
        loading: false,
        result: null,
      };
    }

    const returnedResult: ObjectVersionSchema =
      convertTraceServerObjectVersionToSchema(objectVersionRes.obj);

    if (
      key.entity !== returnedResult.entity ||
      key.project !== returnedResult.project ||
      key.objectId !== returnedResult.objectId ||
      key.versionHash !== returnedResult.versionHash
    ) {
      return {
        loading: true,
        result: null,
      };
    }

    const cacheableResult: ObjectVersionSchema = {
      ...key,
      ...returnedResult,
    };

    objectVersionCache.set(key, cacheableResult);
    return {
      loading: false,
      result: cacheableResult,
    };
  }, [cachedObjectVersion, key, objectVersionRes]);
};

const convertTraceServerObjectVersionToSchema = (
  obj: traceServerTypes.TraceObjSchema
): ObjectVersionSchema => {
  const [entity, project] = obj.project_id.split('/');
  return {
    scheme: 'weave' as const,
    entity,
    project,
    weaveKind: 'object' as const,
    objectId: obj.object_id,
    versionHash: obj.digest,
    path: 'obj',
    createdAtMs: convertISOToDate(obj.created_at).getTime(),
    baseObjectClass: obj.base_object_class ?? null,
    versionIndex: obj.version_index,
    val: obj.val,
  };
};

const useRootObjectVersions = makeTraceServerEndpointHook(
  'objsQuery',
  (
    entity: string,
    project: string,
    filter: ObjectVersionFilter,
    limit?: number,
    opts?: {skip?: boolean}
  ) => ({
    params: {
      project_id: projectIdFromParts({entity, project}),
      filter: {
        base_object_classes: filter.baseObjectClasses,
        object_ids: filter.objectIds,
        latest_only: filter.latestOnly,
        is_op: false,
      },
    },
    skip: opts?.skip,
  }),
  (
    res,
    inputEntity,
    inputProject,
    filter,
    limit,
    opts
  ): ObjectVersionSchema[] =>
    res.objs.map(convertTraceServerObjectVersionToSchema)
);

const useRefsReadBatch = makeTraceServerEndpointHook<
  'readBatch',
  [string[], {skip?: boolean}?],
  any[]
>(
  'readBatch',
  (refs: string[], opts?: {skip?: boolean}) => ({
    params: {
      refs,
    },
    skip: opts?.skip,
  }),
  res => res.vals
);

const useTableQuery = makeTraceServerEndpointHook<
  'tableQuery',
  [
    string,
    string,
    traceServerTypes.TraceTableQueryReq['filter'],
    traceServerTypes.TraceTableQueryReq['limit'],
    {skip?: boolean}?
  ],
  any[]
>(
  'tableQuery',
  (
    projectId: traceServerTypes.TraceTableQueryReq['project_id'],
    digest: traceServerTypes.TraceTableQueryReq['digest'],
    filter: traceServerTypes.TraceTableQueryReq['filter'],
    limit: traceServerTypes.TraceTableQueryReq['limit'],
    opts?: {skip?: boolean}
  ) => ({
    params: {
      project_id: projectId,
      digest,
      filter,
      limit,
    },
    skip: opts?.skip,
  }),
  res => res.rows
);

const useChildCallsForCompare = (
  entity: string,
  project: string,
  parentCallIds: string[] | undefined,
  selectedOpVersionRef: string | null,
  selectedObjectVersionRef: string | null
): {
  loading: boolean;
  result: CallSchema[];
} => {
  // This should be moved to the trace server soon. Doing in memory join for
  // feature completeness now.
  const skipParent =
    parentCallIds == null ||
    parentCallIds.length === 0 ||
    selectedObjectVersionRef == null;

  const parentCalls = useCalls(
    entity,
    project,
    {
      callIds: parentCallIds,
      inputObjectVersionRefs: selectedObjectVersionRef
        ? [selectedObjectVersionRef]
        : [],
    },
    undefined,
    undefined,
    undefined,
    undefined,
    undefined,
    undefined,
    {skip: skipParent}
  );

  const subParentCallIds = useMemo(() => {
    return (parentCalls.result ?? []).map(call => call.callId);
  }, [parentCalls.result]);

  const skipChild =
    subParentCallIds.length === 0 || selectedOpVersionRef == null;

  const childCalls = useCalls(
    entity,
    project,
    {
      parentIds: subParentCallIds,
      opVersionRefs: selectedOpVersionRef ? [selectedOpVersionRef] : [],
    },
    undefined,
    undefined,
    undefined,
    undefined,
    undefined,
    undefined,
    {skip: skipChild}
  );

  const result = useMemo(() => {
    const loading = parentCalls.loading || childCalls.loading;
    if (loading) {
      return {loading, result: []};
    }
    if (skipChild || skipParent) {
      return {loading: false, result: []};
    }

    return {loading: false, result: childCalls.result ?? []};
  }, [
    childCalls.loading,
    childCalls.result,
    parentCalls.loading,
    skipChild,
    skipParent,
  ]);

  return result;
};

const useRefsData = (
  refUris: string[],
  tableQuery?: TableQuery
): Loadable<any[]> => {
  const refUrisDeep = useDeepMemo(refUris);

  const [nonTableRefUris, tableRefUris] = useMemo(() => {
    const sUris: string[] = [];
    const tUris: string[] = [];
    refUrisDeep
      .map(uri => {
        return {uri, ref: refUriToObjectVersionKey(uri)};
      })
      .forEach(({uri, ref}, ndx) => {
        if (ref) {
          if (ref.scheme === 'weave' && ref.weaveKind === 'table') {
            tUris.push(uri);
          } else {
            sUris.push(uri);
          }
        }
      });
    return [sUris, tUris];
  }, [refUrisDeep]);

  const [neededSimpleUris, cachedSimpleUriResults] = useMemo(() => {
    const needed: string[] = [];
    const cached: Record<string, any> = {};
    nonTableRefUris.forEach(sUri => {
      const res = refDataCache.get(sUri);
      if (res == null) {
        needed.push(sUri);
      } else {
        cached[sUri] = res;
      }
    });
    return [needed, cached];
  }, [nonTableRefUris]);

  const simpleValsResult = useRefsReadBatch(neededSimpleUris, {
    skip: neededSimpleUris.length === 0,
  });
  let tableUriProjectId = '';
  let tableUriDigest = '';
  if (tableRefUris.length > 1) {
    throw new Error('Multiple table refs not supported');
  } else if (tableRefUris.length === 1) {
    const tableRef = refUriToObjectVersionKey(tableRefUris[0])!;
    tableUriProjectId = tableRef.entity + '/' + tableRef.project;
    tableUriDigest = tableRef.objectId;
  }
  const tableQueryFilter = useMemo(() => {
    // TODO: tableQuery
    return {};
  }, []);

  const tableRefKey = useMemo(() => {
    return (
      tableRefUris[0] +
      JSON.stringify(tableQueryFilter) +
      tableQuery?.limit?.toString()
    );
  }, [tableQuery?.limit, tableQueryFilter, tableRefUris]);

  const cachedTableResult = refDataCache.get(tableRefKey);

  const tableValsResult = useTableQuery(
    tableUriProjectId,
    tableUriDigest,
    tableQueryFilter,
    tableQuery?.limit,
    {skip: tableRefUris.length === 0 || cachedTableResult != null}
  );

  return useMemo(() => {
    if (refUris.length === 0) {
      return {
        loading: false,
        result: [],
        error: null,
      };
    }
    if (simpleValsResult.loading || tableValsResult.loading) {
      return {
        loading: true,
        result: null,
        error: null,
      };
    }
    const sRes = simpleValsResult.result;
    const tRes = cachedTableResult || tableValsResult.result;

    const valueMap = new Map<string, any>();
    if (sRes != null) {
      sRes.forEach((val, i) => {
        valueMap.set(neededSimpleUris[i], val);
        refDataCache.set(neededSimpleUris[i], val);
      });
    }
    if (tRes != null) {
      valueMap.set(tableRefUris[0], tRes);
      refDataCache.set(tableRefKey, tRes);
    }
    Object.entries(cachedSimpleUriResults).forEach(([uri, val]) => {
      valueMap.set(uri, val);
    });
    const valsResult = refUris.map(uri => valueMap.get(uri));

    return {
      loading: false,
      result: valsResult,
      error: null,
    };
  }, [
    refUris,
    simpleValsResult.loading,
    simpleValsResult.result,
    tableValsResult.loading,
    tableValsResult.result,
    cachedTableResult,
    cachedSimpleUriResults,
    neededSimpleUris,
    tableRefUris,
    tableRefKey,
  ]);
};

const useApplyMutationsToRef = (): ((
  refUri: string,
  edits: RefMutation[]
) => Promise<string>) => {
  throw new Error('Not implemented');
};

const useGetRefsType = (): ((refUris: string[]) => Promise<Types.Type[]>) => {
  const readBatch = useMakeTraceServerEndpoint(
    'readBatch',
    (refs: string[]) => ({
      refs,
    }),
    (res): any[] => res.vals
  );
  return async (refUris: string[]) => {
    if (refUris.length === 0) {
      return [];
    }
    const needed: string[] = [];
    const refToData: Record<string, any> = {};
    refUris.forEach(uri => {
      const res = refDataCache.get(uri);
      if (res == null) {
        needed.push(uri);
      } else {
        refToData[uri] = res;
      }
    });
    if (needed.length !== 0) {
      const readBatchResults = await readBatch(refUris);
      readBatchResults.forEach((res, i) => {
        refToData[needed[i]] = res;
        refDataCache.set(needed[i], res);
      });
    }
    return refUris.map(uri => weaveTypeOf(refToData[uri]));
  };
};

const useCodeForOpRef = (opVersionRef: string): Loadable<string> => {
  const query = useRefsData([opVersionRef]);
  const fileSpec = useMemo(() => {
    if (query.result == null) {
      return null;
    }
    const result = query.result[0];
    if (result == null) {
      return null;
    }
    const ref = parseRef(opVersionRef);
    if (isWeaveObjectRef(ref)) {
      return {
        digest: result.files['obj.py'],
        entity: ref.entityName,
        project: ref.projectName,
      };
    }
    return null;
  }, [opVersionRef, query.result]);
  const arrayBuffer = useFileContent(
    fileSpec?.entity ?? '',
    fileSpec?.project ?? '',
    fileSpec?.digest ?? '',
    {skip: fileSpec == null}
  );
  const text = useMemo(() => {
    if (arrayBuffer.loading || query.loading) {
      return {
        loading: true,
        result: null,
      };
    }
    return {
      loading: false,
      result: arrayBuffer.result
        ? new TextDecoder().decode(arrayBuffer.result)
        : null,
    };
  }, [arrayBuffer.loading, arrayBuffer.result, query.loading]);

  return text;
};

const mergeTypes = (a: Types.Type, b: Types.Type): Types.Type => {
  // TODO: this should match the python merge_types implementation.
  if (_.isEqual(a, b)) {
    return a;
  }
  if (isSimpleTypeShape(a) && isSimpleTypeShape(b)) {
    if (a === b) {
      return a;
    } else {
      return union([a, b]);
    }
  }
  if (!isSimpleTypeShape(a) && !isSimpleTypeShape(b)) {
    if (a.type === 'typedDict' && b.type === 'typedDict') {
      const allKeysDict = Object.assign({}, a.propertyTypes, b.propertyTypes);
      const nextPropTypes = _.mapValues(allKeysDict, (value, key) => {
        const selfPropType = a.propertyTypes[key] ?? 'none';
        const otherPropType = b.propertyTypes[key] ?? 'none';
        return mergeTypes(selfPropType, otherPropType);
      });
      return {
        type: 'typedDict',
        propertyTypes: nextPropTypes,
      };
    } else if (a.type === 'list' && b.type === 'list') {
      return {
        type: 'list',
        objectType: mergeTypes(a.objectType, b.objectType),
      };
    } else {
      // This gets very noisy, so commenting out for now.
      // console.warn('unhandled type merge ' + a.type + ' ' + b.type);
    }
  }
  return union([a, b]);
};

const mergeAllTypes = (types: Types.Type[]): Types.Type => {
  return types.reduce(mergeTypes);
};

const weaveTypeOf = (o: any): Types.Type => {
  if (o == null) {
    return 'none';
  } else if (_.isArray(o)) {
    return {
      type: 'list',
      objectType:
        o.length === 0 ? 'unknown' : mergeAllTypes(o.map(weaveTypeOf)),
    };
  } else if (_.isObject(o)) {
    if ('_type' in o) {
      return {
        type: (o as any)._type,
        _base_type: {type: 'Object'},
        _is_object: true,
        ..._.mapValues(_.omit(o, ['_type']), weaveTypeOf),
      } as any;
    } else {
      return {
        type: 'typedDict',
        propertyTypes: _.mapValues(o, weaveTypeOf),
      } as any;
    }
  } else if (_.isString(o)) {
    if (o.startsWith(WANDB_ARTIFACT_REF_PREFIX)) {
      return {
        type: 'WandbArtifactRef',
      };
    } else if (o.startsWith(WEAVE_REF_PREFIX)) {
      return {type: 'Ref'};
    }
    return 'string';
  } else if (_.isNumber(o)) {
    return 'number'; // TODO
  } else if (_.isBoolean(o)) {
    return 'boolean';
  }
  throw new Error('Type conversion not implemented for value: ' + o);
};

const useRefsType = (refUris: string[]): Loadable<Types.Type[]> => {
  const dataResult = useRefsData(refUris);
  const finalRes = useMemo(() => {
    if (!dataResult.loading) {
      return {
        loading: false,
        result: dataResult.result?.map(weaveTypeOf) ?? [],
        error: null,
      };
    } else {
      return {
        loading: true,
        result: null,
        error: null,
      };
    }
  }, [dataResult.loading, dataResult.result]);
  return finalRes;
};

/// Converters ///
type StatusCodeType = 'SUCCESS' | 'ERROR' | 'UNSET';
export const traceCallStatusCode = (
  traceCall: traceServerTypes.TraceCallSchema
): StatusCodeType => {
  if (traceCall.exception) {
    return 'ERROR';
  } else if (traceCall.ended_at) {
    return 'SUCCESS';
  } else {
    return 'UNSET';
  }
};

export const traceCallLatencyS = (
  traceCall: traceServerTypes.TraceCallSchema
) => {
  const startDate = convertISOToDate(traceCall.started_at);
  const endDate = traceCall.ended_at
    ? convertISOToDate(traceCall.ended_at)
    : null;
  let latencyS = 0;
  if (startDate && endDate) {
    latencyS = (endDate.getTime() - startDate.getTime()) / 1000;
  }
  return latencyS;
};

const traceCallToLegacySpan = (
  traceCall: traceServerTypes.TraceCallSchema
): RawSpanFromStreamTableEra => {
  const startDate = convertISOToDate(traceCall.started_at);
  const endDate = traceCall.ended_at
    ? convertISOToDate(traceCall.ended_at)
    : null;
  const summary = {
    latency_s: traceCallLatencyS(traceCall),
    ...(traceCall.summary ?? {}),
  };

  // This is a very specific hack to make sure that the output is always an
  // object. After the clickhouse migration, we no longer have this constraint.
  // Before, if the output was a simple type, it would be wrapped in an object
  // with the key '_result'. The rest of the codebase expects this, so we're
  // keeping it for now. However, this is causing some weirdness in the UI so we
  // should remove it soon. When we do that, we can also remove this hack.
  const unknownOutput = traceCall.output;
  let output: {[key: string]: any};
  if (
    typeof unknownOutput === 'object' &&
    unknownOutput !== null &&
    !Array.isArray(unknownOutput)
  ) {
    // If the output is already an object, we don't need to do anything.
    output = unknownOutput as {[key: string]: any};
  } else {
    // If the output is a simple type, we wrap it in an object with the key
    // '_result'.
    output = {_result: unknownOutput as any};
  }
  return {
    name: traceCall.op_name,
    inputs: traceCall.inputs,
    output,
    status_code: traceCallStatusCode(traceCall),
    exception: traceCall.exception,
    attributes: traceCall.attributes,
    summary,
    span_id: traceCall.id,
    trace_id: traceCall.trace_id,
    parent_id: traceCall.parent_id,
    timestamp: startDate.getTime(),
    start_time_ms: startDate.getTime(),
    end_time_ms: endDate?.getTime(),
  };
};

const projectIdToParts = (projectId: string) => {
  const [entity, project] = projectId.split('/');
  return {entity, project};
};

// Hack - underlying client should be updated to handle deleted projects better.
const isValidTraceCall = (callRes: traceServerTypes.TraceCallSchema) => {
  return !('detail' in callRes);
};

export const privateRefToSimpleName = (ref: string) => {
  const trimmed = ref.replace(`${WEAVE_PRIVATE_PREFIX}//`, '');
  try {
    return trimmed.split('/')[1].split(':')[0];
  } catch (e) {
    return trimmed;
  }
};

export const traceCallToUICallSchema = (
  traceCall: traceServerTypes.TraceCallSchema
): CallSchema => {
  const {entity, project} = projectIdToParts(traceCall.project_id);
  const parseSpanName = (opName: string) => {
    if (
      opName.startsWith(WANDB_ARTIFACT_REF_PREFIX) ||
      opName.startsWith(WEAVE_REF_PREFIX)
    ) {
      return opVersionRefOpName(opName);
    }
    if (opName.startsWith(WEAVE_PRIVATE_PREFIX)) {
      return privateRefToSimpleName(opName);
    }
    return opName;
  };
  return {
    entity,
    project,
    callId: traceCall.id,
    traceId: traceCall.trace_id,
    parentId: traceCall.parent_id ?? null,
    spanName: parseSpanName(traceCall.op_name),
    displayName: traceCall.display_name ?? null,
    opVersionRef:
      traceCall.op_name.startsWith(WANDB_ARTIFACT_REF_PREFIX) ||
      traceCall.op_name.startsWith(WEAVE_REF_PREFIX) ||
      traceCall.op_name.startsWith(WEAVE_PRIVATE_PREFIX)
        ? traceCall.op_name
        : null,
    rawSpan: traceCallToLegacySpan(traceCall),
    rawFeedback: {},
    userId: traceCall.wb_user_id ?? null,
    runId: traceCall.wb_run_id ?? null,
    traceCall,
  };
};

/// Utility Functions ///

export const convertISOToDate = (iso: string): Date => {
  return new Date(iso);
};

// Export //

export const tsWFDataModelHooks: WFDataModelHooksInterface = {
  useCall,
  useCalls,
  useCallsStats,
  useCallsDeleteFunc,
  useCallUpdateFunc,
  useCallsExport,
  useOpVersion,
  useOpVersions,
  useObjectVersion,
  useRootObjectVersions,
  useRefsData,
  useApplyMutationsToRef,
  useFeedback,
  useFileContent,
  derived: {
    useChildCallsForCompare,
    useGetRefsType,
    useRefsType,
    useCodeForOpRef,
  },
};<|MERGE_RESOLUTION|>--- conflicted
+++ resolved
@@ -243,13 +243,8 @@
   sortBy?: traceServerTypes.SortBy[],
   query?: Query,
   columns?: string[],
-<<<<<<< HEAD
   opts?: {skip?: boolean; refetchOnDelete?: boolean; includeCosts?: boolean}
-): Loadable<CallSchema[]> => {
-=======
-  opts?: {skip?: boolean; refetchOnDelete?: boolean}
 ): Loadable<CallSchema[]> & Refetchable => {
->>>>>>> 2f8e21d7
   const getTsClient = useGetTraceServerClientContext();
   const loadingRef = useRef(false);
   const [callRes, setCallRes] =
@@ -385,13 +380,8 @@
   query?: Query,
   columns?: string[],
   expandedRefColumns?: Set<string>,
-<<<<<<< HEAD
   opts?: {skip?: boolean; refetchOnDelete?: boolean; includeCosts?: boolean}
-): Loadable<CallSchema[]> => {
-=======
-  opts?: {skip?: boolean; refetchOnDelete?: boolean}
 ): Loadable<CallSchema[]> & Refetchable => {
->>>>>>> 2f8e21d7
   const calls = useCallsNoExpansion(
     entity,
     project,
