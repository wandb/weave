/**
 * This file defines `tsWFDataModelHooks` which conforms to the the
 * `WFDataModelHooksInterface`, providing access to the Weaveflow data model
 * backed by the "Trace Server" engine.
 */

import {isSimpleTypeShape, union} from '@wandb/weave/core/model/helpers';
import * as _ from 'lodash';
import {useCallback, useEffect, useMemo, useRef, useState} from 'react';
import useAsync from 'react-use/lib/useAsync';

import * as Types from '../../../../../../core/model/types';
import {useDeepMemo} from '../../../../../../hookUtils';
import {
  isWeaveObjectRef,
  parseRef,
  refUri,
  WeaveObjectRef,
} from '../../../../../../react';
import {
  callCache,
  objectVersionCache,
  opVersionCache,
  refDataCache,
} from './cache';
import {
  WANDB_ARTIFACT_REF_PREFIX,
  WEAVE_PRIVATE_PREFIX,
  WEAVE_REF_PREFIX,
} from './constants';
import * as traceServerClient from './traceServerClient';
import {useGetTraceServerClientContext} from './traceServerClientContext';
import * as traceServerTypes from './traceServerClientTypes';
import {SortBy} from './traceServerClientTypes';
import {useClientSideCallRefExpansion} from './tsDataModelHooksCallRefExpansion';
import {opVersionRefOpName, refUriToObjectVersionKey} from './utilities';
import {
  CallSchema,
  Loadable,
  LoadableWithError,
  ObjectDeleteAllVersionsParams,
  ObjectDeleteParams,
  ObjectVersionKey,
  ObjectVersionSchema,
  OpVersionDeleteAllVersionsParams,
  OpVersionDeleteParams,
  OpVersionKey,
  OpVersionSchema,
  RawSpanFromStreamTableEra,
  Refetchable,
  UseApplyMutationsToRefParams,
  UseCallParams,
  UseCallsDeleteParams,
  UseCallsExportParams,
  UseCallsParams,
  UseCallsStatsParams,
  UseCallUpdateParams,
  UseChildCallsForCompareParams,
  UseFeedbackParams,
  UseFileContentParams,
  UseGetRefsTypeParams,
  UseObjCreateParams,
  UseObjectVersionParams,
  UseOpVersionParams,
  UseOpVersionsParams,
  UseProjectHasCallsParams,
  UseRefsDataParams,
  UseRefsReadBatchParams,
  UseRootObjectVersionsParams,
  UseTableQueryParams,
  UseTableQueryStatsParams,
  UseTableRowsQueryParams,
  UseTableUpdateParams,
  WFDataModelHooksInterface,
} from './wfDataModelHooksInterface';

export const projectIdFromParts = ({
  entity,
  project,
}: {
  entity: string;
  project: string;
}) => `${entity}/${project}`;

// Trace server client keys that are promises
type TraceServerClientPromiseKeys = {
  [K in keyof traceServerClient.TraceServerClient]: traceServerClient.TraceServerClient[K] extends (
    ...args: any
  ) => Promise<any>
    ? K extends 'onCallDelete'
      ? never
      : K
    : never;
}[keyof traceServerClient.TraceServerClient];

const makeTraceServerEndpointHook = <
  FN extends TraceServerClientPromiseKeys,
  Params extends object,
  Output
>(
  traceServerFnName: FN,
  preprocessFn: (params: Params) => {
    params: Parameters<traceServerClient.TraceServerClient[FN]>[0];
    skip?: boolean;
  },
  postprocessFn: (
    res: Awaited<ReturnType<traceServerClient.TraceServerClient[FN]>>,
    params: Params
  ) => Output
) => {
  const useTraceServerRequest = (params: Params): LoadableWithError<Output> => {
    params = useDeepMemo(params);
    const loadingInputRef = useRef<Params | null>(null);
    const getTsClient = useGetTraceServerClientContext();
    const [state, setState] = useState<LoadableWithError<Output>>({
      loading: true,
      result: null,
      error: null,
    });

    useEffect(() => {
      loadingInputRef.current = params;
      setState({loading: true, result: null, error: null});
      const req = preprocessFn(params);
      if (req.skip) {
        setState({loading: false, result: null, error: null});
        return;
      }
      const client = getTsClient();
      client[traceServerFnName](req.params as any)
        .then(res => {
          if (params !== loadingInputRef.current) {
            return;
          }
          const output = postprocessFn(res as any, params);
          setState({loading: false, result: output, error: null});
        })
        .catch(err => {
          if (params !== loadingInputRef.current) {
            return;
          }
          setState({loading: false, result: null, error: err});
        });
    }, [getTsClient, params]);

    const loadingReturn = useMemo(
      () => ({loading: true, result: null, error: null}),
      []
    );
    if (loadingInputRef.current !== params) {
      return loadingReturn;
    }
    return state;
  };
  return useTraceServerRequest;
};

const useMakeTraceServerEndpoint = <
  FN extends TraceServerClientPromiseKeys,
  Input extends any[],
  Output
>(
  traceServerFnName: FN,
  preprocessFn: (
    ...input: Input
  ) => Parameters<traceServerClient.TraceServerClient[FN]>[0],
  postprocessFn: (
    res: Awaited<ReturnType<traceServerClient.TraceServerClient[FN]>>
  ) => Output
) => {
  const getTsClient = useGetTraceServerClientContext();
  const client = getTsClient();
  const traceServerRequest = useCallback(
    (...input: Input): Promise<Output> => {
      return client[traceServerFnName](preprocessFn(...input) as any).then(
        res => {
          return postprocessFn(res as any);
        }
      );
    },
    [client, postprocessFn, preprocessFn, traceServerFnName]
  );
  return traceServerRequest;
};

const useCall = (params: UseCallParams): Loadable<CallSchema | null> => {
  const getTsClient = useGetTraceServerClientContext();
  const loadingRef = useRef(false);

  const effectiveKey = useMemo(() => {
    if (params.key == null) {
      return null;
    }
    return {
      ...params.key,
      withCosts: !!params.includeCosts,
      withTotalStorageSize: !!params.includeTotalStorageSize,
    };
  }, [params.key, params.includeCosts, params.includeTotalStorageSize]);
  const deepKey = useDeepMemo(effectiveKey);

  const cachedCall = deepKey ? callCache.get(deepKey) : null;

  const [callRes, setCallRes] =
    useState<traceServerTypes.TraceCallReadRes | null>(null);
  const doFetch = useCallback(
    ({invalidateCache = false}: {invalidateCache?: boolean} = {}) => {
      if (deepKey) {
        if (invalidateCache) {
          callCache.del(deepKey);
        }
        loadingRef.current = true;
        setCallRes(null);
        getTsClient()
          .callRead({
            project_id: projectIdFromParts(deepKey),
            id: deepKey.callId,
            include_costs: params.includeCosts,
            ...(params.includeTotalStorageSize
              ? {include_total_storage_size: true}
              : null),
          })
          .then(res => {
            loadingRef.current = false;
            setCallRes(res);
          });
      }
    },
    [deepKey, getTsClient, params.includeCosts, params.includeTotalStorageSize]
  );

  useEffect(() => {
    doFetch({invalidateCache: false});
  }, [doFetch]);

  useEffect(() => {
    if (params.refetchOnRename) {
      const client = getTsClient();
      const unregisterRename = client.registerOnRenameListener(() =>
        doFetch({invalidateCache: true})
      );
      return () => {
        unregisterRename();
      };
    }
    return undefined;
  }, [getTsClient, doFetch, deepKey, params.refetchOnRename]);

  return useMemo(() => {
    if (deepKey == null) {
      return {
        loading: false,
        result: null,
      };
    }
    if (cachedCall != null) {
      return {
        loading: false,
        result: cachedCall,
      };
    }
    const result =
      callRes && 'call' in callRes && callRes.call
        ? traceCallToUICallSchema(callRes.call)
        : null;
    if (callRes == null || loadingRef.current) {
      return {
        loading: true,
        result: null,
      };
    } else if (result == null) {
      return {
        loading: false,
        result: null,
      };
    } else if (result?.callId === deepKey?.callId) {
      if (result) {
        callCache.set(deepKey, result);
      }
      return {
        loading: false,
        result,
      };
    } else {
      // Stale call result
      return {
        loading: true,
        result: null,
      };
    }
  }, [cachedCall, callRes, deepKey]);
};

const useCallsNoExpansion = (
  params: UseCallsParams
): Loadable<CallSchema[]> & Refetchable => {
  const getTsClient = useGetTraceServerClientContext();
  const loadingRef = useRef(false);
  const [callRes, setCallRes] =
    useState<traceServerTypes.TraceCallsQueryRes | null>(null);
  const [error, setError] = useState<Error | null>(null);
  const deepFilter = useDeepMemo(params.filter);

  const req = useMemo((): traceServerTypes.TraceCallsQueryReq => {
    return {
      project_id: projectIdFromParts({
        entity: params.entity,
        project: params.project,
      }),
      filter: {
        op_names: deepFilter.opVersionRefs,
        input_refs: deepFilter.inputObjectVersionRefs,
        output_refs: deepFilter.outputObjectVersionRefs,
        parent_ids: deepFilter.parentIds,
        trace_ids: deepFilter.traceId ? [deepFilter.traceId] : undefined,
        call_ids: deepFilter.callIds,
        trace_roots_only: deepFilter.traceRootsOnly,
        wb_run_ids: deepFilter.runIds,
        wb_user_ids: deepFilter.userIds,
      },
      limit: params.limit,
      offset: params.offset,
      sort_by: params.sortBy,
      query: params.query,
      columns: params.columns,
      include_costs: params.includeCosts,
      include_feedback: params.includeFeedback,
      ...(params.includeTotalStorageSize
        ? {include_total_storage_size: true}
        : null),
    };
  }, [
    params.entity,
    params.project,
    deepFilter,
    params.limit,
    params.offset,
    params.sortBy,
    params.query,
    params.columns,
    params.includeCosts,
    params.includeFeedback,
    params.includeTotalStorageSize,
  ]);

  // Keep track of the request we're waiting for, so that we
  // can ignore requests that are superceded by more recent reqs
  const expectedRequestRef = useRef(req);

  const doFetch = useCallback(() => {
    setCallRes(null);
    loadingRef.current = true;
    expectedRequestRef.current = req;

    const onSuccess = (res: traceServerTypes.TraceCallsQueryRes) => {
      // Only update state if this response matches our current request
      if (_.isEqual(expectedRequestRef.current, req)) {
        loadingRef.current = false;
        setCallRes(res);
      }
    };
    const onError = (e: any) => {
      // Only update state if this response matches our current request
      if (_.isEqual(expectedRequestRef.current, req)) {
        loadingRef.current = false;
        console.error(e);
        setError(e);
        setCallRes({calls: []});
      }
    };
    getTsClient().callsStreamQuery(req).then(onSuccess).catch(onError);
  }, [getTsClient, req]);

  // register doFetch as a callback after deletion
  useEffect(() => {
    if (params.refetchOnDelete) {
      const client = getTsClient();
      const unregisterDelete = client.registerOnDeleteListener(doFetch);
      const unregisterRename = client.registerOnRenameListener(doFetch);
      return () => {
        unregisterDelete();
        unregisterRename();
      };
    }
    return () => {};
  }, [params.refetchOnDelete, getTsClient, doFetch]);

  useEffect(() => {
    if (params.skip) {
      return;
    }
    doFetch();
  }, [params.skip, doFetch]);

  const refetch = useCallback(() => {
    doFetch();
  }, [doFetch]);

  return useMemo(() => {
    if (params.skip) {
      return {
        loading: false,
        result: [],
        refetch,
      };
    }
    const allResults = (callRes?.calls ?? [])
      .filter(isValidTraceCall)
      .map(traceCallToUICallSchema);
    const result = allResults;

    if (callRes == null || loadingRef.current) {
      return {
        loading: true,
        result: [],
        refetch,
      };
    } else {
      // Check if the query contained a column request. Only cache calls
      // if no columns were requested, only then are we guaranteed to get
      // all the call data
      if (!params.columns) {
        allResults.forEach(call => {
          callCache.set(
            {
              entity: params.entity,
              project: params.project,
              callId: call.callId,
            },
            call
          );
        });
      }
      return {
        loading: false,
        result,
        refetch,
        error,
      };
    }
  }, [
    params.skip,
    callRes,
    params.columns,
    refetch,
    params.entity,
    params.project,
    error,
  ]);
};

const useCalls = (
  params: UseCallsParams
): Loadable<CallSchema[]> & Refetchable => {
  const calls = useCallsNoExpansion(params);

  // This is a temporary solution until the trace server supports
  // backend expansions of refs. We should expect to see this go away, and
  // this entire function replaced with the contents of `useCallsNoExpansion`.
  const {expandedCalls, isExpanding} = useClientSideCallRefExpansion(
    calls,
    params.expandedRefColumns
  );

  const loading = calls.loading || isExpanding;
  return useMemo(() => {
    return {
      loading,
      result: loading ? [] : expandedCalls.map(traceCallToUICallSchema),
      refetch: calls.refetch,
      error: calls.error,
    };
  }, [calls.refetch, expandedCalls, loading, calls.error]);
};

const useCallsStats = (
  params: UseCallsStatsParams
): Loadable<traceServerTypes.TraceCallsQueryStatsRes> & Refetchable => {
  const getTsClient = useGetTraceServerClientContext();
  const loadingRef = useRef(false);
  const [callStatsRes, setCallStatsRes] =
    useState<LoadableWithError<traceServerTypes.TraceCallsQueryStatsRes> | null>(
      null
    );
  const deepFilter = useDeepMemo(params.filter);

  const doFetch = useCallback(() => {
    if (params.skip) {
      setCallStatsRes({loading: false, result: null, error: null});
      return;
    }
    loadingRef.current = true;
    setCallStatsRes(null);

    const req: traceServerTypes.TraceCallsQueryStatsReq = {
      project_id: projectIdFromParts({
        entity: params.entity,
        project: params.project,
      }),
      filter: {
        op_names: deepFilter?.opVersionRefs,
        input_refs: deepFilter?.inputObjectVersionRefs,
        output_refs: deepFilter?.outputObjectVersionRefs,
        parent_ids: deepFilter?.parentIds,
        trace_ids: deepFilter?.traceId ? [deepFilter.traceId] : undefined,
        call_ids: deepFilter?.callIds,
        trace_roots_only: deepFilter?.traceRootsOnly,
        wb_run_ids: deepFilter?.runIds,
        wb_user_ids: deepFilter?.userIds,
      },
      query: params.query,
      limit: params.limit,
      ...(!!params.includeTotalStorageSize
        ? {include_total_storage_size: true}
        : null),
    };

    getTsClient()
      .callsQueryStats(req)
      .then(res => {
        loadingRef.current = false;
        setCallStatsRes({loading: false, result: res, error: null});
      })
      .catch(err => {
        loadingRef.current = false;
        setCallStatsRes({loading: false, result: null, error: err});
      });
  }, [
    params.skip,
    params.includeTotalStorageSize,
    params.entity,
    params.project,
    deepFilter,
    params.query,
    params.limit,
    getTsClient,
  ]);

  useEffect(() => {
    doFetch();
  }, [doFetch]);

  useEffect(() => {
    if (!params.refetchOnDelete) {
      return;
    }
    return getTsClient().registerOnDeleteListener(doFetch);
  }, [getTsClient, doFetch, params.refetchOnDelete]);

  const refetch = useCallback(() => {
    doFetch();
  }, [doFetch]);

  return useMemo(() => {
    if (params.skip) {
      return {loading: false, result: null, error: null, refetch};
    } else {
      if (callStatsRes == null || loadingRef.current) {
        return {loading: true, result: null, error: null, refetch};
      }
      return {...callStatsRes, refetch};
    }
  }, [callStatsRes, params.skip, refetch]);
};

const useProjectHasCalls = (
  params: UseProjectHasCallsParams
): Loadable<boolean> => {
  const callsStats = useCallsStats({
    entity: params.entity,
    project: params.project,
    filter: {},
    limit: 1,
    skip: params.skip,
  });
  const count = callsStats.result?.count ?? 0;
  return useMemo(() => {
    return {
      loading: callsStats.loading,
      result: count > 0,
      error: callsStats.error,
    };
  }, [callsStats, count]);
};

const useCallsDeleteFunc = () => {
  const getTsClient = useGetTraceServerClientContext();

  const callsDelete = useCallback(
    (params: UseCallsDeleteParams): Promise<void> => {
      return getTsClient()
        .callsDelete({
          project_id: projectIdFromParts({
            entity: params.entity,
            project: params.project,
          }),
          call_ids: params.callIDs,
        })
        .then(() => {
          params.callIDs.forEach(callId => {
            callCache.del({
              entity: params.entity,
              project: params.project,
              callId,
            });
          });
        });
    },
    [getTsClient]
  );

  return callsDelete;
};

const useCallUpdateFunc = () => {
  const getTsClient = useGetTraceServerClientContext();

  const callUpdate = useCallback(
    (params: UseCallUpdateParams): Promise<void> => {
      return getTsClient()
        .callUpdate({
          project_id: projectIdFromParts({
            entity: params.entity,
            project: params.project,
          }),
          call_id: params.callID,
          display_name: params.newName,
        })
        .then(() => {
          callCache.del({
            entity: params.entity,
            project: params.project,
            callId: params.callID,
          });
        });
    },
    [getTsClient]
  );

  return callUpdate;
};

const useCallsExport = () => {
  const getTsClient = useGetTraceServerClientContext();

  const downloadCallsExport = useCallback(
    (params: UseCallsExportParams) => {
      const req: traceServerTypes.TraceCallsQueryReq = {
        project_id: projectIdFromParts({
          entity: params.entity,
          project: params.project,
        }),
        filter: {
          op_names: params.filter.opVersionRefs,
          input_refs: params.filter.inputObjectVersionRefs,
          output_refs: params.filter.outputObjectVersionRefs,
          parent_ids: params.filter.parentIds,
          trace_ids: params.filter.traceId
            ? [params.filter.traceId]
            : undefined,
          call_ids: params.filter.callIds,
          trace_roots_only: params.filter.traceRootsOnly,
          wb_run_ids: params.filter.runIds,
          wb_user_ids: params.filter.userIds,
        },
        limit: params.limit,
        offset: params.offset,
        sort_by: params.sortBy,
        query: params.query,
        columns: params.columns ?? undefined,
        expand_columns: params.expandedRefCols ?? undefined,
        include_feedback: params.includeFeedback ?? false,
        include_costs: params.includeCosts ?? false,
      };
      return getTsClient().callsStreamDownload(req, params.contentType);
    },
    [getTsClient]
  );

  return downloadCallsExport;
};

const useFeedback = (
  params: UseFeedbackParams
): LoadableWithError<traceServerTypes.Feedback[]> & Refetchable => {
  const getTsClient = useGetTraceServerClientContext();

  const [result, setResult] = useState<
    LoadableWithError<traceServerTypes.Feedback[]>
  >({
    loading: false,
    result: null,
    error: null,
  });
  const [doReload, setDoReload] = useState(false);
  const refetch = useCallback(() => {
    setDoReload(true);
  }, [setDoReload]);

  const deepKey = useDeepMemo(params.key);

  useEffect(() => {
    let mounted = true;
    if (doReload) {
      setDoReload(false);
    }
    if (!deepKey) {
      return;
    }
    setResult({loading: true, result: null, error: null});
    getTsClient()
      .feedbackQuery({
        project_id: projectIdFromParts({
          entity: deepKey.entity,
          project: deepKey.project,
        }),
        query: {
          $expr: {
            $eq: [{$getField: 'weave_ref'}, {$literal: deepKey.weaveRef}],
          },
        },
        sort_by: params.sortBy ?? [{field: 'created_at', direction: 'desc'}],
      })
      .then(res => {
        if (!mounted) {
          return;
        }
        if ('result' in res) {
          setResult({loading: false, result: res.result, error: null});
        }
        // TODO: handle error case
      })
      .catch(err => {
        if (!mounted) {
          return;
        }
        setResult({loading: false, result: null, error: err});
      });
    return () => {
      mounted = false;
    };
  }, [deepKey, getTsClient, doReload, params.sortBy]);

  return {...result, refetch};
};

const useOpVersion = (
  params: UseOpVersionParams
): LoadableWithError<OpVersionSchema | null> => {
  const getTsClient = useGetTraceServerClientContext();
  const loadingRef = useRef(false);
  const cachedOpVersion = params.key ? opVersionCache.get(params.key) : null;
  const [opVersionRes, setOpVersionRes] =
    useState<traceServerTypes.TraceObjReadRes | null>(null);
  const [error, setError] = useState<any>(null);
  const deepKey = useDeepMemo(params.key);
  useEffect(() => {
    if (deepKey) {
      setOpVersionRes(null);
      loadingRef.current = true;
      getTsClient()
        .objRead({
          project_id: projectIdFromParts({
            entity: deepKey?.entity ?? '',
            project: deepKey?.project ?? '',
          }),
          object_id: deepKey?.opId ?? '',
          digest: deepKey?.versionHash ?? '',
          metadata_only: params.metadataOnly ?? false,
        })
        .then(res => {
          loadingRef.current = false;
          setOpVersionRes(res);
          if (res.obj == null && !params.metadataOnly) {
            setError(new Error(JSON.stringify(res)));
            // be conservative and unset the cache when there's an error
            if (deepKey) {
              opVersionCache.del(deepKey);
            }
          }
        });
    }
  }, [deepKey, getTsClient, params.metadataOnly]);

  return useMemo(() => {
    if (params.key == null) {
      return {
        loading: false,
        result: null,
        error,
      };
    }
    if (cachedOpVersion != null) {
      return {
        loading: false,
        result: cachedOpVersion,
        error,
      };
    }
    if (opVersionRes == null || loadingRef.current) {
      return {
        loading: true,
        result: null,
        error,
      };
    }

    if (opVersionRes.obj == null) {
      return {
        loading: false,
        result: null,
        error,
      };
    }

    const returnedResult = convertTraceServerObjectVersionToOpSchema(
      opVersionRes.obj
    );

    if (
      params.key.entity !== returnedResult.entity ||
      params.key.project !== returnedResult.project ||
      params.key.opId !== returnedResult.opId ||
      params.key.versionHash !== returnedResult.versionHash
    ) {
      return {
        loading: true,
        result: null,
        error,
      };
    }

    const cacheableResult: OpVersionSchema = {
      ...params.key,
      ...returnedResult,
    };

    // Skip setting the cache if metadata only
    if (params.metadataOnly) {
      return {
        loading: false,
        result: cacheableResult,
        error,
      };
    }

    opVersionCache.set(params.key, cacheableResult);
    return {
      loading: false,
      result: cacheableResult,
      error,
    };
  }, [cachedOpVersion, params.key, opVersionRes, error, params.metadataOnly]);
};

const useOpVersions = (
  params: UseOpVersionsParams
): LoadableWithError<OpVersionSchema[]> => {
  const getTsClient = useGetTraceServerClientContext();
  const loadingRef = useRef(false);
  const [opVersionRes, setOpVersionRes] = useState<
    LoadableWithError<OpVersionSchema[]>
  >({
    loading: false,
    error: null,
    result: null,
  });
  const deepFilter = useDeepMemo(params.filter);
  const deepOrderBy = useDeepMemo(params.orderBy);

  const doFetch = useCallback(() => {
    if (params.skip) {
      return;
    }
    setOpVersionRes({loading: true, error: null, result: null});
    loadingRef.current = true;

    const req: traceServerTypes.TraceObjQueryReq = {
      project_id: projectIdFromParts({
        entity: params.entity,
        project: params.project,
      }),
      filter: {
        object_ids: deepFilter.opIds,
        latest_only: deepFilter.latestOnly,
        is_op: true,
      },
      limit: params.limit,
      metadata_only: params.metadataOnly,
      sort_by: deepOrderBy,
    };
    const onSuccess = (res: traceServerTypes.TraceObjQueryRes) => {
      loadingRef.current = false;
      setOpVersionRes({
        loading: false,
        error: null,
        result: res.objs.map(convertTraceServerObjectVersionToOpSchema),
      });
    };
    const onError = (e: any) => {
      loadingRef.current = false;
      console.error(e);
      setOpVersionRes({loading: false, error: e, result: null});
    };
    getTsClient().objsQuery(req).then(onSuccess).catch(onError);
  }, [
    deepFilter,
    getTsClient,
    params.skip,
    params.entity,
    params.project,
    params.limit,
    params.metadataOnly,
    deepOrderBy,
  ]);

  useEffect(() => {
    doFetch();
  }, [doFetch]);

  useEffect(() => {
    return getTsClient().registerOnObjectListener(doFetch);
  }, [getTsClient, doFetch]);

  return useMemo(() => {
    if (params.skip) {
      return {loading: false, error: null, result: null};
    }
    if (opVersionRes == null || loadingRef.current) {
      return {loading: true, error: null, result: null};
    }
    return opVersionRes;
  }, [opVersionRes, params.skip]);
};

// Helper function to convert trace server object version to op schema
const convertTraceServerObjectVersionToOpSchema = (
  obj: traceServerTypes.TraceObjSchema
): OpVersionSchema => {
  const {entity, project} = projectIdToParts(obj.project_id);
  return {
    entity,
    project,
    opId: obj.object_id,
    versionHash: obj.digest,
    createdAtMs: convertISOToDate(obj.created_at).getTime(),
    versionIndex: obj.version_index,
    userId: obj.wb_user_id,
  };
};

const useFileContent = (
  params: UseFileContentParams
): LoadableWithError<ArrayBuffer> => {
  const getTsClient = useGetTraceServerClientContext();
  const loadingRef = useRef(false);
  const [fileContentRes, setFileContentRes] =
    useState<traceServerTypes.TraceFileContentReadRes | null>(null);
  const [error, setError] = useState<any>(null);

  useEffect(() => {
    if (params.skip) {
      return;
    }
    setFileContentRes(null);
    loadingRef.current = true;
    getTsClient()
      .fileContent({
        project_id: projectIdFromParts({
          entity: params.entity,
          project: params.project,
        }),
        digest: params.digest,
      })
      .then(res => {
        loadingRef.current = false;
        setFileContentRes(res);
      })
      .catch(err => {
        loadingRef.current = false;
        setError(err);
      });
  }, [getTsClient, params.entity, params.project, params.digest, params.skip]);

  return useMemo(() => {
    if (params.skip) {
      return {loading: false, result: null, error: null};
    }
    if (fileContentRes == null || loadingRef.current) {
      return {loading: true, result: null, error};
    }
    return {loading: false, result: fileContentRes.content, error};
  }, [fileContentRes, params.skip, error]);
};

const useObjectVersion = (
  params: UseObjectVersionParams
): LoadableWithError<ObjectVersionSchema | null> => {
  const getTsClient = useGetTraceServerClientContext();
  const loadingRef = useRef(false);
  const cachedObjectVersion = params.key
    ? objectVersionCache.get(params.key)
    : null;
  const [objectVersionRes, setObjectVersionRes] =
    useState<traceServerTypes.TraceObjReadRes | null>(null);
  const [error, setError] = useState<Error | null>(null);
  const deepKey = useDeepMemo(params.key);
  useEffect(() => {
    if (deepKey) {
      setObjectVersionRes(null);
      loadingRef.current = true;
      getTsClient()
        .objRead({
          project_id: projectIdFromParts({
            entity: deepKey?.entity ?? '',
            project: deepKey?.project ?? '',
          }),
          object_id: deepKey?.objectId ?? '',
          digest: deepKey?.versionHash ?? '',
          metadata_only: params.metadataOnly ?? false,
        })
        .then(res => {
          loadingRef.current = false;
          if (res.obj == null) {
            if ('deleted_at' in res) {
              setError(new Error(JSON.stringify(res)));
            } else {
              setError(new Error('Object not found'));
            }
          } else {
            setObjectVersionRes(res);
          }
        })
        .catch(err => {
          setError(new Error(JSON.stringify(err)));
        });
    }
  }, [deepKey, getTsClient, params.metadataOnly]);

  return useMemo(() => {
    if (params.key == null) {
      return {
        loading: false,
        result: null,
        error,
      };
    }
    if (cachedObjectVersion != null) {
      return {
        loading: false,
        result: cachedObjectVersion,
        error,
      };
    }
    if (objectVersionRes == null || loadingRef.current) {
      return {
        loading: true,
        result: null,
        error,
      };
    }

    if (objectVersionRes.obj == null) {
      return {
        loading: false,
        result: null,
        error,
      };
    }

    const returnedResult: ObjectVersionSchema =
      convertTraceServerObjectVersionToSchema(objectVersionRes.obj);

    if (
      params.key.entity !== returnedResult.entity ||
      params.key.project !== returnedResult.project ||
      params.key.objectId !== returnedResult.objectId ||
      params.key.versionHash !== returnedResult.versionHash
    ) {
      return {
        loading: true,
        result: null,
        error,
      };
    }

    const cacheableResult: ObjectVersionSchema = {
      ...params.key,
      ...returnedResult,
    };

    // Skip setting the cache if metadata only
    if (params.metadataOnly) {
      return {
        loading: false,
        result: cacheableResult,
        error,
      };
    }

    objectVersionCache.set(params.key, cacheableResult);
    return {
      loading: false,
      result: cacheableResult,
      error,
    };
  }, [
    cachedObjectVersion,
    params.key,
    objectVersionRes,
    error,
    params.metadataOnly,
  ]);
};

export const convertTraceServerObjectVersionToSchema = <
  T extends traceServerTypes.TraceObjSchema
>(
  obj: T
): ObjectVersionSchema<T['val']> => {
  const [entity, project] = obj.project_id.split('/');
  return {
    scheme: 'weave' as const,
    entity,
    project,
    weaveKind: 'object' as const,
    objectId: obj.object_id,
    versionHash: obj.digest,
    path: 'obj',
    createdAtMs: convertISOToDate(obj.created_at).getTime(),
    baseObjectClass: obj.base_object_class ?? null,
    versionIndex: obj.version_index,
    val: obj.val,
    userId: obj.wb_user_id,
    sizeBytes: obj.size_bytes,
  };
};

const useRootObjectVersions = (
<<<<<<< HEAD
  entity: string,
  project: string,
  filter: ObjectVersionFilter,
  limit?: number,
  metadataOnly?: boolean,
  opts?: {
    skip?: boolean;
    noAutoRefresh?: boolean;
    includeStorageSize?: boolean;
  },
  sortBy?: SortBy[]
=======
  params: UseRootObjectVersionsParams
>>>>>>> 798aa29e
): LoadableWithError<ObjectVersionSchema[]> => {
  const getTsClient = useGetTraceServerClientContext();
  const loadingRef = useRef(false);
  const [objectVersionRes, setObjectVersionRes] = useState<
    LoadableWithError<ObjectVersionSchema[]>
  >({
    loading: false,
    error: null,
    result: null,
  });
  const deepFilter = useDeepMemo(params.filter);

  const doFetch = useCallback(() => {
    if (params.skip) {
      return;
    }
    setObjectVersionRes({loading: true, error: null, result: null});
    loadingRef.current = true;

    const req: traceServerTypes.TraceObjQueryReq = {
      project_id: projectIdFromParts({
        entity: params.entity,
        project: params.project,
      }),
      filter: {
        base_object_classes: deepFilter?.baseObjectClasses,
        object_ids: deepFilter?.objectIds,
        latest_only: deepFilter?.latestOnly,
        is_op: false,
      },
<<<<<<< HEAD
      limit,
      metadata_only: metadataOnly,
      sort_by: sortBy,
      ...(!!opts?.includeStorageSize ? {include_storage_size: true} : null),
=======
      limit: params.limit,
      metadata_only: params.metadataOnly,
      ...(!!params.includeStorageSize ? {include_storage_size: true} : null),
>>>>>>> 798aa29e
    };
    const onSuccess = (res: traceServerTypes.TraceObjQueryRes) => {
      loadingRef.current = false;
      setObjectVersionRes({
        loading: false,
        error: null,
        result: res.objs?.map(convertTraceServerObjectVersionToSchema) ?? [],
      });
    };
    const onError = (e: any) => {
      loadingRef.current = false;
      console.error(e);
      setObjectVersionRes({loading: false, error: e, result: null});
    };
    getTsClient().objsQuery(req).then(onSuccess).catch(onError);
  }, [
    params.skip,
    params.entity,
    params.project,
    deepFilter,
    params.limit,
    params.metadataOnly,
    params.includeStorageSize,
    getTsClient,
<<<<<<< HEAD
    opts?.skip,
    entity,
    project,
    limit,
    metadataOnly,
    sortBy,
    opts?.includeStorageSize,
=======
>>>>>>> 798aa29e
  ]);

  useEffect(() => {
    doFetch();
  }, [doFetch]);

  useEffect(() => {
    if (params.skip) {
      return;
    }
    if (params.noAutoRefresh) {
      return;
    }
    return getTsClient().registerOnObjectListener(doFetch);
  }, [getTsClient, doFetch, params.skip, params.noAutoRefresh]);

  return useMemo(() => {
    if (params.skip) {
      return {loading: false, error: null, result: null};
    }
    if (objectVersionRes == null || loadingRef.current) {
      return {loading: true, error: null, result: null};
    }
    return objectVersionRes;
  }, [objectVersionRes, params.skip]);
};

const useObjectDeleteFunc = () => {
  const getTsClient = useGetTraceServerClientContext();

  const makeObjectRef = (key: ObjectVersionKey) => {
    const ref: WeaveObjectRef = {
      scheme: 'weave',
      entityName: key.entity,
      projectName: key.project,
      weaveKind: 'object',
      artifactName: key.objectId,
      artifactVersion: key.versionHash,
    };
    return refUri(ref);
  };

  const makeOpRef = (key: OpVersionKey) => {
    const ref: WeaveObjectRef = {
      scheme: 'weave',
      entityName: key.entity,
      projectName: key.project,
      weaveKind: 'op',
      artifactName: key.opId,
      artifactVersion: key.versionHash,
    };
    return refUri(ref);
  };

  const updateObjectCaches = useCallback((key: ObjectVersionKey) => {
    objectVersionCache.del(key);
    const ref = makeObjectRef(key);
    refDataCache.del(ref);
  }, []);

  const updateOpCaches = useCallback((key: OpVersionKey) => {
    opVersionCache.del(key);
    const ref = makeOpRef(key);
    refDataCache.del(ref);
  }, []);

  const objectVersionsDelete = useCallback(
    (params: ObjectDeleteParams) => {
      params.digests?.forEach(digest => {
        updateObjectCaches({
          scheme: 'weave',
          weaveKind: 'object',
          entity: params.entity,
          project: params.project,
          objectId: params.objectId,
          versionHash: digest,
          path: '',
        });
      });
      return getTsClient().objDelete({
        project_id: projectIdFromParts({
          entity: params.entity,
          project: params.project,
        }),
        object_id: params.objectId,
        digests: params.digests,
      });
    },
    [getTsClient, updateObjectCaches]
  );

  const objectDeleteAllVersions = useCallback(
    (params: ObjectDeleteAllVersionsParams) => {
      updateObjectCaches(params.key);
      return getTsClient().objDelete({
        project_id: projectIdFromParts({
          entity: params.key.entity,
          project: params.key.project,
        }),
        object_id: params.key.objectId,
        digests: [],
      });
    },
    [getTsClient, updateObjectCaches]
  );

  const opVersionsDelete = useCallback(
    (params: OpVersionDeleteParams) => {
      params.digests?.forEach(digest => {
        updateOpCaches({
          entity: params.entity,
          project: params.project,
          opId: params.opId,
          versionHash: digest,
        });
      });
      return getTsClient().objDelete({
        project_id: projectIdFromParts({
          entity: params.entity,
          project: params.project,
        }),
        object_id: params.opId,
        digests: params.digests,
      });
    },
    [getTsClient, updateOpCaches]
  );

  const opDeleteAllVersions = useCallback(
    (params: OpVersionDeleteAllVersionsParams) => {
      updateOpCaches(params.key);
      return getTsClient().objDelete({
        project_id: projectIdFromParts({
          entity: params.key.entity,
          project: params.key.project,
        }),
        object_id: params.key.opId,
        digests: [],
      });
    },
    [getTsClient, updateOpCaches]
  );

  return {
    objectVersionsDelete,
    objectDeleteAllVersions,
    opVersionsDelete,
    opDeleteAllVersions,
  };
};

const useRefsReadBatch = (params: UseRefsReadBatchParams) => {
  const getTsClient = useGetTraceServerClientContext();
  const [refsRes, setRefsRes] =
    useState<traceServerTypes.TraceRefsReadBatchRes | null>(null);
  const loadingRef = useRef(false);

  const deepRefUris = useDeepMemo(params.refUris);

  useEffect(() => {
    if (params.skip || deepRefUris.length === 0) {
      return;
    }
    setRefsRes(null);
    loadingRef.current = true;
    getTsClient()
      .readBatch({
        refs: deepRefUris,
      })
      .then((res: traceServerTypes.TraceRefsReadBatchRes) => {
        loadingRef.current = false;
        setRefsRes(res);
      })
      .catch((err: Error) => {
        loadingRef.current = false;
        console.error('Error fetching refs:', err);
        setRefsRes(null);
      });
  }, [getTsClient, deepRefUris, params.skip]);

  return useMemo(() => {
    if (params.skip || params.refUris.length === 0) {
      return {loading: false, result: null};
    }
    if (refsRes == null || loadingRef.current) {
      return {loading: true, result: null};
    }
    return {loading: false, result: refsRes.vals};
  }, [refsRes, params.skip, params.refUris]);
};

const useTableQuery = makeTraceServerEndpointHook<
  'tableQuery',
  UseTableQueryParams,
  traceServerTypes.TraceTableQueryRes['rows']
>(
  'tableQuery',
  params => ({
    params: {
      project_id: params.projectId,
      digest: params.digest,
      filter: params.filter,
      limit: params.limit,
      offset: params.offset,
      sort_by: params.sortBy,
    },
    skip: params.skip,
  }),
  res => res.rows
);

const useChildCallsForCompare = (
  params: UseChildCallsForCompareParams
): Loadable<CallSchema[]> => {
  // This should be moved to the trace server soon. Doing in memory join for
  // feature completeness now.
  const skipParent =
    params.parentCallIds == null ||
    params.parentCallIds.length === 0 ||
    params.selectedObjectVersionRef == null;

  const parentCalls = useCalls({
    entity: params.entity,
    project: params.project,
    filter: {
      callIds: params.parentCallIds,
      inputObjectVersionRefs: params.selectedObjectVersionRef
        ? [params.selectedObjectVersionRef]
        : [],
    },
    skip: skipParent,
  });

  const subParentCallIds = useMemo(() => {
    return (parentCalls.result ?? []).map(call => call.callId);
  }, [parentCalls.result]);

  const skipChild =
    subParentCallIds.length === 0 || params.selectedOpVersionRef == null;

  const childCalls = useCalls({
    entity: params.entity,
    project: params.project,
    filter: {
      parentIds: subParentCallIds,
      opVersionRefs: params.selectedOpVersionRef
        ? [params.selectedOpVersionRef]
        : [],
    },
    skip: skipChild,
  });

  const result = useMemo(() => {
    const loading = parentCalls.loading || childCalls.loading;
    if (loading) {
      return {loading, result: []};
    }
    if (skipChild || skipParent) {
      return {loading: false, result: []};
    }

    return {loading: false, result: childCalls.result ?? []};
  }, [
    childCalls.loading,
    childCalls.result,
    parentCalls.loading,
    skipChild,
    skipParent,
  ]);

  return result;
};

const useRefsData = (params: UseRefsDataParams): Loadable<any[]> => {
  const refUrisDeep = useDeepMemo(params.refUris);

  const [nonTableRefUris, tableRefUris] = useMemo(() => {
    const sUris: string[] = [];
    const tUris: string[] = [];
    refUrisDeep
      .map(uri => {
        return {uri, ref: refUriToObjectVersionKey(uri)};
      })
      .forEach(({uri, ref}, ndx) => {
        if (ref) {
          if (ref.scheme === 'weave' && ref.weaveKind === 'table') {
            tUris.push(uri);
          } else {
            sUris.push(uri);
          }
        }
      });
    return [sUris, tUris];
  }, [refUrisDeep]);

  const [neededSimpleUris, cachedSimpleUriResults] = useMemo(() => {
    const needed: string[] = [];
    const cached: Record<string, any> = {};
    nonTableRefUris.forEach(sUri => {
      const res = refDataCache.get(sUri);
      if (res == null) {
        needed.push(sUri);
      } else {
        cached[sUri] = res;
      }
    });
    return [needed, cached];
  }, [nonTableRefUris]);

  const simpleValsResult = useRefsReadBatch({
    refUris: neededSimpleUris,
    skip: neededSimpleUris.length === 0,
  });
  let tableUriProjectId = '';
  let tableUriDigest = '';
  if (tableRefUris.length > 1) {
    throw new Error('Multiple table refs not supported');
  } else if (tableRefUris.length === 1) {
    const tableRef = refUriToObjectVersionKey(tableRefUris[0])!;
    tableUriProjectId = tableRef.entity + '/' + tableRef.project;
    tableUriDigest = tableRef.objectId;
  }
  const tableQueryFilter = useMemo(() => {
    // TODO: tableQuery
    return {};
  }, []);

  const tableRefKey = useMemo(() => {
    return (
      tableRefUris[0] +
      JSON.stringify(tableQueryFilter) +
      params.tableQuery?.limit?.toString()
    );
  }, [params.tableQuery?.limit, tableQueryFilter, tableRefUris]);

  const cachedTableResult = refDataCache.get(tableRefKey);

  const tableQueryParams = useMemo(
    () => ({
      projectId: tableUriProjectId,
      digest: tableUriDigest,
      filter: tableQueryFilter,
      limit: params.tableQuery?.limit,
      skip: tableRefUris.length === 0 || cachedTableResult != null,
    }),
    [
      tableUriProjectId,
      tableUriDigest,
      tableQueryFilter,
      params.tableQuery?.limit,
      tableRefUris,
      cachedTableResult,
    ]
  );
  const tableValsResult = useTableQuery(tableQueryParams);

  return useMemo(() => {
    if (params.refUris.length === 0) {
      return {
        loading: false,
        result: [],
        error: null,
      };
    }
    if (simpleValsResult.loading || tableValsResult.loading) {
      return {
        loading: true,
        result: null,
        error: null,
      };
    }
    const sRes = simpleValsResult.result;
    const tRes = cachedTableResult || tableValsResult.result;

    const valueMap = new Map<string, any>();
    if (sRes != null) {
      sRes.forEach((val, i) => {
        valueMap.set(neededSimpleUris[i], val);
        refDataCache.set(neededSimpleUris[i], val);
      });
    }
    if (tRes != null) {
      valueMap.set(tableRefUris[0], tRes);
      refDataCache.set(tableRefKey, tRes);
    }
    Object.entries(cachedSimpleUriResults).forEach(([uri, val]) => {
      valueMap.set(uri, val);
    });
    const valsResult = params.refUris.map(uri => valueMap.get(uri));

    return {
      loading: false,
      result: valsResult,
      error: null,
    };
  }, [
    params.refUris,
    simpleValsResult.loading,
    simpleValsResult.result,
    tableValsResult.loading,
    tableValsResult.result,
    cachedTableResult,
    cachedSimpleUriResults,
    neededSimpleUris,
    tableRefUris,
    tableRefKey,
  ]);
};

const useTableRowsQuery = (
  params: UseTableRowsQueryParams
): Loadable<traceServerTypes.TraceTableQueryRes> => {
  const getTsClient = useGetTraceServerClientContext();
  const [queryRes, setQueryRes] =
    useState<traceServerTypes.TraceTableQueryRes | null>(null);
  const loadingRef = useRef(false);

  const projectId = projectIdFromParts({
    entity: params.entity,
    project: params.project,
  });

  const doFetch = useCallback(() => {
    if (params.skip) {
      return;
    }
    setQueryRes(null);
    loadingRef.current = true;

    const req: traceServerTypes.TraceTableQueryReq = {
      project_id: projectId,
      digest: params.digest,
      filter: params.filter,
      limit: params.limit,
      offset: params.offset,
      sort_by: params.sortBy,
    };

    getTsClient()
      .tableQuery(req)
      .then(res => {
        loadingRef.current = false;
        setQueryRes(res);
      })
      .catch(err => {
        loadingRef.current = false;
        console.error('Error fetching table rows:', err);
        setQueryRes(null);
      });
  }, [
    getTsClient,
    projectId,
    params.digest,
    params.filter,
    params.limit,
    params.offset,
    params.sortBy,
    params.skip,
  ]);

  useEffect(() => {
    doFetch();
  }, [doFetch]);

  return useMemo(() => {
    if (params.skip) {
      return {loading: false, result: null};
    }
    if (queryRes == null || loadingRef.current) {
      return {loading: true, result: null};
    }
    return {loading: false, result: queryRes};
  }, [queryRes, params.skip]);
};

const useTableQueryStats = (
  params: UseTableQueryStatsParams
): Loadable<traceServerTypes.TraceTableQueryStatsBatchRes> => {
  const getTsClient = useGetTraceServerClientContext();
  const [queryRes, setQueryRes] =
    useState<traceServerTypes.TraceTableQueryStatsBatchRes | null>(null);
  const loadingRef = useRef(false);

  const projectId = projectIdFromParts({
    entity: params.entity,
    project: params.project,
  });

  const doFetch = useCallback(() => {
    if (params.skip) {
      return;
    }
    setQueryRes(null);
    loadingRef.current = true;

    const req: traceServerTypes.TraceTableQueryStatsBatchReq = {
      project_id: projectId,
      digests: params.digests,
      include_storage_size: params.includeStorageSize,
    };

    getTsClient()
      .tableQueryStatsBatch(req)
      .then(res => {
        loadingRef.current = false;
        setQueryRes(res);
      })
      .catch(err => {
        loadingRef.current = false;
        console.error('Error fetching table stats:', err);
        setQueryRes(null);
      });
  }, [
    getTsClient,
    projectId,
    params.digests,
    params.includeStorageSize,
    params.skip,
  ]);

  useEffect(() => {
    doFetch();
  }, [doFetch]);

  return useMemo(() => {
    if (params.skip) {
      return {loading: false, result: null};
    }
    if (queryRes == null || loadingRef.current) {
      return {loading: true, result: null};
    }
    return {loading: false, result: queryRes};
  }, [queryRes, params.skip]);
};

const useTableUpdate = () => {
  const getTsClient = useGetTraceServerClientContext();

  return useCallback(
    (params: UseTableUpdateParams) => {
      return getTsClient().tableUpdate({
        project_id: params.projectId,
        base_digest: params.baseDigest,
        updates: params.updates,
      });
    },
    [getTsClient]
  );
};

const useApplyMutationsToRef = (): ((
  params: UseApplyMutationsToRefParams
) => Promise<string>) => {
  throw new Error('Not implemented');
};

const useGetRefsType = () => {
  const readBatch = useMakeTraceServerEndpoint(
    'readBatch',
    (params: UseGetRefsTypeParams) => ({
      refs: params.refUris,
    }),
    (res): any[] => res.vals
  );
  return async (params: UseGetRefsTypeParams): Promise<Types.Type[]> => {
    if (params.refUris.length === 0) {
      return [];
    }
    const needed: string[] = [];
    const refToData: Record<string, any> = {};
    params.refUris.forEach(uri => {
      const res = refDataCache.get(uri);
      if (res == null) {
        needed.push(uri);
      } else {
        refToData[uri] = res;
      }
    });
    if (needed.length !== 0) {
      const readBatchResults = await readBatch(params);
      readBatchResults.forEach((res, i) => {
        refToData[needed[i]] = res;
        refDataCache.set(needed[i], res);
      });
    }
    return params.refUris.map(uri => weaveTypeOf(refToData[uri]));
  };
};

const useCodeForOpRef = (opVersionRef: string): Loadable<string> => {
  const query = useRefsData({refUris: [opVersionRef]});
  const fileSpec = useMemo(() => {
    if (query.result == null) {
      return null;
    }
    const result = query.result[0];
    if (result == null) {
      return null;
    }
    const ref = parseRef(opVersionRef);
    if (isWeaveObjectRef(ref)) {
      return {
        digest: result.files['obj.py'],
        entity: ref.entityName,
        project: ref.projectName,
      };
    }
    return null;
  }, [opVersionRef, query.result]);
  const arrayBuffer = useFileContent({
    entity: fileSpec?.entity ?? '',
    project: fileSpec?.project ?? '',
    digest: fileSpec?.digest ?? '',
    skip: fileSpec == null,
  });
  const text = useMemo(() => {
    if (arrayBuffer.loading || query.loading) {
      return {
        loading: true,
        result: null,
      };
    }
    return {
      loading: false,
      result: arrayBuffer.result
        ? new TextDecoder().decode(arrayBuffer.result)
        : null,
    };
  }, [arrayBuffer.loading, arrayBuffer.result, query.loading]);

  return text;
};

const mergeTypes = (a: Types.Type, b: Types.Type): Types.Type => {
  // TODO: this should match the python merge_types implementation.
  if (_.isEqual(a, b)) {
    return a;
  }
  if (isSimpleTypeShape(a) && isSimpleTypeShape(b)) {
    if (a === b) {
      return a;
    } else {
      return union([a, b]);
    }
  }
  if (!isSimpleTypeShape(a) && !isSimpleTypeShape(b)) {
    if (a.type === 'typedDict' && b.type === 'typedDict') {
      const allKeysDict = Object.assign({}, a.propertyTypes, b.propertyTypes);
      const nextPropTypes = _.mapValues(allKeysDict, (value, key) => {
        const selfPropType = a.propertyTypes[key] ?? 'none';
        const otherPropType = b.propertyTypes[key] ?? 'none';
        return mergeTypes(selfPropType, otherPropType);
      });
      return {
        type: 'typedDict',
        propertyTypes: nextPropTypes,
      };
    } else if (a.type === 'list' && b.type === 'list') {
      return {
        type: 'list',
        objectType: mergeTypes(a.objectType, b.objectType),
      };
    } else {
      // This gets very noisy, so commenting out for now.
      // console.warn('unhandled type merge ' + a.type + ' ' + b.type);
    }
  }
  return union([a, b]);
};

const mergeAllTypes = (types: Types.Type[]): Types.Type => {
  return types.reduce(mergeTypes);
};

const weaveTypeOf = (o: any): Types.Type => {
  if (o == null) {
    return 'none';
  } else if (_.isArray(o)) {
    return {
      type: 'list',
      objectType:
        o.length === 0 ? 'unknown' : mergeAllTypes(o.map(weaveTypeOf)),
    };
  } else if (_.isObject(o)) {
    if ('_type' in o) {
      return {
        type: (o as any)._type,
        _base_type: {type: 'Object'},
        _is_object: true,
        ..._.mapValues(_.omit(o, ['_type']), weaveTypeOf),
      } as any;
    } else {
      return {
        type: 'typedDict',
        propertyTypes: _.mapValues(o, weaveTypeOf),
      } as any;
    }
  } else if (_.isString(o)) {
    if (o.startsWith(WANDB_ARTIFACT_REF_PREFIX)) {
      return {
        type: 'WandbArtifactRef',
      };
    } else if (o.startsWith(WEAVE_REF_PREFIX)) {
      return {type: 'Ref'};
    }
    return 'string';
  } else if (_.isNumber(o)) {
    return 'number'; // TODO
  } else if (_.isBoolean(o)) {
    return 'boolean';
  }
  throw new Error('Type conversion not implemented for value: ' + o);
};

const useRefsType = (params: UseGetRefsTypeParams): Loadable<Types.Type[]> => {
  const dataResult = useRefsData({refUris: params.refUris});
  const finalRes = useMemo(() => {
    if (!dataResult.loading) {
      return {
        loading: false,
        result: dataResult.result?.map(weaveTypeOf) ?? [],
        error: null,
      };
    } else {
      return {
        loading: true,
        result: null,
        error: null,
      };
    }
  }, [dataResult.loading, dataResult.result]);
  return finalRes;
};

/// Converters ///
type StatusCodeType = 'SUCCESS' | 'ERROR' | 'UNSET';
export const traceCallStatusCode = (
  traceCall: traceServerTypes.TraceCallSchema
): StatusCodeType => {
  if (traceCall.exception) {
    return 'ERROR';
  } else if (traceCall.ended_at) {
    return 'SUCCESS';
  } else {
    return 'UNSET';
  }
};

export const traceCallLatencyS = (
  traceCall: traceServerTypes.TraceCallSchema
) => {
  return traceCallLatencyMs(traceCall) / 1000;
};

export const traceCallLatencyMs = (
  traceCall: traceServerTypes.TraceCallSchema
) => {
  const startDate = convertISOToDate(traceCall.started_at);
  const endDate = traceCall.ended_at
    ? convertISOToDate(traceCall.ended_at)
    : null;
  if (startDate == null || endDate == null) {
    return 0;
  }
  return endDate.getTime() - startDate.getTime();
};

const traceCallToLegacySpan = (
  traceCall: traceServerTypes.TraceCallSchema
): RawSpanFromStreamTableEra => {
  const startDate = convertISOToDate(traceCall.started_at);
  const endDate = traceCall.ended_at
    ? convertISOToDate(traceCall.ended_at)
    : null;
  const summary = {
    latency_s: traceCallLatencyS(traceCall),
    ...(traceCall.summary ?? {}),
  };

  // This is a very specific hack to make sure that the output is always an
  // object. After the clickhouse migration, we no longer have this constraint.
  // Before, if the output was a simple type, it would be wrapped in an object
  // with the key '_result'. The rest of the codebase expects this, so we're
  // keeping it for now. However, this is causing some weirdness in the UI so we
  // should remove it soon. When we do that, we can also remove this hack.
  const unknownOutput = traceCall.output;
  let output: {[key: string]: any};
  if (
    typeof unknownOutput === 'object' &&
    unknownOutput !== null &&
    !Array.isArray(unknownOutput)
  ) {
    // If the output is already an object, we don't need to do anything.
    output = unknownOutput as {[key: string]: any};
  } else {
    // If the output is a simple type, we wrap it in an object with the key
    // '_result'.
    output = {_result: unknownOutput as any};
  }
  return {
    name: traceCall.op_name,
    inputs: traceCall.inputs,
    output,
    status_code: traceCallStatusCode(traceCall),
    exception: traceCall.exception,
    attributes: traceCall.attributes,
    summary,
    span_id: traceCall.id,
    trace_id: traceCall.trace_id,
    parent_id: traceCall.parent_id,
    timestamp: startDate.getTime(),
    start_time_ms: startDate.getTime(),
    end_time_ms: endDate?.getTime(),
  };
};

const projectIdToParts = (projectId: string) => {
  const [entity, project] = projectId.split('/');
  return {entity, project};
};

// Hack - underlying client should be updated to handle deleted projects better.
const isValidTraceCall = (callRes: traceServerTypes.TraceCallSchema) => {
  return !('detail' in callRes);
};

export const privateRefToSimpleName = (ref: string) => {
  const trimmed = ref.replace(`${WEAVE_PRIVATE_PREFIX}//`, '');
  try {
    return trimmed.split('/')[1].split(':')[0];
  } catch (e) {
    return trimmed;
  }
};

export const parseSpanName = (opName: string) => {
  if (
    opName.startsWith(WANDB_ARTIFACT_REF_PREFIX) ||
    opName.startsWith(WEAVE_REF_PREFIX)
  ) {
    return opVersionRefOpName(opName);
  }
  if (opName.startsWith(WEAVE_PRIVATE_PREFIX)) {
    return privateRefToSimpleName(opName);
  }
  return opName;
};

export const traceCallToUICallSchema = (
  traceCall: traceServerTypes.TraceCallSchema
): CallSchema => {
  const {entity, project} = projectIdToParts(traceCall.project_id);

  return {
    entity,
    project,
    callId: traceCall.id,
    traceId: traceCall.trace_id,
    parentId: traceCall.parent_id ?? null,
    spanName: parseSpanName(traceCall.op_name),
    displayName: traceCall.display_name ?? null,
    opVersionRef:
      traceCall.op_name.startsWith(WANDB_ARTIFACT_REF_PREFIX) ||
      traceCall.op_name.startsWith(WEAVE_REF_PREFIX) ||
      traceCall.op_name.startsWith(WEAVE_PRIVATE_PREFIX)
        ? traceCall.op_name
        : null,
    rawSpan: traceCallToLegacySpan(traceCall),
    rawFeedback: {},
    userId: traceCall.wb_user_id ?? null,
    runId: traceCall.wb_run_id ?? null,
    traceCall,
    totalStorageSizeBytes: traceCall.total_storage_size_bytes ?? null,
  };
};

export const useObjCreate = () => {
  const getTsClient = useGetTraceServerClientContext();

  return useCallback(
    (params: UseObjCreateParams) => {
      return getTsClient()
        .objCreate({
          obj: {
            project_id: params.projectId,
            object_id: params.objectId,
            val: params.val,
            builtin_object_class: params.baseObjectClass,
          },
        })
        .then(res => {
          return res.digest;
        });
    },
    [getTsClient]
  );
};

export const useTableCreate = (): ((
  table: traceServerTypes.TableCreateReq
) => Promise<traceServerTypes.TableCreateRes>) => {
  const getTsClient = useGetTraceServerClientContext();

  return useCallback(
    (table: traceServerTypes.TableCreateReq) => {
      return getTsClient().tableCreate(table);
    },
    [getTsClient]
  );
};

export const useFilesStats = (projectId: string) => {
  const getTsClient = useGetTraceServerClientContext();

  return useAsync(async () => {
    return getTsClient().filesStats({project_id: projectId});
  }, [getTsClient, projectId]);
};

/// Utility Functions ///

export const convertISOToDate = (iso: string): Date => {
  return new Date(iso);
};

export const tsWFDataModelHooks: WFDataModelHooksInterface = {
  useCall,
  useCalls,
  useCallsStats,
  useProjectHasCalls,
  useCallsDeleteFunc,
  useCallUpdateFunc,
  useCallsExport,
  useObjCreate,
  useOpVersion,
  useOpVersions,
  useObjectVersion,
  useObjectDeleteFunc,
  useRootObjectVersions,
  useRefsData,
  useApplyMutationsToRef,
  useFeedback,
  useFileContent,
  useTableRowsQuery,
  useTableQueryStats,
  useTableUpdate,
  useTableCreate,
  derived: {
    useChildCallsForCompare,
    useGetRefsType,
    useRefsType,
    useCodeForOpRef,
  },
};<|MERGE_RESOLUTION|>--- conflicted
+++ resolved
@@ -1137,21 +1137,7 @@
 };
 
 const useRootObjectVersions = (
-<<<<<<< HEAD
-  entity: string,
-  project: string,
-  filter: ObjectVersionFilter,
-  limit?: number,
-  metadataOnly?: boolean,
-  opts?: {
-    skip?: boolean;
-    noAutoRefresh?: boolean;
-    includeStorageSize?: boolean;
-  },
-  sortBy?: SortBy[]
-=======
   params: UseRootObjectVersionsParams
->>>>>>> 798aa29e
 ): LoadableWithError<ObjectVersionSchema[]> => {
   const getTsClient = useGetTraceServerClientContext();
   const loadingRef = useRef(false);
@@ -1182,16 +1168,10 @@
         latest_only: deepFilter?.latestOnly,
         is_op: false,
       },
-<<<<<<< HEAD
-      limit,
-      metadata_only: metadataOnly,
-      sort_by: sortBy,
-      ...(!!opts?.includeStorageSize ? {include_storage_size: true} : null),
-=======
       limit: params.limit,
       metadata_only: params.metadataOnly,
+      sort_by: params.sortBy,
       ...(!!params.includeStorageSize ? {include_storage_size: true} : null),
->>>>>>> 798aa29e
     };
     const onSuccess = (res: traceServerTypes.TraceObjQueryRes) => {
       loadingRef.current = false;
@@ -1215,17 +1195,8 @@
     params.limit,
     params.metadataOnly,
     params.includeStorageSize,
+    params.sortBy,
     getTsClient,
-<<<<<<< HEAD
-    opts?.skip,
-    entity,
-    project,
-    limit,
-    metadataOnly,
-    sortBy,
-    opts?.includeStorageSize,
-=======
->>>>>>> 798aa29e
   ]);
 
   useEffect(() => {
