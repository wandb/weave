--- conflicted
+++ resolved
@@ -1088,12 +1088,8 @@
   filter: ObjectVersionFilter,
   limit?: number,
   metadataOnly?: boolean,
-<<<<<<< HEAD
-  opts?: {skip?: boolean; noAutoRefresh?: boolean},
+  opts?: {skip?: boolean; noAutoRefresh?: boolean; includeStorageSize?: boolean},
   sortBy?: SortBy[]
-=======
-  opts?: {skip?: boolean; noAutoRefresh?: boolean; includeStorageSize?: boolean}
->>>>>>> 57ec7ad8
 ): LoadableWithError<ObjectVersionSchema[]> => {
   const getTsClient = useGetTraceServerClientContext();
   const loadingRef = useRef(false);
@@ -1123,11 +1119,8 @@
       },
       limit,
       metadata_only: metadataOnly,
-<<<<<<< HEAD
       sort_by: sortBy,
-=======
       ...(!!opts?.includeStorageSize ? {include_storage_size: true} : null),
->>>>>>> 57ec7ad8
     };
     const onSuccess = (res: traceServerTypes.TraceObjQueryRes) => {
       loadingRef.current = false;
@@ -1151,11 +1144,8 @@
     project,
     limit,
     metadataOnly,
-<<<<<<< HEAD
     sortBy,
-=======
     opts?.includeStorageSize,
->>>>>>> 57ec7ad8
   ]);
 
   useEffect(() => {
