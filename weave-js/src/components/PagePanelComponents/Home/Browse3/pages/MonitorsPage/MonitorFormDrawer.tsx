import {Box, Drawer, Typography} from '@mui/material';
import {GridFilterModel} from '@mui/x-data-grid-pro';
import SliderInput from '@wandb/weave/common/components/elements/SliderInput';
import {Switch} from '@wandb/weave/components';
import {Button} from '@wandb/weave/components/Button';
import {StyledSliderInput} from '@wandb/weave/components/Form/StyledSliderInput';
import {TextArea} from '@wandb/weave/components/Form/TextArea';
import {TextField} from '@wandb/weave/components/Form/TextField';
import {WaveLoader} from '@wandb/weave/components/Loaders/WaveLoader';
import {useEntityProject} from '@wandb/weave/components/PagePanelComponents/Home/Browse3/context';
import {validateDatasetName} from '@wandb/weave/components/PagePanelComponents/Home/Browse3/datasets/datasetNameValidation';
import {FilterPanel} from '@wandb/weave/components/PagePanelComponents/Home/Browse3/filters/FilterPanel';
import {prepareFlattenedCallDataForTable} from '@wandb/weave/components/PagePanelComponents/Home/Browse3/pages/CallsPage/CallsTable';
import {useCallsTableColumns} from '@wandb/weave/components/PagePanelComponents/Home/Browse3/pages/CallsPage/callsTableColumns';
import {
  useOpVersionOptions,
  WFHighLevelCallFilter,
} from '@wandb/weave/components/PagePanelComponents/Home/Browse3/pages/CallsPage/callsTableFilter';
import {ALL_TRACES_OR_CALLS_REF_KEY} from '@wandb/weave/components/PagePanelComponents/Home/Browse3/pages/CallsPage/callsTableFilter';
import {
  getFilterByRaw,
  useFilterSortby,
} from '@wandb/weave/components/PagePanelComponents/Home/Browse3/pages/CallsPage/callsTableQuery';
import {OpSelector} from '@wandb/weave/components/PagePanelComponents/Home/Browse3/pages/CallsPage/OpSelector';
import {
  FieldName,
  typographyStyle,
} from '@wandb/weave/components/PagePanelComponents/Home/Browse3/pages/MonitorsPage/FormComponents';
import {LLMAsAJudgeScorerForm} from '@wandb/weave/components/PagePanelComponents/Home/Browse3/pages/MonitorsPage/ScorerForms/LLMAsAJudgeScorerForm';
import {queryToGridFilterModel} from '@wandb/weave/components/PagePanelComponents/Home/Browse3/pages/SavedViews/savedViewUtil';
import {useWFHooks} from '@wandb/weave/components/PagePanelComponents/Home/Browse3/pages/wfReactInterface/context';
import {
  useObjCreate,
  useRootObjectVersions,
} from '@wandb/weave/components/PagePanelComponents/Home/Browse3/pages/wfReactInterface/tsDataModelHooks';
import {ObjectVersionSchema} from '@wandb/weave/components/PagePanelComponents/Home/Browse3/pages/wfReactInterface/wfDataModelHooksInterface';
import {Root as SwitchRoot, Thumb as SwitchThumb} from '@wandb/weave/components/Switch';
import {Tailwind} from '@wandb/weave/components/Tailwind';
import {parseRef} from '@wandb/weave/react';
import React, {useCallback, useEffect, useMemo, useRef, useState} from 'react';
import {toast} from 'react-toastify';
import {useList} from 'react-use';

const PAGE_SIZE = 10;
const PAGE_OFFSET = 0;

export interface ScorerFormProps {
  scorer: ObjectVersionSchema;
  onValidationChange: (valid: boolean) => void;
}

type ScorerFormType = React.ForwardRefExoticComponent<
  ScorerFormProps & React.RefAttributes<ScorerFormRef>
>;

export interface ScorerFormRef {
  saveScorer: () => Promise<string | undefined>;
}

const SCORER_FORMS: Map<string, ScorerFormType | null> = new Map([
  ['ValidJSONScorer', null],
  ['ValidXMLScorer', null],
  ['LLMAsAJudgeScorer', LLMAsAJudgeScorerForm],
]);

export const MonitorDrawerRouter = (props: MonitorFormDrawerProps) => {
  if (props.monitor) {
    return (
      <EditMonitorDrawerWithScorers {...props} monitor={props.monitor} /> // Repeating monitor to appease type checking
    );
  }
  return <MonitorFormDrawer {...props} />;
};

const EditMonitorDrawerWithScorers = (
  props: MonitorFormDrawerProps & {monitor: ObjectVersionSchema}
) => {
  const {entity, project} = useEntityProject();
  const scorerIds: string[] = useMemo(() => {
    return (
      props.monitor.val['scorers'].map(
        (scorerRefUri: string) => parseRef(scorerRefUri).artifactName
      ) || []
    );
  }, [props.monitor]);

  const {result: scorers, loading} = useRootObjectVersions({
    entity,
    project,
    filter: {
      objectIds: scorerIds,
      latestOnly: true,
    },
  });
  return loading || !scorers ? (
    <WaveLoader size="huge" />
  ) : (
    <MonitorFormDrawer {...props} scorers={scorers} />
  );
};

type MonitorFormDrawerProps = {
  open: boolean;
  onClose: () => void;
  monitor?: ObjectVersionSchema;
  scorers?: ObjectVersionSchema[];
};

export const MonitorFormDrawer = ({
  open,
  onClose,
  monitor,
  scorers: existingScorers,
}: MonitorFormDrawerProps) => {
  const {entity, project} = useEntityProject();
  const [error, setError] = useState<string | null>(null);
  const [nameError, setNameError] = useState<string | null>(null);
  const [description, setDescription] = useState<string>('');
  const [monitorName, setMonitorName] = useState<string>('');
  const [samplingRate, setSamplingRate] = useState<number>(10);
  const [selectedOpVersionOption, setSelectedOpVersionOption] = useState<
    string[]
  >([]);
  const [filter, setFilter] = useState<WFHighLevelCallFilter>({
    opVersionRefs: [],
  });
  const [filterModel, setFilterModel] = useState<GridFilterModel>({
    items: [],
  });

  const {useCalls} = useWFHooks();

  const [scorers, {set: setScorers}] = useList<ObjectVersionSchema>(
    existingScorers || [
      {
        scheme: 'weave',
        weaveKind: 'object',
        entity,
        project,
        objectId: '',
        versionHash: '',
        path: '',
        versionIndex: 0,
        baseObjectClass: 'LLMAsAJudgeScorer',
        createdAtMs: Date.now(),
        val: {_type: 'LLMAsAJudgeScorer'},
      },
    ]
  );

  const [scorerValids, {updateAt: updateScorerValidAt}] = useList<boolean>(
    existingScorers?.map(s => true) || [false]
  );

  const [active, setActive] = useState<boolean>(true);

  useEffect(() => {
    if (!monitor) {
      return;
    }
    setActive(monitor.val['active'] ?? false);
    setMonitorName(monitor.val['name'] ?? '');
    setDescription(monitor.val['description'] ?? '');
    setSamplingRate((monitor.val['sampling_rate'] || 0.1) * 100);
    setFilter({
      opVersionRefs: monitor.val['op_names'] || [],
    });
    setFilterModel(queryToGridFilterModel(monitor.val['query']) ?? {items: []});
    setSelectedOpVersionOption(monitor.val['op_names'] ?? []);
    setScorers(existingScorers ?? []);
    // eslint-disable-next-line react-hooks/exhaustive-deps
  }, [monitor]);

  const [isCreating, setIsCreating] = useState<boolean>(false);

  const {sortBy, lowLevelFilter} = useFilterSortby(filter, {items: []}, [
    {field: 'started_at', sort: 'desc'},
  ]);

  const {result: callsResults, loading: callsLoading} = useCalls({
    entity,
    project,
    filter: lowLevelFilter,
    limit: PAGE_SIZE,
    offset: PAGE_OFFSET,
    sortBy,
  });

  const tableData = useMemo(() => {
    if (callsLoading || callsResults === null) {
      return [];
    }
    return prepareFlattenedCallDataForTable(callsResults);
  }, [callsResults, callsLoading]);

  const {columns} = useCallsTableColumns(
    entity,
    project,
    filter,
    '',
    tableData,
    new Set(),
    () => {},
    () => {},
    () => false
  );

  const handleNameChange = useCallback(
    (value: string) => {
      setMonitorName(value);
      const validationResult = validateDatasetName(value);
      setNameError(validationResult.error);
    },
    [setNameError]
  );

  const opVersionOptions = useOpVersionOptions(entity, project, {}, false);

  useMemo(() => {
    setSelectedOpVersionOption(filter.opVersionRefs ?? []);
  }, [filter]);

  const allScorersValid = useMemo(() => {
    return scorers.every((scorer, index) => {
      const hasForm = SCORER_FORMS.get(scorer.val['_type']) !== null;
      if (hasForm) {
        return scorerValids[index] === true;
      }
      return true; // No form, so it's valid
    });
  }, [scorers, scorerValids]);

  const enableCreateButton = useMemo(() => {
    return (
      monitorName.length > 0 &&
      selectedOpVersionOption.length > 0 &&
      scorers.length > 0 &&
      nameError === null &&
      allScorersValid
    );
  }, [
    monitorName,
    selectedOpVersionOption,
    scorers,
    nameError,
    allScorersValid,
  ]);

  const scorerForms: ScorerFormType[] = useMemo(
    () =>
      scorers
        .map(scorer => SCORER_FORMS.get(scorer.val['_type']))
        .filter(f => !!f) as ScorerFormType[],
    [scorers]
  );

  const scorerFormRefs = useRef<ScorerFormRef[]>([]);

  // Ensure refs array matches subForms length
  useEffect(() => {
    scorerFormRefs.current = scorerFormRefs.current.slice(0, scorers.length);
  }, [scorerForms.length, scorers.length]);

  const objCreate = useObjCreate();

  const createMonitor = useCallback(async () => {
    if (!enableCreateButton) {
      return;
    }

    setIsCreating(true);

    try {
      const scorerRefs = await Promise.all(
        scorerFormRefs.current.map(async ref => await ref.saveScorer())
      );

      if (scorerRefs.some(ref => !ref)) {
        setError('Failed to create scorer');
        setIsCreating(false);
        return;
      }

      const mongoQuery = getFilterByRaw(filterModel);

      const opNames =
        selectedOpVersionOption.length === 1 &&
        selectedOpVersionOption[0] === ALL_TRACES_OR_CALLS_REF_KEY
          ? null
          : selectedOpVersionOption;

      const monitorObj = {
        _type: 'Monitor',
        name: monitorName,
        description,
        ref: null,
        _class_name: 'Monitor',
        _bases: ['Object', 'BaseModel'],
        op_names: opNames,
        query: mongoQuery ? {$expr: mongoQuery} : null,
        sampling_rate: samplingRate / 100,
        scorers: scorerRefs,
        active: active,
      };

      await objCreate({
        projectId: `${entity}/${project}`,
        objectId: monitorName,
        val: monitorObj,
        baseObjectClass: 'Monitor',
      });

      setIsCreating(false);

      toast.success(
        `Monitor ${monitorName} ${monitor ? 'updated' : 'created'}`,
        {
          autoClose: 2500,
        }
      );
      onClose();
    } catch (objCreateError) {
      setError('Failed to create monitor');
    }
  }, [
    monitorName,
    description,
    selectedOpVersionOption,
    filterModel,
    samplingRate,
    setIsCreating,
    monitor,
    onClose,
    active,
    enableCreateButton,
    entity,
    objCreate,
    project,
    scorerFormRefs,
  ]);

  return (
    <Drawer
      open={open}
      anchor="right"
      onClose={onClose}
      sx={{
        '& .MuiDrawer-paper': {
          width: '500px',
          position: 'fixed',
        },
      }}>
      <Tailwind style={{height: '100%'}}>
        <Box className="flex h-full flex-col pt-60">
          <Box
            className="flex h-44 items-center justify-between border-b px-20"
            sx={{
              borderColor: 'divider',
            }}>
            <Typography
              variant="h6"
              className="text-xl font-semibold"
              sx={typographyStyle}>
              Create new monitor
            </Typography>
            <Box className="flex gap-2">
              <Button
                onClick={onClose}
                variant="ghost"
                icon="close"
                tooltip="Close"
              />
            </Box>
          </Box>
          <Box className="flex flex-1 flex-col overflow-y-scroll pb-60 pt-20">
            {isCreating ? (
              <Box className="flex h-full flex-1 flex-col items-center justify-center">
                <WaveLoader size="huge" />
              </Box>
            ) : (
              <Box className="flex flex-grow flex-col gap-16">
                <Box className="flex flex-col gap-16 px-20">
                  {error && (
                    <Box
                      className="rounded-sm bg-red-300 text-red-600"
                      sx={typographyStyle}>
                      {error}
                    </Box>
                  )}
                  <Box>
                    <FieldName name="Name" />
                    <TextField
                      value={monitorName}
                      placeholder="Enter a name for your monitor"
                      errorState={nameError !== null}
                      onChange={handleNameChange}
                    />
                    {nameError && (
                      <Typography
                        className="mt-1 text-sm"
                        sx={{
                          ...typographyStyle,
                          color: 'error.main',
                        }}>
                        {nameError}
                      </Typography>
                    )}
                    <Typography
                      className="mt-4 text-sm font-normal"
                      sx={{
                        ...typographyStyle,
                        color: 'text.secondary',
                      }}>
                      Valid monitor names must start with a letter or number and
                      can only contain letters, numbers, hyphens, and
                      underscores.
                    </Typography>
                  </Box>
                  <Box>
                    <FieldName name="Description" />
                    <TextArea
                      value={description}
                      rows={3}
                      placeholder="Enter a description for your monitor"
                      onChange={e => setDescription(e.target.value)}
                    />
                  </Box>
<<<<<<< HEAD
                  {monitor && (
                    <Box className="flex items-center gap-8">
                      <SwitchRoot
                        size="small"
                        checked={active}
                        onCheckedChange={setActive}>
                        <SwitchThumb size="small" checked={active} />
                      </SwitchRoot>
                      <p className="font-semibold">Active monitor</p>
                    </Box>
                  )}
=======
                  <Box>
                    <Box className="flex items-center gap-8">
                      <Switch.Root
                        checked={active}
                        onCheckedChange={setActive}
                        size="small">
                        <Switch.Thumb size="small" checked={active} />
                      </Switch.Root>
                      <span className="font-semibold">Active monitor</span>
                    </Box>
                  </Box>
>>>>>>> a81d943b
                </Box>

                <Box className="flex flex-col gap-8 pt-16">
                  <Typography
                    sx={typographyStyle}
                    className="border-t border-moon-250 px-20 pb-8 pt-16 font-semibold uppercase tracking-wide text-moon-500">
                    Calls to monitor
                  </Typography>
                  <Box className="flex flex-col gap-16 px-20">
                    <Box>
                      <FieldName name="Operations" />
                      <OpSelector
                        multiple
                        filter={{traceRootsOnly: false}}
                        selectedOpVersionOption={selectedOpVersionOption}
                        opVersionOptions={opVersionOptions}
                        setFilter={f =>
                          setFilter({...f, traceRootsOnly: false})
                        }
                        frozenFilter={undefined}
                        sx={{width: '100%', height: undefined}}
                      />
                      {selectedOpVersionOption.length > 0 ? (
                        <Box className="mt-4">
                          <FilterPanel
                            entity={entity}
                            project={project}
                            filterModel={filterModel}
                            setFilterModel={setFilterModel}
                            columnInfo={columns}
                            selectedCalls={[]}
                            clearSelectedCalls={() => {}}
                          />
                        </Box>
                      ) : (
                        <Typography
                          className="mt-4 text-sm font-normal"
                          sx={{
                            ...typographyStyle,
                            color: 'text.secondary',
                          }}>
                          Select an op to add additional filters.
                        </Typography>
                      )}
                    </Box>
                    <Box>
                      <FieldName name="Sampling rate" />
                      <Box className="flex items-center gap-12">
                        <StyledSliderInput
                          className="w-full"
                          progress={samplingRate}>
                          <SliderInput
                            value={samplingRate}
                            onChange={setSamplingRate}
                            min={0}
                            max={100}
                            step={10}
                            hasInput
                            className="w-full"
                          />
                        </StyledSliderInput>
                        <span style={typographyStyle}>%</span>
                      </Box>
                    </Box>
                  </Box>
                </Box>

                {/*<Box className="flex flex-col gap-8 pt-16">
                  <Typography
                    sx={typographyStyle}
                    className="border-t border-moon-250 px-20 pb-8 pt-16 font-semibold uppercase tracking-wide text-moon-500">
                    Scorers
                  </Typography>
                  <Box className="flex flex-col gap-16 px-20">
                    <Box>
                      <FieldName name="Scorers" />
                      <Autocomplete
                        multiple
                        options={Array.from(SCORER_FORMS.keys())}
                        sx={{width: '100%'}}
                        value={scorers.map(
                          scorer => scorer.objectId || scorer.val['_type']
                        )}
                        onChange={(
                          unused,
                          newScorers: string | string[] | null
                        ) => {
                          if (newScorers === null) {
                            clearScorers();
                            clearScorerValids();
                            return;
                          }
                          const newScorerArray = _.isArray(newScorers)
                            ? (newScorers as string[])
                            : [newScorers as string];
                          setScorers(
                            newScorerArray.map(newScorer => ({
                              scheme: 'weave',
                              weaveKind: 'object',
                              entity,
                              project,
                              objectId: '',
                              versionHash: '',
                              path: '',
                              versionIndex: 0,
                              baseObjectClass: newScorer,
                              createdAtMs: Date.now(),
                              val: {_type: newScorer},
                            }))
                          );
                          setScorerValids(currentValids =>
                            currentValids.slice(0, newScorerArray.length)
                          );
                        }}
                      />
                    </Box>
                  </Box>
                </Box>*/}

                {scorerForms.map((Form: ScorerFormType, index: number) => (
                  <Form
                    key={index}
                    scorer={scorers[index]}
                    onValidationChange={(isValid: boolean) =>
                      updateScorerValidAt(index, isValid)
                    }
                    ref={(el: ScorerFormRef) =>
                      (scorerFormRefs.current[index] = el)
                    }
                  />
                ))}
              </Box>
            )}
          </Box>
          <Box className="flex gap-8 border-t border-moon-250 p-20 py-16">
            <Button
              variant="secondary"
              onClick={onClose}
              twWrapperStyles={{flexGrow: 1}}
              className="w-full">
              Cancel
            </Button>
            <Button
              disabled={!enableCreateButton}
              variant="primary"
              onClick={createMonitor}
              twWrapperStyles={{flexGrow: 1}}
              className="w-full">
              {monitor ? 'Update monitor' : 'Create monitor'}
            </Button>
          </Box>
        </Box>
      </Tailwind>
    </Drawer>
  );
};<|MERGE_RESOLUTION|>--- conflicted
+++ resolved
@@ -425,7 +425,6 @@
                       onChange={e => setDescription(e.target.value)}
                     />
                   </Box>
-<<<<<<< HEAD
                   {monitor && (
                     <Box className="flex items-center gap-8">
                       <SwitchRoot
@@ -437,19 +436,6 @@
                       <p className="font-semibold">Active monitor</p>
                     </Box>
                   )}
-=======
-                  <Box>
-                    <Box className="flex items-center gap-8">
-                      <Switch.Root
-                        checked={active}
-                        onCheckedChange={setActive}
-                        size="small">
-                        <Switch.Thumb size="small" checked={active} />
-                      </Switch.Root>
-                      <span className="font-semibold">Active monitor</span>
-                    </Box>
-                  </Box>
->>>>>>> a81d943b
                 </Box>
 
                 <Box className="flex flex-col gap-8 pt-16">
