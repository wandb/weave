--- conflicted
+++ resolved
@@ -8,11 +8,7 @@
 import {ALL_TRACES_OR_CALLS_REF_KEY} from '@wandb/weave/components/PagePanelComponents/Home/Browse3/pages/CallsPage/callsTableFilter';
 import {EMPTY_PROPS_MONITORS} from '@wandb/weave/components/PagePanelComponents/Home/Browse3/pages/common/EmptyContent';
 import {SimplePageLayout} from '@wandb/weave/components/PagePanelComponents/Home/Browse3/pages/common/SimplePageLayout';
-<<<<<<< HEAD
-import {MonitorDrawerRouter} from '@wandb/weave/components/PagePanelComponents/Home/Browse3/pages/MonitorsPage/CreateMonitorDrawer';
-=======
 import {MonitorDrawerRouter} from '@wandb/weave/components/PagePanelComponents/Home/Browse3/pages/MonitorsPage/MonitorFormDrawer';
->>>>>>> 9f6e50bd
 import {FilterableObjectVersionsTable} from '@wandb/weave/components/PagePanelComponents/Home/Browse3/pages/ObjectsPage/ObjectVersionsTable';
 import {Query} from '@wandb/weave/components/PagePanelComponents/Home/Browse3/pages/wfReactInterface/traceServerClientInterface/query';
 import {useCallsStats} from '@wandb/weave/components/PagePanelComponents/Home/Browse3/pages/wfReactInterface/tsDataModelHooks';
@@ -127,7 +123,6 @@
                       );
                     },
                   },
-<<<<<<< HEAD
                   {
                     field: 'scorers',
                     headerName: 'Scorers',
@@ -169,49 +164,6 @@
                       />
                     ),
                   },
-=======
-                  {
-                    field: 'scorers',
-                    headerName: 'Scorers',
-                    flex: 1,
-                    valueGetter: (_, row) => row.obj.val['scorers'],
-                    renderCell: params => {
-                      const scorerRefs: string[] = params.value;
-                      return scorerRefs.length > 0 ? (
-                        <div className="flex items-center gap-2">
-                          <CellValue value={scorerRefs[0]} />
-                          {scorerRefs.length > 1 ? (
-                            <span>{`+${scorerRefs.length - 1}`}</span>
-                          ) : null}
-                        </div>
-                      ) : null;
-                    },
-                  },
-                  {
-                    field: 'active',
-                    headerName: 'Active',
-                    valueGetter: (_, row) => {
-                      return row.obj.val['active'];
-                    },
-                    renderCell: params => {
-                      return <CellValue value={params.value} />;
-                    },
-                  },
-                  {
-                    field: 'callCount',
-                    headerName: 'Calls',
-                    valueGetter: (_, row) => {
-                      return row.id;
-                    },
-                    renderCell: params => (
-                      <CallCountCell
-                        monitorRef={params.value}
-                        entity={entity}
-                        project={project}
-                      />
-                    ),
-                  },
->>>>>>> 9f6e50bd
                 ]}
               />
             ),
@@ -220,11 +172,6 @@
       />
 
       <MonitorDrawerRouter
-<<<<<<< HEAD
-        entity={entity}
-        project={project}
-=======
->>>>>>> 9f6e50bd
         open={isCreateDrawerOpen}
         onClose={handleCloseDrawer}
         monitor={selectedMonitor}
@@ -292,18 +239,10 @@
 };
 
 export const SafeOpRef = ({opRef}: {opRef: string}) => {
-<<<<<<< HEAD
-  try {
-    return <SmallRef objRef={parseRef(opRef) as WeaveObjectRef} />;
-  } catch (e) {
-    return <span>Incorrect op ref: {opRef}</span>;
-  }
-=======
   const ref = parseRefMaybe(opRef);
   return ref ? (
     <SmallRef objRef={ref} />
   ) : (
     <span>Incorrect op ref: {opRef}</span>
   );
->>>>>>> 9f6e50bd
 };