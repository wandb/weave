import {Box} from '@mui/material';
import * as Tabs from '@wandb/weave/components/Tabs';
import React, {useState} from 'react';
import {CopyableText} from '../../../../CopyableText';
import {DocLink} from './common/Links';
import {TabUseBanner} from './TabUseBanner';
import {CallSchema} from './wfReactInterface/wfDataModelHooksInterface';

type TabUseCallProps = {
  call: CallSchema;
};

export const TabUseCall = ({call}: TabUseCallProps) => {
  const sdkType = call.traceCall?.attributes?.weave?.source;
  const language = sdkType === 'js-sdk' ? 'javascript' : 'python';
  const [selectedTab, setSelectedTab] = useState(language);

  const {entity, project, callId} = call;
  let codeFetchPython = `import weave
client = weave.init("${entity}/${project}")
call = client.get_call("${callId}")`;

  const backend = (window as any).CONFIG.TRACE_BACKEND_BASE_URL;
  if (backend.endsWith('.wandb.test')) {
    codeFetchPython =
      `import os
os.environ["WF_TRACE_SERVER_URL"] = "http://127.0.0.1:6345"

` + codeFetchPython;
  }
  const codeReactionPython = `call.feedback.add_reaction("👍")`;
  const codeNotePython = `call.feedback.add_note("This is delightful!")`;
  const codeFeedbackPython = `call.feedback.add("correctness", {"value": 4})`;

  const codeFetchJS = `import * as weave from 'weave';
  const client = await weave.init("${entity}/${project}");
  const call = await client.getCall("${callId}")`;
  const codeReactionJS = `await call.feedback.addReaction('👍')`;
  const codeNoteJS = `await call.feedback.addNote('This is delightful!')`;
  const codeFeedbackJS = `await call.feedback.add({correctness: {value: 4}})`;

  const codeFetch =
    selectedTab === 'javascript' ? codeFetchJS : codeFetchPython;
  const codeReaction =
    selectedTab === 'javascript' ? codeReactionJS : codeReactionPython;
  const codeNote = selectedTab === 'javascript' ? codeNoteJS : codeNotePython;
  const codeFeedback =
    selectedTab === 'javascript' ? codeFeedbackJS : codeFeedbackPython;

  return (
<<<<<<< HEAD
    <Box m={2} className="text-sm">
      <Tabs.Root
        value={selectedTab}
        onValueChange={value => setSelectedTab(value)}>
        <Tabs.List>
          <Tabs.Trigger value="python">Python</Tabs.Trigger>
          <Tabs.Trigger value="javascript">TypeScript</Tabs.Trigger>
        </Tabs.List>
      </Tabs.Root>
=======
    <Box className="text-sm">
>>>>>>> 3fd1b01e
      <TabUseBanner>
        See{' '}
        <DocLink path="guides/tracking/tracing" text="Weave docs on tracing" />{' '}
        for more information.
      </TabUseBanner>

      <Box mt={2}>
        Use the following code to retrieve this call:
        <CopyableText
          language={selectedTab}
          text={codeFetch}
          copyText={codeFetch}
        />
      </Box>
      {selectedTab !== 'javascript' && (
        // TODO: Update this when feedback is available on JS client
        <Box mt={2}>
          You can add a reaction like this:
          <CopyableText
            language={selectedTab}
            text={codeReaction}
            copyText={codeReaction}
          />
        </Box>
      )}
      {selectedTab !== 'javascript' && (
        // TODO: Update this when feedback is available on JS client
        <Box mt={2}>
          or a note like this:
          <CopyableText
            language={selectedTab}
            text={codeNote}
            copyText={codeNote}
          />
        </Box>
      )}
      {selectedTab !== 'javascript' && (
        // TODO: Update this when feedback is available on JS client
        <Box mt={2}>
          or custom feedback like this:
          <CopyableText
            language={selectedTab}
            text={codeFeedback}
            copyText={codeFeedback}
          />
        </Box>
      )}
    </Box>
  );
};<|MERGE_RESOLUTION|>--- conflicted
+++ resolved
@@ -48,8 +48,7 @@
     selectedTab === 'javascript' ? codeFeedbackJS : codeFeedbackPython;
 
   return (
-<<<<<<< HEAD
-    <Box m={2} className="text-sm">
+    <Box className="text-sm">
       <Tabs.Root
         value={selectedTab}
         onValueChange={value => setSelectedTab(value)}>
@@ -58,9 +57,6 @@
           <Tabs.Trigger value="javascript">TypeScript</Tabs.Trigger>
         </Tabs.List>
       </Tabs.Root>
-=======
-    <Box className="text-sm">
->>>>>>> 3fd1b01e
       <TabUseBanner>
         See{' '}
         <DocLink path="guides/tracking/tracing" text="Weave docs on tracing" />{' '}
