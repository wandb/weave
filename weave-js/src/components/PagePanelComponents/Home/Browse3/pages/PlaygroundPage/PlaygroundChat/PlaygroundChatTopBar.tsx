--- conflicted
+++ resolved
@@ -82,19 +82,6 @@
     } as OptionalTraceCallSchema);
   };
 
-<<<<<<< HEAD
-  const handleCompare = () => {
-    if (onlyOneChat) {
-      console.log('handle compare');
-      setPlaygroundStates([
-        ...playgroundStates,
-        JSON.parse(JSON.stringify(playgroundStates[0])),
-      ]);
-    }
-  };
-
-=======
->>>>>>> d3561958
   const handleModelChange = (
     index: number,
     model: LLMMaxTokensKey,
