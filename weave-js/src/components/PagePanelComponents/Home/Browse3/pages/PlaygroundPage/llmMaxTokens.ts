--- conflicted
+++ resolved
@@ -213,42 +213,10 @@
 
 export type LLMMaxTokensKey = keyof typeof LLM_MAX_TOKENS;
 
-<<<<<<< HEAD
 export const LLM_MAX_TOKENS_KEYS: LLMMaxTokensKey[] = Object.keys(
   LLM_MAX_TOKENS
 ) as LLMMaxTokensKey[];
 
-// Main function to find most similar LLM name
-export const findMostSimilarLLMName = (
-  input: string,
-  llmList: LLMMaxTokensKey[]
-): string => {
-  const normalizedInput = input.toLowerCase().trim();
-
-  // If exact match exists, return it
-  if (llmList.includes(normalizedInput as LLMMaxTokensKey)) {
-    return normalizedInput;
-  }
-
-  let closestMatch = llmList[0];
-  let smallestDistance = Infinity;
-
-  llmList.forEach(llmName => {
-    const distance = levenshtein(normalizedInput, llmName.toLowerCase());
-
-    if (distance < smallestDistance) {
-      smallestDistance = distance;
-      closestMatch = llmName;
-    }
-
-    if (llmName.includes(normalizedInput)) {
-      closestMatch = llmName;
-      smallestDistance = 0;
-    }
-  });
-
-  return closestMatch;
-=======
 export const LLM_PROVIDERS = ['openai', 'anthropic', 'gemini', 'groq'];
 export const LLM_PROVIDER_LABELS: Record<
   (typeof LLM_PROVIDERS)[number],
@@ -258,5 +226,4 @@
   anthropic: 'Anthropic',
   gemini: 'Gemini',
   groq: 'Groq',
->>>>>>> dc7e9490
 };