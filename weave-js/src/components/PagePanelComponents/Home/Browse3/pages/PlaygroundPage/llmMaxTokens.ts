--- conflicted
+++ resolved
@@ -526,10 +526,7 @@
   bedrock: ['AWS_SECRET_ACCESS_KEY', 'AWS_REGION_NAME', 'AWS_ACCESS_KEY_ID'],
   azure: ['AZURE_API_BASE', 'AZURE_API_VERSION', 'AZURE_API_KEY'],
   groq: ['GEMMA_API_KEY'],
-<<<<<<< HEAD
-=======
   deepseek: ['DEEPSEEK_API_KEY'],
->>>>>>> 91b9fe18
 };
 
 export const LLM_PROVIDERS = Object.keys(LLM_PROVIDER_SECRETS) as Array<
