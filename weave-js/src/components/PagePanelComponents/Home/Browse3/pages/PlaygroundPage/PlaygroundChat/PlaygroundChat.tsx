import {WHITE} from '@wandb/weave/common/css/color.styles';
import {hexToRGB} from '@wandb/weave/common/css/utils';
import {useIsTeamAdmin} from '@wandb/weave/common/hooks/useIsTeamAdmin';
import {useViewerInfo} from '@wandb/weave/common/hooks/useViewerInfo';
import {Button} from '@wandb/weave/components/Button';
<<<<<<< HEAD
import {Tailwind} from '@wandb/weave/components/Tailwind';
import React, {
  Dispatch,
  SetStateAction,
  useCallback,
  useMemo,
  useState,
} from 'react';
=======
import {WaveLoader} from '@wandb/weave/components/Loaders/WaveLoader';
import React, {Dispatch, SetStateAction, useMemo, useState} from 'react';
>>>>>>> d3561958

import {CallChat} from '../../CallPage/CallChat';
import {Empty} from '../../common/Empty';
import {
  EMPTY_PROPS_NO_LLM_PROVIDERS,
  EMPTY_PROPS_NO_LLM_PROVIDERS_ADMIN,
} from '../../common/EmptyContent';
import {TraceObjSchemaForBaseObjectClass} from '../../wfReactInterface/objectClassQuery';
import {TraceCallSchema} from '../../wfReactInterface/traceServerClientTypes';
import {PlaygroundContext} from '../PlaygroundContext';
import {PlaygroundMessageRole, PlaygroundState} from '../types';
import {ProviderStatus} from '../useConfiguredProviders';
import {getLLMDropdownOptions} from './LLMDropdownOptions';
import {PlaygroundCallStats} from './PlaygroundCallStats';
import {PlaygroundChatInput} from './PlaygroundChatInput';
import {PlaygroundChatTopBar} from './PlaygroundChatTopBar';
import {ProviderConfigDrawer} from './ProviderConfigDrawer';
import {useChatCompletionFunctions} from './useChatCompletionFunctions';
import {
  SetPlaygroundStateFieldFunctionType,
  useChatFunctions,
} from './useChatFunctions';

const EmptyWithSettingsButton: React.FC<{
  entity: string;
  project: string;
  isTeamAdmin: boolean;
  onConfigureProvider: () => void;
}> = ({entity, project, isTeamAdmin, onConfigureProvider}) => {
  const [isDrawerOpen, setIsDrawerOpen] = useState(false);

  const emptyProps = isTeamAdmin
    ? EMPTY_PROPS_NO_LLM_PROVIDERS_ADMIN
    : EMPTY_PROPS_NO_LLM_PROVIDERS;

  return (
    <>
      <div className="flex flex-col items-center gap-[16px]">
        <Empty {...emptyProps} />
        {isTeamAdmin && (
          <Button
            variant="primary"
            onClick={() => setIsDrawerOpen(true)}
            icon="key-admin"
            size="medium">
            Configure provider
          </Button>
        )}
      </div>
      <ProviderConfigDrawer
        isOpen={isDrawerOpen}
        onClose={() => {
          onConfigureProvider();
          setIsDrawerOpen(false);
        }}
        entity={entity}
      />
    </>
  );
};

export type PlaygroundChatProps = {
  entity: string;
  project: string;
  setPlaygroundStates: Dispatch<SetStateAction<PlaygroundState[]>>;
  playgroundStates: PlaygroundState[];
  setPlaygroundStateField: SetPlaygroundStateFieldFunctionType;
  setSettingsTab: (callIndex: number | null) => void;
  settingsTab: number | null;
  isOpenInPlayground?: boolean;
  customProvidersResult: TraceObjSchemaForBaseObjectClass<'Provider'>[];
  customProviderModelsResult: TraceObjSchemaForBaseObjectClass<'ProviderModel'>[];
  areCustomProvidersLoading: boolean;
  refetchCustomLLMs: () => void;
  refetchConfiguredProviders: () => void;
  configuredProvidersLoading: boolean;
  configuredProviders: Record<string, ProviderStatus>;
  savedModelsResult: TraceObjSchemaForBaseObjectClass<'LLMStructuredCompletionModel'>[];
  savedModelsLoading: boolean;
};

export const PlaygroundChat = ({
  entity,
  project,
  setPlaygroundStates,
  playgroundStates,
  setPlaygroundStateField,
  setSettingsTab,
  settingsTab,
  isOpenInPlayground = false,
  customProvidersResult,
  customProviderModelsResult,
  areCustomProvidersLoading,
  refetchCustomLLMs,
  refetchConfiguredProviders,
  configuredProvidersLoading,
  configuredProviders,
  savedModelsResult,
  savedModelsLoading,
}: PlaygroundChatProps) => {
  const [chatText, setChatText] = useState('');

  const {handleRetry, handleSend} = useChatCompletionFunctions(
    setPlaygroundStates,
    setPlaygroundStateField,
    playgroundStates,
    entity,
    project,
    setChatText
  );

  const {deleteMessage, editMessage, deleteChoice, editChoice, addMessage} =
    useChatFunctions(setPlaygroundStateField);

  const handleAddMessage = (role: PlaygroundMessageRole, text: string) => {
    for (let i = 0; i < playgroundStates.length; i++) {
      addMessage(i, {role, content: text});
    }
    setChatText('');
  };

  const {userInfo} = useViewerInfo();
  const {isAdmin: maybeTeamAdmin} = useIsTeamAdmin(
    entity,
    userInfo && 'username' in userInfo ? userInfo.username : ''
  );
  const isTeamAdmin = maybeTeamAdmin ?? false;

  const llmDropdownOptions = getLLMDropdownOptions(
    configuredProviders,
    configuredProvidersLoading,
    customProvidersResult,
    customProviderModelsResult,
    areCustomProvidersLoading,
    savedModelsResult,
    savedModelsLoading
  );

  // Check if any chat is loading
  const isAnyLoading = useMemo(
    () => playgroundStates.some(state => state.loading),
    [playgroundStates]
  );

  // Check if there are any configured providers
  const hasConfiguredProviders = useMemo(() => {
    if (configuredProvidersLoading) {
      return true;
    } // Don't show empty state while loading
    return Object.values(configuredProviders).some(({status}) => status);
  }, [configuredProviders, configuredProvidersLoading]);

  if (!hasConfiguredProviders && !isOpenInPlayground) {
    return (
      <div className="flex h-full w-full flex-col items-center overflow-hidden">
        <div className="relative m-[8px] flex h-full max-h-[calc(100%-130px)] w-full min-w-[520px] max-w-[800px] rounded-[4px] border border-[MOON_200]">
          <div className="relative flex h-full w-full flex-col">
            <div className="absolute top-0 z-[10] w-full bg-white px-[8px] py-[16px]">
              <PlaygroundChatTopBar
                idx={0}
                settingsTab={settingsTab}
                setSettingsTab={setSettingsTab}
                setPlaygroundStateField={setPlaygroundStateField}
                setPlaygroundStates={setPlaygroundStates}
                playgroundStates={playgroundStates}
                entity={entity}
                project={project}
                isTeamAdmin={isTeamAdmin}
                refetchConfiguredProviders={refetchConfiguredProviders}
                refetchCustomLLMs={refetchCustomLLMs}
                llmDropdownOptions={llmDropdownOptions}
                areProvidersLoading={
                  configuredProvidersLoading || areCustomProvidersLoading
                }
                customProvidersResult={customProvidersResult}
              />
            </div>
            <div className="flex h-full w-full items-center justify-center pt-[48px]">
              <EmptyWithSettingsButton
                entity={entity}
                project={project}
                isTeamAdmin={isTeamAdmin}
                onConfigureProvider={() => {
                  refetchConfiguredProviders();
                }}
              />
            </div>
          </div>
        </div>
        <PlaygroundChatInput
          chatText={chatText}
          setChatText={setChatText}
          isLoading={isAnyLoading}
          onSend={handleSend}
          onAdd={handleAddMessage}
          settingsTab={settingsTab}
          hasConfiguredProviders={hasConfiguredProviders}
        />
      </div>
    );
  }

  return (
<<<<<<< HEAD
    <Box
      sx={{
        width: '100%',
        height: '100%',
        display: 'flex',
        flexDirection: 'column',
        alignItems: 'center',
        overflow: 'hidden', // Rely on inner overflows, not outer page
      }}>
      <Box
        sx={{
          width: '100%',
          height: '100%',
          maxHeight: 'calc(100% - 130px)',
          display: 'flex',
          position: 'relative',
        }}>
        {playgroundStates.map((state, idx) => (
          <React.Fragment key={idx}>
            {idx > 0 && (
              <Divider
                orientation="vertical"
                flexItem
                sx={{
                  height: '100%',
                  borderRight: `1px solid ${MOON_200}`,
                }}
              />
            )}
            <Box
              sx={{
                width: '100%',
                height: '100%',
                display: 'flex',
                flexDirection: 'column',
                position: 'relative',
              }}>
              {state.loading && (
                <Box
                  sx={{
                    position: 'absolute',
                    top: 0,
                    left: 0,
                    right: 0,
                    bottom: 0,
                    backgroundColor: hexToRGB(WHITE, 0.7),
                    zIndex: 100,
                    display: 'flex',
                    alignItems: 'center',
                    justifyContent: 'center',
                  }}>
                  <CircularProgress />
                </Box>
              )}
              <Box
                sx={{
                  backgroundColor: 'white',
                  borderBottom: `1px solid ${MOON_200}`,
                  position: 'absolute',
                  top: '0',
                  width: '100%',
                  paddingTop: '8px',
                  paddingBottom: '8px',
                  paddingLeft: '16px',
                  paddingRight: '16px',
                  zIndex: 10,
                }}>
                <PlaygroundChatTopBar
                  idx={idx}
                  settingsTab={settingsTab}
                  setSettingsTab={setSettingsTab}
                  setPlaygroundStateField={setPlaygroundStateField}
                  setPlaygroundStates={setPlaygroundStates}
                  playgroundStates={playgroundStates}
                  entity={entity}
                  project={project}
                  isTeamAdmin={isTeamAdmin}
                  refetchConfiguredProviders={refetchConfiguredProviders}
                  refetchCustomLLMs={refetchCustomLLMs}
                  llmDropdownOptions={llmDropdownOptions}
                  areProvidersLoading={
                    configuredProvidersLoading ||
                    areCustomProvidersLoading ||
                    savedModelsLoading
                  }
                  customProvidersResult={customProvidersResult}
                />
              </Box>
              <Box
                sx={{
                  width: '100%',
                  height: '100%',
                  overflow: 'scroll',
                  paddingTop: '48px', // Height of the top bar
                  paddingX: '16px',
                  flexGrow: 1,
                }}>
                <Tailwind>
                  <div className=" mx-auto mt-[32px] h-full min-w-[400px] max-w-[800px] pb-8">
=======
    <div className="flex h-full w-full flex-col items-center overflow-hidden">
      <div className="mx-auto flex h-full w-full overflow-y-hidden overflow-x-scroll">
        <div className="mx-auto flex">
          {playgroundStates.map((state, idx) => (
            <React.Fragment key={idx}>
              <div
                className={`relative m-[8px] flex w-full min-w-[520px] ${
                  playgroundStates.length === 1 ? 'lg:min-w-[800px]' : ''
                } max-w-[800px] flex-col rounded-[4px] border ${
                  settingsTab === idx
                    ? 'border-teal-400 outline outline-[1.5px] outline-teal-400'
                    : 'border-moon-200'
                }`}>
                {state.loading && (
                  <div
                    className={`absolute bottom-0 left-0 right-0 top-0 z-[100] flex items-center justify-center bg-[${hexToRGB(
                      WHITE,
                      0.7
                    )}]`}>
                    <WaveLoader size="small" />
                  </div>
                )}
                <div className="absolute top-0 z-[10] w-full rounded-t-[4px] bg-white px-[16px] py-[8px]">
                  <PlaygroundChatTopBar
                    idx={idx}
                    settingsTab={settingsTab}
                    setSettingsTab={setSettingsTab}
                    setPlaygroundStateField={setPlaygroundStateField}
                    setPlaygroundStates={setPlaygroundStates}
                    playgroundStates={playgroundStates}
                    entity={entity}
                    project={project}
                    isTeamAdmin={isTeamAdmin}
                    refetchConfiguredProviders={refetchConfiguredProviders}
                    refetchCustomLLMs={refetchCustomLLMs}
                    llmDropdownOptions={llmDropdownOptions}
                    areProvidersLoading={
                      configuredProvidersLoading || areCustomProvidersLoading
                    }
                    customProvidersResult={customProvidersResult}
                  />
                </div>
                <div className="h-full w-full flex-grow overflow-scroll px-[16px] pt-[48px]">
                  <div className=" mx-auto mt-[32px] h-full pb-8">
>>>>>>> d3561958
                    {state.traceCall && (
                      <PlaygroundContext.Provider
                        value={{
                          isPlayground: true,
                          deleteMessage: (messageIndex, responseIndexes) =>
                            deleteMessage(idx, messageIndex, responseIndexes),
                          editMessage: (messageIndex, newMessage) =>
                            editMessage(idx, messageIndex, newMessage),
                          deleteChoice: (messageIndex, choiceIndex) =>
                            deleteChoice(idx, choiceIndex),
                          addMessage: newMessage => addMessage(idx, newMessage),
                          editChoice: (choiceIndex, newChoice) =>
                            editChoice(idx, choiceIndex, newChoice),
                          retry: (messageIndex: number, choiceIndex?: number) =>
                            handleRetry(idx, messageIndex, choiceIndex),
                          sendMessage: (
                            role: PlaygroundMessageRole,
                            content: string,
                            toolCallId?: string
                          ) => {
                            handleSend(
                              role,
                              chatText,
                              idx,
                              content,
                              toolCallId
                            );
                          },
                          setSelectedChoiceIndex: (choiceIndex: number) =>
                            setPlaygroundStateField(
                              idx,
                              'selectedChoiceIndex',
                              choiceIndex
                            ),
                        }}>
                        <CallChat call={state.traceCall as TraceCallSchema} />
                      </PlaygroundContext.Provider>
                    )}
                  </div>
                </div>
                <div className="mx-auto mb-[8px] w-full max-w-[800px] p-[8px] pl-[12px]">
                  {state.traceCall.summary && (
                    <PlaygroundCallStats
                      call={state.traceCall as TraceCallSchema}
                    />
                  )}
                </div>
              </div>
            </React.Fragment>
          ))}
        </div>
      </div>
      <PlaygroundChatInput
        chatText={chatText}
        setChatText={setChatText}
        isLoading={isAnyLoading}
        onSend={handleSend}
        onAdd={handleAddMessage}
        settingsTab={settingsTab}
        hasConfiguredProviders={hasConfiguredProviders}
      />
    </div>
  );
};<|MERGE_RESOLUTION|>--- conflicted
+++ resolved
@@ -3,7 +3,6 @@
 import {useIsTeamAdmin} from '@wandb/weave/common/hooks/useIsTeamAdmin';
 import {useViewerInfo} from '@wandb/weave/common/hooks/useViewerInfo';
 import {Button} from '@wandb/weave/components/Button';
-<<<<<<< HEAD
 import {Tailwind} from '@wandb/weave/components/Tailwind';
 import React, {
   Dispatch,
@@ -12,10 +11,7 @@
   useMemo,
   useState,
 } from 'react';
-=======
 import {WaveLoader} from '@wandb/weave/components/Loaders/WaveLoader';
-import React, {Dispatch, SetStateAction, useMemo, useState} from 'react';
->>>>>>> d3561958
 
 import {CallChat} from '../../CallPage/CallChat';
 import {Empty} from '../../common/Empty';
@@ -219,107 +215,6 @@
   }
 
   return (
-<<<<<<< HEAD
-    <Box
-      sx={{
-        width: '100%',
-        height: '100%',
-        display: 'flex',
-        flexDirection: 'column',
-        alignItems: 'center',
-        overflow: 'hidden', // Rely on inner overflows, not outer page
-      }}>
-      <Box
-        sx={{
-          width: '100%',
-          height: '100%',
-          maxHeight: 'calc(100% - 130px)',
-          display: 'flex',
-          position: 'relative',
-        }}>
-        {playgroundStates.map((state, idx) => (
-          <React.Fragment key={idx}>
-            {idx > 0 && (
-              <Divider
-                orientation="vertical"
-                flexItem
-                sx={{
-                  height: '100%',
-                  borderRight: `1px solid ${MOON_200}`,
-                }}
-              />
-            )}
-            <Box
-              sx={{
-                width: '100%',
-                height: '100%',
-                display: 'flex',
-                flexDirection: 'column',
-                position: 'relative',
-              }}>
-              {state.loading && (
-                <Box
-                  sx={{
-                    position: 'absolute',
-                    top: 0,
-                    left: 0,
-                    right: 0,
-                    bottom: 0,
-                    backgroundColor: hexToRGB(WHITE, 0.7),
-                    zIndex: 100,
-                    display: 'flex',
-                    alignItems: 'center',
-                    justifyContent: 'center',
-                  }}>
-                  <CircularProgress />
-                </Box>
-              )}
-              <Box
-                sx={{
-                  backgroundColor: 'white',
-                  borderBottom: `1px solid ${MOON_200}`,
-                  position: 'absolute',
-                  top: '0',
-                  width: '100%',
-                  paddingTop: '8px',
-                  paddingBottom: '8px',
-                  paddingLeft: '16px',
-                  paddingRight: '16px',
-                  zIndex: 10,
-                }}>
-                <PlaygroundChatTopBar
-                  idx={idx}
-                  settingsTab={settingsTab}
-                  setSettingsTab={setSettingsTab}
-                  setPlaygroundStateField={setPlaygroundStateField}
-                  setPlaygroundStates={setPlaygroundStates}
-                  playgroundStates={playgroundStates}
-                  entity={entity}
-                  project={project}
-                  isTeamAdmin={isTeamAdmin}
-                  refetchConfiguredProviders={refetchConfiguredProviders}
-                  refetchCustomLLMs={refetchCustomLLMs}
-                  llmDropdownOptions={llmDropdownOptions}
-                  areProvidersLoading={
-                    configuredProvidersLoading ||
-                    areCustomProvidersLoading ||
-                    savedModelsLoading
-                  }
-                  customProvidersResult={customProvidersResult}
-                />
-              </Box>
-              <Box
-                sx={{
-                  width: '100%',
-                  height: '100%',
-                  overflow: 'scroll',
-                  paddingTop: '48px', // Height of the top bar
-                  paddingX: '16px',
-                  flexGrow: 1,
-                }}>
-                <Tailwind>
-                  <div className=" mx-auto mt-[32px] h-full min-w-[400px] max-w-[800px] pb-8">
-=======
     <div className="flex h-full w-full flex-col items-center overflow-hidden">
       <div className="mx-auto flex h-full w-full overflow-y-hidden overflow-x-scroll">
         <div className="mx-auto flex">
@@ -357,14 +252,15 @@
                     refetchCustomLLMs={refetchCustomLLMs}
                     llmDropdownOptions={llmDropdownOptions}
                     areProvidersLoading={
-                      configuredProvidersLoading || areCustomProvidersLoading
+                      configuredProvidersLoading ||
+                      areCustomProvidersLoading ||
+                      savedModelsLoading
                     }
                     customProvidersResult={customProvidersResult}
                   />
                 </div>
                 <div className="h-full w-full flex-grow overflow-scroll px-[16px] pt-[48px]">
                   <div className=" mx-auto mt-[32px] h-full pb-8">
->>>>>>> d3561958
                     {state.traceCall && (
                       <PlaygroundContext.Provider
                         value={{
