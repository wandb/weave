import {Box, CircularProgress, Divider} from '@mui/material';
import {MOON_200} from '@wandb/weave/common/css/color.styles';
import {Tailwind} from '@wandb/weave/components/Tailwind';
import React, {SetStateAction, useState} from 'react';

import {CallChat} from '../../CallPage/CallChat';
import {TraceCallSchema} from '../../wfReactInterface/traceServerClientTypes';
<<<<<<< HEAD
=======
import {PlaygroundContext} from '../PlaygroundContext';
>>>>>>> fa90f97a
import {PlaygroundState, PlaygroundStateKey} from '../types';
import {PlaygroundCallStats} from './PlaygroundCallStats';
import {PlaygroundChatInput} from './PlaygroundChatInput';
import {PlaygroundChatTopBar} from './PlaygroundChatTopBar';
import {useChatFunctions} from './useChatFunctions';
<<<<<<< HEAD
import {useChatCompletionFunctions} from './useChatCompletionFunctions';
=======

>>>>>>> fa90f97a
export type PlaygroundChatProps = {
  entity: string;
  project: string;
  setPlaygroundStates: (states: PlaygroundState[]) => void;
  playgroundStates: PlaygroundState[];
  setPlaygroundStateField: (
    index: number,
    field: PlaygroundStateKey,
    value: SetStateAction<PlaygroundState[PlaygroundStateKey]>
  ) => void;
  setSettingsTab: (callIndex: number | null) => void;
  settingsTab: number | null;
};

export const PlaygroundChat = ({
  entity,
  project,
  setPlaygroundStates,
  playgroundStates,
  setPlaygroundStateField,
  setSettingsTab,
  settingsTab,
}: PlaygroundChatProps) => {
  const [chatText, setChatText] = useState('');
  const [isLoading, setIsLoading] = useState(false);

  const {deleteMessage, editMessage, deleteChoice, editChoice, addMessage} =
    useChatFunctions(setPlaygroundStateField);
  const {handleRetry, handleSend, handleAllSend} = useChatCompletionFunctions(
    setPlaygroundStates,
    setIsLoading,
    chatText,
    playgroundStates,
    entity,
    project,
    setChatText
  );

  const handleAddMessage = (role: 'assistant' | 'user', text: string) => {
    for (let i = 0; i < playgroundStates.length; i++) {
      addMessage(i, {role, content: text});
    }
    setChatText('');
  };

  const chatPercentWidth = 100 / playgroundStates.length;

  const {deleteMessage, editMessage, deleteChoice, editChoice, addMessage} =
    useChatFunctions(setPlaygroundStateField);

  const handleAddMessage = (role: 'assistant' | 'user', text: string) => {
    for (let i = 0; i < playgroundStates.length; i++) {
      addMessage(i, {role, content: text});
    }
    setChatText('');
  };

  return (
    <Box
      sx={{
        width: '100%',
        height: '100%',
        display: 'flex',
        flexDirection: 'column',
        alignItems: 'center',
      }}>
      <Box
        sx={{
          width: '100%',
          height: '100%',
          maxHeight: 'calc(100% - 130px)',
          display: 'flex',
          position: 'relative',
        }}>
        {isLoading && (
          <Box
            sx={{
              position: 'absolute',
              top: 0,
              left: 0,
              right: 0,
              bottom: 0,
              backgroundColor: 'rgba(255, 255, 255, 0.7)',
              zIndex: 100,
              display: 'flex',
              alignItems: 'center',
              justifyContent: 'center',
            }}>
            <CircularProgress />
          </Box>
        )}
        {playgroundStates.map((state, idx) => (
          <React.Fragment key={idx}>
            {idx > 0 && (
              <Divider
                orientation="vertical"
                flexItem
                sx={{
                  height: '100%',
                  borderRight: `1px solid ${MOON_200}`,
                }}
              />
            )}
            <Box
              sx={{
                width: '100%',
                height: '100%',
                display: 'flex',
                flexDirection: 'column',
              }}>
              <Box
                sx={{
                  position: 'absolute',
                  top: '8px',
                  left: `calc(${idx * chatPercentWidth}% + 8px)`,
                  width: `calc(${chatPercentWidth}% - 16px)`,
                  zIndex: 10,
                }}>
                <PlaygroundChatTopBar
                  idx={idx}
                  settingsTab={settingsTab}
                  setSettingsTab={setSettingsTab}
                  setPlaygroundStateField={setPlaygroundStateField}
                  setPlaygroundStates={setPlaygroundStates}
                  playgroundStates={playgroundStates}
                  entity={entity}
                  project={project}
                />
              </Box>
              <Box
                sx={{
                  width: '100%',
                  height: '100%',
                  overflow: 'scroll',
                  paddingTop: '48px', // Height of the top bar
                  paddingX: '16px',
                }}>
                <Tailwind>
                  <div className="mx-auto h-full min-w-[400px] max-w-[800px] pb-8">
                    {state.traceCall && (
<<<<<<< HEAD
                      <CallChat
                        call={state.traceCall as TraceCallSchema}
                        playgroundContext={{
=======
                      <PlaygroundContext.Provider
                        value={{
>>>>>>> fa90f97a
                          isPlayground: true,
                          deleteMessage: (messageIndex, responseIndexes) =>
                            deleteMessage(idx, messageIndex, responseIndexes),
                          editMessage: (messageIndex, newMessage) =>
                            editMessage(idx, messageIndex, newMessage),
                          deleteChoice: choiceIndex =>
                            deleteChoice(idx, choiceIndex),
                          addMessage: newMessage => addMessage(idx, newMessage),
                          editChoice: (choiceIndex, newChoice) =>
                            editChoice(idx, choiceIndex, newChoice),
                          retry: (messageIndex: number, isChoice?: boolean) =>
<<<<<<< HEAD
                            handleRetry(idx, messageIndex, isChoice),
=======
                            console.log('retry', messageIndex, isChoice),
>>>>>>> fa90f97a
                          sendMessage: (
                            role: 'assistant' | 'user' | 'tool',
                            content: string,
                            toolCallId?: string
<<<<<<< HEAD
                          ) => {
                            handleSend(role, idx, content, toolCallId);
                          },
                        }}
                      />
=======
                          ) =>
                            console.log(
                              'sendMessage',
                              role,
                              content,
                              toolCallId
                            ),
                        }}>
                        <CallChat call={state.traceCall as TraceCallSchema} />
                      </PlaygroundContext.Provider>
>>>>>>> fa90f97a
                    )}
                  </div>
                </Tailwind>
              </Box>
              <Box
                sx={{
                  width: '100%',
                  maxWidth: '800px',
                  padding: '8px',
                  paddingLeft: '12px',
                  marginX: 'auto',
                  marginBottom: '16px',
                }}>
                {state.traceCall.summary && (
                  <PlaygroundCallStats
                    call={state.traceCall as TraceCallSchema}
                  />
                )}
              </Box>
            </Box>
          </React.Fragment>
        ))}
      </Box>
      <PlaygroundChatInput
        chatText={chatText}
        setChatText={setChatText}
        isLoading={isLoading}
<<<<<<< HEAD
        onSend={handleAllSend}
=======
        onSend={() => {}}
>>>>>>> fa90f97a
        onAdd={handleAddMessage}
      />
    </Box>
  );
};<|MERGE_RESOLUTION|>--- conflicted
+++ resolved
@@ -5,20 +5,14 @@
 
 import {CallChat} from '../../CallPage/CallChat';
 import {TraceCallSchema} from '../../wfReactInterface/traceServerClientTypes';
-<<<<<<< HEAD
-=======
 import {PlaygroundContext} from '../PlaygroundContext';
->>>>>>> fa90f97a
 import {PlaygroundState, PlaygroundStateKey} from '../types';
 import {PlaygroundCallStats} from './PlaygroundCallStats';
 import {PlaygroundChatInput} from './PlaygroundChatInput';
 import {PlaygroundChatTopBar} from './PlaygroundChatTopBar';
 import {useChatFunctions} from './useChatFunctions';
-<<<<<<< HEAD
 import {useChatCompletionFunctions} from './useChatCompletionFunctions';
-=======
-
->>>>>>> fa90f97a
+
 export type PlaygroundChatProps = {
   entity: string;
   project: string;
@@ -65,16 +59,6 @@
   };
 
   const chatPercentWidth = 100 / playgroundStates.length;
-
-  const {deleteMessage, editMessage, deleteChoice, editChoice, addMessage} =
-    useChatFunctions(setPlaygroundStateField);
-
-  const handleAddMessage = (role: 'assistant' | 'user', text: string) => {
-    for (let i = 0; i < playgroundStates.length; i++) {
-      addMessage(i, {role, content: text});
-    }
-    setChatText('');
-  };
 
   return (
     <Box
@@ -159,14 +143,8 @@
                 <Tailwind>
                   <div className="mx-auto h-full min-w-[400px] max-w-[800px] pb-8">
                     {state.traceCall && (
-<<<<<<< HEAD
-                      <CallChat
-                        call={state.traceCall as TraceCallSchema}
-                        playgroundContext={{
-=======
                       <PlaygroundContext.Provider
                         value={{
->>>>>>> fa90f97a
                           isPlayground: true,
                           deleteMessage: (messageIndex, responseIndexes) =>
                             deleteMessage(idx, messageIndex, responseIndexes),
@@ -178,33 +156,17 @@
                           editChoice: (choiceIndex, newChoice) =>
                             editChoice(idx, choiceIndex, newChoice),
                           retry: (messageIndex: number, isChoice?: boolean) =>
-<<<<<<< HEAD
                             handleRetry(idx, messageIndex, isChoice),
-=======
-                            console.log('retry', messageIndex, isChoice),
->>>>>>> fa90f97a
                           sendMessage: (
                             role: 'assistant' | 'user' | 'tool',
                             content: string,
                             toolCallId?: string
-<<<<<<< HEAD
                           ) => {
                             handleSend(role, idx, content, toolCallId);
                           },
-                        }}
-                      />
-=======
-                          ) =>
-                            console.log(
-                              'sendMessage',
-                              role,
-                              content,
-                              toolCallId
-                            ),
                         }}>
                         <CallChat call={state.traceCall as TraceCallSchema} />
                       </PlaygroundContext.Provider>
->>>>>>> fa90f97a
                     )}
                   </div>
                 </Tailwind>
@@ -232,11 +194,7 @@
         chatText={chatText}
         setChatText={setChatText}
         isLoading={isLoading}
-<<<<<<< HEAD
         onSend={handleAllSend}
-=======
-        onSend={() => {}}
->>>>>>> fa90f97a
         onAdd={handleAddMessage}
       />
     </Box>
