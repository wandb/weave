--- conflicted
+++ resolved
@@ -8,11 +8,8 @@
 import {PlaygroundState, PlaygroundStateKey} from '../types';
 import {FunctionEditor} from './FunctionEditor';
 import {PlaygroundSlider} from './PlaygroundSlider';
-<<<<<<< HEAD
 import {ResponseFormatEditor} from './ResponseFormatEditor';
-=======
 import {StopSequenceEditor} from './StopSequenceEditor';
->>>>>>> 684dac2b
 
 export type PlaygroundSettingsProps = {
   playgroundStates: PlaygroundState[];
@@ -77,7 +74,6 @@
                 }
               />
 
-<<<<<<< HEAD
               <ResponseFormatEditor
                 responseFormat={playgroundState.responseFormat}
                 setResponseFormat={value =>
@@ -85,8 +81,6 @@
                 }
               />
 
-=======
->>>>>>> 684dac2b
               <PlaygroundSlider
                 min={0}
                 max={2}
