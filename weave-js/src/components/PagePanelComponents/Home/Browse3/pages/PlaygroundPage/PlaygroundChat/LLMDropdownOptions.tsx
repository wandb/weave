import {Box} from '@mui/material';
import {
  MOON_100,
  MOON_200,
  MOON_800,
  MOON_900,
  OBLIVION,
  TEAL_500,
} from '@wandb/weave/common/css/color.styles';
import {hexToRGB} from '@wandb/weave/common/css/utils';
import {Button} from '@wandb/weave/components/Button';
import {Icon} from '@wandb/weave/components/Icon';
import {Tooltip} from '@wandb/weave/components/Tooltip';
import React, {useEffect, useRef, useState} from 'react';
import ReactDOM from 'react-dom';
import {components, OptionProps} from 'react-select';

import {Link} from '../../common/Links';
<<<<<<< HEAD
import {LLMMaxTokensKey} from '../llmMaxTokens';
import {OptionalSavedPlaygroundModelParams} from '../types';
export interface LLMOption {
  label: string;
  value: LLMMaxTokensKey | string;
  max_tokens: number;
  baseModelId?: LLMMaxTokensKey | null;
  defaultParams?: OptionalSavedPlaygroundModelParams;
}
=======
import {TraceObjSchemaForBaseObjectClass} from '../../wfReactInterface/objectClassQuery';
import {
  LLM_MAX_TOKENS,
  LLM_PROVIDER_LABELS,
  LLMMaxTokensKey,
} from '../llmMaxTokens';
import {ProviderStatus} from '../useConfiguredProviders';
>>>>>>> a5169f5a

export interface ProviderOption {
  label: string | React.ReactNode;
  value: string;
  llms: Array<LLMOption>;
  isDisabled?: boolean;
}

export interface CustomOptionProps extends OptionProps<ProviderOption, false> {
  onChange: (
    value: LLMMaxTokensKey,
    maxTokens: number,
    baseModel: LLMMaxTokensKey | null,
    params: OptionalSavedPlaygroundModelParams
  ) => void;
  entity: string;
  project: string;
  isAdmin?: boolean;
  onConfigureProvider?: (provider: string) => void;
}

export const DisabledProviderTooltip: React.FC<{
  children: React.ReactNode;
  entity: string;
  isAdmin?: boolean;
}> = ({children, entity, isAdmin = false}) => {
  return (
    <Tooltip
      trigger={children}
      aria-label="Provider configuration status"
      content={
        <Box
          sx={{
            backgroundColor: MOON_900,
            color: 'white',
            fontSize: '14px',
            fontWeight: 400,
            borderRadius: '4px',
          }}>
          <div>This provider is not configured.</div>
          <div>
            Check{' '}
            {isAdmin ? (
              <Link
                to={`/${entity}/settings`}
                target="_blank"
                aria-label="Go to team settings to configure missing secrets"
                rel="noopener noreferrer"
                style={{
                  color: TEAL_500,
                  textDecoration: 'none',
                }}
                className="hover:opacity-80">
                missing secrets
              </Link>
            ) : (
              'missing secrets'
            )}{' '}
            to enable it.
          </div>
        </Box>
      }
    />
  );
};

const SubMenu = ({
  llms,
  onChange,
  position,
  onSelect,
}: {
  llms: Array<LLMOption>;
  onChange: (
    value: LLMMaxTokensKey,
    maxTokens: number,
    baseModel: LLMMaxTokensKey | null,
    params: OptionalSavedPlaygroundModelParams
  ) => void;
  position: {top: number; left: number};
  onSelect: () => void;
}) => {
  return ReactDOM.createPortal(
    <Box
      sx={{
        position: 'fixed',
        left: position.left - 4,
        top: position.top - 6,
        backgroundColor: 'white',
        boxShadow: '0 2px 8px ' + hexToRGB(OBLIVION, 0.15),
        borderRadius: '4px',
        width: '300px',
        maxHeight: '400px',
        overflowY: 'auto',
        border: '1px solid ' + hexToRGB(OBLIVION, 0.1),
        p: '6px',
        zIndex: 1,
      }}>
      {llms.map((llm, index) => (
        <Box
          key={llm.value}
          onClick={e => {
            e.preventDefault();
            e.stopPropagation();
            onChange(
              llm.value as LLMMaxTokensKey,
              llm.max_tokens,
              llm.baseModelId as LLMMaxTokensKey | null,
              llm.defaultParams ?? ({} as OptionalSavedPlaygroundModelParams)
            );
            onSelect();
          }}
          sx={{
            width: '100%',
            wordBreak: 'break-all',
            wordWrap: 'break-word',
            whiteSpace: 'normal',
            p: '6px',
            cursor: 'pointer',
            borderRadius: '4px',
            '&:hover': {
              backgroundColor: hexToRGB(OBLIVION, 0.04),
            },
          }}>
          {llm.label}
        </Box>
      ))}
    </Box>,
    document.body
  );
};

const SubMenuOption = ({
  children,
  onChange,
  entity,
  project,
  isAdmin,
  onConfigureProvider,
  ...props
}: CustomOptionProps) => {
  const [isHovered, setIsHovered] = useState(false);
  const [position, setPosition] = useState({top: 0, left: 0});
  const optionRef = useRef<HTMLDivElement>(null);
  const {llms, isDisabled} = props.data;

  useEffect(() => {
    if (isHovered && optionRef.current) {
      const rect = optionRef.current.getBoundingClientRect();
      setPosition({
        top: rect.top,
        left: rect.right + 4,
      });
    }
  }, [isHovered]);

  const optionContent = React.useMemo(
    () => (
      <Box
        ref={optionRef}
        onMouseEnter={() => !isDisabled && setIsHovered(true)}
        onMouseLeave={() => setIsHovered(false)}
        sx={{
          position: 'relative',
          width: '100%',
          opacity: isDisabled ? 0.5 : 1,
        }}>
        <Box sx={{position: 'relative', zIndex: 1}}>
          <components.Option {...props}>
            <Box
              sx={{
                display: 'flex',
                justifyContent: 'space-between',
                alignItems: 'center',
              }}>
              <Box
                sx={{
                  wordBreak: 'break-all',
                  wordWrap: 'break-word',
                  whiteSpace: 'normal',
                  width: '90%',
                }}>
                {children}
              </Box>
              <Box sx={{display: 'flex', gap: 1, alignItems: 'center'}}>
                {isAdmin && isDisabled && (
                  <Button
                    variant="ghost"
                    size="small"
                    onClick={e => {
                      e.preventDefault();
                      e.stopPropagation();
                      onConfigureProvider?.(props.data.value);
                    }}>
                    Configure
                  </Button>
                )}
                {llms.length > 0 && (
                  <Icon name="chevron-next" color="moon_500" />
                )}
              </Box>
            </Box>
          </components.Option>
        </Box>
        {isHovered && llms.length > 0 && (
          <SubMenu
            llms={llms}
            onChange={onChange}
            position={position}
            onSelect={() => {
              props.selectProps.onInputChange?.('', {
                action: 'set-value',
                prevInputValue: props.selectProps.inputValue,
              });
              props.selectProps.onMenuClose?.();
            }}
          />
        )}
      </Box>
    ),
    [
      isAdmin,
      children,
      isDisabled,
      isHovered,
      llms,
      onChange,
      position,
      props,
      onConfigureProvider,
    ]
  );

  if (props.data.value === 'divider') {
    return (
      <Box
        sx={{
          borderBottom: `1px solid ${MOON_200}`,
          mb: 1,
        }}
      />
    );
  }

  return isDisabled && !isAdmin ? (
    <DisabledProviderTooltip entity={entity} isAdmin={isAdmin}>
      {optionContent}
    </DisabledProviderTooltip>
  ) : (
    optionContent
  );
};

export const CustomOption = ({
  children,
  onChange,
  entity,
  project,
  isAdmin,
  onConfigureProvider,
  ...props
}: CustomOptionProps) => {
  const {inputValue} = props.selectProps;
  // If searching, show nested structure
  if (inputValue) {
    const {llms, isDisabled} = props.data;
    if (isDisabled) {
      return null;
    }

    const filteredLLMs = llms.filter(llm =>
      llm.value.toLowerCase().includes(inputValue.toLowerCase())
    );

    return (
      <Box>
        <Box
          sx={{
            padding: '4px 12px 0',
            color: MOON_800,
            fontWeight: 600,
            cursor: 'default',
            borderRadius: '4px',
            display: 'flex',
            alignItems: 'center',
            justifyContent: 'space-between',
            wordBreak: 'break-all',
            wordWrap: 'break-word',
            whiteSpace: 'normal',
          }}>
          <span>{props.data.label}</span>
          {isAdmin && isDisabled && (
            <Button
              variant="ghost"
              size="small"
              onClick={e => {
                e.preventDefault();
                e.stopPropagation();
                onConfigureProvider?.(props.data.value);
              }}>
              Configure
            </Button>
          )}
        </Box>
        <Box
          sx={{
            px: '4px',
            wordBreak: 'break-all',
            wordWrap: 'break-word',
            whiteSpace: 'normal',
          }}>
          {filteredLLMs.map(llm => (
            <Box
              key={llm.value}
              onClick={() => {
                onChange(
                  llm.value as LLMMaxTokensKey,
                  llm.max_tokens,
                  llm.baseModelId as LLMMaxTokensKey | null,
                  llm.defaultParams ??
                    ({} as OptionalSavedPlaygroundModelParams)
                );
                props.selectProps.onInputChange?.('', {
                  action: 'set-value',
                  prevInputValue: props.selectProps.inputValue,
                });
                props.selectProps.onMenuClose?.();
              }}
              sx={{
                padding: '8px 12px',
                cursor: 'pointer',
                borderRadius: '4px',
                '&:hover': {
                  backgroundColor: MOON_100,
                },
              }}>
              {llm.label}
            </Box>
          ))}
        </Box>
      </Box>
    );
  }
  // If not searching, use the hover submenu
  return (
    <SubMenuOption
      {...props}
      onChange={onChange}
      entity={entity}
      project={project}
      isAdmin={isAdmin}
      onConfigureProvider={onConfigureProvider}>
      {children}
    </SubMenuOption>
  );
};

export const dividerOption: ProviderOption = {
  label: '',
  value: 'divider',
  llms: [],
};

export const addProviderOption: ProviderOption = {
  label: (
    <Box
      sx={{
        display: 'flex',
        alignItems: 'center',
        gap: 1,
      }}>
      <Icon name="add-new" />
      Add AI provider
    </Box>
  ),
  value: 'add-provider',
  llms: [],
};

export const getLLMDropdownOptions = (
  configuredProviders: Record<string, ProviderStatus>,
  configuredProvidersLoading: boolean,
  customProvidersResult: TraceObjSchemaForBaseObjectClass<'Provider'>[],
  customProviderModelsResult: TraceObjSchemaForBaseObjectClass<'ProviderModel'>[],
  customLoading: boolean
) => {
  const options: ProviderOption[] = [];
  const disabledOptions: ProviderOption[] = [];

  if (configuredProvidersLoading) {
    options.push({
      label: 'Loading providers...',
      value: 'loading',
      llms: [],
    });
  } else {
    Object.entries(configuredProviders).forEach(([provider, {status}]) => {
      const providerLLMs = Object.entries(LLM_MAX_TOKENS)
        .filter(([_, config]) => config.provider === provider)
        .map(([llmKey]) => ({
          label: llmKey,
          value: llmKey as LLMMaxTokensKey,
          max_tokens: LLM_MAX_TOKENS[llmKey as LLMMaxTokensKey].max_tokens,
        }));

      const option = {
        label:
          LLM_PROVIDER_LABELS[provider as keyof typeof LLM_PROVIDER_LABELS],
        value: provider,
        llms: status ? providerLLMs : [],
        isDisabled: !status,
      };

      if (!status) {
        disabledOptions.push(option);
      } else {
        options.push(option);
      }
    });
  }

  // Add custom providers
  if (!customLoading) {
    customProvidersResult?.forEach(provider => {
      const providerName = provider.val.name || '';
      const currentProviderModels =
        customProviderModelsResult?.filter(
          obj => obj.val.provider === provider.digest
        ) || [];

      const shortenedProviderLabel =
        providerName.length > 20
          ? providerName.slice(0, 2) + '...' + providerName.slice(-4)
          : providerName;

      const llmOptions = currentProviderModels.map(model => ({
        label: shortenedProviderLabel + '/' + model.val.name,
        value: (provider.val.name + '/' + model.val.name) as LLMMaxTokensKey,
        max_tokens: model.val.max_tokens,
      }));

      if (llmOptions.length > 0) {
        options.push({
          label: providerName,
          value: providerName,
          llms: llmOptions,
        });
      }
    });
  }

  // Combine enabled and disabled options
  // Add a divider option before the add provider option
  // eslint-disable-next-line react-hooks/exhaustive-deps
  const allOptions = [
    ...options,
    ...disabledOptions,
    dividerOption,
    addProviderOption,
  ];

  return allOptions;
};<|MERGE_RESOLUTION|>--- conflicted
+++ resolved
@@ -16,9 +16,14 @@
 import {components, OptionProps} from 'react-select';
 
 import {Link} from '../../common/Links';
-<<<<<<< HEAD
-import {LLMMaxTokensKey} from '../llmMaxTokens';
 import {OptionalSavedPlaygroundModelParams} from '../types';
+import {TraceObjSchemaForBaseObjectClass} from '../../wfReactInterface/objectClassQuery';
+import {
+  LLM_MAX_TOKENS,
+  LLM_PROVIDER_LABELS,
+  LLMMaxTokensKey,
+} from '../llmMaxTokens';
+
 export interface LLMOption {
   label: string;
   value: LLMMaxTokensKey | string;
@@ -26,15 +31,8 @@
   baseModelId?: LLMMaxTokensKey | null;
   defaultParams?: OptionalSavedPlaygroundModelParams;
 }
-=======
-import {TraceObjSchemaForBaseObjectClass} from '../../wfReactInterface/objectClassQuery';
-import {
-  LLM_MAX_TOKENS,
-  LLM_PROVIDER_LABELS,
-  LLMMaxTokensKey,
-} from '../llmMaxTokens';
+
 import {ProviderStatus} from '../useConfiguredProviders';
->>>>>>> a5169f5a
 
 export interface ProviderOption {
   label: string | React.ReactNode;
@@ -44,12 +42,7 @@
 }
 
 export interface CustomOptionProps extends OptionProps<ProviderOption, false> {
-  onChange: (
-    value: LLMMaxTokensKey,
-    maxTokens: number,
-    baseModel: LLMMaxTokensKey | null,
-    params: OptionalSavedPlaygroundModelParams
-  ) => void;
+  onChange: (value: LLMMaxTokensKey, maxTokens: number) => void;
   entity: string;
   project: string;
   isAdmin?: boolean;
@@ -108,12 +101,7 @@
   onSelect,
 }: {
   llms: Array<LLMOption>;
-  onChange: (
-    value: LLMMaxTokensKey,
-    maxTokens: number,
-    baseModel: LLMMaxTokensKey | null,
-    params: OptionalSavedPlaygroundModelParams
-  ) => void;
+  onChange: (value: LLMMaxTokensKey, maxTokens: number) => void;
   position: {top: number; left: number};
   onSelect: () => void;
 }) => {
@@ -139,12 +127,7 @@
           onClick={e => {
             e.preventDefault();
             e.stopPropagation();
-            onChange(
-              llm.value as LLMMaxTokensKey,
-              llm.max_tokens,
-              llm.baseModelId as LLMMaxTokensKey | null,
-              llm.defaultParams ?? ({} as OptionalSavedPlaygroundModelParams)
-            );
+            onChange(llm.value as LLMMaxTokensKey, llm.max_tokens);
             onSelect();
           }}
           sx={{
@@ -350,13 +333,7 @@
             <Box
               key={llm.value}
               onClick={() => {
-                onChange(
-                  llm.value as LLMMaxTokensKey,
-                  llm.max_tokens,
-                  llm.baseModelId as LLMMaxTokensKey | null,
-                  llm.defaultParams ??
-                    ({} as OptionalSavedPlaygroundModelParams)
-                );
+                onChange(llm.value as LLMMaxTokensKey, llm.max_tokens);
                 props.selectProps.onInputChange?.('', {
                   action: 'set-value',
                   prevInputValue: props.selectProps.inputValue,
