--- conflicted
+++ resolved
@@ -36,11 +36,7 @@
   presencePenalty: 0,
   //   nTimes: 1,
   maxTokensLimit: 16384,
-<<<<<<< HEAD
-  model: 'gpt-4o-mini-2024-07-18' as LLMMaxTokensKey,
-=======
   model: DEFAULT_MODEL,
->>>>>>> 95057a90
 };
 
 export const usePlaygroundState = () => {
