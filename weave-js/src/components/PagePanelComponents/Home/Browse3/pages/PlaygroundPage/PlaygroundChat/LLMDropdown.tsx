--- conflicted
+++ resolved
@@ -59,13 +59,10 @@
 
   const customLoading = customProvidersLoading || customProviderModelsLoading;
 
-<<<<<<< HEAD
-=======
   const {loading: loadingUserInfo, userInfo} = useViewerInfo();
   const isTeamAdmin = !loadingUserInfo && userInfo?.roles[entity] === 'admin';
 
 
->>>>>>> f2d1bb4b
   const options: ProviderOption[] = [];
   const disabledOptions: ProviderOption[] = [];
 
@@ -193,10 +190,7 @@
               onChange={onChange}
               entity={entity}
               project={project}
-<<<<<<< HEAD
-=======
               isAdmin={isTeamAdmin}
->>>>>>> f2d1bb4b
             />
           ),
         }}
