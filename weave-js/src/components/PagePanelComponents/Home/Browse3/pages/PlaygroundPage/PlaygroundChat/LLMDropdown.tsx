--- conflicted
+++ resolved
@@ -3,41 +3,24 @@
 import React, {useCallback, useEffect, useMemo, useState} from 'react';
 
 import {AddProviderDrawer} from '../../OverviewPage/AddProviderDrawer';
-<<<<<<< HEAD
 import {Provider} from '../../wfReactInterface/generatedBuiltinObjectClasses.zod';
 import {LLMMaxTokensKey} from '../llmMaxTokens';
 import {OptionalSavedPlaygroundModelParams} from '../types';
 import {CustomOption, LLMOption, ProviderOption} from './LLMDropdownOptions';
-=======
 import {TraceObjSchemaForBaseObjectClass} from '../../wfReactInterface/objectClassQuery';
-import {LLMMaxTokensKey} from '../llmMaxTokens';
-import {CustomOption, ProviderOption} from './LLMDropdownOptions';
->>>>>>> a5169f5a
 import {ProviderConfigDrawer} from './ProviderConfigDrawer';
 
 interface LLMDropdownProps {
   value: LLMMaxTokensKey | string;
-  onChange: (
-    value: LLMMaxTokensKey | string,
-    maxTokens: number,
-    baseModel: LLMMaxTokensKey | null,
-    params: OptionalSavedPlaygroundModelParams
-  ) => void;
+  onChange: (value: LLMMaxTokensKey | string, maxTokens: number) => void;
   entity: string;
   project: string;
   isTeamAdmin: boolean;
-<<<<<<< HEAD
-  allOptions: ProviderOption[];
-  overallLoading: boolean;
-  refetch: () => void;
-  customProvidersResult: Provider[];
-=======
   refetchConfiguredProviders: () => void;
   refetchCustomLLMs: () => void;
   llmDropdownOptions: ProviderOption[];
   areProvidersLoading: boolean;
   customProvidersResult: TraceObjSchemaForBaseObjectClass<'Provider'>[];
->>>>>>> a5169f5a
 }
 
 export const LLMDropdown: React.FC<LLMDropdownProps> = ({
@@ -46,16 +29,10 @@
   entity,
   project,
   isTeamAdmin,
-<<<<<<< HEAD
-  allOptions,
-  overallLoading,
-  refetch,
-=======
   refetchConfiguredProviders,
   refetchCustomLLMs,
   llmDropdownOptions,
   areProvidersLoading,
->>>>>>> a5169f5a
   customProvidersResult,
 }) => {
   const [isAddProviderDrawerOpen, setIsAddProviderDrawerOpen] = useState(false);
@@ -64,7 +41,7 @@
 
   const handleCloseDrawer = () => {
     setIsAddProviderDrawerOpen(false);
-    refetch();
+    refetchCustomLLMs();
   };
 
   const handleConfigureProvider = (provider: string) => {
@@ -75,56 +52,29 @@
   const handleCloseConfigDrawer = useCallback(() => {
     setConfigDrawerOpen(false);
     setSelectedProvider(null);
-<<<<<<< HEAD
-    refetch();
-  }, [refetch]);
+    refetchConfiguredProviders();
+  }, [refetchConfiguredProviders]);
 
   const isValueAvailable = useMemo(() => {
-    return allOptions.some(
+    return llmDropdownOptions.some(
       (option: ProviderOption) =>
         'llms' in option && option.llms?.some(llm => llm && llm.value === value)
     );
-  }, [allOptions, value]);
+  }, [llmDropdownOptions, value]);
 
   useEffect(() => {
-    if (!isValueAvailable && !overallLoading) {
+    if (!isValueAvailable && !areProvidersLoading) {
       let firstAvailableLlm: LLMOption | null = null;
-      for (const option of allOptions) {
+      for (const option of llmDropdownOptions) {
         if ('llms' in option && !option.isDisabled && option.llms.length > 0) {
           firstAvailableLlm = option.llms[0];
           break;
-=======
-    refetchConfiguredProviders();
-  }, [refetchConfiguredProviders]);
-
-  const isValueAvailable = llmDropdownOptions.find(
-    option =>
-      'llms' in option && option.llms?.some(llm => llm && llm.value === value)
-  );
-
-  useEffect(() => {
-    if (!isValueAvailable && !areProvidersLoading) {
-      for (const option of llmDropdownOptions) {
-        for (const llm of option.llms) {
-          if (llm && llm.value && llm.max_tokens) {
-            onChange(llm.value, llm.max_tokens);
-            break;
-          }
->>>>>>> a5169f5a
         }
       }
       if (firstAvailableLlm) {
-        onChange(
-          firstAvailableLlm.value,
-          firstAvailableLlm.max_tokens,
-          firstAvailableLlm.baseModelId ?? null,
-          firstAvailableLlm.defaultParams ?? {}
-        );
+        onChange(firstAvailableLlm.value, firstAvailableLlm.max_tokens);
       }
     }
-<<<<<<< HEAD
-  }, [isValueAvailable, allOptions, onChange, overallLoading]);
-=======
   }, [
     isValueAvailable,
     llmDropdownOptions,
@@ -132,22 +82,15 @@
     value,
     areProvidersLoading,
   ]);
->>>>>>> a5169f5a
 
   return (
     <Box sx={{width: '300px'}}>
       <Select
-<<<<<<< HEAD
-        isDisabled={overallLoading}
-        placeholder={overallLoading ? 'Loading models...' : 'Select a model'}
-        value={allOptions.find(
-=======
         isDisabled={areProvidersLoading}
         placeholder={
           areProvidersLoading ? 'Loading providers...' : 'Select a model'
         }
         value={llmDropdownOptions.find(
->>>>>>> a5169f5a
           option =>
             'llms' in option && option.llms?.some(llm => llm.value === value)
         )}
@@ -172,12 +115,7 @@
             if (selectedOption.llms.length > 0) {
               const llm = selectedOption.llms[0];
               if (llm) {
-                onChange(
-                  llm.value,
-                  llm.max_tokens,
-                  llm.baseModelId ?? null,
-                  llm.defaultParams ?? {}
-                );
+                onChange(llm.value, llm.max_tokens);
               }
             }
           }
@@ -218,7 +156,7 @@
         onClose={handleCloseDrawer}
         refetch={refetchCustomLLMs}
         projectId={`${entity}/${project}`}
-        providers={customProvidersResult?.map(p => p.name || '') || []}
+        providers={customProvidersResult?.map(p => p.val.name || '') || []}
       />
 
       {configDrawerOpen && selectedProvider && (
