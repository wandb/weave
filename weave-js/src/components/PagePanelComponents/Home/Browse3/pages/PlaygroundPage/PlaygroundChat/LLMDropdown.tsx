--- conflicted
+++ resolved
@@ -35,7 +35,6 @@
   const {result: configuredProviders, loading: configuredProvidersLoading} =
     useConfiguredProviders(entity);
 
-<<<<<<< HEAD
   const {
     result: customProvidersResult,
     loading: customProvidersLoading,
@@ -59,10 +58,10 @@
   });
 
   const customLoading = customProvidersLoading || customProviderModelsLoading;
-=======
+
   const {loading: loadingUserInfo, userInfo} = useViewerInfo();
   const isTeamAdmin = !loadingUserInfo && userInfo?.roles[entity] === 'admin';
->>>>>>> 1ac6783a
+
 
   const options: ProviderOption[] = [];
   const disabledOptions: ProviderOption[] = [];
