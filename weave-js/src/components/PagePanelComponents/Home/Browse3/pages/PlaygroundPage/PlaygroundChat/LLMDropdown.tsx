--- conflicted
+++ resolved
@@ -27,12 +27,9 @@
   const {result: configuredProviders, loading: configuredProvidersLoading} =
     useConfiguredProviders(entity);
 
-<<<<<<< HEAD
-=======
   const {loading: loadingUserInfo, userInfo} = useViewerInfo();
   const isAdmin = !loadingUserInfo && userInfo?.admin;
 
->>>>>>> d9a3d43c
   const options: ProviderOption[] = [];
   const disabledOptions: ProviderOption[] = [];
 
@@ -108,10 +105,7 @@
               onChange={onChange}
               entity={entity}
               project={project}
-<<<<<<< HEAD
-=======
               isAdmin={isAdmin}
->>>>>>> d9a3d43c
             />
           ),
         }}
