/**
 * This bar above a grid displays currently set filters for quick editing.
 */

import {Popover} from '@mui/material';
import {GridFilterItem, GridFilterModel} from '@mui/x-data-grid-pro';
import _ from 'lodash';
import React, {useCallback, useEffect, useMemo, useRef, useState} from 'react';

import {Button} from '../../../../Button';
import {DraggableGrow, DraggableHandle} from '../../../../DraggablePopups';
import {IconFilterAlt} from '../../../../Icon';
import {Tailwind} from '../../../../Tailwind';
import {
  convertFeedbackFieldToBackendFilter,
  parseFeedbackType,
} from '../feedback/HumanFeedback/tsHumanFeedback';
import {ColumnInfo} from '../types';
import {
  FIELD_DESCRIPTIONS,
  FilterId,
  getOperatorOptions,
  isValuelessOperator,
  UNFILTERABLE_FIELDS,
  upsertFilter,
} from './common';
import {FilterRow} from './FilterRow';
import {FilterTagItem} from './FilterTagItem';
import {combineRangeFilters, getNextFilterId} from './filterUtils';
import {GroupedOption, SelectFieldOption} from './SelectField';
import {VariableChildrenDisplay} from './VariableChildrenDisplayer';

const DEBOUNCE_MS = 1_000;

type FilterBarProps = {
  entity: string;
  project: string;
  filterModel: GridFilterModel;
  setFilterModel: (newModel: GridFilterModel) => void;
  columnInfo: ColumnInfo;
  selectedCalls: string[];
  clearSelectedCalls: () => void;

  width: number;
  height: number;
};

const isFilterIncomplete = (filter: GridFilterItem): boolean => {
  return (
    filter.field === undefined ||
    // Empty string is never valid
    filter.value === '' ||
    (filter.value === undefined && !isValuelessOperator(filter.operator))
  );
};

export const FilterBar = ({
  entity,
  project,
  filterModel,
  setFilterModel,
  columnInfo,
  selectedCalls,
  clearSelectedCalls,
  width,
}: FilterBarProps) => {
  const refBar = useRef<HTMLDivElement>(null);
  const refLabel = useRef<HTMLDivElement>(null);
  const [anchorEl, setAnchorEl] = React.useState<null | HTMLElement>(null);

  // local filter model is used to avoid triggering a re-render of the trace
  // table on every keystroke. debounced DEBOUNCE_MS ms
  const [localFilterModel, setLocalFilterModel] = useState(filterModel);
  const [activeEditId, setActiveEditId] = useState<FilterId | null>(null);

  // Keep track of incomplete filters that should be preserved during state sync
  const [incompleteFilters, setIncompleteFilters] = useState<GridFilterItem[]>(
    []
  );

  // Merge the parent filter model with our incomplete filters
  useEffect(() => {
    const newItems = [...filterModel.items];

    // Add incomplete filters that aren't in the parent model
    incompleteFilters.forEach(incompleteFilter => {
      if (!newItems.some(item => item.id === incompleteFilter.id)) {
        newItems.push(incompleteFilter);
      }
    });

    setLocalFilterModel({...filterModel, items: newItems});
  }, [filterModel, incompleteFilters]);

  const onClick = (event: React.MouseEvent<HTMLElement>) => {
    setAnchorEl(anchorEl ? null : refBar.current);
  };

  const open = Boolean(anchorEl);
  const id = open ? 'simple-popper' : undefined;

  // TODO: Make not calls specific by using colGroupingModel
  const {cols} = columnInfo;
  const options: SelectFieldOption[] = [
    {
      label: 'Metadata',
      options: [],
    },
    {
      label: 'inputs',
      options: [],
    },
    {
      label: 'output',
      options: [],
    },
    {
      label: 'attributes',
      options: [],
    },
  ];
  for (const col of cols) {
    if (UNFILTERABLE_FIELDS.includes(col.field)) {
      continue;
    }
    if (col.field.startsWith('inputs.')) {
      (options[1] as GroupedOption).options.push({
        value: col.field,
        label: (col.headerName ?? col.field).substring('inputs.'.length),
      });
    } else if (col.field === 'output') {
      (options[2] as GroupedOption).options.push({
        value: col.field,
        label: col.headerName ?? col.field,
      });
    } else if (col.field.startsWith('output.')) {
      (options[2] as GroupedOption).options.push({
        value: col.field,
        label: (col.headerName ?? col.field).substring('output.'.length),
      });
    } else if (col.field.startsWith('attributes.')) {
      (options[3] as GroupedOption).options.push({
        value: col.field,
        label: (col.headerName ?? col.field).substring('attributes.'.length),
        description: FIELD_DESCRIPTIONS[col.field],
      });
    } else if (
      col.field.startsWith('summary.weave.feedback.wandb.annotation')
    ) {
      const parsed = parseFeedbackType(col.field);
      if (!parsed) {
        continue;
      }
      const backendFilter = convertFeedbackFieldToBackendFilter(parsed.field);
      (options[0] as GroupedOption).options.push({
        value: backendFilter,
        label: parsed ? parsed.displayName : col.field,
      });
    } else {
      (options[0] as GroupedOption).options.push({
        value: col.field,
        label: col.headerName ?? col.field,
        description: FIELD_DESCRIPTIONS[col.field],
      });
    }
  }
  (options[0] as GroupedOption).options.unshift({
    value: 'id',
    label: 'Call ID',
  });

  const onRemoveAll = () => {
    const emptyModel = {items: []};
    setLocalFilterModel(emptyModel);
    setFilterModel(emptyModel);
    setAnchorEl(null);
  };

  const onAddFilter = useCallback(
    (field: string) => {
      const defaultOperator = getOperatorOptions(field)[0].value;
      const newModel = {
        ...localFilterModel,
        items: [
          ...localFilterModel.items,
          {
            id: getNextFilterId(localFilterModel.items),
            field,
            operator: defaultOperator,
          },
        ],
      };
      setLocalFilterModel(newModel);
    },
    [localFilterModel]
  );

  // Only send complete filters to the parent component
  const applyCompletedFilters = useCallback(
    (model: GridFilterModel) => {
      const completeFilters = model.items.filter(
        item => !isFilterIncomplete(item)
      );
      setFilterModel({...model, items: completeFilters});
      setIncompleteFilters(model.items.filter(isFilterIncomplete));
    },
    [setFilterModel]
  );

  const debouncedSetFilterModel = useMemo(
    () => _.debounce(applyCompletedFilters, DEBOUNCE_MS),
    [applyCompletedFilters]
  );

  const onUpdateFilter = useCallback(
    (item: GridFilterItem) => {
      debouncedSetFilterModel.cancel();
      const oldItems = localFilterModel.items;
      const index = oldItems.findIndex(f => f.id === item.id);

      // Set this filter as active edit, highlighting filter bar children in teal
      setActiveEditId(item.id);

      if (index === -1) {
        const newModel = {...localFilterModel, items: [item]};
        setLocalFilterModel(newModel);
        debouncedSetFilterModel(newModel);
        return;
      }

      const newItems = [
        ...oldItems.slice(0, index),
        item,
        ...oldItems.slice(index + 1),
      ];
      const newItemsModel = {...localFilterModel, items: newItems};
      setLocalFilterModel(newItemsModel);
      debouncedSetFilterModel(newItemsModel);
    },
    [localFilterModel, debouncedSetFilterModel]
  );

  const onRemoveFilter = useCallback(
    (filterId: FilterId) => {
      const items = localFilterModel.items.filter(f => f.id !== filterId);
      const newModel = {...localFilterModel, items};
      setLocalFilterModel(newModel);
      applyCompletedFilters(newModel);

      // Clear active edit if removed
      if (activeEditId === filterId) {
        setActiveEditId(null);
      }
    },
    [localFilterModel, applyCompletedFilters, activeEditId]
  );

  const onSetSelected = useCallback(() => {
    const newFilter =
      selectedCalls.length === 1
        ? {
            id: getNextFilterId(localFilterModel.items),
            field: 'id',
            operator: '(string): equals',
            value: selectedCalls[0],
          }
        : {
            id: getNextFilterId(localFilterModel.items),
            field: 'id',
            operator: '(string): in',
            value: selectedCalls,
          };
    const newModel = upsertFilter(
      localFilterModel,
      newFilter,
      f => f.field === 'id'
    );

    // Apply filter immediately (won't be incomplete)
    setLocalFilterModel(newModel);
    applyCompletedFilters(newModel);

    clearSelectedCalls();
    setAnchorEl(null);

    // Clear active edit when popover is closed
    setActiveEditId(null);
  }, [
    localFilterModel,
    applyCompletedFilters,
    selectedCalls,
    clearSelectedCalls,
  ]);

  const onFilterTagClick = useCallback((filterId: FilterId) => {
    setActiveEditId(filterId);
    setAnchorEl(refBar.current);
  }, []);

  const outlineW = 2 * 2;
  const paddingW = 8 * 2;
  const iconW = 20;
  const gapW = 4 * 2; // Between icon and label and label and tags.
  const labelW = refLabel.current?.offsetWidth ?? 0;
  const availableWidth = width - outlineW - paddingW - iconW - labelW - gapW;

  const completeItems = localFilterModel.items.filter(
    f => !isFilterIncomplete(f)
  );

  // Determine if we should show a border based on whether there are active filters
  const hasBorder = completeItems.length > 0;

  const {combinedItems, activeEditIds} = useMemo(() => {
    const {items, activeIds} = combineRangeFilters(completeItems, activeEditId);
    return {combinedItems: items, activeEditIds: activeIds};
  }, [completeItems, activeEditId]);

  return (
    <>
      <div
        ref={refBar}
        className={`border-box flex h-32 cursor-pointer items-center gap-4 rounded px-8 ${
          hasBorder
<<<<<<< HEAD
            ? 'border border-moon-200 hover:border-teal-400 hover:ring-1 hover:ring-teal-400 dark:border-moon-200 dark:hover:border-2 dark:hover:border-teal-400'
=======
            ? 'border border-moon-200 hover:border-teal-400 hover:ring-1 hover:ring-teal-400 dark:border-moon-200 dark:outline dark:outline-[1.5px] dark:outline-transparent dark:hover:border-teal-400 dark:hover:outline-teal-400'
>>>>>>> 57c5ec83
            : ''
        } ${
          !hasBorder ? 'hover:bg-teal-300/[0.48] dark:hover:bg-moon-200' : ''
        }`}
        onClick={onClick}>
        <div>
          <IconFilterAlt />
        </div>
        <div ref={refLabel} className="select-none font-semibold">
          Filter
        </div>
        <VariableChildrenDisplay width={availableWidth} gap={8}>
          {combinedItems.map(f => (
            <FilterTagItem
              key={f.id}
              item={f}
              onRemoveFilter={onRemoveFilter}
              isEditing={activeEditIds.has(f.id) || f.id === activeEditId}
              onClick={() => onFilterTagClick(f.id)}
            />
          ))}
        </VariableChildrenDisplay>
      </div>
      <Popover
        id={id}
        open={open}
        anchorEl={anchorEl}
        anchorOrigin={{
          vertical: 'bottom',
          horizontal: 'left',
        }}
        transformOrigin={{
          vertical: 'top',
          horizontal: 'left',
        }}
        slotProps={{
          paper: {
            sx: {
              marginTop: '8px',
              overflow: 'visible',
            },
          },
        }}
        onClose={() => {
          setAnchorEl(null);
          setActiveEditId(null); // Clear active edit when popover is closed
        }}
        TransitionComponent={DraggableGrow}>
        <Tailwind>
          <div className="p-12">
            <DraggableHandle>
              <div className="handle flex items-center pb-12">
                <div className="flex-auto font-semibold">Filters</div>
                {selectedCalls.length > 0 && (
                  <Button size="small" variant="ghost" onClick={onSetSelected}>
                    {`Selected rows (${selectedCalls.length})`}
                  </Button>
                )}
              </div>
            </DraggableHandle>
            <div className="grid grid-cols-[auto_auto_auto_30px] gap-4">
              {localFilterModel.items.map(item => (
                <FilterRow
                  key={item.id}
                  entity={entity}
                  project={project}
                  item={item}
                  options={options}
                  onAddFilter={onAddFilter}
                  onUpdateFilter={onUpdateFilter}
                  onRemoveFilter={onRemoveFilter}
                  activeEditId={activeEditId}
                />
              ))}
            </div>
            {localFilterModel.items.length === 0 && (
              <FilterRow
                entity={entity}
                project={project}
                item={{
                  id: undefined,
                  field: '',
                  operator: '',
                  value: undefined,
                }}
                options={options}
                onAddFilter={onAddFilter}
                onUpdateFilter={onUpdateFilter}
                onRemoveFilter={onRemoveFilter}
                activeEditId={activeEditId}
              />
            )}
            <div className="mt-8 flex items-center">
              <Button
                size="small"
                variant="ghost"
                icon="add-new"
                disabled={localFilterModel.items.length === 0}
                onClick={() => onAddFilter('')}>
                Add filter
              </Button>
              <div className="flex-auto" />
              <Button
                size="small"
                variant="ghost"
                icon="delete"
                disabled={localFilterModel.items.length === 0}
                onClick={onRemoveAll}>
                Remove all
              </Button>
            </div>
          </div>
        </Tailwind>
      </Popover>
    </>
  );
};<|MERGE_RESOLUTION|>--- conflicted
+++ resolved
@@ -322,11 +322,7 @@
         ref={refBar}
         className={`border-box flex h-32 cursor-pointer items-center gap-4 rounded px-8 ${
           hasBorder
-<<<<<<< HEAD
-            ? 'border border-moon-200 hover:border-teal-400 hover:ring-1 hover:ring-teal-400 dark:border-moon-200 dark:hover:border-2 dark:hover:border-teal-400'
-=======
             ? 'border border-moon-200 hover:border-teal-400 hover:ring-1 hover:ring-teal-400 dark:border-moon-200 dark:outline dark:outline-[1.5px] dark:outline-transparent dark:hover:border-teal-400 dark:hover:outline-teal-400'
->>>>>>> 57c5ec83
             : ''
         } ${
           !hasBorder ? 'hover:bg-teal-300/[0.48] dark:hover:bg-moon-200' : ''
