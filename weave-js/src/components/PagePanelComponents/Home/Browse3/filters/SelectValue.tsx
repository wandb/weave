/**
 * Select the value for a filter. Depends on the operator.
 */

import React from 'react';

import {parseRef} from '../../../../../react';
import {RunOption, SelectRun} from '../../../../SelectRun';
import {UserLink} from '../../../../UserLink';
import {SmallRef} from '../smallRef/SmallRef';
import {
  FilterId,
  getFieldType,
  getStringList,
  isNumericOperator,
  isValuelessOperator,
  isWeaveRef,
} from './common';
import {IdList} from './IdList';
import {SelectDatetimeDropdown} from './SelectDatetimeDropdown';
import {SelectMonitor} from './SelectMonitor';
import {TextValue} from './TextValue';
import {ValueInputBoolean} from './ValueInputBoolean';
import {ValueInputStatus} from './ValueInputStatus';

type SelectValueProps = {
  entity: string;
  project: string;
  field: string;
  operator: string;
  value: any;
  onSetValue: (value: string) => void;
  activeEditId?: FilterId | null;
};

export const SelectValue = ({
  entity,
  project,
  field,
  operator,
  value,
  onSetValue,
  activeEditId,
  itemId,
}: SelectValueProps & {itemId?: FilterId}) => {
  if (isValuelessOperator(operator)) {
    return null;
  }
  if (isWeaveRef(value)) {
    // We don't allow editing ref values in the filter popup
    // but we show them.
    return <SmallRef objRef={parseRef(value)} />;
  }

  const fieldType = getFieldType(field);
  const isActive = activeEditId === itemId;

  if (fieldType === 'id' && operator.endsWith('in')) {
    return <IdList ids={getStringList(value)} type="Call" />;
  }
  if (fieldType === 'status') {
    return <ValueInputStatus value={value} onSetValue={onSetValue} />;
  }
  if (fieldType === 'user') {
    return <UserLink userId={value} includeName={true} hasPopover={false} />;
  }
<<<<<<< HEAD
  if (fieldType === 'monitor') {
    return (
      <SelectMonitor
        entity={entity}
        project={project}
        value={value}
        onChange={onSetValue}
=======
  if (fieldType === 'run') {
    return (
      <SelectRun
        entityName={entity}
        projectName={project}
        runName={
          typeof value === 'string' && value.includes(':')
            ? value.split(':')[1]
            : value
        }
        onSelectRun={(run: RunOption) => {
          const value = `${run.projectInternalId}:${run.value}`;
          onSetValue(value);
        }}
>>>>>>> 3ecf018d
      />
    );
  }
  if (fieldType === 'datetime') {
    // For date range, only show active state for the last filter
    const isDateRange = operator === '(date): range';
    const shouldBeActive = isDateRange
      ? isActive && field.endsWith('after')
      : isActive;

    return (
      <div className="min-w-[202px]">
        <SelectDatetimeDropdown
          entity={entity}
          project={project}
          value={value}
          onChange={onSetValue}
          isActive={shouldBeActive}
        />
      </div>
    );
  }

  if (operator.startsWith('(bool): ')) {
    return <ValueInputBoolean value={value} onSetValue={onSetValue} />;
  }

  const type = isNumericOperator(operator) ? 'number' : 'text';
  return (
    <TextValue
      value={value}
      onSetValue={onSetValue}
      type={type}
      isActive={isActive}
    />
  );
};<|MERGE_RESOLUTION|>--- conflicted
+++ resolved
@@ -64,7 +64,6 @@
   if (fieldType === 'user') {
     return <UserLink userId={value} includeName={true} hasPopover={false} />;
   }
-<<<<<<< HEAD
   if (fieldType === 'monitor') {
     return (
       <SelectMonitor
@@ -72,7 +71,8 @@
         project={project}
         value={value}
         onChange={onSetValue}
-=======
+      />
+  }
   if (fieldType === 'run') {
     return (
       <SelectRun
@@ -87,7 +87,6 @@
           const value = `${run.projectInternalId}:${run.value}`;
           onSetValue(value);
         }}
->>>>>>> 3ecf018d
       />
     );
   }
