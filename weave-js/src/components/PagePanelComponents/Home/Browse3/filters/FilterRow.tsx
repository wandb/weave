/**
 * Each filter in the filter popup is shown as one row.
 */

import {GridFilterItem} from '@mui/x-data-grid-pro';
import React, {useMemo} from 'react';

import {Button} from '../../../../Button';
import {
  FilterId,
  getFieldType,
  getGroupedOperatorOptions,
  isWeaveRef,
} from './common';
import {SelectField, SelectFieldOption} from './SelectField';
import {SelectOperator} from './SelectOperator';
import {SelectValue} from './SelectValue';

type FilterRowProps = {
  entity: string;
  project: string;
  item: GridFilterItem;
  options: SelectFieldOption[];
  onAddFilter: (field: string) => void;
  onUpdateFilter: (item: GridFilterItem) => void;
  onRemoveFilter: (id: FilterId) => void;
  activeEditId?: FilterId | null;
};

export const FilterRow = ({
  entity,
  project,
  item,
  options,
  onAddFilter,
  onUpdateFilter,
  onRemoveFilter,
  activeEditId,
}: FilterRowProps) => {
  const onSelectField = (field: string) => {
    if (item.id == null) {
      onAddFilter(field);
    } else {
      // If this is an additional filter, we need to get new operator
      // because the default is string
      const newOperatorOptions = getGroupedOperatorOptions(field);
      const operator = newOperatorOptions[0].options[0].value;
      onUpdateFilter({...item, field, operator});
    }
  };

  const operatorOptions = useMemo(
    () => getGroupedOperatorOptions(item.field),
    [item.field]
  );

  const onSelectOperator = (operator: string) => {
    onUpdateFilter({...item, operator});
  };

  const onSetValue = (value: string) => {
    onUpdateFilter({...item, value});
  };

  const isOperatorDisabled =
    isWeaveRef(item.value) ||
<<<<<<< HEAD
    ['id', 'status', 'user', 'monitor'].includes(getFieldType(item.field));
=======
    ['id', 'status', 'run', 'user'].includes(getFieldType(item.field));
>>>>>>> 3ecf018d

  return (
    <>
      <div className="min-w-[250px]">
        <SelectField
          options={options}
          value={item.field}
          onSelectField={onSelectField}
        />
      </div>
      <div className="w-[165px]">
        {item.field && (
          <SelectOperator
            options={operatorOptions}
            value={item.operator}
            onSelectOperator={onSelectOperator}
            isDisabled={isOperatorDisabled}
          />
        )}
      </div>
      <div className="flex items-center">
        {item.field && (
          <SelectValue
            entity={entity}
            project={project}
            field={item.field}
            operator={item.operator}
            value={item.value}
            onSetValue={onSetValue}
            activeEditId={activeEditId}
            itemId={item.id}
          />
        )}
      </div>
      <div className="mb-0 flex items-center justify-center">
        {item.id != null && (
          <Button
            size="small"
            variant="ghost"
            icon="close"
            tooltip="Remove this filter"
            onClick={() => onRemoveFilter(item.id)}
          />
        )}
      </div>
    </>
  );
};<|MERGE_RESOLUTION|>--- conflicted
+++ resolved
@@ -64,11 +64,7 @@
 
   const isOperatorDisabled =
     isWeaveRef(item.value) ||
-<<<<<<< HEAD
-    ['id', 'status', 'user', 'monitor'].includes(getFieldType(item.field));
-=======
-    ['id', 'status', 'run', 'user'].includes(getFieldType(item.field));
->>>>>>> 3ecf018d
+    ['id', 'status', 'run', 'user', 'monitor'].includes(getFieldType(item.field));
 
   return (
     <>
