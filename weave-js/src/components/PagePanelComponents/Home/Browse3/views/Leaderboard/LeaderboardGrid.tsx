--- conflicted
+++ resolved
@@ -7,11 +7,8 @@
   GridSortDirection,
   GridSortItem,
 } from '@mui/x-data-grid-pro';
-<<<<<<< HEAD
+import {Button} from '@wandb/weave/components/Button';
 import {Checkbox} from '@wandb/weave/components/Checkbox';
-=======
-import {Button} from '@wandb/weave/components/Button';
->>>>>>> 76f5c5de
 import {Loading} from '@wandb/weave/components/Loading';
 import {Timestamp} from '@wandb/weave/components/Timestamp';
 import React, {useCallback, useEffect, useMemo, useState} from 'react';
@@ -67,7 +64,6 @@
 }) => {
   const {peekingRouter} = useWeaveflowRouteContext();
   const history = useHistory();
-<<<<<<< HEAD
 
   // Internal state for uncontrolled mode
   const [internalSelectedEvaluations, setInternalSelectedEvaluations] =
@@ -88,41 +84,25 @@
       }
     },
     [isControlled, onSelectedEvaluationsChange]
-=======
-  const [selectedEvaluationIds, setSelectedEvaluationIds] = useState<string[]>(
-    []
->>>>>>> 76f5c5de
   );
 
   const onCellClick = useCallback(
     (record: LeaderboardValueRecord, event: React.MouseEvent) => {
       const sourceCallId = record.sourceEvaluationCallId;
-<<<<<<< HEAD
-      if (sourceCallId && selectedEvaluations.length === 0) {
-        let to: string;
-        if (USE_COMPARE_EVALUATIONS_PAGE) {
-          to = peekingRouter.compareEvaluationsUri(
-            entity,
-            project,
-            [sourceCallId],
-            null
-          );
-=======
       if (sourceCallId) {
         const isMultiSelect = event.altKey || event.metaKey;
 
         if (isMultiSelect) {
-          // Toggle selection
-          setSelectedEvaluationIds(prev => {
+          // Toggle selection using alt/option key
+          setSelectedEvaluations(prev => {
             if (prev.includes(sourceCallId)) {
               return prev.filter(id => id !== sourceCallId);
             } else {
               return [...prev, sourceCallId];
             }
           });
->>>>>>> 76f5c5de
-        } else {
-          // Single selection - navigate immediately
+        } else if (selectedEvaluations.length === 0) {
+          // Single selection - navigate immediately only if no selections
           let to: string;
           if (USE_COMPARE_EVALUATIONS_PAGE) {
             to = peekingRouter.compareEvaluationsUri(
@@ -138,29 +118,29 @@
         }
       }
     },
-    [entity, history, peekingRouter, project, selectedEvaluations.length]
+    [entity, history, peekingRouter, project, selectedEvaluations, setSelectedEvaluations]
   );
 
-  // Navigate to compare drawer when multiple evaluations are selected
+  // Navigate to compare drawer when Enter is pressed with multiple evaluations selected
   useEffect(() => {
-    if (selectedEvaluationIds.length > 0) {
+    if (selectedEvaluations.length > 0) {
       const handleKeyDown = (e: KeyboardEvent) => {
-        if (e.key === 'Enter' && selectedEvaluationIds.length > 0) {
+        if (e.key === 'Enter' && selectedEvaluations.length > 0) {
           const to = peekingRouter.compareEvaluationsUri(
             entity,
             project,
-            selectedEvaluationIds,
+            selectedEvaluations,
             null
           );
           history.push(to);
-          setSelectedEvaluationIds([]);
+          setSelectedEvaluations([]);
         }
       };
 
       window.addEventListener('keydown', handleKeyDown);
       return () => window.removeEventListener('keydown', handleKeyDown);
     }
-  }, [selectedEvaluationIds, entity, project, peekingRouter, history]);
+  }, [selectedEvaluations, entity, project, peekingRouter, history, setSelectedEvaluations]);
 
   const columnStats = useMemo(() => getColumnStats(data), [data]);
 
@@ -388,7 +368,7 @@
                       const value = record?.metricValue;
                       const isSelected =
                         record?.sourceEvaluationCallId &&
-                        selectedEvaluationIds.includes(
+                        selectedEvaluations.includes(
                           record.sourceEvaluationCallId
                         );
                       let inner: React.ReactNode = value;
@@ -440,15 +420,12 @@
                                 metricPathGroupName,
                                 value
                               ),
-<<<<<<< HEAD
                               cursor:
                                 selectedEvaluations.length > 0
                                   ? 'default'
                                   : 'pointer',
-=======
                               border: isSelected ? '2px solid #13A9BA' : 'none',
                               boxSizing: 'border-box',
->>>>>>> 76f5c5de
                             }}>
                             {inner}
                           </div>
@@ -468,14 +445,10 @@
       getColorForScore,
       onCellClick,
       project,
-<<<<<<< HEAD
       selectedEvaluations,
       allAvailableEvaluationIds,
       getAllEvaluationIds,
       setSelectedEvaluations,
-=======
-      selectedEvaluationIds,
->>>>>>> 76f5c5de
     ]
   );
 
@@ -596,46 +569,6 @@
         flexDirection: 'column',
         overflow: 'hidden',
       }}>
-      {selectedEvaluationIds.length > 0 && (
-        <div
-          style={{
-            borderTop: '1px solid #e0e0e0',
-            display: 'flex',
-            alignItems: 'center',
-            gap: '8px',
-            backgroundColor: 'white',
-            padding: '8px',
-          }}>
-          <Button
-            variant="ghost"
-            size="small"
-            icon="close"
-            onClick={() => setSelectedEvaluationIds([])}
-            tooltip="Clear selection"
-          />
-          <div style={{fontSize: '0.875rem'}}>
-            {selectedEvaluationIds.length} evaluation
-            {selectedEvaluationIds.length === 1 ? '' : 's'} selected:
-          </div>
-          <Button
-            size="medium"
-            variant="primary"
-            onClick={() => {
-              const to = peekingRouter.compareEvaluationsUri(
-                entity,
-                project,
-                selectedEvaluationIds,
-                null
-              );
-              history.push(to);
-              setSelectedEvaluationIds([]);
-            }}
-            icon="chart-scatterplot"
-            tooltip="Compare metrics and examples for selected evaluations">
-            Compare
-          </Button>
-        </div>
-      )}
       <StyledDataGrid
         rows={rows}
         columns={orderedColumns}
