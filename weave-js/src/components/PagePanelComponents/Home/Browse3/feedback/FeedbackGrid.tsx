import {Box} from '@mui/material';
import _ from 'lodash';
import React, {useEffect, useMemo} from 'react';

import {useViewerInfo} from '../../../../../common/hooks/useViewerInfo';
import {TargetBlank} from '../../../../../common/util/links';
import {Alert} from '../../../../Alert';
import {Loading} from '../../../../Loading';
import {Tailwind} from '../../../../Tailwind';
import {RUNNABLE_FEEDBACK_TYPE_PREFIX} from '../pages/CallPage/CallScoresViewer';
import {Empty} from '../pages/common/Empty';
import {useWFHooks} from '../pages/wfReactInterface/context';
import {useGetTraceServerClientContext} from '../pages/wfReactInterface/traceServerClientContext';
import {FeedbackGridInner} from './FeedbackGridInner';
import {HUMAN_ANNOTATION_BASE_TYPE} from './StructuredFeedback/humanAnnotationTypes';

const ANNOTATION_PREFIX = `${HUMAN_ANNOTATION_BASE_TYPE}.`;

type FeedbackGridProps = {
  entity: string;
  project: string;
  weaveRef: string;
  objectType?: string;
};

export const FeedbackGrid = ({
  entity,
  project,
  weaveRef,
  objectType,
}: FeedbackGridProps) => {
  const {loading: loadingUserInfo, userInfo} = useViewerInfo();

  const {useFeedback} = useWFHooks();
  const query = useFeedback({
    entity,
    project,
    weaveRef,
  });

  const getTsClient = useGetTraceServerClientContext();
  useEffect(() => {
    return getTsClient().registerOnFeedbackListener(weaveRef, query.refetch);
    // eslint-disable-next-line react-hooks/exhaustive-deps
  }, []);

  // Exclude runnables as they are presented in a different tab
  const withoutRunnables = useMemo(
    () =>
      (query.result ?? []).filter(
        f => !f.feedback_type.startsWith(RUNNABLE_FEEDBACK_TYPE_PREFIX)
      ),
    [query.result]
  );

  // Group by feedback on this object vs. descendent objects
  const grouped = useMemo(
    () =>
      _.groupBy(withoutRunnables, f => f.weave_ref.substring(weaveRef.length)),
    [withoutRunnables, weaveRef]
  );
  const paths = useMemo(() => Object.keys(grouped).sort(), [grouped]);

  if (query.loading || loadingUserInfo) {
    return (
      <Box
        sx={{
          height: '38px',
          width: '100%',
        }}>
        <Loading centered size={25} />
      </Box>
    );
  }
  if (query.error) {
    return (
      <div className="m-16 flex flex-col gap-8">
        <Alert severity="error">
          Error: {query.error.message ?? JSON.stringify(query.error)}
        </Alert>
      </div>
    );
  }

  if (!withoutRunnables.length) {
    return (
      <Empty
        size="small"
        icon="add-reaction"
        heading="No feedback yet"
        description="You can provide feedback directly within the Weave UI or through the API."
        moreInformation={
          <>
            Learn how to{' '}
            <TargetBlank href="http://wandb.me/weave_feedback">
              add feedback
            </TargetBlank>
            .
          </>
        }
      />
    );
  }

<<<<<<< HEAD
=======
  // Combine annotation feedback on (feedback_type, creator)
  const combined = _.groupBy(
    query.result.filter(f => f.feedback_type.startsWith(ANNOTATION_PREFIX)),
    f => `${f.feedback_type}-${f.creator}`
  );
  // only keep the most recent feedback for each (feedback_type, creator)
  const combinedFiltered = Object.values(combined).map(
    fs => fs.sort((a, b) => b.created_at - a.created_at)[0]
  );
  // add the non-annotation feedback to the combined object
  combinedFiltered.push(
    ...query.result.filter(f => !f.feedback_type.startsWith(ANNOTATION_PREFIX))
  );

  // Group by feedback on this object vs. descendent objects
  const grouped = _.groupBy(combinedFiltered, f =>
    f.weave_ref.substring(weaveRef.length)
  );
  const paths = Object.keys(grouped).sort();

>>>>>>> 21812f64
  const currentViewerId = userInfo ? userInfo.id : null;
  return (
    <Tailwind>
      {paths.map(path => {
        return (
          <div key={path}>
            {path && <div className="text-sm text-moon-500">On {path}</div>}
            <FeedbackGridInner
              feedback={grouped[path]}
              currentViewerId={currentViewerId}
            />
          </div>
        );
      })}
    </Tailwind>
  );
};<|MERGE_RESOLUTION|>--- conflicted
+++ resolved
@@ -44,21 +44,39 @@
     // eslint-disable-next-line react-hooks/exhaustive-deps
   }, []);
 
-  // Exclude runnables as they are presented in a different tab
-  const withoutRunnables = useMemo(
-    () =>
-      (query.result ?? []).filter(
-        f => !f.feedback_type.startsWith(RUNNABLE_FEEDBACK_TYPE_PREFIX)
-      ),
-    [query.result]
-  );
 
   // Group by feedback on this object vs. descendent objects
   const grouped = useMemo(
     () =>
-      _.groupBy(withoutRunnables, f => f.weave_ref.substring(weaveRef.length)),
-    [withoutRunnables, weaveRef]
+    {
+  // Exclude runnables as they are presented in a different tab
+      const withoutRunnables = (query.result ?? []).filter(
+        f => !f.feedback_type.startsWith(RUNNABLE_FEEDBACK_TYPE_PREFIX)
+      )
+          // Combine annotation feedback on (feedback_type, creator)
+    const combined = _.groupBy(
+      withoutRunnables.filter(f => f.feedback_type.startsWith(ANNOTATION_PREFIX)),
+      f => `${f.feedback_type}-${f.creator}`
+    );
+    // only keep the most recent feedback for each (feedback_type, creator)
+    const combinedFiltered = Object.values(combined).map(
+      fs => fs.sort((a, b) => b.created_at - a.created_at)[0]
+    );
+    // add the non-annotation feedback to the combined object
+    combinedFiltered.push(
+      ...withoutRunnables.filter(f => !f.feedback_type.startsWith(ANNOTATION_PREFIX))
+    );
+  
+    // Group by feedback on this object vs. descendent objects
+    return _.groupBy(combinedFiltered, f =>
+        f.weave_ref.substring(weaveRef.length)
+      );
+    },
+    [query.result, weaveRef]
   );
+
+
+
   const paths = useMemo(() => Object.keys(grouped).sort(), [grouped]);
 
   if (query.loading || loadingUserInfo) {
@@ -102,29 +120,7 @@
     );
   }
 
-<<<<<<< HEAD
-=======
-  // Combine annotation feedback on (feedback_type, creator)
-  const combined = _.groupBy(
-    query.result.filter(f => f.feedback_type.startsWith(ANNOTATION_PREFIX)),
-    f => `${f.feedback_type}-${f.creator}`
-  );
-  // only keep the most recent feedback for each (feedback_type, creator)
-  const combinedFiltered = Object.values(combined).map(
-    fs => fs.sort((a, b) => b.created_at - a.created_at)[0]
-  );
-  // add the non-annotation feedback to the combined object
-  combinedFiltered.push(
-    ...query.result.filter(f => !f.feedback_type.startsWith(ANNOTATION_PREFIX))
-  );
 
-  // Group by feedback on this object vs. descendent objects
-  const grouped = _.groupBy(combinedFiltered, f =>
-    f.weave_ref.substring(weaveRef.length)
-  );
-  const paths = Object.keys(grouped).sort();
-
->>>>>>> 21812f64
   const currentViewerId = userInfo ? userInfo.id : null;
   return (
     <Tailwind>
