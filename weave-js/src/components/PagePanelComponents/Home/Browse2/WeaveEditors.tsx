--- conflicted
+++ resolved
@@ -327,14 +327,9 @@
   refWithType: RefWithType;
   path: WeaveEditorPathEl[];
   disableEdits?: boolean;
-<<<<<<< HEAD
 }> = ({refWithType, path, disableEdits}) => {
   const weave = useWeaveContext();
   if (refWithType.type === 'none') {
-=======
-}> = ({node, path, disableEdits}) => {
-  if (node.type === 'none') {
->>>>>>> b308ed4d
     return <ValueViewPrimitive>null</ValueViewPrimitive>;
   }
   if (isAssignableTo(refWithType.type, maybe('boolean'))) {
@@ -407,8 +402,10 @@
   if (isAssignableTo(refWithType.type, maybe({type: 'WandbArtifactRef'}))) {
     return <WeaveViewSmallRef refWithType={refWithType} />;
   }
-<<<<<<< HEAD
-  return <div>[No editor for type {weave.typeToString(refWithType.type)}]</div>;
+  // Instead of displaying "no editor", just display the stringified value.
+  // This could be risky if we have a large object, but it's fine for now.
+  return <WeaveEditorString node={node} path={path} disableEdits />;
+  // return <div>[No editor for type {weave.typeToString(node.type)}]</div>;
 };
 
 const useValueOfRefUri = (refUriStr: string, tableQuery?: TableQuery) => {
@@ -432,12 +429,6 @@
       result: data.result[0],
     };
   }, [data]);
-=======
-  // Instead of displaying "no editor", just display the stringified value.
-  // This could be risky if we have a large object, but it's fine for now.
-  return <WeaveEditorString node={node} path={path} disableEdits />;
-  // return <div>[No editor for type {weave.typeToString(node.type)}]</div>;
->>>>>>> b308ed4d
 };
 
 export const WeaveEditorBoolean: FC<{
