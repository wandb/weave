import {Box} from '@mui/material';
import {
  callOpVeryUnsafe,
  constString,
  getTypeName,
  Node,
  Type,
} from '@wandb/weave/core';
import {
  ArtifactRef,
  isWandbArtifactRef,
  ObjectRef,
  parseRef,
  refUri,
  useNodeValue,
} from '@wandb/weave/react';
import React, {FC, useMemo} from 'react';

import {hexToRGB, MOON_300} from '../../../../common/css/globals.styles';
import {Icon, IconName, IconNames} from '../../../Icon';
import {useWeaveflowRouteContext} from '../Browse3/context';
import {Link} from '../Browse3/pages/common/Links';

const getRootType = (t: Type): Type => {
  if (
    (t as any)._base_type != null &&
    (t as any)._base_type?.type !== 'Object'
  ) {
    return getRootType((t as any)._base_type);
  }
  return t;
};

type WFDBTableType =
  | 'Op'
  | 'OpVersion'
  | 'Type'
  | 'TypeVersion'
  | 'Trace'
  | 'Call'
  | 'Object'
  | 'ObjectVersion';

export const objectRefDisplayName = (objRef: ObjectRef) => {
  let label = `${objRef.artifactName}:${objRef.artifactVersion.slice(0, 6)}`;
  if (objRef.artifactPath !== 'obj') {
    label += '/' + objRef.artifactPath;
  }
  if (objRef.artifactRefExtra) {
    // Remove every other extra part
    const parts = objRef.artifactRefExtra.split('/');
    const newParts = [];
    for (let i = 1; i < parts.length; i += 2) {
      newParts.push(parts[i]);
    }
    label += '#' + newParts.join('/');
  }
  return {label};
};
export const SmallRef: FC<{objRef: ObjectRef; wfTable?: WFDBTableType}> = ({
  objRef,
  wfTable,
}) => {
  const {peekingRouter} = useWeaveflowRouteContext();
  const refTypeNode = useMemo(() => {
    const refNode = callOpVeryUnsafe('ref', {uri: constString(refUri(objRef))});
    return callOpVeryUnsafe('Ref-type', {ref: refNode}) as Node;
  }, [objRef]);

  const refTypeQuery = useNodeValue(refTypeNode);
  const refType: Type = refTypeQuery.result ?? 'unknown';
  const rootType = getRootType(refType);
  const {label} = objectRefDisplayName(objRef);

  const rootTypeName = getTypeName(rootType);
  let icon: IconName = IconNames.CubeContainer;
  if (rootTypeName === 'Dataset') {
    icon = IconNames.Table;
  } else if (rootTypeName === 'Model') {
    icon = IconNames.Model;
  } else if (rootTypeName === 'List') {
    icon = IconNames.List;
  } else if (rootTypeName === 'OpDef') {
    icon = IconNames.JobProgramCode;
  }
  const Item = (
    <Box display="flex" alignItems="center">
      <Box
        mr="4px"
        bgcolor={hexToRGB(MOON_300, 0.48)}
        sx={{
          height: '22px',
          width: '22px',
          borderRadius: '16px',
          display: 'flex',
          justifyContent: 'center',
          alignItems: 'center',
        }}>
        <Icon name={icon} width={14} height={14} />
      </Box>
      {label}
    </Box>
  );
  if (refTypeQuery.loading) {
    return Item;
  }
  if (!isWandbArtifactRef(objRef)) {
    return <div>[Error: non wandb ref]</div>;
  }
  return (
<<<<<<< HEAD
    <Link to={peekingRouter.refUIUrl(rootTypeName, objRef, wfTable)}>
=======
    <Link
      $variant="secondary"
      to={peekingRouter.refUIUrl(rootTypeName, objRef, wfTable) + linkSuffix}>
>>>>>>> 051b607a
      {Item}
    </Link>
  );
};

export const parseRefMaybe = (s: string): ArtifactRef | null => {
  try {
    return parseRef(s);
  } catch (e) {
    return null;
  }
};<|MERGE_RESOLUTION|>--- conflicted
+++ resolved
@@ -108,13 +108,9 @@
     return <div>[Error: non wandb ref]</div>;
   }
   return (
-<<<<<<< HEAD
-    <Link to={peekingRouter.refUIUrl(rootTypeName, objRef, wfTable)}>
-=======
     <Link
       $variant="secondary"
-      to={peekingRouter.refUIUrl(rootTypeName, objRef, wfTable) + linkSuffix}>
->>>>>>> 051b607a
+      to={peekingRouter.refUIUrl(rootTypeName, objRef, wfTable)}>
       {Item}
     </Link>
   );
