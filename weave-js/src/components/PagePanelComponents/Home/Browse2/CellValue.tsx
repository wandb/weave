import {Box} from '@mui/material';
import React from 'react';
import styled from 'styled-components';

import {parseRef} from '../../../../react';
import {isArtifactRef, isWeaveRef} from '../Browse3/filters/common';
import {ValueViewNumber} from '../Browse3/pages/CallPage/ValueViewNumber';
import {
  isProbablyTimestamp,
  ValueViewNumberTimestamp,
} from '../Browse3/pages/CallPage/ValueViewNumberTimestamp';
import {ValueViewPrimitive} from '../Browse3/pages/CallPage/ValueViewPrimitive';
import {isCustomWeaveTypePayload} from '../Browse3/typeViews/customWeaveType.types';
import {CustomWeaveTypeDispatcher} from '../Browse3/typeViews/CustomWeaveTypeDispatcher';
import {CellValueBoolean} from './CellValueBoolean';
import {CellValueImage} from './CellValueImage';
import {CellValueString} from './CellValueString';
import {SmallRef} from './SmallRef';

type CellValueProps = {
  value: any;
};

const Collapsed = styled.div<{hasScrolling: boolean}>`
  min-height: 38px;
  line-height: 38px;
  overflow: hidden;
  text-overflow: ellipsis;
  white-space: nowrap;
  cursor: ${props => (props.hasScrolling ? 'pointer' : 'default')};
`;
Collapsed.displayName = 'S.Collapsed';

export const CellValue = ({value}: CellValueProps) => {
  if (value === undefined) {
    return null;
  }
  if (value === null) {
    return <ValueViewPrimitive>null</ValueViewPrimitive>;
  }
<<<<<<< HEAD
  if (isWeaveRef(value) || isArtifactRef(value)) {
    return <SmallRef objRef={parseRef(value)} iconOnly={isExpanded} />;
=======
  if (isWeaveRef(value)) {
    return <SmallRef objRef={parseRef(value)} />;
>>>>>>> fcb51c33
  }
  if (typeof value === 'boolean') {
    return (
      <Box
        sx={{
          textAlign: 'center',
          width: '100%',
        }}>
        <CellValueBoolean value={value} />
      </Box>
    );
  }
  if (typeof value === 'string') {
    if (value.startsWith('data:image/')) {
      return <CellValueImage value={value} />;
    }
    return <CellValueString value={value} />;
  }
  if (typeof value === 'number') {
    if (isProbablyTimestamp(value)) {
      return <ValueViewNumberTimestamp value={value} />;
    }
    return (
      <Box
        sx={{
          textAlign: 'right',
          width: '100%',
        }}>
        <ValueViewNumber value={value} fractionDigits={4} />
      </Box>
    );
  }
  if (isCustomWeaveTypePayload(value)) {
    return <CustomWeaveTypeDispatcher data={value} />;
  }
  return <CellValueString value={JSON.stringify(value)} />;
};<|MERGE_RESOLUTION|>--- conflicted
+++ resolved
@@ -38,13 +38,8 @@
   if (value === null) {
     return <ValueViewPrimitive>null</ValueViewPrimitive>;
   }
-<<<<<<< HEAD
   if (isWeaveRef(value) || isArtifactRef(value)) {
-    return <SmallRef objRef={parseRef(value)} iconOnly={isExpanded} />;
-=======
-  if (isWeaveRef(value)) {
     return <SmallRef objRef={parseRef(value)} />;
->>>>>>> fcb51c33
   }
   if (typeof value === 'boolean') {
     return (
