import React, {useCallback, useEffect, useMemo, useState} from 'react';

<<<<<<< HEAD
import {IconCopy, IconDown, IconInfo, IconOpenNewTab} from '../../Panel2/Icons';
=======
import {
  IconCopy,
  IconChevronDown,
  IconInfo,
  IconOpenNewTab,
} from '@wandb/weave/components/Icon';
>>>>>>> 7e9565a6
import * as query from './query';
import {CenterBrowser, CenterBrowserActionType} from './HomeCenterBrowser';
import moment from 'moment';
import {
  Node,
  callOpVeryUnsafe,
  constString,
  list,
  opArtifactMembershipArtifactVersion,
  opArtifactMembershipForAlias,
  opArtifactVersionFile,
  opFileTable,
  opGet,
  opIsNone,
  opProjectArtifact,
  opRootProject,
  opTableRows,
  typedDict,
} from '@wandb/weave/core';
import {NavigateToExpressionType, SetPreviewNodeType} from './common';
import {useNodeValue} from '@wandb/weave/react';
import {useWeaveContext} from '@wandb/weave/context';
import {
  HomePreviewSidebarTemplate,
  HomeBoardPreview,
  HomeExpressionPreviewParts,
} from './HomePreviewSidebar';

type CenterEntityBrowserPropsType = {
  entityName: string;
  setPreviewNode: SetPreviewNodeType;
  navigateToExpression: NavigateToExpressionType;
};

export const CenterEntityBrowser: React.FC<
  CenterEntityBrowserPropsType
> = props => {
  const [selectedProjectName, setSelectedProjectNameRaw] = useState<
    string | undefined
  >();

  const setSelectedProjectName = useCallback(
    (projectName?: string) => {
      setSelectedProjectNameRaw(projectName);
      props.setPreviewNode(undefined);
    },
    [props, setSelectedProjectNameRaw]
  );

  if (selectedProjectName == null) {
    return (
      <CenterEntityBrowserInner
        {...props}
        setSelectedProjectName={setSelectedProjectName}
      />
    );
  } else {
    return (
      <CenterProjectBrowser
        {...props}
        projectName={selectedProjectName}
        setSelectedProjectName={setSelectedProjectName}
      />
    );
  }
};

type CenterEntityBrowserInnerPropsType = CenterEntityBrowserPropsType & {
  setSelectedProjectName: (name: string | undefined) => void;
};

export const CenterEntityBrowserInner: React.FC<
  CenterEntityBrowserInnerPropsType
> = props => {
  const browserTitle = props.entityName;
  const projectsMeta = query.useProjectsForEntityWithWeaveObject(
    props.entityName
  );

  const browserData = useMemo(() => {
    // TODO: make sorting more customizable and awesome
    const sortedMeta = [...projectsMeta.result].sort(
      (a, b) => b.updatedAt - a.updatedAt
    );
    return sortedMeta.map(meta => ({
      _id: meta.name,
      project: meta.name,
      boards: (meta.num_boards ?? 0) > 0 ? meta.num_boards : null,
      tables:
        (meta.num_stream_tables + meta.num_logged_tables ?? 0) > 0
          ? meta.num_stream_tables + meta.num_logged_tables
          : null,
      'updated at': moment.utc(meta.updatedAt).local().calendar(),
    }));
  }, [projectsMeta.result]);

  const browserActions: Array<
    CenterBrowserActionType<(typeof browserData)[number]>
  > = useMemo(() => {
    return [
      [
        {
          icon: IconChevronDown,
          label: 'Browse project',
          onClick: row => {
            props.setSelectedProjectName(row._id);
          },
        },
      ],
      [
        {
          icon: IconOpenNewTab,
          label: 'View in Weights and Biases',
          onClick: row => {
            // Open a new tab with the W&B project URL
            // TODO: make this work for local. Probably need to bring over `urlPrefixed`
            const url = `https://wandb.ai/${props.entityName}/${row.project}/overview`;
            // eslint-disable-next-line wandb/no-unprefixed-urls
            window.open(url, '_blank');
          },
        },
      ],
    ];
  }, [props]);

  const loading = projectsMeta.loading;

  return (
    <CenterBrowser
      allowSearch
      noDataCTA={`No projects with Weave assets found for entity: ${props.entityName}`}
      columns={['project', 'boards', 'tables', 'updated at']}
      loading={loading}
      title={browserTitle}
      data={browserData}
      actions={browserActions}
    />
  );
};

type CenterProjectBrowserPropsType = CenterEntityBrowserInnerPropsType & {
  projectName: string;
};
const CenterProjectBrowser: React.FC<CenterProjectBrowserPropsType> = props => {
  const [selectedAssetType, setSelectedAssetTypeRaw] = useState<
    string | undefined
  >();

  const setSelectedAssetType = useCallback(
    (projectName?: string) => {
      setSelectedAssetTypeRaw(projectName);
      props.setPreviewNode(undefined);
    },
    [props, setSelectedAssetTypeRaw]
  );

  const noAccessNode = opIsNone({
    val: opRootProject({
      entityName: constString(props.entityName),
      projectName: constString(props.projectName),
    }),
  });
  const noAccessValueNode = useNodeValue(noAccessNode);

  // This effect automatically kicks back to the root if the project is not
  // accessible - which occurs when you change states.
  useEffect(() => {
    if (!noAccessValueNode.loading && noAccessValueNode.result) {
      props.setSelectedProjectName(undefined);
    }
  }, [noAccessValueNode.loading, noAccessValueNode.result, props]);

  if (selectedAssetType == null) {
    return (
      <CenterProjectBrowserInner
        {...props}
        setSelectedAssetType={setSelectedAssetType}
      />
    );
  } else if (selectedAssetType === 'boards') {
    return (
      <CenterProjectBoardsBrowser
        {...props}
        setSelectedAssetType={setSelectedAssetType}
      />
    );
  } else if (selectedAssetType === 'tables') {
    return (
      <CenterProjectTablesBrowser
        {...props}
        setSelectedAssetType={setSelectedAssetType}
      />
    );
  } else {
    return <>Not implemented</>;
  }
};

type CenterProjectBrowserInnerPropsType = {
  entityName: string;
  projectName: string;
  setPreviewNode: SetPreviewNodeType;
  navigateToExpression: NavigateToExpressionType;
  setSelectedProjectName: (name: string | undefined) => void;
  setSelectedAssetType: (name: string | undefined) => void;
};

const CenterProjectBrowserInner: React.FC<
  CenterProjectBrowserInnerPropsType
> = props => {
  const browserTitle = props.projectName;
  const assetCounts = query.useProjectAssetCount(
    props.entityName,
    props.projectName
  );
  const browserData = useMemo(() => {
    return [
      {
        _id: 'boards',
        'asset type': 'Boards',
        count: assetCounts.result.boardCount ?? 0,
      },
      {
        _id: 'tables',
        'asset type': 'Tables',
        count:
          (assetCounts.result.loggedTableCount ?? 0) +
          (assetCounts.result.runStreamCount ?? 0),
      },
      // TODO: Let's skip objects for the MVP
      // {
      //   _id: 'objects',
      //   'asset type': 'Objects',
      //   // TODO: get these from the server
      //   // 'count': 5,
      //   // 'last edited': 'yesterday',
      // },
    ];
  }, [
    assetCounts.result.boardCount,
    assetCounts.result.loggedTableCount,
    assetCounts.result.runStreamCount,
  ]);

  const browserActions: Array<
    CenterBrowserActionType<(typeof browserData)[number]>
  > = useMemo(() => {
    return [
      [
        {
          icon: IconChevronDown,
          label: 'Browse asset type',
          onClick: row => {
            props.setSelectedAssetType(row._id);
          },
        },
      ],
    ];
  }, [props]);

  return (
    <CenterBrowser
      title={browserTitle}
      loading={assetCounts.loading}
      breadcrumbs={[
        {
          key: 'entity',
          text: props.entityName,
          onClick: () => {
            props.setSelectedProjectName(undefined);
          },
        },
      ]}
      data={browserData}
      actions={browserActions}
      columns={['asset type', 'count']}
    />
  );
};

const rowToExpression = (
  entityName: string,
  projectName: string,
  artName: string
) => {
  const uri = `wandb-artifact:///${entityName}/${projectName}/${artName}:latest/obj`;
  return opGet({uri: constString(uri)});
};

const CenterProjectBoardsBrowser: React.FC<
  CenterProjectBrowserInnerPropsType
> = props => {
  const browserTitle = 'Boards';
  const [selectedRowId, setSelectedRowId] = useState<string | undefined>();

  const boards = query.useProjectBoards(props.entityName, props.projectName);
  const browserData = useMemo(() => {
    return boards.result.map(b => ({
      _id: b.name,
      name: b.name,
      'updated at': moment.utc(b.updatedAt).local().calendar(),
      'created at': moment.utc(b.createdAt).local().calendar(),
      'created by': b.createdByUserName,
    }));
  }, [boards]);

  const browserActions: Array<
    CenterBrowserActionType<(typeof browserData)[number]>
  > = useMemo(() => {
    return [
      [
        {
          icon: IconInfo,
          label: 'Board details',
          onClick: row => {
            setSelectedRowId(row._id);
            const expr = rowToExpression(
              props.entityName,
              props.projectName,
              row._id
            );
            const node = (
              <HomeBoardPreview
                expr={expr}
                name={row.name}
                setPreviewNode={props.setPreviewNode}
                navigateToExpression={props.navigateToExpression}
              />
            );
            props.setPreviewNode(node);
          },
        },
      ],
      [
        {
          icon: IconOpenNewTab,
          label: 'Open Board',
          onClick: row => {
            props.navigateToExpression(
              rowToExpression(props.entityName, props.projectName, row._id)
            );
          },
        },
      ],
    ];
  }, [props, setSelectedRowId]);

  return (
    <CenterBrowser
      allowSearch
      title={browserTitle}
      selectedRowId={selectedRowId}
      noDataCTA={`No Weave boards found for project: ${props.entityName}/${props.projectName}`}
      breadcrumbs={[
        {
          key: 'entity',
          text: props.entityName,
          onClick: () => {
            props.setSelectedProjectName(undefined);
            props.setSelectedAssetType(undefined);
          },
        },
        {
          key: 'project',
          text: props.projectName,
          onClick: () => {
            props.setSelectedAssetType(undefined);
          },
        },
      ]}
      loading={boards.loading}
      columns={['name', 'updated at', 'created at', 'created by']}
      data={browserData}
      actions={browserActions}
    />
  );
};

const tableRowToNode = (
  kind: string,
  entityName: string,
  projectName: string,
  artName: string
) => {
  let newExpr: Node;
  if (kind === 'Stream Table') {
    const uri = `wandb-artifact:///${entityName}/${projectName}/${artName}:latest/obj`;
    const node = opGet({uri: constString(uri)});
    node.type = {type: 'stream_table'} as any;
    newExpr = callOpVeryUnsafe(
      'stream_table-rows',
      {
        self: node,
      },
      list(typedDict({}))
    ) as any;
  } else {
    // This is a  hacky here. Would be nice to have better mapping
    const artNameParts = artName.split('-', 3);
    const tableName = artNameParts[artNameParts.length - 1] + '.table.json';
    newExpr = opTableRows({
      table: opFileTable({
        file: opArtifactVersionFile({
          artifactVersion: opArtifactMembershipArtifactVersion({
            artifactMembership: opArtifactMembershipForAlias({
              artifact: opProjectArtifact({
                project: opRootProject({
                  entityName: constString(entityName),
                  projectName: constString(projectName),
                }),
                artifactName: constString(artName),
              }),
              aliasName: constString('latest'),
            }),
          }),
          path: constString(tableName),
        }),
      }),
    });
  }
  return newExpr;
};

const CenterProjectTablesBrowser: React.FC<
  CenterProjectBrowserInnerPropsType
> = props => {
  const weave = useWeaveContext();
  const browserTitle = 'Tables';
  const [selectedRowId, setSelectedRowId] = useState<string | undefined>();

  const runStreams = query.useProjectRunStreams(
    props.entityName,
    props.projectName
  );
  const loggedTables = query.useProjectRunLoggedTables(
    props.entityName,
    props.projectName
  );
  const isLoading = runStreams.loading || loggedTables.loading;
  const browserData = useMemo(() => {
    if (isLoading) {
      return [];
    }
    const streams = runStreams.result.map(b => ({
      _id: b.name,
      _updatedAt: b.updatedAt,
      name: b.name,
      kind: 'Stream Table',
      'updated at': moment.utc(b.updatedAt).local().calendar(),
      'created at': moment.utc(b.createdAt).local().calendar(),
      'created by': b.createdByUserName,
    }));
    const logged = loggedTables.result.map(b => ({
      _id: b.name,
      _updatedAt: b.updatedAt,
      name: b.name,
      kind: 'Logged Table',
      'updated at': moment.utc(b.updatedAt).local().calendar(),
      'created at': moment.utc(b.createdAt).local().calendar(),
      'created by': b.createdByUserName,
    }));
    const combined = [...streams, ...logged];
    combined.sort((a, b) => b._updatedAt - a._updatedAt);
    return combined;
  }, [isLoading, loggedTables.result, runStreams.result]);

  const browserActions: Array<
    CenterBrowserActionType<(typeof browserData)[number]>
  > = useMemo(() => {
    return [
      [
        // Home Page TODO: Enable awesome previews
        {
          icon: IconInfo,
          label: 'Table details',
          onClick: row => {
            setSelectedRowId(row._id);
            const expr = tableRowToNode(
              row.kind,
              props.entityName,
              props.projectName,
              row._id
            );
            const node = (
              <HomePreviewSidebarTemplate
                title={row.name}
                setPreviewNode={props.setPreviewNode}
                primaryAction={{
                  icon: IconOpenNewTab,
                  label: 'Open Table',
                  onClick: () => {
                    props.navigateToExpression(expr);
                  },
                }}>
                <HomeExpressionPreviewParts
                  expr={expr}
                  navigateToExpression={props.navigateToExpression}
                />
              </HomePreviewSidebarTemplate>
            );
            props.setPreviewNode(node);
          },
        },
      ],
      [
        {
          icon: IconOpenNewTab,
          label: 'Open Table',
          onClick: row => {
            props.navigateToExpression(
              tableRowToNode(
                row.kind,
                props.entityName,
                props.projectName,
                row._id
              )
            );
          },
        },
      ],
      [
        {
          icon: IconCopy,
          label: 'Copy Weave expression',
          onClick: row => {
            const node = tableRowToNode(
              row.kind,
              props.entityName,
              props.projectName,
              row._id
            );
            const copyText = weave.expToString(node);
            navigator.clipboard.writeText(copyText).then(() => {
              // give user feedback
            });
          },
        },
      ],
    ];
  }, [props, weave]);

  return (
    <>
      <CenterBrowser
        allowSearch
        title={browserTitle}
        selectedRowId={selectedRowId}
        noDataCTA={`No Weave tables found for project: ${props.entityName}/${props.projectName}`}
        breadcrumbs={[
          {
            key: 'entity',
            text: props.entityName,
            onClick: () => {
              props.setSelectedProjectName(undefined);
              props.setSelectedAssetType(undefined);
            },
          },
          {
            key: 'project',
            text: props.projectName,
            onClick: () => {
              props.setSelectedAssetType(undefined);
            },
          },
        ]}
        loading={isLoading}
        filters={{kind: {placeholder: 'All table kinds'}}}
        columns={['name', 'kind', 'updated at', 'created at', 'created by']}
        data={browserData}
        actions={browserActions}
      />
    </>
  );
};<|MERGE_RESOLUTION|>--- conflicted
+++ resolved
@@ -1,15 +1,11 @@
 import React, {useCallback, useEffect, useMemo, useState} from 'react';
 
-<<<<<<< HEAD
-import {IconCopy, IconDown, IconInfo, IconOpenNewTab} from '../../Panel2/Icons';
-=======
 import {
   IconCopy,
   IconChevronDown,
   IconInfo,
   IconOpenNewTab,
 } from '@wandb/weave/components/Icon';
->>>>>>> 7e9565a6
 import * as query from './query';
 import {CenterBrowser, CenterBrowserActionType} from './HomeCenterBrowser';
 import moment from 'moment';
