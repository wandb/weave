import {Button} from '@wandb/weave/components/Button';
import {Pill} from '@wandb/weave/components/Tag';
import * as Tabs from '@wandb/weave/components/Tabs';

import React, {useEffect, useState} from 'react';
import * as LayoutElements from './LayoutElements';
import styled from 'styled-components';
import {IconClose, IconOpenNewTab} from '../../Panel2/Icons';
import {NavigateToExpressionType, SetPreviewNodeType} from './common';
import {WBButton} from '@wandb/weave/common/components/elements/WBButtonNew';
import {Node, NodeOrVoidNode} from '@wandb/weave/core';
import {WeaveExpression} from '@wandb/weave/panel/WeaveExpression';
import {PreviewNode} from './PreviewNode';
import {useWeaveContext} from '@wandb/weave/context';
import {
  useBoardGeneratorsForNode,
  useMakeLocalBoardFromNode,
} from '../../Panel2/pyBoardGen';
import {WeaveAnimatedLoader} from '../../Panel2/WeaveAnimatedLoader';
import {useNodeWithServerType} from '@wandb/weave/react';
import {
  MOON_250,
  MOON_500,
  MOON_800,
} from '@wandb/weave/common/css/color.styles';
import {useHistory} from 'react-router-dom';

const CenterSpace = styled(LayoutElements.VSpace)`
  border: 1px solid ${MOON_250};
  box-shadow: 0px 8px 16px 0px #0e10140a;
  border-top-left-radius: 12px;
`;
CenterSpace.displayName = 'S.CenterSpace';

const CenterTableActionCellIcon = styled(LayoutElements.VStack)`
  align-items: center;
  justify-content: center;
  height: 32px;
  width: 32px;
  border-radius: 4px;
  &:hover {
    background-color: #a9edf252;
    color: #038194;
  }
`;
CenterTableActionCellIcon.displayName = 'S.CenterTableActionCellIcon';

const DashboardTemplateItem = styled(LayoutElements.VBlock)`
  padding: 16px 16px 16px 12px;
  border: 1px solid ${MOON_250};
  border-radius: 4px;
  cursor: pointer;
  &:hover {
    border: 1px solid #a9edf2;
    background-color: #a9edf212;
    color: #038194;
  }
`;
DashboardTemplateItem.displayName = 'S.DashboardTemplateItem';

const DashboardTemplateItemText = styled(LayoutElements.Block)`
  white-space: nowrap;
  overflow: hidden;
  text-overflow: ellipsis;
  margin-bottom: 4px;
`;
DashboardTemplateItemText.displayName = 'S.DashboardTemplateItemText';

const TabContentWrapper = styled.div`
  overflow-y: scroll;
  padding: 16px;
  height: 100%;
`;
TabContentWrapper.displayName = 'S.TabContentWrapper';

const Label = styled.span`
  color: ${MOON_500};
  font-size: 15px;
  font-weight: 400;
  line-height: 21px;
`;
Label.displayName = 'S.Label';

const HomeExpressionPreviewPartsWrapper = styled.div`
  height: 100%;

  > .tw-style {
    height: 100%;
  }
`;
HomeExpressionPreviewPartsWrapper.displayName =
  'S.HomeExpressionPreviewPartsWrapper';

type Template = {
  display_name: string;
  description: string;
  op_name: string;
};

const SEED_BOARD_OP_NAME = 'py_board-seed_board';
const OPEN_AI_OP_NAME = 'py_board-open_ai_completions_monitor';
const SEED_BOARD_TEMPLATE = {
  op_name: SEED_BOARD_OP_NAME,
  display_name: 'Simple Board',
  description: 'Seed a board with a simple visualization of this table.',
};

export const HomePreviewSidebarTemplate: React.FC<{
  title: string;
  setPreviewNode: SetPreviewNodeType;
  children?: React.ReactNode;
  primaryAction?: {
    icon: React.FC;
    label: string;
    onClick: () => void;
  };
  secondaryAction?: {
    icon: React.FC;
    label: string;
    onClick: () => void;
  };
}> = props => {
  const history = useHistory();
  return (
    <CenterSpace>
      <LayoutElements.HBlock
        style={{
          height: '70px',
          alignContent: 'center',
          justifyContent: 'center',
          alignItems: 'center',
          gap: '12px',
          padding: '0px 24px',
        }}>
        <LayoutElements.VSpace
          style={{justifyContent: 'center', fontSize: '20px', fontWeight: 600}}>
          {props.title}
        </LayoutElements.VSpace>
        {/* <LayoutElements.Block>
          <IconOverflowHorizontal />
        </LayoutElements.Block> */}
        <CenterTableActionCellIcon>
          <IconClose
            style={{
              cursor: 'pointer',
            }}
            onClick={e => {
              history.push('.');
            }}
          />
        </CenterTableActionCellIcon>
      </LayoutElements.HBlock>
      <LayoutElements.VSpace>{props.children}</LayoutElements.VSpace>
      {(props.primaryAction || props.secondaryAction) && (
        <LayoutElements.HBlock
          style={{
            // height: '72px',
            borderTop: `1px solid ${MOON_250}`,
            padding: '12px',
            gap: '12px',
          }}>
          {props.primaryAction && (
            <WBButton
              variant={`confirm`}
              onClick={props.primaryAction.onClick}
              fluid>
              <LayoutElements.HStack
                style={{
                  alignItems: 'center',
                  justifyContent: 'center',
                  gap: '8px',
                }}>
                <props.primaryAction.icon />
                {props.primaryAction.label}
              </LayoutElements.HStack>
            </WBButton>
          )}
          {props.secondaryAction && (
            <WBButton onClick={props.secondaryAction.onClick} fluid>
              <LayoutElements.HStack
                style={{
                  alignItems: 'center',
                  justifyContent: 'center',
                  gap: '8px',
                }}>
                <props.secondaryAction.icon />
                {props.secondaryAction.label}
              </LayoutElements.HStack>
            </WBButton>
          )}
        </LayoutElements.HBlock>
      )}
    </CenterSpace>
  );
};

const Loader = () => (
  <LayoutElements.VStack
    style={{
      marginTop: '12px',
      alignItems: 'center',
      justifyContent: 'center',
      gap: '16px',
      color: '#8e949e',
    }}>
    <WeaveAnimatedLoader style={{height: '64px', width: '64px'}} />
  </LayoutElements.VStack>
);

export const HomeExpressionPreviewParts: React.FC<{
  expr: Node;
  navigateToExpression: NavigateToExpressionType;
}> = ({expr, navigateToExpression}) => {
  const refinedExpression = useNodeWithServerType(expr);
  const generators = useBoardGeneratorsForNode(expr);
  const [isGenerating, setIsGenerating] = useState(false);
  const [tabValue, setTabValue] = useState('Overview');

  const isLoadingTemplates =
    generators.loading || refinedExpression.loading || isGenerating;
  const hasTemplates = !isLoadingTemplates && generators.result.length > 1;
<<<<<<< HEAD
  const recommendedTemplateInfo = generators.result.find(template => template.op_name === OPEN_AI_OP_NAME) || 
    generators.result.find(template => template.op_name !== SEED_BOARD_OP_NAME) || SEED_BOARD_TEMPLATE;
=======
  const recommendedTemplateInfo =
    generators.result.find(template => template.op_name === OPEN_AI_OP_NAME) ||
    SEED_BOARD_TEMPLATE;
>>>>>>> ace4e971

  useEffect(() => {
    if (isLoadingTemplates) {
      setTabValue('Overview');
    }
  }, [isLoadingTemplates]);

  return (
    <HomeExpressionPreviewPartsWrapper>
      <Tabs.Root
        value={tabValue}
        onValueChange={(val: string) => setTabValue(val)}
        className="h-full">
        <Tabs.List className="px-16">
          <Tabs.Trigger value="Overview">Overview</Tabs.Trigger>
          {hasTemplates && (
            <Tabs.Trigger value="Templates">Templates</Tabs.Trigger>
          )}
          {/* <Tabs.Trigger value="Boards">Boards</Tabs.Trigger> */}
        </Tabs.List>
        {/* 38 px is the height of the tab header, to make sure the height of content doesnt exceed window, its explicitly set here */}
        <Tabs.Content value="Overview" style={{height: 'calc( 100% - 38px )'}}>
          <TabContentWrapper>
            <OverviewTab
              expr={expr}
              navigateToExpression={navigateToExpression}
              refinedExpression={refinedExpression}
              recommendedTemplateInfo={recommendedTemplateInfo}
              isLoadingTemplates={isLoadingTemplates}
              setIsGenerating={setIsGenerating}
              generators={generators.result}
              setTabValue={setTabValue}
              hasTemplates={hasTemplates}
            />
          </TabContentWrapper>
        </Tabs.Content>
        {hasTemplates && (
          <Tabs.Content
            value="Templates"
            style={{height: 'calc( 100% - 38px )'}}>
            <TabContentWrapper>
              <TemplateTab
                navigateToExpression={navigateToExpression}
                refinedExpression={refinedExpression}
                recommendedTemplateInfo={recommendedTemplateInfo}
                isLoadingTemplates={isLoadingTemplates}
                setIsGenerating={setIsGenerating}
                generators={generators.result}
              />
            </TabContentWrapper>
          </Tabs.Content>
        )}
        {/* <Tabs.Content value="Boards" style={{height: 'calc( 100% - 38px )'}}>Boards</Tabs.Content> */}
      </Tabs.Root>
    </HomeExpressionPreviewPartsWrapper>
  );
};

const OverviewTab = ({
  expr,
  navigateToExpression,
  refinedExpression,
  recommendedTemplateInfo,
  isLoadingTemplates,
  setIsGenerating,
  generators,
  setTabValue,
  hasTemplates,
}: {
  expr: Node;
  navigateToExpression: NavigateToExpressionType;
  refinedExpression: {
    loading: boolean;
    result: NodeOrVoidNode;
  };
  recommendedTemplateInfo: Template;
  isLoadingTemplates: boolean;
  setIsGenerating: React.Dispatch<React.SetStateAction<boolean>>;
  generators: Template[];
  setTabValue: React.Dispatch<React.SetStateAction<string>>;
  hasTemplates: boolean;
}) => {
  const weave = useWeaveContext();
  const inputExpr = weave.expToString(expr);
  const makeBoardFromNode = useMakeLocalBoardFromNode();
  const [copyButtonText, setCopyButtonText] = useState<'Copy' | 'Copied'>(
    'Copy'
  );

  return (
    <LayoutElements.VStack style={{gap: '16px'}}>
      <LayoutElements.VBlock style={{gap: '8px'}}>
        <LayoutElements.BlockHeader>
          PREVIEW
          <Button
            onClick={() => {
              navigateToExpression(expr);
            }}
            size="small"
            variant="ghost"
            icon="full-screen-mode-expand">
            Expand
          </Button>
        </LayoutElements.BlockHeader>
        <LayoutElements.Block>
          <PreviewNode inputExpr={inputExpr} />
        </LayoutElements.Block>
      </LayoutElements.VBlock>
      <LayoutElements.VBlock style={{gap: '8px'}}>
        <LayoutElements.BlockHeader>
          EXPRESSION
          <Button
            onClick={() => {
              navigator.clipboard.writeText(weave.expToString(expr));
              setCopyButtonText('Copied');
              setTimeout(() => {
                setCopyButtonText('Copy');
              }, 3000);
            }}
            size="small"
            variant="ghost"
            icon="copy">
            {copyButtonText}
          </Button>
        </LayoutElements.BlockHeader>
        <LayoutElements.Block>
          <WeaveExpression
            expr={expr}
            onMount={() => {}}
            onFocus={() => {}}
            onBlur={() => {}}
            frozen
          />
          {/* </Unclickable> */}
        </LayoutElements.Block>
      </LayoutElements.VBlock>
      {isLoadingTemplates ? (
        <Loader />
      ) : (
        <LayoutElements.VBlock style={{gap: '8px', paddingBottom: '32px'}}>
          <LayoutElements.BlockHeader>
            CREATE A BOARD
            {hasTemplates && (
              <Button
                onClick={() => {
                  setTabValue('Templates');
                }}
                size="small"
                variant="ghost">
                View all templates
              </Button>
            )}
          </LayoutElements.BlockHeader>
          <LayoutElements.VStack
            style={{
              gap: '8px',
            }}>
            {recommendedTemplateInfo.op_name !== SEED_BOARD_OP_NAME && (
              <>
                <DashboardTemplate
                  key={recommendedTemplateInfo.op_name}
                  title={recommendedTemplateInfo.display_name}
                  subtitle={recommendedTemplateInfo.description}
                  onButtonClick={() => {
                    setIsGenerating(true);
                    makeBoardFromNode(
                      recommendedTemplateInfo.op_name,
                      refinedExpression.result as any,
                      newDashExpr => {
                        navigateToExpression(newDashExpr);
                        setIsGenerating(false);
                      }
                    );
                  }}
                  isExpanded={true}
                  isRecommended={true}
                />
                <Label style={{display: 'flex', justifyContent: 'center'}}>
                  or
                </Label>
              </>
            )}
            <DashboardTemplate
              key={SEED_BOARD_OP_NAME}
              subtitle={SEED_BOARD_TEMPLATE.description}
              onButtonClick={() => {
                setIsGenerating(true);
                makeBoardFromNode(
                  SEED_BOARD_OP_NAME,
                  refinedExpression.result as any,
                  newDashExpr => {
                    navigateToExpression(newDashExpr);
                    setIsGenerating(false);
                  }
                );
              }}
              isExpanded={true}
              buttonVariant={generators.length === 1 ? 'primary' : 'secondary'}
              buttonText="New board"
            />
          </LayoutElements.VStack>
        </LayoutElements.VBlock>
      )}
    </LayoutElements.VStack>
  );
};

const TemplateTab = ({
  navigateToExpression,
  refinedExpression,
  recommendedTemplateInfo,
  isLoadingTemplates,
  setIsGenerating,
  generators,
}: {
  navigateToExpression: NavigateToExpressionType;
  refinedExpression: {
    loading: boolean;
    result: NodeOrVoidNode;
  };
  recommendedTemplateInfo: Template;
  isLoadingTemplates: boolean;
  setIsGenerating: React.Dispatch<React.SetStateAction<boolean>>;
  generators: Template[];
}) => {
  const makeBoardFromNode = useMakeLocalBoardFromNode();
  const [expandedTemplate, setExpandedTemplate] = useState<string | null>(
    recommendedTemplateInfo.op_name
  );

  return isLoadingTemplates ? (
    <Loader />
  ) : (
    <LayoutElements.VStack
      style={{
        gap: '8px',
        paddingBottom: '32px',
      }}>
      <Label
        style={{
          marginBottom: '8px',
        }}>
        Weave analyzes your data schema to suggest relevant board templates.
        Select a template to instantly generate a board.
      </Label>
      {recommendedTemplateInfo && (
        <DashboardTemplate
          key={recommendedTemplateInfo.op_name}
          title={recommendedTemplateInfo.display_name}
          subtitle={recommendedTemplateInfo.description}
          onButtonClick={() => {
            setIsGenerating(true);
            makeBoardFromNode(
              recommendedTemplateInfo.op_name,
              refinedExpression.result as any,
              newDashExpr => {
                navigateToExpression(newDashExpr);
                setIsGenerating(false);
              }
            );
          }}
          onClick={() => {
            setExpandedTemplate(recommendedTemplateInfo.op_name);
          }}
          isExpanded={recommendedTemplateInfo.op_name === expandedTemplate}
          isRecommended={true}
        />
      )}
      {generators.map(template => {
        if (
          recommendedTemplateInfo &&
          recommendedTemplateInfo.op_name === template.op_name
        ) {
          return null;
        }
        return (
          <DashboardTemplate
            key={template.op_name}
            title={template.display_name}
            subtitle={template.description}
            onButtonClick={() => {
              setIsGenerating(true);
              makeBoardFromNode(
                template.op_name,
                refinedExpression.result as any,
                newDashExpr => {
                  navigateToExpression(newDashExpr);
                  setIsGenerating(false);
                }
              );
            }}
            onClick={() => {
              setExpandedTemplate(template.op_name);
            }}
            isExpanded={expandedTemplate === template.op_name}
          />
        );
      })}
    </LayoutElements.VStack>
  );
};

const DashboardTemplate: React.FC<{
  title?: string;
  onClick?: () => void;
  isRecommended?: boolean;
  subtitle?: string;
  isExpanded?: boolean;
  buttonVariant?: 'primary' | 'secondary';
  buttonText?: string;
  onButtonClick?: () => void;
}> = ({
  title,
  onClick,
  onButtonClick,
  subtitle,
  isExpanded = false,
  buttonVariant = 'primary',
  buttonText = 'New board from template',
  isRecommended = false,
}) => {
  return (
    <DashboardTemplateItem onClick={onClick}>
      <LayoutElements.VStack
        style={{
          overflow: 'hidden',
        }}>
        {isRecommended && (
          <LayoutElements.Block
            style={{
              marginBottom: '8px',
            }}>
            <Pill label="Recommended Template" color="green" />
          </LayoutElements.Block>
        )}
        {title && (
          <DashboardTemplateItemText
            style={{
              fontWeight: 600,
              fontSize: '16px',
              lineHeight: '24px',
              color: MOON_800,
            }}>
            {title}
          </DashboardTemplateItemText>
        )}
        {subtitle && (
          <DashboardTemplateItemText
            style={{
              fontSize: '14px',
              fontWeight: '400',
              lineHeight: '20px',
              color: MOON_500,
            }}>
            {subtitle}
          </DashboardTemplateItemText>
        )}
        {isExpanded && (
          <LayoutElements.Block
            style={{
              marginTop: '8px',
            }}>
            <Button
              icon="add-new"
              variant={buttonVariant}
              onClick={onButtonClick}
              size="large"
              className="w-full">
              {buttonText}
            </Button>
          </LayoutElements.Block>
        )}
      </LayoutElements.VStack>
    </DashboardTemplateItem>
  );
};

export const HomeBoardPreview: React.FC<{
  expr: Node;
  name: string;
  setPreviewNode: SetPreviewNodeType;
  navigateToExpression: NavigateToExpressionType;
}> = ({expr, name, setPreviewNode, navigateToExpression}) => {
  return (
    <HomePreviewSidebarTemplate
      title={name}
      setPreviewNode={setPreviewNode}
      primaryAction={{
        icon: IconOpenNewTab,
        label: `Open board`,
        onClick: () => {
          navigateToExpression(expr);
        },
      }}>
      <HomeExpressionPreviewParts
        expr={expr}
        navigateToExpression={navigateToExpression}
      />
    </HomePreviewSidebarTemplate>
  );
};<|MERGE_RESOLUTION|>--- conflicted
+++ resolved
@@ -219,14 +219,8 @@
   const isLoadingTemplates =
     generators.loading || refinedExpression.loading || isGenerating;
   const hasTemplates = !isLoadingTemplates && generators.result.length > 1;
-<<<<<<< HEAD
   const recommendedTemplateInfo = generators.result.find(template => template.op_name === OPEN_AI_OP_NAME) || 
     generators.result.find(template => template.op_name !== SEED_BOARD_OP_NAME) || SEED_BOARD_TEMPLATE;
-=======
-  const recommendedTemplateInfo =
-    generators.result.find(template => template.op_name === OPEN_AI_OP_NAME) ||
-    SEED_BOARD_TEMPLATE;
->>>>>>> ace4e971
 
   useEffect(() => {
     if (isLoadingTemplates) {
