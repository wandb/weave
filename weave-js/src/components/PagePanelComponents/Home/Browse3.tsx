--- conflicted
+++ resolved
@@ -56,12 +56,8 @@
 import {BoardsPage} from './Browse3/pages/BoardsPage';
 import {CallPage} from './Browse3/pages/CallPage/CallPage';
 import {CallsPage} from './Browse3/pages/CallsPage/CallsPage';
-<<<<<<< HEAD
-=======
 import {Empty} from './Browse3/pages/common/Empty';
 import {EMPTY_NO_TRACE_SERVER} from './Browse3/pages/common/EmptyContent';
-import {CenteredAnimatedLoader} from './Browse3/pages/common/Loader';
->>>>>>> fa787963
 import {SimplePageLayoutContext} from './Browse3/pages/common/SimplePageLayout';
 import {ObjectPage} from './Browse3/pages/ObjectPage';
 import {ObjectVersionPage} from './Browse3/pages/ObjectVersionPage';
@@ -78,11 +74,8 @@
   useWFHooks,
   WFDataModelAutoProvider,
 } from './Browse3/pages/wfReactInterface/context';
-<<<<<<< HEAD
-=======
 import {useHasTraceServerClientContext} from './Browse3/pages/wfReactInterface/traceServerClientContext';
 import {SideNav} from './Browse3/SideNav';
->>>>>>> fa787963
 import {useDrawerResize} from './useDrawerResize';
 
 LicenseInfo.setLicenseKey(
@@ -229,25 +222,6 @@
         <Route path={baseRouter.projectUrl(':entity', ':project')} exact>
           <ProjectRedirect />
         </Route>
-<<<<<<< HEAD
-        <Route
-          path={browse3Paths(baseRouter.projectUrl(':entity', ':project'))}>
-          <Box
-            component="main"
-            sx={{
-              flex: '1 1 auto',
-              height: '100%',
-              width: '100%',
-              overflow: 'hidden',
-              display: 'flex',
-              flexDirection: 'column',
-            }}>
-            <ErrorBoundary>
-              <MainPeekingLayout />
-            </ErrorBoundary>
-          </Box>
-        </Route>
-=======
         {hasTSContext ? (
           <Route
             path={browse3Paths(baseRouter.projectUrl(':entity', ':project'))}>
@@ -259,32 +233,16 @@
                 width: '100%',
                 overflow: 'hidden',
                 display: 'flex',
-                flexDirection: 'row',
+                flexDirection: 'column',
               }}>
-              <SideNav />
-              {/* <RouteAwareBrowse3ProjectSideNav
-              navigateAwayFromProject={props.navigateAwayFromProject}
-            /> */}
-              <Box
-                component="main"
-                sx={{
-                  flex: '1 1 auto',
-                  height: '100%',
-                  width: '100%',
-                  overflow: 'hidden',
-                  display: 'flex',
-                  flexDirection: 'column',
-                }}>
-                <ErrorBoundary>
-                  <MainPeekingLayout />
-                </ErrorBoundary>
-              </Box>
+              <ErrorBoundary>
+                <MainPeekingLayout />
+              </ErrorBoundary>
             </Box>
           </Route>
         ) : (
           <Empty {...EMPTY_NO_TRACE_SERVER} />
         )}
->>>>>>> fa787963
 
         <Route>
           <Box component="main" sx={{flexGrow: 1, p: 3}}>
