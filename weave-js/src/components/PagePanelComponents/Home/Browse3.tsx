--- conflicted
+++ resolved
@@ -928,22 +928,7 @@
   const evaluationCallIds = useMemo(() => {
     return JSON.parse(query.evaluationCallIds);
   }, [query.evaluationCallIds]);
-<<<<<<< HEAD
-
-  const selectedMetrics: Record<string, boolean> | null = useMemo(() => {
-    try {
-      return JSON.parse(query.metrics);
-    } catch (e) {
-      return null;
-    }
-  }, [query.metrics]);
-
-  const setSelectedMetrics = (newModel: Record<string, boolean>) => {
-    const newQuery = new URLSearchParams(location.search);
-    newQuery.set('metrics', JSON.stringify(newModel));
-    history.push({search: newQuery.toString()});
-  };
-=======
+  
   const onEvaluationCallIdsUpdate = useCallback(
     (newEvaluationCallIds: string[]) => {
       const newQuery = new URLSearchParams(location.search);
@@ -952,18 +937,27 @@
     },
     [history, location.search]
   );
->>>>>>> 5579795e
+
+  const selectedMetrics: Record<string, boolean> | null = useMemo(() => {
+    try {
+      return JSON.parse(query.metrics);
+    } catch (e) {
+      return null;
+    }
+  }, [query.metrics]);
+  const setSelectedMetrics = (newModel: Record<string, boolean>) => {
+    const newQuery = new URLSearchParams(location.search);
+    newQuery.set('metrics', JSON.stringify(newModel));
+    history.push({search: newQuery.toString()});
+  };
   return (
     <CompareEvaluationsPage
       entity={entity}
       project={project}
       evaluationCallIds={evaluationCallIds}
-<<<<<<< HEAD
+      onEvaluationCallIdsUpdate={onEvaluationCallIdsUpdate}
       selectedMetrics={selectedMetrics}
       setSelectedMetrics={setSelectedMetrics}
-=======
-      onEvaluationCallIdsUpdate={onEvaluationCallIdsUpdate}
->>>>>>> 5579795e
     />
   );
 };
