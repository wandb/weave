import {LinearProgress} from '@material-ui/core';
import {Close, Fullscreen, Home} from '@mui/icons-material';
import {
  AppBar,
  Box,
  Breadcrumbs,
  Drawer,
  IconButton,
  Link as MaterialLink,
  Toolbar,
  Typography,
} from '@mui/material';
import {LicenseInfo} from '@mui/x-license-pro';
<<<<<<< HEAD
import {useWindowSize} from '@wandb/weave/common/hooks/useWindowSize';
import React, {FC, useCallback, useEffect, useMemo, useState} from 'react';
=======
import React, {
  ComponentProps,
  FC,
  useCallback,
  useEffect,
  useMemo,
  useState,
} from 'react';
>>>>>>> 3cb4daab
import {
  Link as RouterLink,
  Route,
  Switch,
  useHistory,
  useParams,
} from 'react-router-dom';

import {MOON_200} from '../../../common/css/color.styles';
import {useWeaveContext} from '../../../context';
import {useNodeValue} from '../../../react';
import {URL_BROWSE3} from '../../../urls';
import {ErrorBoundary} from '../../ErrorBoundary';
import {Browse2EntityPage} from './Browse2/Browse2EntityPage';
import {Browse2HomePage} from './Browse2/Browse2HomePage';
// import {RouteAwareBrowse3ProjectSideNav} from './Browse3/Browse3SideNav';
import {
  baseContext,
  browse2Context,
  Browse3WeaveflowRouteContextProvider,
  useClosePeek,
  usePeekLocation,
  useWeaveflowCurrentRouteContext,
  useWeaveflowRouteContext,
  WeaveflowPeekContext,
} from './Browse3/context';
import {BoardPage} from './Browse3/pages/BoardPage';
import {BoardsPage} from './Browse3/pages/BoardsPage';
import {CallPage} from './Browse3/pages/CallPage/CallPage';
import {CallsPage} from './Browse3/pages/CallsPage/CallsPage';
import {CenteredAnimatedLoader} from './Browse3/pages/common/Loader';
import {SimplePageLayoutContext} from './Browse3/pages/common/SimplePageLayout';
import {CompareCallsPage} from './Browse3/pages/CompareCallsPage';
import {ObjectPage} from './Browse3/pages/ObjectPage';
import {ObjectsPage} from './Browse3/pages/ObjectsPage';
import {ObjectVersionPage} from './Browse3/pages/ObjectVersionPage';
import {ObjectVersionsPage} from './Browse3/pages/ObjectVersionsPage';
import {OpPage} from './Browse3/pages/OpPage';
import {OpsPage} from './Browse3/pages/OpsPage';
import {OpVersionPage} from './Browse3/pages/OpVersionPage';
import {OpVersionsPage} from './Browse3/pages/OpVersionsPage';
import {TablePage} from './Browse3/pages/TablePage';
import {TablesPage} from './Browse3/pages/TablesPage';
import {TypePage} from './Browse3/pages/TypePage';
import {TypesPage} from './Browse3/pages/TypesPage';
import {TypeVersionPage} from './Browse3/pages/TypeVersionPage';
import {TypeVersionsPage} from './Browse3/pages/TypeVersionsPage';
import {useURLSearchParamsDict} from './Browse3/pages/util';
import {
  useWeaveflowORMContext,
  WeaveflowORMContextProvider,
} from './Browse3/pages/wfInterface/context';
import {
  fnNaiveBootstrapFeedback,
  fnNaiveBootstrapObjects,
  fnNaiveBootstrapRuns,
  WFNaiveProject,
} from './Browse3/pages/wfInterface/naive';
import {SideNav} from './Browse3/SideNav';
import {useDrawerResize} from './useDrawerResize';
import {useFlexDirection} from './useFlexDirection';

LicenseInfo.setLicenseKey(
  '7684ecd9a2d817a3af28ae2a8682895aTz03NjEwMSxFPTE3MjgxNjc2MzEwMDAsUz1wcm8sTE09c3Vic2NyaXB0aW9uLEtWPTI='
);

type Browse3Params = Partial<Browse3ProjectParams> &
  Partial<Browse3TabParams> &
  Partial<Browse3TabItemParams> &
  Partial<Browse3TabItemVersionParams>;

type Browse3ProjectMountedParams = Browse3ProjectParams &
  Partial<Browse3TabParams> &
  Partial<Browse3TabItemParams> &
  Partial<Browse3TabItemVersionParams>;

type Browse3ProjectParams = {
  entity: string;
  project: string;
};

type Browse3TabParams = {
  entity: string;
  project: string;
  tab: string;
};

type Browse3TabItemParams = {
  entity: string;
  project: string;
  tab: string;
  itemName: string;
};

type Browse3TabItemVersionParams = {
  entity: string;
  project: string;
  tab: string;
  itemName: string;
  version: string;
  refExtra?: string;
};

const tabOptions = [
  'types',
  'type-versions',
  'objects',
  'object-versions',
  'ops',
  'op-versions',
  'calls',
  'boards',
  'tables',
  'compare-calls',
];
const tabs = tabOptions.join('|');
const browse3Paths = (projectRoot: string) => [
  `${projectRoot}/:tab(${tabs})/:itemName/versions/:version/:refExtra*`,
  `${projectRoot}/:tab(${tabs})/:itemName`,
  `${projectRoot}/:tab(${tabs})`,
  `${projectRoot}`,
];

export const Browse3: FC<{
  hideHeader?: boolean;
  headerOffset?: number;
  navigateAwayFromProject?: () => void;
  projectRoot(entityName: string, projectName: string): string;
}> = props => {
  // const weaveContext = useWeaveContext();
  // useEffect(() => {
  //   const previousPolling = weaveContext.client.isPolling();
  //   weaveContext.client.setPolling(true);
  //   return () => {
  //     weaveContext.client.setPolling(previousPolling);
  //   };
  // }, [props.projectRoot, weaveContext]);
  return (
    <Browse3WeaveflowRouteContextProvider projectRoot={props.projectRoot}>
      <Switch>
        <Route
          path={[
            ...browse3Paths(props.projectRoot(':entity', ':project')),
            `/${URL_BROWSE3}/:entity`,
            `/${URL_BROWSE3}`,
          ]}>
          <Browse3Mounted
            hideHeader={props.hideHeader}
            headerOffset={props.headerOffset}
            navigateAwayFromProject={props.navigateAwayFromProject}
          />
        </Route>
      </Switch>
    </Browse3WeaveflowRouteContextProvider>
  );
};

const Browse3Mounted: FC<{
  hideHeader?: boolean;
  headerOffset?: number;
  navigateAwayFromProject?: () => void;
}> = props => {
  const {baseRouter} = useWeaveflowRouteContext();
  const weaveContext = useWeaveContext();
  const [weaveLoading, setWeaveLoading] = useState(false);
  useEffect(() => {
    const obs = weaveContext.client.loadingObservable();
    const sub = obs.subscribe(loading => {
      setWeaveLoading(loading);
    });
    return () => sub.unsubscribe();
  }, [weaveContext.client]);
  return (
    <Box
      sx={{
        display: 'flex',
        height: `calc(100vh - ${props.headerOffset ?? 0}px)`,
        overflow: 'auto',
        flexDirection: 'column',
        a: {
          color: '#038194',
        },
      }}>
      {weaveLoading && (
        <Box
          sx={{
            width: '100%',
            position: 'absolute',
            zIndex: 2,
          }}>
          <LinearProgress />
        </Box>
      )}
      {!props.hideHeader && (
        <AppBar
          sx={{
            zIndex: theme => theme.zIndex.drawer + 1,
            height: '60px',
            flex: '0 0 auto',
            position: 'static',
          }}>
          <Toolbar
            sx={{
              backgroundColor: '#1976d2',
              minHeight: '30px',
            }}>
            <IconButton
              component={RouterLink}
              to={`/`}
              sx={{
                color: theme =>
                  theme.palette.getContrastText(theme.palette.primary.main),
                '&:hover': {
                  color: theme =>
                    theme.palette.getContrastText(theme.palette.primary.dark),
                },
                marginRight: theme => theme.spacing(2),
              }}>
              <Home />
            </IconButton>
            <Browse3Breadcrumbs />
          </Toolbar>
        </AppBar>
      )}
      <Switch>
        <Route path={baseRouter.projectUrl(':entity', ':project')} exact>
          <ProjectRedirect />
        </Route>
        <Route
          path={browse3Paths(baseRouter.projectUrl(':entity', ':project'))}>
          <Box
            component="main"
            sx={{
              flex: '1 1 auto',
              height: '100%',
              width: '100%',
              overflow: 'hidden',
              display: 'flex',
              flexDirection: 'row',
            }}>
            <SideNav />
            {/* <RouteAwareBrowse3ProjectSideNav
              navigateAwayFromProject={props.navigateAwayFromProject}
            /> */}
            <Box
              component="main"
              sx={{
                flex: '1 1 auto',
                height: '100%',
                width: '100%',
                overflow: 'hidden',
                display: 'flex',
                flexDirection: 'column',
              }}>
              <ErrorBoundary>
                <Browse3ProjectRootORMProvider>
                  <MainPeekingLayout />
                </Browse3ProjectRootORMProvider>
              </ErrorBoundary>
            </Box>
          </Box>
        </Route>

        <Route>
          <Box component="main" sx={{flexGrow: 1, p: 3}}>
            <Switch>
              <Route path={`/${URL_BROWSE3}/:entity`}>
                <Browse2EntityPage />
              </Route>
              <Route path={`/${URL_BROWSE3}`}>
                <Browse2HomePage />
              </Route>
            </Switch>
          </Box>
        </Route>
      </Switch>
    </Box>
  );
};

const MainPeekingLayout: FC = () => {
  const history = useHistory();
  const {baseRouter} = useWeaveflowRouteContext();
  const params = useParams<Browse3Params>();
  const baseRouterProjectRoot = baseRouter.projectUrl(':entity', ':project');
  const generalProjectRoot = browse2Context.projectUrl(':entity', ':project');
  const query = useURLSearchParamsDict();
  const peekLocation = usePeekLocation();
  const generalBase = browse2Context.projectUrl(
    params.entity!,
    params.project!
  );
  const targetBase = baseRouter.projectUrl(params.entity!, params.project!);
  const flexDirection = useFlexDirection();
  const isFlexRow = flexDirection === 'row';
  const isDrawerOpen = peekLocation != null;
  const windowSize = useWindowSize();

<<<<<<< HEAD
  const {handleMousedown, drawerWidthPct, drawerHeightPct} = useDrawerResize();
=======
  const {handleMousedown, drawerWidth, drawerHeight} = useDrawerResize();
  const closePeek = useClosePeek();
>>>>>>> 3cb4daab

  return (
    <Box
      sx={{
        flex: '1 1 auto',
        width: '100%',
        height: '100%',
        display: 'flex',
        overflow: 'hidden',
        flexDirection,
        alignContent: 'stretch',
      }}>
      <Box
        sx={{
          flex: '1 1 40%',
          overflow: 'hidden',
          display: 'flex',
          // This transition is from the mui drawer component, to keep the main content animation in similar
          transition: !isDrawerOpen ? 'margin 225ms cubic-bezier(0, 0, 0.2, 1) 0ms' : 'none',
          marginRight:
            !isDrawerOpen || !isFlexRow
              ? 0
              // this is a hack to make the drawer width percentage work with the siderbar of 56px
              : `${drawerWidthPct / (1 - 56 / windowSize.width)}%`,
          // this is vh because margin-bottom percentages are relative to the viewport width
          marginBottom: !isDrawerOpen || isFlexRow ? 0 : `${drawerHeightPct}vh`,
        }}>
        <Browse3ProjectRoot projectRoot={baseRouterProjectRoot} />
      </Box>

      <Drawer
        variant="persistent"
        anchor={isFlexRow ? 'right' : 'bottom'}
        open={isDrawerOpen}
        onClose={() => {
          const targetPath = query.peekPath!.replace(generalBase, targetBase);
          history.push(targetPath);
        }}
        PaperProps={{
          style: {
            overflow: 'hidden',
            display: 'flex',
            zIndex: 1,
<<<<<<< HEAD
            width: isFlexRow ? `${drawerWidthPct}%` : '100%',
            height: !isFlexRow ? `${drawerHeightPct}%` : '100%',
            margin: isFlexRow ? '60px 0 0 0' : '0 0 0 56px',
            boxShadow: isFlexRow
              ? 'rgba(15, 15, 15, 0.04) 0px 0px 0px 1px, rgba(15, 15, 15, 0.03) 0px 3px 6px, rgba(15, 15, 15, 0.06) 0px 9px 24px'
              : 'rgba(15, 15, 15, 0.04) 0px 0px 0px 1px, rgba(15, 15, 15, 0.03) 3px 0px 6px, rgba(15, 15, 15, 0.06) 9px 0px 24px',
            borderLeft: isFlexRow ? `1px solid ${MOON_200}` : 'none',
            borderTop: !isFlexRow ? `1px solid ${MOON_200}` : 'none',
=======
            width: flexDirection === 'row' ? drawerWidth : 'calc(100% - 57px)',
            height:
              flexDirection === 'column' ? drawerHeight : 'calc(100% - 60px)',
            margin: flexDirection === 'row' ? '60px 0 0 0' : '0 0 0 57px',
            boxShadow:
              flexDirection === 'row'
                ? 'rgba(15, 15, 15, 0.04) 0px 0px 0px 1px, rgba(15, 15, 15, 0.03) 0px 3px 6px, rgba(15, 15, 15, 0.06) 0px 9px 24px'
                : 'rgba(15, 15, 15, 0.04) 0px 0px 0px 1px, rgba(15, 15, 15, 0.03) 3px 0px 6px, rgba(15, 15, 15, 0.06) 9px 0px 24px',
            borderLeft:
              flexDirection === 'row' ? `1px solid ${MOON_200}` : 'none',
            borderTop:
              flexDirection === 'column' ? `1px solid ${MOON_200}` : 'none',
>>>>>>> 3cb4daab
          },
        }}
        ModalProps={{
          keepMounted: true, // Better open performance on mobile.
        }}>
        <div
          id="dragger"
          onMouseDown={handleMousedown}
          style={{
            borderTop: '1px solid #ddd',
            position: 'absolute',
            top: 0,
            left: 0,
            zIndex: 100,
            backgroundColor: '#f4f7f9',
            cursor: isFlexRow ? 'ew-resize' : 'ns-resize',
            padding: isFlexRow ? '4px 0 0' : '0 4px 0 0',
            bottom: isFlexRow ? 0 : 'auto',
            right: isFlexRow ? 'auto' : 0,
            width: isFlexRow ? '5px' : 'auto',
            height: isFlexRow ? 'auto' : '5px',
          }}
        />
        {peekLocation && (
          <WeaveflowPeekContext.Provider value={{isPeeking: true}}>
            <SimplePageLayoutContext.Provider
              value={{
                headerPrefix: (
                  <>
                    <Box
                      sx={{
                        flex: '0 0 auto',
                        height: '47px',
                      }}>
                      <IconButton
                        onClick={() => {
                          closePeek();
                        }}>
                        <Close />
                      </IconButton>
                    </Box>
                    <Box
                      sx={{
                        flex: '0 0 auto',
                        height: '47px',
                      }}>
                      <IconButton
                        onClick={() => {
                          const targetPath = query.peekPath!.replace(
                            generalBase,
                            targetBase
                          );
                          history.push(targetPath);
                        }}>
                        <Fullscreen />
                      </IconButton>
                    </Box>
                  </>
                ),
              }}>
              <Browse3ProjectRoot
                customLocation={peekLocation}
                projectRoot={generalProjectRoot}
              />
            </SimplePageLayoutContext.Provider>
          </WeaveflowPeekContext.Provider>
        )}
      </Drawer>
    </Box>
  );
};

const useNaiveProjectDataConnection = (entity: string, project: string) => {
  const objectsNode = useMemo(() => {
    return fnNaiveBootstrapObjects(entity, project);
  }, [entity, project]);
  const runsNode = useMemo(() => {
    return fnNaiveBootstrapRuns(entity, project);
  }, [entity, project]);
  const feedbackNode = useMemo(() => {
    return fnNaiveBootstrapFeedback(entity, project);
  }, [entity, project]);
  const objectsValue = useNodeValue(objectsNode);
  const runsValue = useNodeValue(runsNode);
  const feedbackValue = useNodeValue(feedbackNode);
  return useMemo(() => {
    if (
      objectsValue.result == null &&
      runsValue.result == null &&
      feedbackValue.result == null &&
      objectsValue.loading &&
      runsValue.loading &&
      feedbackValue.loading
    ) {
      return null;
    }
    const connection = new WFNaiveProject(entity, project, {
      objects: objectsValue.result,
      runs: runsValue.result,
      feedback: feedbackValue.result,
    });
    return connection;
  }, [
    entity,
    feedbackValue.loading,
    feedbackValue.result,
    objectsValue.loading,
    objectsValue.result,
    project,
    runsValue.loading,
    runsValue.result,
  ]);
};

const Browse3ProjectRootORMProvider: FC = props => {
  const params = useParams<Browse3ProjectMountedParams>();
  const projectData = useNaiveProjectDataConnection(
    params.entity,
    params.project
  );
  if (!projectData) {
    return <CenteredAnimatedLoader />;
  }
  return (
    <WeaveflowORMContextProvider projectConnection={projectData}>
      {props.children}
    </WeaveflowORMContextProvider>
  );
};

const ProjectRedirect: FC = () => {
  const history = useHistory();
  const params = useParams<Browse3ProjectMountedParams>();
  const {baseRouter} = useWeaveflowRouteContext();

  useEffect(() => {
    if (params.tab == null) {
      history.replace(
        baseRouter.opVersionsUIUrl(params.entity, params.project, {
          isLatest: true,
        })
        // baseRouter.callsUIUrl(params.entity ?? '', params.project ?? '', {
        //   traceRootsOnly: true,
        // })
      );
    }
  }, [baseRouter, history, params.entity, params.project, params.tab]);

  return <CenteredAnimatedLoader />;
};

const Browse3ProjectRoot: FC<{
  projectRoot: string;
  customLocation?: {
    key: string;
    pathname: string;
    search: string;
    hash: string;
    state: any;
  };
}> = ({projectRoot, customLocation}) => {
  return (
    <Box
      sx={{
        flex: '1 1 auto',
        width: '100%',
        overflowY: 'auto',
        // Very odd, but this is needed to prevent the horizontal scrollbar for a single pixel
        overflowX: 'hidden',
      }}>
      <Switch location={customLocation}>
        {/* TYPES */}
        <Route path={`${projectRoot}/types/:itemName/versions/:version?`}>
          <TypeVersionRoutePageBinding />
        </Route>
        <Route path={`${projectRoot}/types/:itemName`}>
          <TypePageBinding />
        </Route>
        <Route path={`${projectRoot}/types`}>
          <TypesPageBinding />
        </Route>
        <Route path={`${projectRoot}/type-versions`}>
          <TypeVersionsPageBinding />
        </Route>
        {/* OBJECTS */}
        <Route
          path={`${projectRoot}/objects/:itemName/versions/:version?/:refExtra*`}>
          <ObjectVersionRoutePageBinding />
        </Route>
        <Route path={`${projectRoot}/objects/:itemName`}>
          <ObjectPageBinding />
        </Route>
        <Route path={`${projectRoot}/objects`}>
          <ObjectsPageBinding />
        </Route>
        <Route path={`${projectRoot}/object-versions`}>
          <ObjectVersionsPageBinding />
        </Route>
        {/* OPS */}
        <Route path={`${projectRoot}/ops/:itemName/versions/:version?`}>
          <OpVersionRoutePageBinding />
        </Route>
        <Route path={`${projectRoot}/ops/:itemName`}>
          <OpPageBinding />
        </Route>
        <Route path={`${projectRoot}/ops`}>
          <OpsPageBinding />
        </Route>
        <Route path={`${projectRoot}/op-versions`}>
          <OpVersionsPageBinding />
        </Route>
        {/* CALLS */}
        <Route path={`${projectRoot}/calls/:itemName`}>
          <CallPageBinding />
        </Route>
        <Route path={`${projectRoot}/calls`}>
          <CallsPageBinding />
        </Route>
        {/* BOARDS */}
        <Route
          path={[
            `${projectRoot}/boards/_new_board_`,
            `${projectRoot}/boards/:boardId`,
            `${projectRoot}/boards/:boardId/version/:versionId`,
          ]}>
          <BoardPageBinding />
        </Route>
        <Route path={`${projectRoot}/boards`}>
          <BoardsPageBinding />
        </Route>
        {/* TABLES */}
        <Route path={`${projectRoot}/tables/:tableId`}>
          <TablePage />
        </Route>
        <Route path={`${projectRoot}/tables`}>
          <TablesPageBinding />
        </Route>
        <Route path={`${projectRoot}/compare-calls`}>
          <CompareCallsBinding />
        </Route>
      </Switch>
    </Box>
  );
};

// TODO(tim/weaveflow_improved_nav): Generalize this
const ObjectVersionRoutePageBinding = () => {
  const params = useParams<Browse3TabItemVersionParams>();

  const history = useHistory();
  const routerContext = useWeaveflowCurrentRouteContext();
  useEffect(() => {
    if (!params.version) {
      history.replace(
        routerContext.objectUIUrl(
          params.entity,
          params.project,
          params.itemName
        )
      );
    }
  }, [
    history,
    params.version,
    params.entity,
    params.itemName,
    params.project,
    routerContext,
  ]);

  if (!params.version) {
    return <>Redirecting...</>;
  }
  return (
    <ObjectVersionPage
      entity={params.entity}
      project={params.project}
      objectName={params.itemName}
      version={params.version}
      refExtra={params.refExtra}
    />
  );
};

// TODO(tim/weaveflow_improved_nav): Generalize this
const OpVersionRoutePageBinding = () => {
  const params = useParams<Browse3TabItemVersionParams>();
  const history = useHistory();
  const routerContext = useWeaveflowCurrentRouteContext();
  useEffect(() => {
    if (!params.version) {
      history.replace(
        routerContext.opUIUrl(params.entity, params.project, params.itemName)
      );
    }
  }, [
    history,
    params.version,
    params.entity,
    params.itemName,
    params.project,
    routerContext,
  ]);

  if (!params.version) {
    return <>Redirecting...</>;
  }
  return (
    <OpVersionPage
      entity={params.entity}
      project={params.project}
      opName={params.itemName}
      version={params.version}
    />
  );
};

// TODO(tim/weaveflow_improved_nav): Generalize this
const TypeVersionRoutePageBinding = () => {
  const params = useParams<Browse3TabItemVersionParams>();

  const history = useHistory();
  const routerContext = useWeaveflowCurrentRouteContext();
  useEffect(() => {
    if (!params.version) {
      history.replace(
        routerContext.typeUIUrl(params.entity, params.project, params.itemName)
      );
    }
  }, [
    history,
    params.version,
    params.entity,
    params.project,
    params.itemName,
    routerContext,
  ]);

  if (!params.version) {
    return <>Redirecting...</>;
  }
  return (
    <TypeVersionPage
      entity={params.entity}
      project={params.project}
      typeName={params.itemName}
      version={params.version}
    />
  );
};

const useCallPeekRedirect = () => {
  // This is a "hack" since the client doesn't have all the info
  // needed to make a correct peek URL. This allows the client to request
  // such a view and we can redirect to the correct URL.
  const params = useParams<Browse3TabItemParams>();
  const {baseRouter} = useWeaveflowRouteContext();
  const history = useHistory();
  const orm = useWeaveflowORMContext(params.entity, params.project);
  const call = orm.projectConnection.call(params.itemName);
  const query = useURLSearchParamsDict();
  useEffect(() => {
    if (call && query.convertToPeek) {
      const opVersion = call.opVersion();
      if (!opVersion) {
        return;
      }
      const path = baseRouter.callsUIUrl(params.entity, params.project, {
        opVersions: [opVersion.op().name() + ':*'],
      });
      const searchParams = new URLSearchParams();
      searchParams.set(
        'peekPath',
        baseContext.callUIUrl(
          params.entity,
          params.project,
          call.traceID(),
          params.itemName
        )
      );
      const newSearch = searchParams.toString();
      const newUrl = `${path}&${newSearch}`;
      history.replace(newUrl);
    }
  }, [
    baseRouter,
    call,
    history,
    params.entity,
    params.itemName,
    params.project,
    query.convertToPeek,
  ]);
};

// TODO(tim/weaveflow_improved_nav): Generalize this
const CallPageBinding = () => {
  useCallPeekRedirect();
  const params = useParams<Browse3TabItemParams>();

  return (
    <CallPage
      entity={params.entity}
      project={params.project}
      callId={params.itemName}
    />
  );
};

const CompareCallsBinding = () => {
  useCallPeekRedirect();
  const params = useParams<Browse3TabItemParams>();
  const query = useURLSearchParamsDict();
  const compareSpec = useMemo(() => {
    const callIds = JSON.parse(query.callIds);
    const primaryDim = query.primaryDim;
    const secondaryDim = query.secondaryDim;

    return {
      callIds,
      primaryDim,
      secondaryDim,
    };
  }, [query.callIds, query.primaryDim, query.secondaryDim]);

  return (
    <CompareCallsPage
      entity={params.entity}
      project={params.project}
      callIds={compareSpec.callIds}
      primaryDim={compareSpec.primaryDim}
      secondaryDim={compareSpec.secondaryDim}
    />
  );
};

// TODO(tim/weaveflow_improved_nav): Generalize this
const CallsPageBinding = () => {
  const params = useParams<Browse3TabParams>();
  const query = useURLSearchParamsDict();
  const filters = useMemo(() => {
    if (query.filter === undefined) {
      return {};
    }
    try {
      return JSON.parse(query.filter);
    } catch (e) {
      console.log(e);
      return {};
    }
  }, [query.filter]);
  const history = useHistory();
  const routerContext = useWeaveflowCurrentRouteContext();
  const onFilterUpdate = useCallback(
    filter => {
      history.push(
        routerContext.callsUIUrl(params.entity, params.project, filter)
      );
    },
    [history, params.entity, params.project, routerContext]
  );
  return (
    <CallsPage
      entity={params.entity}
      project={params.project}
      initialFilter={filters}
      onFilterUpdate={onFilterUpdate}
    />
  );
};

// TODO(tim/weaveflow_improved_nav): Generalize this
const ObjectVersionsPageBinding = () => {
  const params = useParams<Browse3TabParams>();

  const query = useURLSearchParamsDict();
  const filters = useMemo(() => {
    if (query.filter === undefined) {
      return {};
    }
    try {
      return JSON.parse(query.filter);
    } catch (e) {
      console.log(e);
      return {};
    }
  }, [query.filter]);
  const history = useHistory();
  const routerContext = useWeaveflowCurrentRouteContext();
  const onFilterUpdate = useCallback(
    filter => {
      history.push(
        routerContext.objectVersionsUIUrl(params.entity, params.project, filter)
      );
    },
    [history, params.entity, params.project, routerContext]
  );
  return (
    <ObjectVersionsPage
      entity={params.entity}
      project={params.project}
      initialFilter={filters}
      onFilterUpdate={onFilterUpdate}
    />
  );
};

// TODO(tim/weaveflow_improved_nav): Generalize this
const TypeVersionsPageBinding = () => {
  const params = useParams<Browse3TabParams>();

  const query = useURLSearchParamsDict();
  const filters = useMemo(() => {
    if (query.filter === undefined) {
      return {};
    }
    try {
      return JSON.parse(query.filter);
    } catch (e) {
      console.log(e);
      return {};
    }
  }, [query.filter]);
  const history = useHistory();
  const routerContext = useWeaveflowCurrentRouteContext();
  const onFilterUpdate = useCallback(
    filter => {
      history.push(
        routerContext.typeVersionsUIUrl(params.entity, params.project, filter)
      );
    },
    [history, params.entity, params.project, routerContext]
  );
  return (
    <TypeVersionsPage
      entity={params.entity}
      project={params.project}
      initialFilter={filters}
      onFilterUpdate={onFilterUpdate}
    />
  );
};

// TODO(tim/weaveflow_improved_nav): Generalize this
const OpVersionsPageBinding = () => {
  const params = useParams<Browse3TabParams>();

  const query = useURLSearchParamsDict();
  const filters = useMemo(() => {
    if (query.filter === undefined) {
      return {};
    }
    try {
      return JSON.parse(query.filter);
    } catch (e) {
      console.log(e);
      return {};
    }
  }, [query.filter]);
  const history = useHistory();
  const routerContext = useWeaveflowCurrentRouteContext();
  const onFilterUpdate = useCallback(
    filter => {
      history.push(
        routerContext.opVersionsUIUrl(params.entity, params.project, filter)
      );
    },
    [history, params.entity, params.project, routerContext]
  );
  return (
    <OpVersionsPage
      entity={params.entity}
      project={params.project}
      initialFilter={filters}
      onFilterUpdate={onFilterUpdate}
    />
  );
};

// TODO(tim/weaveflow_improved_nav): Generalize this
const BoardPageBinding = () => {
  const params = useParams<Browse3TabItemVersionParams>();

  return (
    <BoardPage
      entity={params.entity}
      project={params.project}
      boardId={params.itemName}
      versionId={params.version}
    />
  );
};

// TODO(tim/weaveflow_improved_nav): Generalize this
const ObjectPageBinding = () => {
  const params = useParams<Browse3TabItemVersionParams>();
  return (
    <ObjectPage
      entity={params.entity}
      project={params.project}
      objectName={params.itemName}
    />
  );
};

const OpPageBinding = () => {
  const params = useParams<Browse3TabItemVersionParams>();
  return (
    <OpPage
      entity={params.entity}
      project={params.project}
      opName={params.itemName}
    />
  );
};

const TypePageBinding = () => {
  const params = useParams<Browse3TabItemParams>();

  return (
    <TypePage
      entity={params.entity}
      project={params.project}
      typeName={params.itemName}
    />
  );
};

const TypesPageBinding = () => {
  const params = useParams<Browse3TabItemParams>();

  return <TypesPage entity={params.entity} project={params.project} />;
};

const OpsPageBinding = () => {
  const params = useParams<Browse3TabItemParams>();

  return <OpsPage entity={params.entity} project={params.project} />;
};

const ObjectsPageBinding = () => {
  const params = useParams<Browse3TabItemParams>();

  return <ObjectsPage entity={params.entity} project={params.project} />;
};

const BoardsPageBinding = () => {
  const params = useParams<Browse3TabItemParams>();

  return <BoardsPage entity={params.entity} project={params.project} />;
};

const TablesPageBinding = () => {
  const params = useParams<Browse3TabItemParams>();

  return <TablesPage entity={params.entity} project={params.project} />;
};

const AppBarLink = (props: ComponentProps<typeof RouterLink>) => (
  <MaterialLink
    sx={{
      color: theme => theme.palette.getContrastText(theme.palette.primary.main),
      '&:hover': {
        color: theme =>
          theme.palette.getContrastText(theme.palette.primary.dark),
      },
    }}
    {...props}
    component={RouterLink}
  />
);

const Browse3Breadcrumbs: FC = props => {
  const params = useParams<Browse3Params>();
  const refFields = params.refExtra?.split('/') ?? [];

  return (
    <Breadcrumbs>
      {params.entity && (
        <AppBarLink to={`/${URL_BROWSE3}/${params.entity}`}>
          {params.entity}
        </AppBarLink>
      )}
      {params.project && (
        <AppBarLink to={`/${URL_BROWSE3}/${params.entity}/${params.project}`}>
          {params.project}
        </AppBarLink>
      )}
      {params.tab && (
        <AppBarLink
          to={`/${URL_BROWSE3}/${params.entity}/${params.project}/${params.tab}`}>
          {params.tab}
        </AppBarLink>
      )}
      {params.itemName && (
        <AppBarLink
          to={`/${URL_BROWSE3}/${params.entity}/${params.project}/${params.tab}/${params.itemName}`}>
          {params.itemName}
        </AppBarLink>
      )}
      {params.version && (
        <AppBarLink
          to={`/${URL_BROWSE3}/${params.entity}/${params.project}/${params.tab}/${params.itemName}/versions/${params.version}`}>
          {params.version}
        </AppBarLink>
      )}
      {refFields.map((field, idx) =>
        field === 'index' ? (
          <Typography
            key={idx}
            sx={{
              color: theme =>
                theme.palette.getContrastText(theme.palette.primary.main),
            }}>
            row
          </Typography>
        ) : field === 'pick' ? (
          <Typography
            key={idx}
            sx={{
              color: theme =>
                theme.palette.getContrastText(theme.palette.primary.main),
            }}>
            col
          </Typography>
        ) : (
          <AppBarLink
            key={idx}
            to={`/${URL_BROWSE3}/${params.entity}/${params.project}/${
              params.tab
            }/${params.itemName}/versions/${params.version}/${refFields
              .slice(0, idx + 1)
              .join('/')}`}>
            {field}
          </AppBarLink>
        )
      )}
    </Breadcrumbs>
  );
};<|MERGE_RESOLUTION|>--- conflicted
+++ resolved
@@ -11,10 +11,7 @@
   Typography,
 } from '@mui/material';
 import {LicenseInfo} from '@mui/x-license-pro';
-<<<<<<< HEAD
 import {useWindowSize} from '@wandb/weave/common/hooks/useWindowSize';
-import React, {FC, useCallback, useEffect, useMemo, useState} from 'react';
-=======
 import React, {
   ComponentProps,
   FC,
@@ -23,7 +20,6 @@
   useMemo,
   useState,
 } from 'react';
->>>>>>> 3cb4daab
 import {
   Link as RouterLink,
   Route,
@@ -322,12 +318,8 @@
   const isDrawerOpen = peekLocation != null;
   const windowSize = useWindowSize();
 
-<<<<<<< HEAD
   const {handleMousedown, drawerWidthPct, drawerHeightPct} = useDrawerResize();
-=======
-  const {handleMousedown, drawerWidth, drawerHeight} = useDrawerResize();
   const closePeek = useClosePeek();
->>>>>>> 3cb4daab
 
   return (
     <Box
@@ -371,29 +363,14 @@
             overflow: 'hidden',
             display: 'flex',
             zIndex: 1,
-<<<<<<< HEAD
-            width: isFlexRow ? `${drawerWidthPct}%` : '100%',
-            height: !isFlexRow ? `${drawerHeightPct}%` : '100%',
-            margin: isFlexRow ? '60px 0 0 0' : '0 0 0 56px',
+            width: isFlexRow ? `${drawerWidthPct}%` : 'calc(100% - 57px)',
+            height: !isFlexRow ? `${drawerHeightPct}%` : 'calc(100% - 60px)',
+            margin: isFlexRow ? '60px 0 0 0' : '0 0 0 57px',
             boxShadow: isFlexRow
               ? 'rgba(15, 15, 15, 0.04) 0px 0px 0px 1px, rgba(15, 15, 15, 0.03) 0px 3px 6px, rgba(15, 15, 15, 0.06) 0px 9px 24px'
               : 'rgba(15, 15, 15, 0.04) 0px 0px 0px 1px, rgba(15, 15, 15, 0.03) 3px 0px 6px, rgba(15, 15, 15, 0.06) 9px 0px 24px',
             borderLeft: isFlexRow ? `1px solid ${MOON_200}` : 'none',
             borderTop: !isFlexRow ? `1px solid ${MOON_200}` : 'none',
-=======
-            width: flexDirection === 'row' ? drawerWidth : 'calc(100% - 57px)',
-            height:
-              flexDirection === 'column' ? drawerHeight : 'calc(100% - 60px)',
-            margin: flexDirection === 'row' ? '60px 0 0 0' : '0 0 0 57px',
-            boxShadow:
-              flexDirection === 'row'
-                ? 'rgba(15, 15, 15, 0.04) 0px 0px 0px 1px, rgba(15, 15, 15, 0.03) 0px 3px 6px, rgba(15, 15, 15, 0.06) 0px 9px 24px'
-                : 'rgba(15, 15, 15, 0.04) 0px 0px 0px 1px, rgba(15, 15, 15, 0.03) 3px 0px 6px, rgba(15, 15, 15, 0.06) 9px 0px 24px',
-            borderLeft:
-              flexDirection === 'row' ? `1px solid ${MOON_200}` : 'none',
-            borderTop:
-              flexDirection === 'column' ? `1px solid ${MOON_200}` : 'none',
->>>>>>> 3cb4daab
           },
         }}
         ModalProps={{
