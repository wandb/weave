--- conflicted
+++ resolved
@@ -10,16 +10,10 @@
   isConstNode,
   isOutputNode,
   mapNodes,
-<<<<<<< HEAD
   opRootProject,
   opGet,
   constString,
   opProjectArtifact,
-=======
-  opProjectArtifact,
-  opRootProject,
-  constString,
->>>>>>> 68437b06
   varNode,
   voidNode,
 } from '@wandb/weave/core';
@@ -455,12 +449,20 @@
       }),
       artifactName: constString(currName ?? ''),
     } as any);
-<<<<<<< HEAD
   }, [entityProjectName, currName, currentVersion]);
-  const artifactNodeValue = useNodeValue(artifactNode);
+
+  const artifactNodeValue = useNodeValue(artifactNode, {
+    skip: entityName === '' || projectName === '',
+  });
+
+  const artifactSequenceID = useMemo(() => {
+    return !artifactNodeValue.loading && artifactNodeValue.result
+        ? artifactNodeValue.result.id as any
+        : '';
+  }, [artifactNodeValue.result, artifactNodeValue.loading])
 
   const renameRemoteBoard = useCallback(
-    async (artifactSequenceID, newName) => {
+    async (newName: string) => {
       try {
         await updateArtifactCollection({
           variables: {
@@ -478,14 +480,8 @@
         toast('Something went wrong while trying to rename this board.');
       }
     },
-    [entityName, projectName, updateNode]
-  );
-=======
-  }, [entityName, projectName, currName]);
-
-  const artifactNodeValue = useNodeValue(artifactNode, {
-    skip: entityName === '' || projectName === '',
-  });
+    [entityName, projectName, updateNode, artifactSequenceID]
+  );
 
   const resetAfterDeletion = useCallback(() => {
     setActing(false);
@@ -498,10 +494,6 @@
   }, [entityName, projectName, history, goHome]);
 
   const deleteRemoteBoard = useCallback(async () => {
-    const artifactSequenceID =
-      !artifactNodeValue.loading && artifactNodeValue.result
-        ? artifactNodeValue.result.id
-        : '';
     try {
       await deleteArtifactCollection({
         variables: {
@@ -516,8 +508,8 @@
     artifactNodeValue.result,
     artifactNodeValue.loading,
     deleteArtifactCollection,
+    artifactSequenceID
   ]);
->>>>>>> 68437b06
 
   useEffect(() => {
     function onKeyDown(e: KeyboardEvent): void {
