import React, {useState} from 'react';

import {Content, Portal, Provider, Root, Trigger} from './RadixTooltip';

type TooltipPosition =
  | 'top left'
  | 'top right'
  | 'bottom right'
  | 'bottom left'
  | 'right center'
  | 'left center'
  | 'top center'
  | 'bottom center';

type Side = 'top' | 'right' | 'bottom' | 'left';
type Align = 'start' | 'center' | 'end';

type TooltipProps = {
  /** Primary content. */
  children?: React.ReactNode;

  content?: React.ReactNode;

  /** Element to be rendered in-place where the popup is defined. */
  trigger: React.ReactNode;

<<<<<<< HEAD
  /** Value for Tooltip.Trigger `asChild` prop */
=======
  /**
   * Value for Tooltip.Trigger `asChild` prop. Defaults to true,
   * but should be set to false if your trigger doesn't have an
   * accessible role.
   */
>>>>>>> 4289e9da
  isTriggerAsChild?: boolean;

  /** If true, don't wrap the trigger with a span. */
  noTriggerWrap?: boolean;

  side?: Side;
  align?: Align;

  /** Position for the popover. This is for backwards compatibility. Prefer side/align */
  position?: TooltipPosition;
};

type ParsedPosition = {
  side: Side;
  align: Align;
};

const parsePosition = (position?: TooltipPosition): ParsedPosition => {
  const parsed: ParsedPosition = {
    side: 'top',
    align: 'center',
  };
  if (position) {
    const [positionSide, positionAlign] = position.split(' ');
    parsed.side = positionSide as Side;
    if (positionAlign) {
      if (positionAlign === 'center') {
        parsed.align = 'center';
      } else if (positionAlign === 'left') {
        parsed.align = 'start';
      } else if (positionAlign === 'right') {
        parsed.align = 'end';
      }
    }
  }
  return parsed;
};

export const Tooltip = ({
  trigger,
  isTriggerAsChild = true,
  noTriggerWrap,
  content,
  side,
  align,
  position,
  children,
}: TooltipProps) => {
  const defaultPosition = parsePosition(position);
  const [isTooltipOpen, setIsTooltipOpen] = useState(false);

  // The span wrapper allows the Tooltip to work on function components (like Icon) that cannot be given refs.
  // We allow disabling it because the trigger might be something like a div that shouldn't be inside a span
  // and the extra element layer can cause positioning problems for the tooltip.
  const triggerChild = noTriggerWrap ? (
    trigger
  ) : (
    <span className="[display:inherit]">{trigger}</span>
  );

  return (
    <Provider>
      <Root open={isTooltipOpen} onOpenChange={setIsTooltipOpen}>
        <Trigger asChild={isTriggerAsChild}>{triggerChild}</Trigger>
        <Portal>
          <Content
            style={{
              // it's hard to state how silly this is, but the zIndex on semantic's modal is 2147483605 - so, that + 1
              zIndex: 2147483606,
            }}
            side={side ?? defaultPosition.side}
            align={align ?? defaultPosition.align}>
            {children ?? content}
          </Content>
        </Portal>
      </Root>
    </Provider>
  );
};<|MERGE_RESOLUTION|>--- conflicted
+++ resolved
@@ -24,15 +24,11 @@
   /** Element to be rendered in-place where the popup is defined. */
   trigger: React.ReactNode;
 
-<<<<<<< HEAD
-  /** Value for Tooltip.Trigger `asChild` prop */
-=======
   /**
    * Value for Tooltip.Trigger `asChild` prop. Defaults to true,
    * but should be set to false if your trigger doesn't have an
    * accessible role.
    */
->>>>>>> 4289e9da
   isTriggerAsChild?: boolean;
 
   /** If true, don't wrap the trigger with a span. */
