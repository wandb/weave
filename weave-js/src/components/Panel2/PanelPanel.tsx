--- conflicted
+++ resolved
@@ -212,30 +212,8 @@
     [selectedPanel]
   );
 
-<<<<<<< HEAD
   const localConfig = getConfigForPath(panelConfig || CHILD_PANEL_DEFAULT_CONFIG, selectedPanel);
   const shouldShowOutline = shouldAllowDelete(localConfig, selectedPanel);
-=======
-  const shouldShowOutline = useMemo(() => {
-    // This exclusion below was added July 2023
-    // all future dashboards will have the enableDeletePanel flag set to false for root, main, and sidebar to not need the below
-    // we can remove the 3 lines below in like 6 months
-    if (
-      selectedPanel.length === 1 &&
-      ['main', 'sidebar'].includes(selectedPanel[0])
-    ) {
-      return true;
-    }
-
-    if (panelConfig) {
-      const config = getConfigForPath(panelConfig, selectedPanel);
-      if (config && config.id === 'Group') {
-        return !config.config.enableDeletePanel;
-      }
-    }
-    return false;
-  }, [panelConfig, selectedPanel]);
->>>>>>> 1c60ffaf
 
   const goBackToOutline = useCallback(() => {
     setSelectedPanel([``]);
