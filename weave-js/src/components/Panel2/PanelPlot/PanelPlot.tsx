--- conflicted
+++ resolved
@@ -76,17 +76,7 @@
 } from 'react';
 import ReactDOM from 'react-dom';
 import {View as VegaView, VisualizationSpec} from 'react-vega';
-<<<<<<< HEAD
-import {
-  Button,
-  Checkbox,
-  DropdownItemProps,
-  MenuItemProps,
-  Tab,
-} from 'semantic-ui-react';
-=======
-import {Button, MenuItemProps, Tab} from 'semantic-ui-react';
->>>>>>> 3d9cea25
+import {Button, DropdownItemProps, MenuItemProps, Tab} from 'semantic-ui-react';
 import {calculatePosition} from 'vega-tooltip';
 
 import {useWeaveContext, useWeaveDashUiEnable} from '../../../context';
@@ -1505,9 +1495,6 @@
           return <IconWeave />;
       }
     }
-<<<<<<< HEAD
-  }, [dimOptions, enableDashUi]);
-=======
   }, [
     dimOptions,
     enableDashUi,
@@ -1521,7 +1508,6 @@
     updateConfig,
     weave,
   ]);
->>>>>>> 3d9cea25
 
   if (PlotState.isDropdownWithExpression(dimension)) {
     return (
