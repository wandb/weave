--- conflicted
+++ resolved
@@ -9,19 +9,13 @@
 import * as globals from '@wandb/weave/common/css/globals.styles';
 import {
   constNode,
-<<<<<<< HEAD
-=======
   constFunction,
->>>>>>> 7832a498
   ConstNode,
   constNodeUnsafe,
   constNone,
   constNumber,
   constString,
-<<<<<<< HEAD
-=======
   constStringList,
->>>>>>> 7832a498
   escapeDots,
   Frame,
   isAssignableTo,
@@ -34,11 +28,6 @@
   Node,
   numberBin,
   oneOrMany,
-<<<<<<< HEAD
-  opArray,
-  opDict,
-  opIndex,
-=======
   opAnd,
   opArray,
   opDict,
@@ -51,16 +40,13 @@
   opNumberGreaterEqual,
   opNumberLessEqual,
   opNumberMult,
->>>>>>> 7832a498
   opPick,
+  // opRandomlyDownsample,
   opRunId,
   opRunName,
   OpStore,
   opUnnest,
-<<<<<<< HEAD
-=======
   OutputNode,
->>>>>>> 7832a498
   Stack,
   Type,
   typedDict,
@@ -93,7 +79,6 @@
 import {getPanelStackDims, getPanelStacksForType} from '../availablePanels';
 import {VariableView} from '../ChildPanel';
 import * as ConfigPanel from '../ConfigPanel';
-import {ConfigSection} from '../ConfigPanel';
 import {LayoutTabs} from '../LayoutTabs';
 import * as Panel2 from '../panel';
 import {Panel2Loader, PanelComp2} from '../PanelComp';
@@ -114,16 +99,11 @@
 import {
   AnyPlotConfig,
   ConcretePlotConfig,
-<<<<<<< HEAD
-  DEFAULT_SCALE_TYPE,
-  DIM_NAME_MAP,
-=======
   AxisSelections,
   ContinuousSelection,
   DEFAULT_SCALE_TYPE,
   DIM_NAME_MAP,
   DiscreteSelection,
->>>>>>> 7832a498
   LAZY_PATHS,
   LINE_SHAPES,
   MarkOption,
@@ -136,6 +116,7 @@
   SeriesConfig,
 } from './versions';
 import {toWeaveType} from '../toWeaveType';
+import {ConfigSection} from '../ConfigPanel';
 import {IconButton} from '../../IconButton';
 import {
   IconAddNew,
@@ -1803,28 +1784,6 @@
     } = {};
 
     const reduced = vegaReadyTables.reduce((acc, val, i) => {
-<<<<<<< HEAD
-      const node: Node = listOfTableNodes[i];
-      /*
-      
-            const series = config.series[i];
-      
-            const mark = getMark(series, node, series.table);
-            if (['line', 'point'].includes(mark)) {
-              ['x' as const, 'y' as const]
-                .filter(axisName => mark === 'point' || axisName === 'x')
-                .forEach(axisName => {
-                  node = filterTableNodeToSelection(
-                    node,
-                    config.signals.domain,
-                    series,
-                    axisName,
-                    weave.client.opStore
-                  );
-                });
-            }
-            */
-=======
       let node: Node = listOfTableNodes[i];
 
       if (isDash) {
@@ -1844,7 +1803,6 @@
         }
       }
 
->>>>>>> 7832a498
       /*
             if (isDash) {
               node = opRandomlyDownsample({
@@ -1982,12 +1940,12 @@
   );
 
   /* TODO: fix
-    const {latestData: flatPlotTables} = useLatestData(
-      newFlatPlotTables,
-      isRefining || result.loading,
-      config.series
-    );
-    */
+  const {latestData: flatPlotTables} = useLatestData(
+    newFlatPlotTables,
+    isRefining || result.loading,
+    config.series
+  );
+  */
 
   type DiscreteMappingScale = {domain: string[]; range: number[][]};
   const lineStyleScale: DiscreteMappingScale = useMemo(() => {
