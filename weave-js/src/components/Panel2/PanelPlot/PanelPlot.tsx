--- conflicted
+++ resolved
@@ -55,12 +55,9 @@
   varNode,
   voidNode,
   withoutTags,
-<<<<<<< HEAD
   filterNodes,
-=======
   taggedValueValueType,
   isTaggedValue,
->>>>>>> bc490a1b
 } from '@wandb/weave/core';
 import {produce} from 'immer';
 import _ from 'lodash';
