--- conflicted
+++ resolved
@@ -654,7 +654,6 @@
     (newName: string) => {
       updateConfig(
         produce(config, draft => {
-<<<<<<< HEAD
           // this updates the key of the item while mantaining the order, since it matters
           draft.items = Object.fromEntries(
             Object.entries(draft.items).map(([key, value]) => [
@@ -662,18 +661,10 @@
               value,
             ])
           );
-
-          if (config.gridConfig) {
-            // This updates the grid config with the new name, since we use names as ids
-            // if we had unique ids, we wouldnt have to do this
-=======
-          draft.items[newName] = draft.items[name];
-          delete draft.items[name];
-
+          
           // This updates the grid config with the new name, since we use names as ids
           // if we had unique ids, we wouldnt have to do this
           if (config.gridConfig != null) {
->>>>>>> fe95cab1
             const gridConfigIndex = config.gridConfig.panels.findIndex(
               p => p.id === name
             );
