--- conflicted
+++ resolved
@@ -115,8 +115,6 @@
 
   // This actually means "editable"
   enableAddPanel?: boolean;
-<<<<<<< HEAD
-=======
   /**
    * Controls whether the group itself can be deleted.
    * Does not affect whether each of its items can be deleted.
@@ -131,7 +129,6 @@
   /**
    * Used to name newly created child items. Defaults to "panel".
    */
->>>>>>> 592c5a57
   childNameBase?: string;
 }
 
