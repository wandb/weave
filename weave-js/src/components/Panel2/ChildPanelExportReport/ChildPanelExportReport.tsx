import {useMutation, useQuery} from '@apollo/client';
<<<<<<< HEAD
=======
import {coreAppUrl} from '@wandb/weave/config';
>>>>>>> bd285b18
import * as Urls from '@wandb/weave/core/_external/util/urls';
import {opRootViewer} from '@wandb/weave/core';
import {useNodeValue} from '@wandb/weave/react';
import React, {useState} from 'react';
import _ from 'lodash';

import {Alert} from '../../Alert.styles';
import {Button} from '../../Button';
import {ChildPanelFullConfig} from '../ChildPanel';
import {Tailwind} from '../../Tailwind';
import {ErrorAlerts} from './ErrorAlerts';
import {useCloseDrawer, useSelectedPath} from '../PanelInteractContext';
import {ReportSelection} from './ReportSelection';
import {computeReportSlateNode} from './computeReportSlateNode';
import {GET_REPORT, UPSERT_REPORT} from './graphql';
import {
  EntityOption,
  ProjectOption,
  ReportOption,
  isNewReportOption,
} from './utils';

type ChildPanelExportReportProps = {
  /**
   * "root" config of the board, which points to the artifact that contains
   * the "full" config with actual details about all the sub-panels within
   */
  rootConfig: ChildPanelFullConfig;
};

export const ChildPanelExportReport = ({
  rootConfig,
}: ChildPanelExportReportProps) => {
  const {result: viewer} = useNodeValue(opRootViewer({}));
  const {result: fullConfig} = useNodeValue(rootConfig.input_node);
  const selectedPath = useSelectedPath();
  const closeDrawer = useCloseDrawer();

  const [selectedEntity, setSelectedEntity] = useState<EntityOption | null>(
    null
  );
  const [selectedReport, setSelectedReport] = useState<ReportOption | null>(
    null
  );
  const [selectedProject, setSelectedProject] = useState<ProjectOption | null>(
    null
  );

  const isNewReportSelected = isNewReportOption(selectedReport);

  const [upsertReport, upsertReportResult] = useMutation(UPSERT_REPORT);
  const reportQueryResult = useQuery(GET_REPORT, {
    variables: {id: selectedReport?.id ?? ''},
    skip: !selectedReport || isNewReportOption(selectedReport),
  });

<<<<<<< HEAD
  const isErrorDisplayed = reportQueryResult.error || upsertReportResult.error;
=======
>>>>>>> bd285b18
  const isAddPanelDisabled =
    !selectedEntity ||
    !selectedReport ||
    !selectedProject ||
    reportQueryResult.loading ||
    reportQueryResult.error != null ||
    upsertReportResult.loading;

  const onAddPanel = async () => {
    if (isAddPanelDisabled) {
      return;
    }

    const slateNode = computeReportSlateNode(fullConfig, selectedPath);
    const entityName = selectedEntity.name;
    const projectName = selectedProject.name;
    let upsertBody;

    if (isNewReportSelected) {
      // https://wandb.atlassian.net/browse/WB-15495
      alert('TODO: handle new report option');
      return;
    } else {
      const publishedReport = reportQueryResult.data?.view;
      const drafts = publishedReport?.children?.edges.map(({node}) => node);
      const viewerDraft = drafts?.find(draft => draft?.user?.id === viewer.id);
      if (viewerDraft) {
        const spec = JSON.parse(viewerDraft.spec);
        spec.blocks.push(slateNode);
        upsertBody = {
          id: viewerDraft.id,
          spec: JSON.stringify(spec),
        };
      } else {
        // https://wandb.atlassian.net/browse/WB-15494
        alert('TODO: handle report without existing draft');
        return;
      }
    }

    const result = await upsertReport({variables: upsertBody});
    const upsertedDraft = result.data?.upsertView?.view!;
    const reportDraftPath = Urls.reportEdit({
      entityName,
      projectName,
      reportID: upsertedDraft.id,
      reportName: upsertedDraft.displayName ?? '',
    });

<<<<<<< HEAD
    // Should set hostname per env (e.g. dev, local, saas), presumably with urlPrefixed?
    // eslint-disable-next-line wandb/no-unprefixed-urls
    window.open(`https://wandb.ai/${reportDraftPath}`, '_blank');
=======
    // eslint-disable-next-line wandb/no-unprefixed-urls
    window.open(coreAppUrl(reportDraftPath), '_blank');
>>>>>>> bd285b18
    closeDrawer();
  };

  return (
    <Tailwind style={{height: '100%'}}>
      <div className="flex h-full flex-col">
        <div className="flex items-center justify-between border-b border-moon-250 px-16 py-12">
          <h2 className="text-lg font-semibold">
            Add {_.last(selectedPath)} to report
          </h2>
          <Button icon="close" variant="ghost" onClick={closeDrawer} />
        </div>
        <div className="flex-1 gap-8 p-16">
          <Alert severity="warning">
            <p>
              <b>🚧 Work in progress!</b> This feature is under development
              behind an internal-only feature flag.
            </p>
          </Alert>
          <ReportSelection
            rootConfig={rootConfig}
            selectedEntity={selectedEntity}
            selectedReport={selectedReport}
            selectedProject={selectedProject}
            setSelectedEntity={setSelectedEntity}
            setSelectedReport={setSelectedReport}
            setSelectedProject={setSelectedProject}
            onChange={upsertReportResult.reset}
          />
          {!isErrorDisplayed && (
            <p className="mt-16 text-moon-500">
              Future changes to the board will not affect exported panels inside
              reports.
            </p>
          )}
          {reportQueryResult.error && (
            <ErrorAlerts.ReportQuery error={reportQueryResult.error} />
          )}
          {upsertReportResult.error && (
            <ErrorAlerts.UpsertReport error={upsertReportResult.error} />
          )}
        </div>
        <div className="border-t border-moon-250 px-16 py-20">
          <Button
            icon="add-new"
            className="w-full"
            disabled={isAddPanelDisabled}
            onClick={onAddPanel}>
            Add panel
          </Button>
        </div>
      </div>
    </Tailwind>
  );
};<|MERGE_RESOLUTION|>--- conflicted
+++ resolved
@@ -1,8 +1,5 @@
 import {useMutation, useQuery} from '@apollo/client';
-<<<<<<< HEAD
-=======
 import {coreAppUrl} from '@wandb/weave/config';
->>>>>>> bd285b18
 import * as Urls from '@wandb/weave/core/_external/util/urls';
 import {opRootViewer} from '@wandb/weave/core';
 import {useNodeValue} from '@wandb/weave/react';
@@ -59,10 +56,7 @@
     skip: !selectedReport || isNewReportOption(selectedReport),
   });
 
-<<<<<<< HEAD
   const isErrorDisplayed = reportQueryResult.error || upsertReportResult.error;
-=======
->>>>>>> bd285b18
   const isAddPanelDisabled =
     !selectedEntity ||
     !selectedReport ||
@@ -112,14 +106,8 @@
       reportName: upsertedDraft.displayName ?? '',
     });
 
-<<<<<<< HEAD
-    // Should set hostname per env (e.g. dev, local, saas), presumably with urlPrefixed?
-    // eslint-disable-next-line wandb/no-unprefixed-urls
-    window.open(`https://wandb.ai/${reportDraftPath}`, '_blank');
-=======
     // eslint-disable-next-line wandb/no-unprefixed-urls
     window.open(coreAppUrl(reportDraftPath), '_blank');
->>>>>>> bd285b18
     closeDrawer();
   };
 
