// import {ErrorBoundary} from 'react-error-boundary';
import {
  callOpVeryUnsafe,
  constNodeUnsafe,
  defaultLanguageBinding,
  EditingOutputNode,
  Node,
  NodeOrVoidNode,
  Type,
  voidNode,
} from '@wandb/weave/core';
import copyToClipboard from 'copy-to-clipboard';
import _ from 'lodash';
import React, {useCallback, useContext, useMemo, useRef, useState} from 'react';
import {Button, Modal, Popup} from 'semantic-ui-react';

import {useWeaveDashUiEnable, useWeaveFeaturesContext} from '../../context';
// import {useExpressionHoverHandlers} from './PanelContext';
import {useWeaveContext} from '../../context';
import {useDeepMemo} from '../../hookUtils';
import * as CGReact from '../../react';
import {panelSpecById} from './availablePanels';
import {ComputeGraphViz} from './ComputeGraphViz';
import * as Panel2 from './panel';
import * as S from './PanelComp.styles';
import {usePanelContext} from './PanelContext';
import {PanelExportUpdaterContext} from './PanelExportContext';
import * as PanelLib from './panellib/libpanel';
import * as TSTypeWithPath from './tsTypeWithPath';
import {WeaveMessage} from './WeaveMessage';
import {HOVER_DELAY_MS} from './Tooltip';

class PanelCompErrorBoundary extends React.Component<
  {
    inPanelMaybe: boolean;
    onInvalidGraph?: (node: NodeOrVoidNode) => void;
  },
  {hasError: boolean; customMessage?: string}
> {
  static getDerivedStateFromError(error: any) {
    // Update state so the next render will show the fallback UI.
    if (error instanceof CGReact.InvalidGraph) {
      return {
        hasError: true,
        customMessage: `Evaluation error: ${error.message}`,
      };
    }
    return {hasError: true};
  }
  constructor(props: any) {
    super(props);
    this.state = {hasError: false};
  }

  componentDidCatch(error: any, errorInfo: any) {
    if (error instanceof CGReact.NullResult && this.props.inPanelMaybe) {
      throw error;
    }

    if (error instanceof CGReact.InvalidGraph) {
      this.props.onInvalidGraph?.(error.node);
      return;
    }
    // You can also log the error to an error reportikkng service
    // logErrorToMyService(error, errorInfo);
    // onAppError(
    //   'Error: ' +
    //     error.stack +
    //     '\nReact Component Stack: ' +
    //     errorInfo['componentStack']
    // );
  }

  componentDidUpdate(prevProps: any) {
    if (prevProps.children !== this.props.children && this.state.hasError) {
      this.setState({hasError: false, customMessage: undefined});
    }
  }

  render() {
    if (this.state.hasError) {
      return (
        <WeaveMessage>
          {this.state.customMessage ||
            'Something went wrong. Check the javascript console.'}
        </WeaveMessage>
      );
    }

    return this.props.children;
  }
}

// For some reason the react-error-page takes 5s to render a single error,
// which is barely ok when you have one error.
// In Panel2 we may have a lot of errors, for example when all table cells
// have an error. When that happens in development, the react-error-page
// tries to render tons of errors, essentially hanging your browser. Set this
// to true to kill react with fire when there is an error, to prevent the hang.
// const STOP_REACT_ERROR_PAGE = true;

interface PanelComp2Props {
  panelSpec: Panel2.PanelSpecNode;
  input: Panel2.PanelInput | NodeOrVoidNode;
  inputType: Type;
  context: Panel2.PanelContext;
  config: any;
  loading?: boolean;
  configMode: boolean;
  noPanelControls?: boolean;
  updateConfig(partialConfig: Partial<any>): void;
  updateConfig2?(change: (oldConfig: any) => Partial<any>): void;
  updateContext(partialConfig: Partial<Panel2.PanelContext>): void;
  updateInput?(partialInput: Partial<Panel2.PanelInput>): void;
}

interface PanelCompProps extends PanelComp2Props {
  input: Panel2.PanelInput;
}

interface PanelTransformerCompProps extends PanelCompProps {
  panelSpec: PanelLib.PanelConvertWithChildSpec<Panel2.PanelContext, any, Type>;
}

// function ErrorFallback(props: {error?: Error}) {
//   if (STOP_REACT_ERROR_PAGE && (envIsDev || envIsIntegration)) {
//     ReactDOM.unmountComponentAtNode(document.getElementById('root') as any);
//     ReactDOM.render(
//       <div style={{padding: 24}}>
//         {'W&B Dev: Killed react to prevent hanging error page.'}
//       </div>,
//       document.getElementById('root')
//     );
//   }
//   const {error} = props;
//   return (
//     <div role="alert">
//       <p>Something went wrong</p>
//       <pre>{error?.message}</pre>
//     </div>
//   );
// }

interface PanelCompContextState {
  panelPath: string[];
}

export const PanelCompContext = React.createContext<PanelCompContextState>({
  panelPath: [],
});
PanelCompContext.displayName = 'PanelCompContext';

interface PanelFullscreenContextState {
  isFullscreen: boolean;
  goFullscreen: () => void;
}

export const PanelFullscreenContext =
  React.createContext<PanelFullscreenContextState>({
    isFullscreen: false,
    goFullscreen: () => {
      // console.log('goFullscreen not implemented');
    },
  });
PanelFullscreenContext.displayName = 'PanelFullscreenContext';

const PanelComp2Component = (props: PanelComp2Props) => {
  const ctx = useContext(PanelCompContext);

  return (
    <PanelCompContext.Provider
      value={{panelPath: ctx.panelPath.concat(props.panelSpec.id)}}>
      <PanelComp2Inner {...props} />
    </PanelCompContext.Provider>
  );
};

export const PanelComp2 = React.memo(PanelComp2Component);

export function useUpdateConfig2<C>(props: {
  // config?: PanelComp2Props['config'];
  // updateConfig: PanelComp2Props['updateConfig'];
  // updateConfig2?: PanelComp2Props['updateConfig2'] | undefined;
  config?: C;
  updateConfig(partialConfig: Partial<C>): void;
  updateConfig2?(change: (oldConfig: C) => Partial<C>): void;
}) {
  const {config, updateConfig} = props;
<<<<<<< HEAD
  const workingConfig = useRef(config);
  workingConfig.current = config;
  // console.log({configReceivedInPanelComp: config});
  // console.log({configRefInPanelComp: workingConfig.current});
=======

  // By using a ref, we can ensure that downstream components can call
  // updateConfig2 multiple times between re-renders, and the config will
  // always be the latest.

  const workingConfig = useRef(config);
  workingConfig.current = config;
>>>>>>> 360ad1f2
  let {updateConfig2} = props;
  if (updateConfig2 == null) {
    // We selectively add this hook. This is safe to do since updateConfig2 will
    // always either be present or not, for this component.
    // Its important to do it this way, so that if updateConfig2 does exist, we
    // just use it directly. The value of updateConfig2 is it doesn't close over
    // config, so it doesn't change when config changes.
    // eslint-disable-next-line react-hooks/rules-of-hooks
    updateConfig2 = useCallback(
      (change: (oldConfig: any) => any) => {
<<<<<<< HEAD
        // updateConfig(change(config));
=======
>>>>>>> 360ad1f2
        const newConfig = change(workingConfig.current);
        workingConfig.current = newConfig;
        updateConfig(newConfig);
      },
      [updateConfig]
    );
  }
  return updateConfig2!;
}

// PanelComp2 is the primary proxy for rendering all Weave Panels.
export const PanelComp2Inner = (props: PanelComp2Props) => {
  const dashUiEnabled = useWeaveDashUiEnable();
  const {panelSpec, configMode} = props;
  let rootWhichDefinesUpdateConfig2 = false;
  if (props.updateConfig2 == null) {
    rootWhichDefinesUpdateConfig2 = true;
    console.log({RootPanelCompWhichDefinesUpdateConfig2: props.config});
  }
  const updateConfig2 = useUpdateConfig2(props);
  let unboundedContent = useMemo(() => {
    if (panelSpec == null) {
      return <></>;
    }
    if (props.loading) {
      return <Panel2Loader />;
    } else if (
      !PanelLib.isWithChild<Panel2.PanelContext, any, Type>(panelSpec)
    ) {
      if (!configMode) {
        console.log('boom 4', rootWhichDefinesUpdateConfig2, panelSpec.id);
        return (
          <panelSpec.Component {...props} updateConfig2={updateConfig2!} />
        );
      } else if (panelSpec.ConfigComponent != null) {
        console.log('boom 5', rootWhichDefinesUpdateConfig2, panelSpec.id);
        return (
          <panelSpec.ConfigComponent
            {...props}
            updateConfig2={updateConfig2!}
          />
        );
      } else {
        return <></>;
      }
    } else if (
      PanelLib.isTransform<Panel2.PanelContext, any, Type>(panelSpec)
    ) {
      if (!configMode) {
        console.log('boom 6', rootWhichDefinesUpdateConfig2, panelSpec.id);
        return (
          <RenderTransformerComp {...(props as PanelTransformerCompProps)} />
        );
      } else {
        console.log('boom 7');
        return (
          <ConfigTransformerComp {...(props as PanelTransformerCompProps)} />
        );
      }
    } else {
      if (!configMode) {
        console.log('booyah 1');
        return (
          <panelSpec.Component
            {...props}
            child={panelSpec.child}
            updateConfig2={updateConfig2!}
          />
        );
      } else if (panelSpec.ConfigComponent != null) {
        console.log('booyah 2');
        return (
          <panelSpec.ConfigComponent
            {...props}
            child={panelSpec.child}
            updateConfig2={updateConfig2!}
          />
        );
      } else {
        console.log('booyah 3');
        return <PanelComp2 {...props} panelSpec={panelSpec.child} />;
      }
    }
  }, [panelSpec, props, configMode, updateConfig2]);

  const {inPanelMaybe} = usePanelContext();

  unboundedContent = useMemo(() => {
    return dashUiEnabled ? (
      <PanelCompErrorBoundary inPanelMaybe={inPanelMaybe}>
        {unboundedContent}
      </PanelCompErrorBoundary>
    ) : (
      unboundedContent
    );
  }, [dashUiEnabled, inPanelMaybe, unboundedContent]);

  if (props.input.nodeType === 'void') {
    return (
      <S.Panel2SizeBoundary>
        <React.Suspense fallback={<Panel2Loader />}>
          {unboundedContent}
        </React.Suspense>
      </S.Panel2SizeBoundary>
    );
  }
  return (
    <S.Panel2SizeBoundary>
      <ControlWrapper panelProps={props as PanelCompProps}>
        <React.Suspense fallback={<Panel2Loader />}>
          {unboundedContent}
        </React.Suspense>
      </ControlWrapper>
    </S.Panel2SizeBoundary>
  );
};

const useSplitTransformerConfigs = (
  config: PanelTransformerCompProps['config'],
  updateConfig: PanelTransformerCompProps['updateConfig']
) => {
  config = useMemo(() => config ?? {}, [config]);
  const baseConfig = useDeepMemo(_.omit(config, 'childConfig'));
  const childConfig = useMemo(
    () => config.childConfig ?? {},
    [config.childConfig]
  );

  const updateBaseConfig = useCallback(
    newConfig =>
      updateConfig({
        ...newConfig,
        childConfig,
      }),
    [updateConfig, childConfig]
  );

  const updateChildConfig = useCallback(
    newConfig =>
      updateConfig({
        ...config,
        childConfig: {
          ...childConfig,
          ...newConfig,
        },
      }),
    [updateConfig, config, childConfig]
  );
  return {baseConfig, updateBaseConfig, childConfig, updateChildConfig};
};

const useTransformerChild = (
  inputNode: Node,
  panelSpec: PanelLib.PanelConvertWithChildSpec<Panel2.PanelContext, any, Type>,
  baseConfig: any
): {
  loading: boolean;
  childInputNode: NodeOrVoidNode<Type>;
  childPanelSpec: any;
} => {
  const childPanelSpec = panelSpec.child;
  const newNode = useMemo(() => {
    const result: EditingOutputNode<Type> = callOpVeryUnsafe(
      Panel2.panelIdToPanelOpName(panelSpec.id),
      {
        input: inputNode,
        config: constNodeUnsafe<'any'>('any', baseConfig),
      }
    );
    return result;
  }, [panelSpec.id, baseConfig, inputNode]);
  const {loading, result: childInputNode} = CGReact.useExpandedNode(
    newNode as any
  );

  return {loading, childInputNode, childPanelSpec};
};

export const ConfigTransformerComp = (props: PanelTransformerCompProps) => {
  const {panelSpec, updateConfig, config} = props;
  const updateConfig2 = useUpdateConfig2(props);
  const {baseConfig, updateBaseConfig, childConfig, updateChildConfig} =
    useSplitTransformerConfigs(config, updateConfig);
  const {loading, childInputNode, childPanelSpec} = useTransformerChild(
    props.input,
    panelSpec,
    baseConfig
  );

  return (
    <>
      {panelSpec.ConfigComponent != null && (
        <panelSpec.ConfigComponent
          {...props}
          config={baseConfig}
          child={childPanelSpec}
          updateConfig={updateBaseConfig}
          updateConfig2={updateConfig2}
        />
      )}
      <PanelComp2
        {...props}
        input={childInputNode}
        loading={loading}
        inputType={childInputNode.type}
        config={childConfig}
        updateConfig={updateChildConfig}
        panelSpec={childPanelSpec}
      />
    </>
  );
};

export const RenderTransformerComp = (props: PanelTransformerCompProps) => {
  const {panelSpec, updateConfig, config} = props;
  const {baseConfig, childConfig, updateChildConfig} =
    useSplitTransformerConfigs(config, updateConfig);
  const {loading, childInputNode, childPanelSpec} = useTransformerChild(
    props.input,
    panelSpec,
    baseConfig
  );
  const workingChildConfig = useRef(childConfig);
  workingChildConfig.current = childConfig;
  const updateChildConfig2 = useCallback(
    (change: (oldConfig: any) => any) => {
      const newChildConfig = change(workingChildConfig.current);
      workingChildConfig.current = newChildConfig;
      updateChildConfig(newChildConfig);
    },
    [childConfig, updateChildConfig]
  );

  return (
    <PanelComp2
      {...props}
      input={childInputNode}
      loading={loading}
      inputType={childInputNode.type}
      config={workingChildConfig.current}
      updateConfig={updateChildConfig}
      updateConfig2={updateChildConfig2}
      panelSpec={childPanelSpec}
    />
  );
};

interface ControlWrapperProps {
  panelProps: PanelCompProps;
}

const shouldEnableFullscreen = _.memoize(
  (
    panelPath: string[],
    canFullscreen: boolean,
    parentIsFullscreen: boolean,
    configMode: boolean
  ): boolean => {
    // If panel can't be fullscreened, never enable fullscreen controls
    if (!canFullscreen) {
      return false;
    }

    // If panel is in config mode, never enable fullscreen controls
    if (configMode) {
      return false;
    }

    let panelAncestry = panelPath.slice(0, -1).reverse();

    // Get the panel path up to the closest table ancestor
    const tableAncestorIndex = panelAncestry.findIndex(id => id === 'table');

    if (tableAncestorIndex !== -1) {
      panelAncestry = panelAncestry.slice(0, tableAncestorIndex + 1);
    }

    // If ancestors include PanelRow, disable fullscreen,
    // unless parent is fullscreen, in which case we want to
    // enable fullscreen so that we can have nested fullscreen modals
    if (panelAncestry.some(id => id === 'row') && !parentIsFullscreen) {
      return false;
    }

    return true;
  },
  (panelPath, canFullscreen, parentIsFullscreen, configMode) =>
    `${panelPath.join(
      ':'
    )}|${configMode}|${canFullscreen}|${parentIsFullscreen}`
);

const ControlWrapper: React.FC<ControlWrapperProps> = ({
  panelProps,
  children,
}) => {
  const devMode = useWeaveFeaturesContext().betaFeatures['weave-devpopup'];
  const fullscreenContext = useContext(PanelFullscreenContext);
  const {isFullscreen: parentIsFullscreen} = fullscreenContext;
  const {panelPath} = useContext(PanelCompContext);

  const [fullscreen, setFullscreen] = useState(false);

  const [hovering, setHovering] = useState(false);
  const hoverTimeoutIDRef = useRef<number | null>(null);
  const onHover = useCallback(() => {
    const timeoutID = window.setTimeout(() => {
      if (hoverTimeoutIDRef.current !== timeoutID) {
        return;
      }
      setHovering(true);
    }, HOVER_DELAY_MS);
    hoverTimeoutIDRef.current = timeoutID;
  }, []);
  const onUnhover = useCallback(() => {
    setHovering(false);
    hoverTimeoutIDRef.current = null;
  }, []);

  const ConfigComponent = panelProps.panelSpec.ConfigComponent;
  const canFullscreen = shouldEnableFullscreen(
    panelPath,
    panelProps.panelSpec.canFullscreen ?? false,
    parentIsFullscreen,
    panelProps.configMode
  );
  const canShowDevQueryPopup = devMode && !panelProps.configMode;
  const showControls =
    !panelProps.noPanelControls && (canFullscreen || canShowDevQueryPopup);
  const [tempConfig, setTempConfig] = useState(panelProps.config);
  const updateTempConfig = useCallback(
    (newConfig: any) => {
      setTempConfig({...tempConfig, ...newConfig});
    },
    [setTempConfig, tempConfig]
  );
  const onClose = useCallback(() => {
    if (tempConfig !== panelProps.config) {
      panelProps.updateConfig(tempConfig);
    }
    setFullscreen(false);
  }, [tempConfig, panelProps]);

  const goFullscreen = useMemo(() => {
    if (!canFullscreen) {
      return fullscreenContext.goFullscreen;
    }
    return () => {
      setFullscreen(true);
    };
  }, [canFullscreen, fullscreenContext.goFullscreen]);

  return showControls || fullscreen ? (
    <S.ControlWrapper
      hovering={hovering}
      onMouseEnter={() => {
        // onExpressionHover();
        onHover();
      }}
      onMouseLeave={() => {
        // onExpressionUnhover();
        onUnhover();
      }}
      canFullscreen={canFullscreen}>
      <S.ControlWrapperBar hovering={hovering}>
        {canShowDevQueryPopup && <DevQueryPopup panelProps={panelProps} />}
        {canFullscreen && (
          <S.IconButton
            data-test="panel-fullscreen-button"
            onClick={ev => {
              ev.stopPropagation();
              setFullscreen(true);
              setHovering(false);
            }}
            style={{cursor: 'pointer'}}>
            <S.FullscreenButton />
          </S.IconButton>
        )}
      </S.ControlWrapperBar>
      <S.ControlWrapperContent canFullscreen={canFullscreen}>
        <Modal
          open={fullscreen}
          size={'fullscreen'}
          onClose={onClose}
          onOpen={() => setFullscreen(true)}>
          <Modal.Content
            style={{
              height: 'calc(90vh - 73px)',
              overflow: 'hidden',
              display: 'flex',
            }}>
            <div
              style={{
                flex: '1 1 auto',
                marginRight: '30px',
              }}>
              <PanelFullscreenContext.Provider
                value={{isFullscreen: fullscreen, goFullscreen}}>
                <PanelComp2
                  {...panelProps}
                  noPanelControls
                  config={tempConfig}
                  updateConfig={updateTempConfig}
                />
              </PanelFullscreenContext.Provider>
            </div>
            {ConfigComponent != null && (
              <div
                style={{
                  flex: '0 0 300px',
                }}>
                <PanelComp2
                  {...panelProps}
                  noPanelControls
                  configMode
                  config={tempConfig}
                  updateConfig={updateTempConfig}
                />
              </div>
            )}
          </Modal.Content>
          <Modal.Actions>
            <Button
              data-test="panel-fullscreen-modal-close-button"
              onClick={onClose}>
              Close
            </Button>
          </Modal.Actions>
        </Modal>
        <PanelFullscreenContext.Provider
          value={{isFullscreen: fullscreen, goFullscreen}}>
          {children}
        </PanelFullscreenContext.Provider>
      </S.ControlWrapperContent>
    </S.ControlWrapper>
  ) : (
    <S.ControlWrapper hovering={false}>
      <PanelFullscreenContext.Provider
        value={{isFullscreen: parentIsFullscreen, goFullscreen}}>
        {children}
      </PanelFullscreenContext.Provider>
    </S.ControlWrapper>
  );
};
interface DevQueryPopupContentProps {
  panelProps: PanelCompProps;
}
const DevQueryPopupContent: React.FC<DevQueryPopupContentProps> = props => {
  const weave = useWeaveContext();
  const [queryVisType, setQueryVisType] = useState<'string' | 'dag'>('string');
  const {panelProps} = props;
  const {addPanel} = useContext(PanelExportUpdaterContext);
  // Note, we simplify here! This means currently exports are simplified!
  const simplifyResult = CGReact.useSimplifiedNode(panelProps.input);
  const node = simplifyResult.loading ? voidNode() : simplifyResult.result;
  return (
    <div
      style={{
        maxHeight: 600,
        maxWidth: 600,
        overflow: 'auto',
        fontSize: 14,
        whiteSpace: 'nowrap',
      }}>
      <div>
        <span>
          <span style={{fontWeight: 'bold', marginRight: 8}}>Query</span>
          <span
            style={{
              cursor: 'pointer',
              borderBottom:
                queryVisType === 'string' ? '1px solid #888' : undefined,
            }}
            onClick={() => setQueryVisType('string')}>
            string
          </span>
          {' | '}
          <span
            style={{
              cursor: 'pointer',
              borderBottom:
                queryVisType === 'dag' ? '1px solid #888' : undefined,
            }}
            onClick={() => setQueryVisType('dag')}>
            dag
          </span>
        </span>{' '}
        {node != null ? (
          queryVisType === 'string' ? (
            <pre style={{fontSize: 12}}>{weave.expToString(node)}</pre>
          ) : (
            <ComputeGraphViz node={node} width={600} height={300} />
          )
        ) : (
          // <ComputeGraphViz node={node} width={600} height={300} />
          <span>TODO: Node not available</span>
        )}
      </div>
      <div
        onClick={() =>
          copyToClipboard(
            defaultLanguageBinding.printType(panelProps.input.type, false)
          )
        }>
        <span style={{fontWeight: 'bold'}}>Input type</span>{' '}
        <pre style={{fontSize: 12}}>
          {defaultLanguageBinding.printType(panelProps.input.type)}
        </pre>
      </div>
      <div>
        <span style={{fontWeight: 'bold'}}>Panel</span>{' '}
        {panelProps.panelSpec.id}
      </div>
      {panelProps.config != null && (
        <div>
          <span style={{fontWeight: 'bold'}}>Config</span>{' '}
          {JSON.stringify(panelProps.config, undefined, 2)}
        </div>
      )}
      <Button
        style={{marginTop: 16, padding: '4px 8px'}}
        onClick={() => {
          addPanel({
            node,
            panelId: PanelLib.getStackIdAndName(panelProps.panelSpec).id,
            config: panelProps.config,
          });
        }}>
        New query
      </Button>
    </div>
  );
};

interface DevQueryPopupProps {
  panelProps: PanelCompProps;
}
const DevQueryPopup: React.FC<DevQueryPopupProps> = props => {
  const [open, setOpen] = useState(false);
  const {panelProps} = props;
  return (
    <Popup
      trigger={
        // we need the <span> so that Popup can find the position of IconButton when it's wrapped
        // in a styled component -- tried <Ref> but it didn't work
        <span>
          <S.IconButton>
            <S.DevQueryIcon style={{transform: 'translateY(-4px)'}} />
          </S.IconButton>
        </span>
      }
      open={open}
      onOpen={() => setOpen(true)}
      onClose={() => setOpen(false)}
      hoverable
      content={open && <DevQueryPopupContent panelProps={panelProps} />}
    />
  );
};

interface PanelPropsInternal2<I extends Type, C extends {} = {}> {
  input: TSTypeWithPath.TypeToTSTypeWithPath<I>;
  config: C;
  updateConfig(partialConfig: Partial<C>): void;
}

interface PanelPropsExternal2<I extends Type, C extends {} = {}> {
  input: TSTypeWithPath.TypeToTSTypeWithPath<I>;
  config?: C;
  updateConfig?(partialConfig: Partial<C>): void;
}

export function makePanel2Comp<
  I extends Type,
  C extends {} = {},
  E extends {} = {}
>(
  InternalComp: React.FC<PanelPropsInternal2<I, C> & E>,
  useProcessedConfig: (
    input: TSTypeWithPath.TypeToTSTypeWithPath<I>,
    config?: any
  ) => {loading: boolean; config: C} = (input, config) => ({
    loading: false,
    config,
  })
): React.FC<PanelPropsExternal2<I, C> & E> {
  const ExternalComp: React.FC<PanelPropsExternal2<I, C> & E> = props => {
    if (props.input == null) {
      throw new Error('missing input');
    }

    if (props.config == null && props.updateConfig != null) {
      throw new Error('missing config');
    }

    const defaultBackupConfig = React.useMemo(
      () => props.config ?? {},
      [props.config]
    );

    const [backupConfig, updateBackupConfig] =
      Panel2.useConfig(defaultBackupConfig);

    const internalProps = React.useMemo(() => {
      return {
        config: props.config != null ? props.config : backupConfig,
        updateConfig:
          props.updateConfig != null ? props.updateConfig : updateBackupConfig,
      };
    }, [backupConfig, props.config, props.updateConfig, updateBackupConfig]);

    return <ConfigProcessingComp {...props} {...internalProps} />;
  };

  const ConfigProcessingComp: React.FC<
    PanelPropsInternal2<I, C> & E
  > = props => {
    const {updateConfig: propsUpdateConfig, config: propsConfig} = props;
    const processedConfig = useProcessedConfig(props.input, props.config);
    const replaceConfig = React.useCallback(
      (newConfig: C) => {
        propsUpdateConfig({
          ..._.mapValues(propsConfig, () => undefined),
          ...newConfig,
        });
      },
      [propsConfig, propsUpdateConfig]
    );
    const updateProcessedConfig = React.useCallback(
      (update: Partial<C>) => {
        if (!processedConfig.loading) {
          if (processedConfig.config === propsConfig) {
            propsUpdateConfig(update);
          } else {
            replaceConfig({...processedConfig.config, ...update});
          }
        }
      },
      [
        processedConfig.config,
        processedConfig.loading,
        propsConfig,
        propsUpdateConfig,
        replaceConfig,
      ]
    );
    React.useEffect(() => {
      if (!processedConfig.loading && processedConfig.config !== props.config) {
        replaceConfig(processedConfig.config);
      }
    }, [processedConfig.config, processedConfig.loading, props, replaceConfig]);
    return (
      <InternalComp
        {...props}
        config={processedConfig.config}
        updateConfig={updateProcessedConfig}
      />
    );
  };

  return ExternalComp;
}

export const Panel2Loader: React.FC = () => {
  return <S.Panel2LoaderStyle data-test="loader" />;
};

// This is a wrapper around the older PanelComp2, which is
// much more convenient to use.
//
// First, it drops legacy props that are no longer needed.
//
// It also forces configMode to false.
// We'll create a separate ConfigEditor component for
// configMode = True
//
// And it accepts either a PanelStack or a string panelId as in
// the panelSpec parameter
export const Panel: React.FC<{
  panelSpec: Panel2.PanelSpecNode | string;
  input: Panel2.PanelInput | NodeOrVoidNode;
  config?: any;
  updateConfig(partialConfig: Partial<any>): void;
  updateConfig2?(change: (oldConfig: any) => any): void;
  updateInput?(partialInput: Partial<Panel2.PanelInput>): void;
}> = props => {
  const panelSpec = useMemo(
    () =>
      typeof props.panelSpec === 'string'
        ? panelSpecById(props.panelSpec)
        : props.panelSpec,
    [props.panelSpec]
  );
  const PC2 = PanelComp2 as React.FC<any>;
  return (
    <PC2
      input={props.input}
      panelSpec={panelSpec}
      configMode={false}
      config={props.config}
      updateConfig={props.updateConfig}
      updateConfig2={props.updateConfig2}
      updateInput={props.updateInput}
    />
  );
};

export const PanelConfigEditor: React.FC<{
  panelSpec: Panel2.PanelSpecNode | string;
  input: Panel2.PanelInput | NodeOrVoidNode;
  config: any;
  updateConfig(partialConfig: Partial<any>): void;
  updateConfig2?(change: (oldConfig: any) => any): void;
  updateInput?(partialInput: Partial<Panel2.PanelInput>): void;
}> = props => {
  const panelSpec = useMemo(
    () =>
      typeof props.panelSpec === 'string'
        ? panelSpecById(props.panelSpec)
        : props.panelSpec,
    [props.panelSpec]
  );

  const PC2 = PanelComp2 as React.FC<any>;
  return (
    <PC2
      input={props.input}
      panelSpec={panelSpec}
      configMode={true}
      config={props.config}
      updateConfig={props.updateConfig}
      updateConfig2={props.updateConfig2}
      updateInput={props.updateInput}
    />
  );
};
export const TransactionalPanelConfigEditor: React.FC<{
  panelSpec: Panel2.PanelSpecNode | string;
  input: Panel2.PanelInput | NodeOrVoidNode;
  config: any;
  updateConfig(partialConfig: Partial<any>): void;
  updateConfig2?(change: (oldConfig: any) => any): void;
  updateInput?(partialInput: Partial<Panel2.PanelInput>): void;
}> = props => {
  const panelSpec = useMemo(
    () =>
      typeof props.panelSpec === 'string'
        ? panelSpecById(props.panelSpec)
        : props.panelSpec,
    [props.panelSpec]
  );

  const [pendingConfig, setPendingConfig] = useState(props.config);
  const [configIsModified, setConfigIsModified] = useState(false);

  const {updateConfig} = props;
  const proxiedUpdateConfig = useCallback(
    (partialConfig: Partial<any>) => {
      setConfigIsModified(true);
      setPendingConfig(partialConfig);
    },
    [setPendingConfig, setConfigIsModified]
  );

  const applyPendingConfig = useCallback(() => {
    setConfigIsModified(false);
    updateConfig(pendingConfig);
  }, [updateConfig, pendingConfig]);

  return (
    <div data-test="config-panel">
      <PanelConfigEditor
        input={props.input}
        panelSpec={props.panelSpec}
        config={pendingConfig}
        updateConfig={proxiedUpdateConfig}
        updateConfig2={props.updateConfig2}
        updateInput={props.updateInput}
      />
      {panelSpec?.ConfigComponent != null && (
        <div style={{margin: '5px 0px'}}>
          <Button
            primary
            size="tiny"
            data-test="apply-panel-config"
            disabled={!configIsModified}
            onClick={() => {
              applyPendingConfig();
            }}>
            Apply
          </Button>
        </div>
      )}
    </div>
  );
};<|MERGE_RESOLUTION|>--- conflicted
+++ resolved
@@ -186,12 +186,6 @@
   updateConfig2?(change: (oldConfig: C) => Partial<C>): void;
 }) {
   const {config, updateConfig} = props;
-<<<<<<< HEAD
-  const workingConfig = useRef(config);
-  workingConfig.current = config;
-  // console.log({configReceivedInPanelComp: config});
-  // console.log({configRefInPanelComp: workingConfig.current});
-=======
 
   // By using a ref, we can ensure that downstream components can call
   // updateConfig2 multiple times between re-renders, and the config will
@@ -199,7 +193,6 @@
 
   const workingConfig = useRef(config);
   workingConfig.current = config;
->>>>>>> 360ad1f2
   let {updateConfig2} = props;
   if (updateConfig2 == null) {
     // We selectively add this hook. This is safe to do since updateConfig2 will
@@ -210,10 +203,6 @@
     // eslint-disable-next-line react-hooks/rules-of-hooks
     updateConfig2 = useCallback(
       (change: (oldConfig: any) => any) => {
-<<<<<<< HEAD
-        // updateConfig(change(config));
-=======
->>>>>>> 360ad1f2
         const newConfig = change(workingConfig.current);
         workingConfig.current = newConfig;
         updateConfig(newConfig);
