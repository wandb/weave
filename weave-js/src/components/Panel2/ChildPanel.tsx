// Critical performance note: We must not depend on config/updateConfig
// in the callbacks we construct here. The stack that we construct in PanelContext
// depends on the callbacks, and we don't want to depend on current config state.
// If we do depend on current config state, everything in the UI will re-render
// all the time, because everything depends on stack.

import EditableField from '@wandb/weave/common/components/EditableField';
import {
  GRAY_350,
  GRAY_50,
  linkHoverBlue,
} from '@wandb/weave/common/css/globals.styles';
import {ValidatingTextInput} from '@wandb/weave/components/ValidatingTextInput';
import {
  Frame,
  ID,
  Node,
  NodeOrVoidNode,
  Stack,
  Weave,
  defaultLanguageBinding,
  filterNodes,
  isAssignableTo,
  isNodeOrVoidNode,
  varNode,
  voidNode,
} from '@wandb/weave/core';
import {isValidVarName} from '@wandb/weave/core/util/var';
import * as _ from 'lodash';
import React, {
  RefObject,
  useCallback,
  useLayoutEffect,
  useMemo,
  useRef,
  useState,
} from 'react';
import styled from 'styled-components';

import {useWeaveContext} from '../../context';
import {WeaveExpression} from '../../panel/WeaveExpression';
import {useNodeWithServerType} from '../../react';
import {consoleLog} from '../../util';
import {IconButton} from '../IconButton';
import {Tooltip} from '../Tooltip';
import * as ConfigPanel from './ConfigPanel';
import {ConfigSection} from './ConfigPanel';
import {IconPencilEdit} from './Icons';
import {Panel, PanelConfigEditor, useUpdateConfig2} from './PanelComp';
import {
  ExpressionEvent,
  PanelContextProvider,
  usePanelContext,
} from './PanelContext';
import * as Styles from './PanelExpression/styles';
import {
  usePanelInputExprIsHighlightedByPath,
  useSelectedPath,
  useSetInspectingChildPanel,
  useSetPanelInputExprIsHighlighted,
} from './PanelInteractContext';
import PanelNameEditor from './PanelNameEditor';
import {TableState} from './PanelTable/tableState';
import {
  getPanelStacksForType,
  panelSpecById,
  usePanelStacksForType,
} from './availablePanels';
import {PanelInput, PanelProps} from './panel';
import {getStackIdAndName} from './panellib/libpanel';
import {replaceChainRoot} from '@wandb/weave/core/mutate';

import {OutlineItemPopupMenu} from '../Sidebar/OutlineItemPopupMenu';
import {IconOverflowHorizontal} from './Icons';
import {getConfigForPath} from './panelTree';
import {usePanelPanelContext} from './PanelPanelContextProvider';

// This could be rendered as a code block with assignments, like
// so.
// ```
// a = input + 4; // will be in scope of descendent panels
// return PanelWhatever(a / 2, panel_whatever_config)
// ```

const allowPanel = (stackId: string) => {
  return (
    stackId.includes('projection') ||
    stackId.includes('maybe') ||
    !stackId.includes('.')
  );
};

export interface ChildPanelFullConfig {
  vars: Frame;
  input_node: NodeOrVoidNode;
  id: string;
  config: any;
}

export type ChildPanelConfig =
  | undefined
  | ChildPanelFullConfig
  | NodeOrVoidNode;

export const isChildPanelFullConfig = (o: any): o is ChildPanelFullConfig => {
  if (o != null && o.id != null && o.vars != null && o.input_node != null) {
    return true;
  }
  return false;
};

export const getFullChildPanel = (
  item: ChildPanelConfig
): ChildPanelFullConfig => {
  if (item == null) {
    return CHILD_PANEL_DEFAULT_CONFIG;
  } else if (isNodeOrVoidNode(item)) {
    return {...CHILD_PANEL_DEFAULT_CONFIG, input_node: item};
  } else {
    return item;
  }
};

const initPanelConfig = async (
  weave: Weave,
  id: string,
  // inputNode must be refined by caller
  inputNode: NodeOrVoidNode,
  stack: Stack
) => {
  const panelSpec = panelSpecById(id);
  if (panelSpec?.initialize != null) {
    return await panelSpec.initialize(weave, inputNode, stack);
  }
  return undefined;
};

export const initPanel = async (
  weave: Weave,
  inputNode: NodeOrVoidNode,
  panelId: string | undefined,
  allowedPanels: string[] | undefined,
  stack: Stack
): Promise<ChildPanelFullConfig> => {
  inputNode = await weave.refineNode(inputNode, stack);
  const {curPanelId: id} = getPanelStacksForType(inputNode.type, panelId, {
    allowedPanels,
    stackIdFilter: allowPanel,
  });
  if (id == null) {
    return {vars: {}, input_node: voidNode(), id: '', config: undefined};
  }
  return {
    vars: {},
    id,
    input_node: inputNode,
    config: await initPanelConfig(weave, id, inputNode, stack),
  };
};

export const mutateEnsureItemIsFullChildPanel = (
  // This first argument must be an immer Draft, but typescript blows
  // up if we annotate it.
  items: {[key: string]: ChildPanelConfig},
  key: string
): void => {
  const item = items[key];
  if (item == null) {
    items[key] = CHILD_PANEL_DEFAULT_CONFIG;
  } else if (isNodeOrVoidNode(item)) {
    items[key] = {...CHILD_PANEL_DEFAULT_CONFIG, input_node: item};
  }
};

export const childPanelFromTableState = (
  tableState: TableState,
  colId: string
): ChildPanelFullConfig => {
  return {
    vars: {},
    input_node: tableState.columnSelectFunctions[colId],
    id: tableState.columns[colId].panelId,
    config: tableState.columns[colId].panelConfig,
  };
};

export const CHILD_PANEL_DEFAULT_CONFIG: ChildPanelFullConfig = {
  vars: {},
  input_node: voidNode(),
  id: '',
  config: undefined,
};
export const useChildPanelConfig = (
  config: ChildPanelConfig
): ChildPanelFullConfig => {
  return useMemo(() => getFullChildPanel(config), [config]);
};

interface ChildPanelProps {
  editable?: boolean;
  passthroughUpdate?: boolean;
  pathEl?: string;
  prefixHeader?: JSX.Element;
  prefixButtons?: JSX.Element;
  allowedPanels?: string[];
  config: ChildPanelConfig | undefined;
  updateConfig: (newConfig: ChildPanelFullConfig) => void;
  updateConfig2?: (change: (oldConfig: any) => any) => void;
  updateInput?: (partialInput: PanelInput) => void;
  updateName?: (newName: string) => void;
}

const useChildPanelCommon = (props: ChildPanelProps) => {
  const {updateConfig} = props;
  const updateConfig2 = useUpdateConfig2(props);
  const config = useChildPanelConfig(props.config);
  const {id: panelId, config: panelConfig} = config;
  let {input_node: panelInputExpr} = config;
  const weave = useWeaveContext();
  const {stack, path: parentPath} = usePanelContext();

  panelInputExpr = useNodeWithServerType(panelInputExpr).result;
  const {curPanelId, stackIds, handler} = usePanelStacksForType(
    panelInputExpr.type,
    panelId,
    {
      allowedPanels: props.allowedPanels,
      stackIdFilter: allowPanel,
    }
  );

  const panelOptions = useMemo(() => {
    return stackIds.map(si => {
      const isActive =
        handler != null &&
        si.displayName === getStackIdAndName(handler).displayName;
      return {
        text: si.displayName,
        value: si.id,
        key: si.id,
        active: isActive,
        selected: isActive,
      };
    });
  }, [handler, stackIds]);

  const curPanelName =
    handler != null ? getStackIdAndName(handler).displayName : '';

  const handlePanelChange = useCallback(
    async (newPanelId: string) => {
      const {id, config: newPanelConfig} = await initPanel(
        weave,
        config.input_node,
        newPanelId,
        props.allowedPanels,
        stack
      );
      updateConfig({...config, id, config: newPanelConfig});
    },
    [config, props.allowedPanels, stack, updateConfig, weave]
  );

  const initPanelForInput = useCallback(
    async (newExpression: NodeOrVoidNode) => {
      const {id, config: newPanelConfig} = await initPanel(
        weave,
        newExpression,
        undefined,
        props.allowedPanels,
        stack
      );
      updateConfig2(curConfig => ({
        ...curConfig,
        input_node: newExpression,
        id,
        config: newPanelConfig,
      }));
    },
    [props.allowedPanels, stack, updateConfig2, weave]
  );

  const updateExpression = useCallback(
    (newExpression: NodeOrVoidNode) => {
      if (
        weave.expToString(newExpression) === weave.expToString(panelInputExpr)
      ) {
        // If expression strings match, no update. This prevents glitching
        // when types change (which I think happens in panel composition
        // due to inconsistency between client and server detected types).
        // I don't think we have a case for updating just the type of
        // an expression at the moment, so I think this is safe.
        return;
      }

      if (isAssignableTo(newExpression.type, handler?.inputType ?? 'invalid')) {
        // If type didn't change, keep current settings
        updateConfig2(curConfig => ({...curConfig, input_node: newExpression}));
      } else if (curPanelId === 'Each') {
        // "stick" to each
        updateConfig2(curConfig => ({...curConfig, input_node: newExpression}));
      } else if (props.allowedPanels != null && curPanelId === 'Expression') {
        // Major hacks here. allowedPanels is currently only set in the sidebar,
        // so use that to detect if we're there.
        // Expression ends up being the default panel for new panels. So we "stick"
        // to Expression if we're in the sidebar.
        updateConfig2(curConfig => ({
          ...curConfig,
          input_node: newExpression,
          id: 'Expression',
          config: undefined,
        }));
      } else {
        // Auto panel behavior.
        initPanelForInput(newExpression);
      }
    },
    [
      weave,
      panelInputExpr,
      handler?.inputType,
      curPanelId,
      props.allowedPanels,
      updateConfig2,
      initPanelForInput,
    ]
  );

  let updatePanelInput: ((newInput: Node) => void) | undefined = useCallback(
    (newInput: Node) => {
      consoleLog('UPDATE PANEL INPUT', newInput);
      let newExp: Node;
      if (
        filterNodes(
          newInput,
          checkNode =>
            checkNode.nodeType === 'var' && checkNode.varName === 'input'
        ).length === 0
      ) {
        newExp = newInput;
      } else {
        newExp = weave.callFunction(newInput, {
          input: panelInputExpr,
        });
      }
      const doUpdate = async () => {
        try {
          const refined = await weave.refineNode(newExp, stack);
          updateExpression(refined);
        } catch (e) {
          return Promise.reject(e);
        }
        return Promise.resolve();
      };
      doUpdate().catch(e => {
        console.error('PanelExpression error', e);
        throw new Error(e);
      });
    },
    [panelInputExpr, weave, stack, updateExpression]
  );
  if (props.passthroughUpdate) {
    updatePanelInput = props.updateInput;
  }
  const updateAssignment = useCallback(
    (key: string, val: NodeOrVoidNode) => {
      updateConfig2(curConfig => ({
        ...curConfig,
        vars: {
          ...curConfig.vars,
          [key]: val,
        },
      }));
    },
    [updateConfig2]
  );

  const updatePanelConfig2 = useCallback(
    (change: <T>(oldConfig: T) => Partial<T>) => {
      if (updateConfig2 == null) {
        return;
      }
      updateConfig2(oldConfig => {
        oldConfig = getFullChildPanel(oldConfig);
        return {
          ...oldConfig,
          id: curPanelId ?? '',
          config: {...oldConfig.config, ...change(oldConfig.config)},
        };
      });
    },
    // Added depenedency on curPanelId which depends on current
    // config state :( which ruins updateConfig2
    // TODO: fix
    [updateConfig2, curPanelId]
  );

  const updatePanelConfig = useCallback(
    newPanelConfig =>
      updateConfig({
        ...config,
        id: curPanelId ?? '',
        config: {...config.config, ...newPanelConfig},
      }),

    [config, updateConfig, curPanelId]
  );

  const newVars = useMemo(
    () => ({...config.vars, input: panelInputExpr}),
    [config.vars, panelInputExpr]
  );

  // TODO: we shouldn't need this but pathEl is not always set currently.
  const path = useMemo(
    () =>
      props.pathEl != null ? parentPath.concat([props.pathEl]) : parentPath,
    [parentPath, props.pathEl]
  );

  const inputHighlighted = usePanelInputExprIsHighlightedByPath(path);

  const setPanelIsHighlightedByPath = useSetPanelInputExprIsHighlighted();
  const handleVarEvent = useCallback(
    (varName: string, target: NodeOrVoidNode, event: ExpressionEvent) => {
      consoleLog('CHILD PANEL HANDLE VAR EVENT', varName, target, event);
      if (varName === 'input') {
        if (event.id === 'hover') {
          setPanelIsHighlightedByPath(path, true);
        } else if (event.id === 'unhover') {
          setPanelIsHighlightedByPath(path, false);
        } else if (event.id === 'mutate') {
          updateExpression(replaceChainRoot(panelInputExpr, event.newRootNode));
        }
      } else {
        if (config.vars[varName] == null) {
          throw new Error(
            "Received var event for var we don't have " + varName
          );
        }
        if (event.id === 'mutate') {
          updateAssignment(
            varName,
            replaceChainRoot(config.vars[varName], event.newRootNode)
          );
        } else {
          consoleLog('ChildPanel Unhandled event for var', varName, event);
        }
      }
    },
    [
      config.vars,
      panelInputExpr,
      path,
      setPanelIsHighlightedByPath,
      updateAssignment,
      updateExpression,
    ]
  );
  const panelInput = useMemo(
    () => varNode(panelInputExpr.type, 'input'),
    [panelInputExpr.type]
  );

  const setInspectingPanel = useSetInspectingChildPanel();

  return useMemo(
    () => ({
      curPanelId,
      handler,
      panelConfig,
      panelInputExpr,
      panelInput,
      stackIds,
      newVars,
      panelOptions,
      curPanelName,
      inputHighlighted,
      updateExpression,
      handlePanelChange,
      handleVarEvent,
      updatePanelConfig,
      updatePanelConfig2,
      updatePanelInput,
      setInspectingPanel,
    }),
    [
      curPanelId,
      handler,
      panelConfig,
      panelInputExpr,
      panelInput,
      stackIds,
      newVars,
      panelOptions,
      curPanelName,
      inputHighlighted,
      updateExpression,
      handlePanelChange,
      handleVarEvent,
      updatePanelConfig,
      updatePanelConfig2,
      updatePanelInput,
      setInspectingPanel,
    ]
  );
};

// This is the standard way to render subpanels. We should migrate
// other cases to this (Table cell, SelectPanel in Facet, and probably
// PanelExpression and PanelRootQuery)
export const ChildPanel: React.FC<ChildPanelProps> = props => {
  const {
    panelInput,
    panelConfig,
    handler,
    curPanelId,
    newVars,
    panelOptions,
    // inputHighlighted,
    panelInputExpr,
    handlePanelChange,
    handleVarEvent,
    updateExpression,
    updatePanelConfig,
    updatePanelConfig2,
    updatePanelInput,
    setInspectingPanel,
  } = useChildPanelCommon(props);

  const {frame} = usePanelContext();

  const validateName = useCallback(
    (newName: string) => {
      return isValidVarName(newName) && frame[newName] == null;
    },
    [frame]
  );

  const [hoverPanel, setHoverPanel] = useState(false);

  const [expressionFocused, setExpressionFocused] = useState(false);
  const onFocusExpression = useCallback(() => {
    setExpressionFocused(true);
  }, []);
  const onBlurExpression = useCallback(() => {
    setExpressionFocused(false);
  }, []);

  const {
    config: fullConfig,
    updateConfig,
    updateConfig2,
  } = usePanelPanelContext();
  const {path} = usePanelContext();
<<<<<<< HEAD
  const fullPath = [...path, props.pathEl ?? ''].filter(el => el != null && el !== '');
  const {ref: editorBarRef, width: editorBarWidth} =
    useElementWidth<HTMLDivElement>();
=======
  const fullPath = [...path, props.pathEl ?? ''].filter(
    el => el != null && el !== ''
  );
>>>>>>> 7baf1dac

  return curPanelId == null || handler == null ? (
    <div>
      No panel for type {defaultLanguageBinding.printType(panelInput.type)}
    </div>
  ) : (
    <Styles.Main
      data-weavepath={props.pathEl ?? 'root'}
      onMouseEnter={() => setHoverPanel(true)}
      onMouseLeave={() => setHoverPanel(false)}>
      {props.editable && (
        <Styles.EditorBar>
          <EditorBarContent className="edit-bar" ref={editorBarRef}>
            {props.prefixHeader}
            {props.pathEl != null && (
              <EditorPath>
                <ValidatingTextInput
                  dataTest="panel-expression-path"
                  onCommit={props.updateName ?? (() => {})}
                  validateInput={validateName}
                  initialValue={props.pathEl}
                  maxWidth={
                    editorBarWidth != null ? editorBarWidth / 3 : undefined
                  }
                  maxLength={24}
                />{' '}
                ={' '}
              </EditorPath>
            )}
            {curPanelId !== 'Expression' && curPanelId !== 'RootBrowser' && (
              <PanelNameEditor
                value={curPanelId ?? ''}
                autocompleteOptions={panelOptions}
                setValue={handlePanelChange}
              />
            )}
            <EditorExpression data-test="panel-expression-expression">
              <WeaveExpression
                expr={panelInputExpr}
                setExpression={updateExpression}
                noBox
                truncate={!expressionFocused}
                onFocus={onFocusExpression}
                onBlur={onBlurExpression}
              />
            </EditorExpression>
            <EditorIcons visible={hoverPanel}>
              {props.prefixButtons}
              <Tooltip
                position="top center"
                trigger={
                  <IconButton
                    // disabled={isLoading}
                    data-test="panel-config"
                    onClick={() => setInspectingPanel(props.pathEl ?? '')}>
                    <IconPencilEdit />
                  </IconButton>
                }>
                Open panel editor
              </Tooltip>
              {fullConfig && (
                <OutlineItemPopupMenu
                  config={fullConfig}
                  localConfig={getConfigForPath(fullConfig, fullPath)}
                  path={fullPath}
                  updateConfig={updateConfig}
                  updateConfig2={updateConfig2}
                  trigger={
                    <IconButton>
                      <IconOverflowHorizontal />
                    </IconButton>
                  }
                />
              )}
            </EditorIcons>
          </EditorBarContent>
        </Styles.EditorBar>
      )}
      <PanelContainer>
        <PanelContextProvider
          newVars={newVars}
          handleVarEvent={handleVarEvent}
          newPath={props.pathEl}>
          <Panel
            input={panelInput}
            panelSpec={handler}
            config={panelConfig}
            updateConfig={updatePanelConfig}
            updateConfig2={updatePanelConfig2}
            updateInput={updatePanelInput}
          />
        </PanelContextProvider>
      </PanelContainer>
    </Styles.Main>
  );
};

const NEW_INSPECTOR_IMPLEMENTED_FOR = new Set([
  `plot`,
  `histogram`,
  `row`,
  `Group`,
  `Each`,
  `EachColumn`,
  `Facet`,
  `FacetTabs`,
  `LabeledItem`,
  `Sections`,
]);

export const ChildPanelConfigComp: React.FC<ChildPanelProps> = props => {
  const {
    newVars,
    panelInputExpr,
    panelInput,
    panelConfig,
    handler,
    curPanelId,
    panelOptions,
    handleVarEvent,
    handlePanelChange,
    updateExpression,
    updatePanelConfig,
    updatePanelConfig2,
    updatePanelInput,
  } = useChildPanelCommon(props);
  const config = useMemo(() => getFullChildPanel(props.config), [props.config]);

  const selectedPath = useSelectedPath();
  const {path} = usePanelContext();
  
  const pathStr = useMemo(() => {
    const fullPath = ['<root>', ...path, props.pathEl].filter(el => el != null);
    return fullPath.join('.');
  }, [path, props.pathEl]);
  const selectedPathStr = useMemo(() => {
    consoleLog(`selectedPath = ${JSON.stringify(selectedPath)}`);
    if (selectedPath.length === 1 && selectedPath[0] === '') {
      return '<root>';
    }
    return ['<root>', ...selectedPath!].join('.');
  }, [selectedPath]);

  // consoleLog(`selectedPath`, selectedPath, selectedPathStr);

  // Render everything along this path, and its descendants, but only show
  // the controls for this and its descendants.

  if (
    !selectedPathStr.startsWith(pathStr) &&
    !pathStr.startsWith(selectedPathStr)
  ) {
    // Off the path
    return <></>;
  }

  // If we are selected, expose controls for input expression, panel selection,
  // our config, and misc operations
  // If child is selected, render our config only
  // HAX: config component must check path for itself and passthrough
  //      as needed, for now
  const curPanelSelected =
    pathStr !== '<root>' && pathStr.startsWith(selectedPathStr);

  const dashboardConfigOptions = curPanelSelected ? (
    <>
      <ConfigPanel.ConfigOption label={`Type`}>
        <ConfigPanel.ModifiedDropdownConfigField
          value={curPanelId}
          options={panelOptions}
          onChange={(e, {value}) => {
            if (typeof value === `string` && value) {
              handlePanelChange(value);
            }
          }}
        />
      </ConfigPanel.ConfigOption>

      <VariableEditor config={config} updateConfig={updatePanelConfig} />

      {curPanelId !== 'Group' && (
        <ConfigPanel.ConfigOption label="Input" multiline>
          <PanelContextProvider
            newVars={config.vars}
            handleVarEvent={handleVarEvent}>
            <ConfigPanel.ExpressionConfigField
              expr={panelInputExpr}
              setExpression={updateExpression}
            />
          </PanelContextProvider>
        </ConfigPanel.ConfigOption>
      )}
    </>
  ) : null;

  if (curPanelId == null || handler == null) {
    return (
      <>
        {dashboardConfigOptions}
        <div>
          No panel for type {defaultLanguageBinding.printType(panelInput.type)}
        </div>
      </>
    );
  }

  return (
    <>
      {!NEW_INSPECTOR_IMPLEMENTED_FOR.has(handler.id) &&
        dashboardConfigOptions != null && (
          <ConfigSection label={`Properties`}>
            {dashboardConfigOptions}
          </ConfigSection>
        )}
      <PanelContextProvider
        newVars={newVars}
        newPath={props.pathEl}
        handleVarEvent={handleVarEvent}
        dashboardConfigOptions={dashboardConfigOptions}>
        <PanelConfigEditor
          input={panelInput}
          panelSpec={handler}
          config={panelConfig}
          updateConfig={updatePanelConfig}
          updateConfig2={updatePanelConfig2}
          updateInput={curPanelSelected ? props.updateInput : updatePanelInput}
        />
      </PanelContextProvider>
    </>
  );
};

const nextVarName = (vars: {[key: string]: any}) => {
  for (let i = 0; i < 26; i++) {
    const chr = String.fromCharCode(97 + i);
    if (vars[chr] == null) {
      return chr;
    }
  }
  return ID();
};

const MinimalEditableField = styled(EditableField)`
  margin: 0;
`;

export const VariableEditor: React.FC<{
  config: ChildPanelFullConfig;
  updateConfig: (newConfig: ChildPanelFullConfig) => void;
}> = ({config, updateConfig}) => {
  const frame: {[key: string]: NodeOrVoidNode} = {};
  const nextFrame = {...frame};
  return (
    <ConfigPanel.ConfigOption label="variables">
      <div>
        {_.map(config.vars, (value, key) => {
          const varEditor = (
            <div key={key} style={{display: 'flex', alignItems: 'center'}}>
              <MinimalEditableField
                value={key}
                placeholder="var"
                save={newVarName => {
                  const newVars: {[key: string]: any} = {};
                  for (const [k, v] of Object.entries(config.vars)) {
                    if (k === key) {
                      newVars[newVarName] = v;
                    } else {
                      newVars[k] = v;
                    }
                  }
                  updateConfig({...config, vars: newVars});
                }}
              />
              <div style={{marginRight: 4, marginLeft: 4}}>= </div>
              <div style={{flexGrow: 1}}>
                <PanelContextProvider newVars={{...nextFrame}}>
                  <WeaveExpression
                    expr={value}
                    noBox
                    // liveUpdate
                    setExpression={val =>
                      updateConfig({
                        ...config,
                        vars: {...config.vars, [key]: val},
                      })
                    }
                  />
                </PanelContextProvider>
              </div>
            </div>
          );
          nextFrame[key] = value;
          return varEditor;
        })}
        <div
          style={{cursor: 'pointer', color: linkHoverBlue}}
          onClick={() =>
            updateConfig({
              ...config,
              vars: {
                ...config.vars,
                [nextVarName(config.vars)]: voidNode(),
              },
            })
          }>
          {/* + New variable */}
        </div>
      </div>
    </ConfigPanel.ConfigOption>
  );
};

export const VariableView: React.FC<{
  newVars: {[key: string]: NodeOrVoidNode};
}> = ({newVars}) => {
  const frame = newVars;
  const weave = useWeaveContext();
  return (
    <>
      {_.map(frame, (value, key) => (
        <ConfigPanel.ConfigOption key={key} label={_.capitalize(key)}>
          {weave.expToString(value)}
        </ConfigPanel.ConfigOption>
      ))}
    </>
  );
};

export const useChildPanelProps = (
  props: PanelProps<any, any>,
  configKey: string
) => {
  const {config, updateConfig2: parentUpdateConfig2} = props;
  if (config == null) {
    throw new Error('null config invalid for child panel');
  }
  if (parentUpdateConfig2 == null) {
    throw new Error('null updateConfig2 invalid for child panel');
  }
  const updateConfig = useCallback(
    newItemConfig =>
      parentUpdateConfig2(oldConfig => {
        console.log('1. NEW ITEM CONFIG', newItemConfig);
        return {
          ...oldConfig,
          [configKey]: newItemConfig, // Don't splat with ...config.item! ChildPanel always sends full config, and sometimes restructures its shape
        };
      }),

    [parentUpdateConfig2, configKey]
  );
  const updateConfig2 = useCallback(
    (change: (oldItemConfig: any) => any) => {
      parentUpdateConfig2(oldConfig => {
        const newItemConfig = change(oldConfig[configKey]);
        console.log('NEW ITEM CONFIG', newItemConfig);
        return {
          ...oldConfig,
          panel: newItemConfig, // Don't splat with ...config.item! ChildPanel always sends full config, and sometimes restructures its shape
        };
      });
    },
    [parentUpdateConfig2, configKey]
  );

  return {
    pathEl: configKey,
    config: config[configKey],
    updateConfig,
    updateConfig2,
  };
};

const EditorBarContent = styled.div`
  display: flex;
  align-items: flex-start;
  width: calc(100% + 16px);
  flex-shrink: 0;
  position: relative;
  left: -8px;
  padding: 0 16px 8px;
  border-bottom: 1px solid ${GRAY_350};
  line-height: 20px;
`;

const EditorPath = styled.div`
  white-space: nowrap;
  margin-right: 8px;

  input {
    font-family: inherit;
  }
`;

const EditorExpression = styled.div`
  flex-grow: 1;
  margin-left: 4px;
  overflow: hidden;
  &:hover {
    background-color: ${GRAY_50};
  }
`;

const EditorIcons = styled.div<{visible: boolean}>`
  height: 20px;
  display: flex;
  align-items: center;
  margin-left: 8px;
  visibility: ${p => (p.visible ? `visible` : `hidden`)};
`;

const PanelContainer = styled.div`
  flex-grow: 1;
  overflow-y: auto;
`;

type ElementWidth<T> = {
  ref: RefObject<T>;
  width: number | null;
};

function useElementWidth<T extends HTMLElement>(): ElementWidth<T> {
  const [elementWidth, setElementWidth] = useState<number | null>(null);
  const elementRef = useRef<T>(null);

  useLayoutEffect(() => {
    if (elementRef.current == null) {
      return;
    }

    const resizeObserver = new ResizeObserver(entries => {
      const entry = entries[0];
      if (entry == null) {
        return;
      }
      const w = entry.contentBoxSize[0].inlineSize;
      setElementWidth(w);
    });

    resizeObserver.observe(elementRef.current);

    return () => resizeObserver.disconnect();

    // eslint-disable-next-line react-hooks/exhaustive-deps
  }, [elementRef.current]);

  return {ref: elementRef, width: elementWidth};
}<|MERGE_RESOLUTION|>--- conflicted
+++ resolved
@@ -553,15 +553,11 @@
     updateConfig2,
   } = usePanelPanelContext();
   const {path} = usePanelContext();
-<<<<<<< HEAD
-  const fullPath = [...path, props.pathEl ?? ''].filter(el => el != null && el !== '');
+  const fullPath = [...path, props.pathEl ?? ''].filter(
+    el => el != null && el !== ''
+  );
   const {ref: editorBarRef, width: editorBarWidth} =
     useElementWidth<HTMLDivElement>();
-=======
-  const fullPath = [...path, props.pathEl ?? ''].filter(
-    el => el != null && el !== ''
-  );
->>>>>>> 7baf1dac
 
   return curPanelId == null || handler == null ? (
     <div>
