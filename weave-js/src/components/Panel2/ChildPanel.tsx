// Critical performance note: We must not depend on config/updateConfig
// in the callbacks we construct here. The stack that we construct in PanelContext
// depends on the callbacks, and we don't want to depend on current config state.
// If we do depend on current config state, everything in the UI will re-render
// all the time, because everything depends on stack.

import EditableField from '@wandb/weave/common/components/EditableField';
import {
  GRAY_350,
  GRAY_50,
  linkHoverBlue,
} from '@wandb/weave/common/css/globals.styles';
import {ValidatingTextInput} from '@wandb/weave/components/ValidatingTextInput';
import {
  Frame,
  ID,
  Node,
  NodeOrVoidNode,
  Stack,
  Weave,
  defaultLanguageBinding,
  filterNodes,
  isAssignableTo,
  isNodeOrVoidNode,
  varNode,
  voidNode,
} from '@wandb/weave/core';
import {isValidVarName} from '@wandb/weave/core/util/var';
import * as _ from 'lodash';
import React, {
  RefObject,
  useCallback,
  useLayoutEffect,
  useMemo,
  useRef,
  useState,
} from 'react';
import styled from 'styled-components';

import {useWeaveContext} from '../../context';
import {WeaveExpression} from '../../panel/WeaveExpression';
import {useNodeWithServerType} from '../../react';
import {consoleLog} from '../../util';
import {IconButton} from '../IconButton';
import {Tooltip} from '../Tooltip';
import * as ConfigPanel from './ConfigPanel';
import {ConfigSection} from './ConfigPanel';
import {IconPencilEdit} from './Icons';
import {Panel, PanelConfigEditor, useUpdateConfig2} from './PanelComp';
import {
  ExpressionEvent,
  PanelContextProvider,
  usePanelContext,
} from './PanelContext';
import * as Styles from './PanelExpression/styles';
import {
  usePanelInputExprIsHighlightedByPath,
  useSelectedPath,
  useSetInspectingChildPanel,
  useSetPanelInputExprIsHighlighted,
} from './PanelInteractContext';
import PanelNameEditor from './PanelNameEditor';
import {TableState} from './PanelTable/tableState';
import {
  getPanelStacksForType,
  panelSpecById,
  usePanelStacksForType,
} from './availablePanels';
import {PanelInput, PanelProps} from './panel';
import {getStackIdAndName} from './panellib/libpanel';
import {replaceChainRoot} from '@wandb/weave/core/mutate';

import {OutlineItemPopupMenu} from '../Sidebar/OutlineItemPopupMenu';
import {IconOverflowHorizontal} from './Icons';
import {getConfigForPath} from './panelTree';
import { usePanelPanelContext } from './PanelPanelContextProvider';

// This could be rendered as a code block with assignments, like
// so.
// ```
// a = input + 4; // will be in scope of descendent panels
// return PanelWhatever(a / 2, panel_whatever_config)
// ```

const allowPanel = (stackId: string) => {
  return (
    stackId.includes('projection') ||
    stackId.includes('maybe') ||
    !stackId.includes('.')
  );
};

export interface ChildPanelFullConfig {
  vars: Frame;
  input_node: NodeOrVoidNode;
  id: string;
  config: any;
}

export type ChildPanelConfig =
  | undefined
  | ChildPanelFullConfig
  | NodeOrVoidNode;

export const isChildPanelFullConfig = (o: any): o is ChildPanelFullConfig => {
  if (o != null && o.id != null && o.vars != null && o.input_node != null) {
    return true;
  }
  return false;
};

export const getFullChildPanel = (
  item: ChildPanelConfig
): ChildPanelFullConfig => {
  if (item == null) {
    return CHILD_PANEL_DEFAULT_CONFIG;
  } else if (isNodeOrVoidNode(item)) {
    return {...CHILD_PANEL_DEFAULT_CONFIG, input_node: item};
  } else {
    return item;
  }
};

const initPanelConfig = async (
  weave: Weave,
  id: string,
  // inputNode must be refined by caller
  inputNode: NodeOrVoidNode,
  stack: Stack
) => {
  const panelSpec = panelSpecById(id);
  if (panelSpec?.initialize != null) {
    return await panelSpec.initialize(weave, inputNode, stack);
  }
  return undefined;
};

export const initPanel = async (
  weave: Weave,
  inputNode: NodeOrVoidNode,
  panelId: string | undefined,
  allowedPanels: string[] | undefined,
  stack: Stack
): Promise<ChildPanelFullConfig> => {
  inputNode = await weave.refineNode(inputNode, stack);
  const {curPanelId: id} = getPanelStacksForType(inputNode.type, panelId, {
    allowedPanels,
    stackIdFilter: allowPanel,
  });
  if (id == null) {
    return {vars: {}, input_node: voidNode(), id: '', config: undefined};
  }
  return {
    vars: {},
    id,
    input_node: inputNode,
    config: await initPanelConfig(weave, id, inputNode, stack),
  };
};

export const mutateEnsureItemIsFullChildPanel = (
  // This first argument must be an immer Draft, but typescript blows
  // up if we annotate it.
  items: {[key: string]: ChildPanelConfig},
  key: string
): void => {
  const item = items[key];
  if (item == null) {
    items[key] = CHILD_PANEL_DEFAULT_CONFIG;
  } else if (isNodeOrVoidNode(item)) {
    items[key] = {...CHILD_PANEL_DEFAULT_CONFIG, input_node: item};
  }
};

export const childPanelFromTableState = (
  tableState: TableState,
  colId: string
): ChildPanelFullConfig => {
  return {
    vars: {},
    input_node: tableState.columnSelectFunctions[colId],
    id: tableState.columns[colId].panelId,
    config: tableState.columns[colId].panelConfig,
  };
};

export const CHILD_PANEL_DEFAULT_CONFIG: ChildPanelFullConfig = {
  vars: {},
  input_node: voidNode(),
  id: '',
  config: undefined,
};
export const useChildPanelConfig = (
  config: ChildPanelConfig
): ChildPanelFullConfig => {
  return useMemo(() => getFullChildPanel(config), [config]);
};

interface ChildPanelProps {
  editable?: boolean;
  passthroughUpdate?: boolean;
  pathEl?: string;
  prefixHeader?: JSX.Element;
  prefixButtons?: JSX.Element;
  allowedPanels?: string[];
  config: ChildPanelConfig | undefined;
  updateConfig: (newConfig: ChildPanelFullConfig) => void;
  updateConfig2?: (change: (oldConfig: any) => any) => void;
  updateInput?: (partialInput: PanelInput) => void;
  updateName?: (newName: string) => void;
}

const useChildPanelCommon = (props: ChildPanelProps) => {
  const {updateConfig} = props;
  const updateConfig2 = useUpdateConfig2(props);
  const config = useChildPanelConfig(props.config);
  const {id: panelId, config: panelConfig} = config;
  let {input_node: panelInputExpr} = config;
  const weave = useWeaveContext();
  const {stack} = usePanelContext();

  panelInputExpr = useNodeWithServerType(panelInputExpr).result;
  const {curPanelId, stackIds, handler} = usePanelStacksForType(
    panelInputExpr.type,
    panelId,
    {
      allowedPanels: props.allowedPanels,
      stackIdFilter: allowPanel,
    }
  );

  const panelOptions = useMemo(() => {
    return stackIds.map(si => {
      const isActive =
        handler != null &&
        si.displayName === getStackIdAndName(handler).displayName;
      return {
        text: si.displayName,
        value: si.id,
        key: si.id,
        active: isActive,
        selected: isActive,
      };
    });
  }, [handler, stackIds]);

  const curPanelName =
    handler != null ? getStackIdAndName(handler).displayName : '';

  const handlePanelChange = useCallback(
    async (newPanelId: string) => {
      const {id, config: newPanelConfig} = await initPanel(
        weave,
        config.input_node,
        newPanelId,
        props.allowedPanels,
        stack
      );
      updateConfig({...config, id, config: newPanelConfig});
    },
    [config, props.allowedPanels, stack, updateConfig, weave]
  );

  const initPanelForInput = useCallback(
    async (newExpression: NodeOrVoidNode) => {
      const {id, config: newPanelConfig} = await initPanel(
        weave,
        newExpression,
        undefined,
        props.allowedPanels,
        stack
      );
      updateConfig2(curConfig => ({
        ...curConfig,
        input_node: newExpression,
        id,
        config: newPanelConfig,
      }));
    },
    [props.allowedPanels, stack, updateConfig2, weave]
  );

  const updateExpression = useCallback(
    (newExpression: NodeOrVoidNode) => {
      if (
        weave.expToString(newExpression) === weave.expToString(panelInputExpr)
      ) {
        // If expression strings match, no update. This prevents glitching
        // when types change (which I think happens in panel composition
        // due to inconsistency between client and server detected types).
        // I don't think we have a case for updating just the type of
        // an expression at the moment, so I think this is safe.
        return;
      }

      if (isAssignableTo(newExpression.type, handler?.inputType ?? 'invalid')) {
        // If type didn't change, keep current settings
        updateConfig2(curConfig => ({...curConfig, input_node: newExpression}));
      } else if (curPanelId === 'Each') {
        // "stick" to each
        updateConfig2(curConfig => ({...curConfig, input_node: newExpression}));
      } else if (props.allowedPanels != null && curPanelId === 'Expression') {
        // Major hacks here. allowedPanels is currently only set in the sidebar,
        // so use that to detect if we're there.
        // Expression ends up being the default panel for new panels. So we "stick"
        // to Expression if we're in the sidebar.
        updateConfig2(curConfig => ({
          ...curConfig,
          input_node: newExpression,
          id: 'Expression',
          config: undefined,
        }));
      } else {
        // Auto panel behavior.
        initPanelForInput(newExpression);
      }
    },
    [
      weave,
      panelInputExpr,
      handler?.inputType,
      curPanelId,
      props.allowedPanels,
      updateConfig2,
      initPanelForInput,
    ]
  );

  let updatePanelInput: ((newInput: Node) => void) | undefined = useCallback(
    (newInput: Node) => {
      consoleLog('UPDATE PANEL INPUT', newInput);
      let newExp: Node;
      if (
        filterNodes(
          newInput,
          checkNode =>
            checkNode.nodeType === 'var' && checkNode.varName === 'input'
        ).length === 0
      ) {
        newExp = newInput;
      } else {
        newExp = weave.callFunction(newInput, {
          input: panelInputExpr,
        });
      }
      const doUpdate = async () => {
        try {
          const refined = await weave.refineNode(newExp, stack);
          updateExpression(refined);
        } catch (e) {
          return Promise.reject(e);
        }
        return Promise.resolve();
      };
      doUpdate().catch(e => {
        console.error('PanelExpression error', e);
        throw new Error(e);
      });
    },
    [panelInputExpr, weave, stack, updateExpression]
  );
  if (props.passthroughUpdate) {
    updatePanelInput = props.updateInput;
  }
  const updateAssignment = useCallback(
    (key: string, val: NodeOrVoidNode) => {
      updateConfig2(curConfig => ({
        ...curConfig,
        vars: {
          ...curConfig.vars,
          [key]: val,
        },
      }));
    },
    [updateConfig2]
  );

  const updatePanelConfig2 = useCallback(
    (change: <T>(oldConfig: T) => Partial<T>) => {
      if (updateConfig2 == null) {
        return;
      }
      updateConfig2(oldConfig => {
        oldConfig = getFullChildPanel(oldConfig);
        return {
          ...oldConfig,
          id: curPanelId ?? '',
          config: {...oldConfig.config, ...change(oldConfig.config)},
        };
      });
    },
    // Added depenedency on curPanelId which depends on current
    // config state :( which ruins updateConfig2
    // TODO: fix
    [updateConfig2, curPanelId]
  );

  const updatePanelConfig = useCallback(
    newPanelConfig =>
      updateConfig({
        ...config,
        id: curPanelId ?? '',
        config: {...config.config, ...newPanelConfig},
      }),

    [config, updateConfig, curPanelId]
  );

  const newVars = useMemo(
    () => ({...config.vars, input: panelInputExpr}),
    [config.vars, panelInputExpr]
  );
  const {path: parentPath} = usePanelContext();
  // TODO: we shouldn't need this but pathEl is not always set currently.
  const path = useMemo(
    () =>
      props.pathEl != null ? parentPath.concat([props.pathEl]) : parentPath,
    [parentPath, props.pathEl]
  );

  const inputHighlighted = usePanelInputExprIsHighlightedByPath(path);

  const setPanelIsHighlightedByPath = useSetPanelInputExprIsHighlighted();
  const handleVarEvent = useCallback(
    (varName: string, target: NodeOrVoidNode, event: ExpressionEvent) => {
      consoleLog('CHILD PANEL HANDLE VAR EVENT', varName, target, event);
      if (varName === 'input') {
        if (event.id === 'hover') {
          setPanelIsHighlightedByPath(path, true);
        } else if (event.id === 'unhover') {
          setPanelIsHighlightedByPath(path, false);
        } else if (event.id === 'mutate') {
          updateExpression(replaceChainRoot(panelInputExpr, event.newRootNode));
        }
      } else {
        if (config.vars[varName] == null) {
          throw new Error(
            "Received var event for var we don't have " + varName
          );
        }
        if (event.id === 'mutate') {
          updateAssignment(
            varName,
            replaceChainRoot(config.vars[varName], event.newRootNode)
          );
        } else {
          consoleLog('ChildPanel Unhandled event for var', varName, event);
        }
      }
    },
    [
      config.vars,
      panelInputExpr,
      path,
      setPanelIsHighlightedByPath,
      updateAssignment,
      updateExpression,
    ]
  );
  const panelInput = useMemo(
    () => varNode(panelInputExpr.type, 'input'),
    [panelInputExpr.type]
  );

  const setInspectingPanel = useSetInspectingChildPanel();

  return useMemo(
    () => ({
      curPanelId,
      handler,
      panelConfig,
      panelInputExpr,
      panelInput,
      stackIds,
      newVars,
      panelOptions,
      curPanelName,
      inputHighlighted,
      updateExpression,
      handlePanelChange,
      handleVarEvent,
      updatePanelConfig,
      updatePanelConfig2,
      updatePanelInput,
      setInspectingPanel,
    }),
    [
      curPanelId,
      handler,
      panelConfig,
      panelInputExpr,
      panelInput,
      stackIds,
      newVars,
      panelOptions,
      curPanelName,
      inputHighlighted,
      updateExpression,
      handlePanelChange,
      handleVarEvent,
      updatePanelConfig,
      updatePanelConfig2,
      updatePanelInput,
      setInspectingPanel,
    ]
  );
};

// This is the standard way to render subpanels. We should migrate
// other cases to this (Table cell, SelectPanel in Facet, and probably
// PanelExpression and PanelRootQuery)
export const ChildPanel: React.FC<ChildPanelProps> = props => {
  const {
    panelInput,
    panelConfig,
    handler,
    curPanelId,
    newVars,
    panelOptions,
    // inputHighlighted,
    panelInputExpr,
    handlePanelChange,
    handleVarEvent,
    updateExpression,
    updatePanelConfig,
    updatePanelConfig2,
    updatePanelInput,
    setInspectingPanel,
  } = useChildPanelCommon(props);

  const {frame} = usePanelContext();

  const validateName = useCallback(
    (newName: string) => {
      return isValidVarName(newName) && frame[newName] == null;
    },
    [frame]
  );

  const [hoverPanel, setHoverPanel] = useState(false);

  const [expressionFocused, setExpressionFocused] = useState(false);
  const onFocusExpression = useCallback(() => {
    setExpressionFocused(true);
  }, []);
  const onBlurExpression = useCallback(() => {
    setExpressionFocused(false);
  }, []);

<<<<<<< HEAD
  const {config: fullConfig, updateConfig, updateConfig2} = usePanelPanelContext();
  const {path} = usePanelContext();
  const fullPath = [...path, props.pathEl ?? ''].filter(el => el != null && el !== '');
=======
  const {ref: editorBarRef, width: editorBarWidth} =
    useElementWidth<HTMLDivElement>();
>>>>>>> 5d6aa15d

  return curPanelId == null || handler == null ? (
    <div>
      No panel for type {defaultLanguageBinding.printType(panelInput.type)}
    </div>
  ) : (
    <Styles.Main
      data-weavepath={props.pathEl ?? 'root'}
      onMouseEnter={() => setHoverPanel(true)}
      onMouseLeave={() => setHoverPanel(false)}>
      {props.editable && (
        <Styles.EditorBar>
          <EditorBarContent className="edit-bar" ref={editorBarRef}>
            {props.prefixHeader}
            {props.pathEl != null && (
              <EditorPath>
                <ValidatingTextInput
                  dataTest="panel-expression-path"
                  onCommit={props.updateName ?? (() => {})}
                  validateInput={validateName}
                  initialValue={props.pathEl}
                  maxWidth={
                    editorBarWidth != null ? editorBarWidth / 3 : undefined
                  }
                  maxLength={24}
                />{' '}
                ={' '}
              </EditorPath>
            )}
            {curPanelId !== 'Expression' && curPanelId !== 'RootBrowser' && (
              <PanelNameEditor
                value={curPanelId ?? ''}
                autocompleteOptions={panelOptions}
                setValue={handlePanelChange}
              />
            )}
            <EditorExpression data-test="panel-expression-expression">
              <WeaveExpression
                expr={panelInputExpr}
                setExpression={updateExpression}
                noBox
                truncate={!expressionFocused}
                onFocus={onFocusExpression}
                onBlur={onBlurExpression}
              />
            </EditorExpression>
            <EditorIcons visible={hoverPanel}>
              {props.prefixButtons}
              <Tooltip
                position="top center"
                trigger={
                  <IconButton
                    // disabled={isLoading}
                    data-test="panel-config"
                    onClick={() => setInspectingPanel(props.pathEl ?? '')}>
                    <IconPencilEdit />
                  </IconButton>
                }>
                Open panel editor
              </Tooltip>
              {fullConfig && <OutlineItemPopupMenu
                config={fullConfig}
                localConfig={getConfigForPath(fullConfig, fullPath)}
                path={fullPath}
                updateConfig={updateConfig}
                updateConfig2={updateConfig2}
                trigger={
                  <IconButton>
                    <IconOverflowHorizontal />
                  </IconButton>
                }
              />}
            </EditorIcons>
          </EditorBarContent>
        </Styles.EditorBar>
      )}
      <PanelContainer>
        <PanelContextProvider
          newVars={newVars}
          handleVarEvent={handleVarEvent}
          newPath={props.pathEl}>
          <Panel
            input={panelInput}
            panelSpec={handler}
            config={panelConfig}
            updateConfig={updatePanelConfig}
            updateConfig2={updatePanelConfig2}
            updateInput={updatePanelInput}
          />
        </PanelContextProvider>
      </PanelContainer>
    </Styles.Main>
  );
};

const NEW_INSPECTOR_IMPLEMENTED_FOR = new Set([
  `plot`,
  `histogram`,
  `row`,
  `Group`,
  `Each`,
  `EachColumn`,
  `Facet`,
  `FacetTabs`,
  `LabeledItem`,
  `Sections`,
]);

export const ChildPanelConfigComp: React.FC<ChildPanelProps> = props => {
  const {
    newVars,
    panelInputExpr,
    panelInput,
    panelConfig,
    handler,
    curPanelId,
    panelOptions,
    handleVarEvent,
    handlePanelChange,
    updateExpression,
    updatePanelConfig,
    updatePanelConfig2,
    updatePanelInput,
  } = useChildPanelCommon(props);
  const config = useMemo(() => getFullChildPanel(props.config), [props.config]);

  const selectedPath = useSelectedPath();
  const {path} = usePanelContext();

  const pathStr = useMemo(() => {
    const fullPath = ['<root>', ...path, props.pathEl].filter(el => el != null);
    return fullPath.join('.');
  }, [path, props.pathEl]);
  const selectedPathStr = useMemo(() => {
    consoleLog(`selectedPath = ${JSON.stringify(selectedPath)}`);
    if (selectedPath.length === 1 && selectedPath[0] === '') {
      return '<root>';
    }
    return ['<root>', ...selectedPath!].join('.');
  }, [selectedPath]);

  // consoleLog(`selectedPath`, selectedPath, selectedPathStr);

  // Render everything along this path, and its descendants, but only show
  // the controls for this and its descendants.

  if (
    !selectedPathStr.startsWith(pathStr) &&
    !pathStr.startsWith(selectedPathStr)
  ) {
    // Off the path
    return <></>;
  }

  // If we are selected, expose controls for input expression, panel selection,
  // our config, and misc operations
  // If child is selected, render our config only
  // HAX: config component must check path for itself and passthrough
  //      as needed, for now
  const curPanelSelected =
    pathStr !== '<root>' && pathStr.startsWith(selectedPathStr);

  const dashboardConfigOptions = curPanelSelected ? (
    <>
      <ConfigPanel.ConfigOption label={`Type`}>
        <ConfigPanel.ModifiedDropdownConfigField
          value={curPanelId}
          options={panelOptions}
          onChange={(e, {value}) => {
            if (typeof value === `string` && value) {
              handlePanelChange(value);
            }
          }}
        />
      </ConfigPanel.ConfigOption>

      <VariableEditor config={config} updateConfig={updatePanelConfig} />

      {curPanelId !== 'Group' && (
        <ConfigPanel.ConfigOption label="Input" multiline>
          <PanelContextProvider
            newVars={config.vars}
            handleVarEvent={handleVarEvent}>
            <ConfigPanel.ExpressionConfigField
              expr={panelInputExpr}
              setExpression={updateExpression}
            />
          </PanelContextProvider>
        </ConfigPanel.ConfigOption>
      )}
    </>
  ) : null;

  if (curPanelId == null || handler == null) {
    return (
      <>
        {dashboardConfigOptions}
        <div>
          No panel for type {defaultLanguageBinding.printType(panelInput.type)}
        </div>
      </>
    );
  }

  return (
    <>
      {!NEW_INSPECTOR_IMPLEMENTED_FOR.has(handler.id) &&
        dashboardConfigOptions != null && (
          <ConfigSection label={`Properties`}>
            {dashboardConfigOptions}
          </ConfigSection>
        )}
      <PanelContextProvider
        newVars={newVars}
        newPath={props.pathEl}
        handleVarEvent={handleVarEvent}
        dashboardConfigOptions={dashboardConfigOptions}>
        <PanelConfigEditor
          input={panelInput}
          panelSpec={handler}
          config={panelConfig}
          updateConfig={updatePanelConfig}
          updateConfig2={updatePanelConfig2}
          updateInput={curPanelSelected ? props.updateInput : updatePanelInput}
        />
      </PanelContextProvider>
    </>
  );
};

const nextVarName = (vars: {[key: string]: any}) => {
  for (let i = 0; i < 26; i++) {
    const chr = String.fromCharCode(97 + i);
    if (vars[chr] == null) {
      return chr;
    }
  }
  return ID();
};

const MinimalEditableField = styled(EditableField)`
  margin: 0;
`;

export const VariableEditor: React.FC<{
  config: ChildPanelFullConfig;
  updateConfig: (newConfig: ChildPanelFullConfig) => void;
}> = ({config, updateConfig}) => {
  const frame: {[key: string]: NodeOrVoidNode} = {};
  const nextFrame = {...frame};
  return (
    <ConfigPanel.ConfigOption label="variables">
      <div>
        {_.map(config.vars, (value, key) => {
          const varEditor = (
            <div key={key} style={{display: 'flex', alignItems: 'center'}}>
              <MinimalEditableField
                value={key}
                placeholder="var"
                save={newVarName => {
                  const newVars: {[key: string]: any} = {};
                  for (const [k, v] of Object.entries(config.vars)) {
                    if (k === key) {
                      newVars[newVarName] = v;
                    } else {
                      newVars[k] = v;
                    }
                  }
                  updateConfig({...config, vars: newVars});
                }}
              />
              <div style={{marginRight: 4, marginLeft: 4}}>= </div>
              <div style={{flexGrow: 1}}>
                <PanelContextProvider newVars={{...nextFrame}}>
                  <WeaveExpression
                    expr={value}
                    noBox
                    // liveUpdate
                    setExpression={val =>
                      updateConfig({
                        ...config,
                        vars: {...config.vars, [key]: val},
                      })
                    }
                  />
                </PanelContextProvider>
              </div>
            </div>
          );
          nextFrame[key] = value;
          return varEditor;
        })}
        <div
          style={{cursor: 'pointer', color: linkHoverBlue}}
          onClick={() =>
            updateConfig({
              ...config,
              vars: {
                ...config.vars,
                [nextVarName(config.vars)]: voidNode(),
              },
            })
          }>
          {/* + New variable */}
        </div>
      </div>
    </ConfigPanel.ConfigOption>
  );
};

export const VariableView: React.FC<{
  newVars: {[key: string]: NodeOrVoidNode};
}> = ({newVars}) => {
  const frame = newVars;
  const weave = useWeaveContext();
  return (
    <>
      {_.map(frame, (value, key) => (
        <ConfigPanel.ConfigOption key={key} label={_.capitalize(key)}>
          {weave.expToString(value)}
        </ConfigPanel.ConfigOption>
      ))}
    </>
  );
};

export const useChildPanelProps = (
  props: PanelProps<any, any>,
  configKey: string
) => {
  const {config, updateConfig2: parentUpdateConfig2} = props;
  if (config == null) {
    throw new Error('null config invalid for child panel');
  }
  if (parentUpdateConfig2 == null) {
    throw new Error('null updateConfig2 invalid for child panel');
  }
  const updateConfig = useCallback(
    newItemConfig =>
      parentUpdateConfig2(oldConfig => {
        console.log('1. NEW ITEM CONFIG', newItemConfig);
        return {
          ...oldConfig,
          [configKey]: newItemConfig, // Don't splat with ...config.item! ChildPanel always sends full config, and sometimes restructures its shape
        };
      }),

    [parentUpdateConfig2, configKey]
  );
  const updateConfig2 = useCallback(
    (change: (oldItemConfig: any) => any) => {
      parentUpdateConfig2(oldConfig => {
        const newItemConfig = change(oldConfig[configKey]);
        console.log('NEW ITEM CONFIG', newItemConfig);
        return {
          ...oldConfig,
          panel: newItemConfig, // Don't splat with ...config.item! ChildPanel always sends full config, and sometimes restructures its shape
        };
      });
    },
    [parentUpdateConfig2, configKey]
  );

  return {
    pathEl: configKey,
    config: config[configKey],
    updateConfig,
    updateConfig2,
  };
};

const EditorBarContent = styled.div`
  display: flex;
  align-items: flex-start;
  width: calc(100% + 16px);
  flex-shrink: 0;
  position: relative;
  left: -8px;
  padding: 0 16px 8px;
  border-bottom: 1px solid ${GRAY_350};
  line-height: 20px;
`;

const EditorPath = styled.div`
  white-space: nowrap;
  margin-right: 8px;

  input {
    font-family: inherit;
  }
`;

const EditorExpression = styled.div`
  flex-grow: 1;
  margin-left: 4px;
  overflow: hidden;
  &:hover {
    background-color: ${GRAY_50};
  }
`;

const EditorIcons = styled.div<{visible: boolean}>`
  height: 20px;
  display: flex;
  align-items: center;
  margin-left: 8px;
  visibility: ${p => (p.visible ? `visible` : `hidden`)};
`;

const PanelContainer = styled.div`
  flex-grow: 1;
  overflow-y: auto;
`;

type ElementWidth<T> = {
  ref: RefObject<T>;
  width: number | null;
};

function useElementWidth<T extends HTMLElement>(): ElementWidth<T> {
  const [elementWidth, setElementWidth] = useState<number | null>(null);
  const elementRef = useRef<T>(null);

  useLayoutEffect(() => {
    if (elementRef.current == null) {
      return;
    }

    const resizeObserver = new ResizeObserver(entries => {
      const entry = entries[0];
      if (entry == null) {
        return;
      }
      const w = entry.contentBoxSize[0].inlineSize;
      setElementWidth(w);
    });

    resizeObserver.observe(elementRef.current);

    return () => resizeObserver.disconnect();

    // eslint-disable-next-line react-hooks/exhaustive-deps
  }, [elementRef.current]);

  return {ref: elementRef, width: elementWidth};
}<|MERGE_RESOLUTION|>--- conflicted
+++ resolved
@@ -217,7 +217,7 @@
   const {id: panelId, config: panelConfig} = config;
   let {input_node: panelInputExpr} = config;
   const weave = useWeaveContext();
-  const {stack} = usePanelContext();
+  const {stack, path: parentPath} = usePanelContext();
 
   panelInputExpr = useNodeWithServerType(panelInputExpr).result;
   const {curPanelId, stackIds, handler} = usePanelStacksForType(
@@ -410,7 +410,7 @@
     () => ({...config.vars, input: panelInputExpr}),
     [config.vars, panelInputExpr]
   );
-  const {path: parentPath} = usePanelContext();
+
   // TODO: we shouldn't need this but pathEl is not always set currently.
   const path = useMemo(
     () =>
@@ -547,14 +547,11 @@
     setExpressionFocused(false);
   }, []);
 
-<<<<<<< HEAD
   const {config: fullConfig, updateConfig, updateConfig2} = usePanelPanelContext();
   const {path} = usePanelContext();
   const fullPath = [...path, props.pathEl ?? ''].filter(el => el != null && el !== '');
-=======
   const {ref: editorBarRef, width: editorBarWidth} =
     useElementWidth<HTMLDivElement>();
->>>>>>> 5d6aa15d
 
   return curPanelId == null || handler == null ? (
     <div>
@@ -683,7 +680,7 @@
 
   const selectedPath = useSelectedPath();
   const {path} = usePanelContext();
-
+  
   const pathStr = useMemo(() => {
     const fullPath = ['<root>', ...path, props.pathEl].filter(el => el != null);
     return fullPath.join('.');
