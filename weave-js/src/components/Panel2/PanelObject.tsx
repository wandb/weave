import React, {useCallback, useMemo} from 'react';
import _ from 'lodash';

import {
  constString,
  defaultLanguageBinding,
  escapeDots,
  isAssignableTo,
  isTypedDictLike,
  opObjGetAttr,
  opPick as actualOpPick,
  typedDictPropertyTypes,
  varNode,
  isObjectType,
  Node,
  unionObjectTypeAttrTypes,
  isObjectTypeLike,
  Type,
  nonNullable,
  opIsNone,
} from '@wandb/weave/core';

import {Icon} from 'semantic-ui-react';
import {useWeaveContext} from '../../context';
import * as Panel2 from './panel';
import * as KeyValTable from './KeyValTable';
import {PanelString, Spec as PanelStringSpec} from './PanelString';
import {PanelNumber, Spec as PanelNumberSpec} from './PanelNumber';
import {Spec as PanelDateSpec} from './PanelDate';
import PanelDate from './PanelDate/Component';
import * as ConfigPanel from './ConfigPanel';
import {useNodeValue} from '@wandb/weave/react';

const inputType = {
  type: 'union' as const,
  members: [
    {type: 'typedDict' as const, propertyTypes: {}},
    {type: 'Object' as const, _is_object: true as const},
  ],
};

export interface ObjectConfig {
  propLimit?: number;
  expanded?: boolean;
  children: {[key: string]: any};
}

type PanelObjectProps = Panel2.PanelProps<typeof inputType, ObjectConfig> & {
  level?: number;
};

const PanelObjectConfig: React.FC<PanelObjectProps> = props => {
  const {config, updateConfig} = props;
  const updateLimit = useCallback(
    (propLimit: number) => {
      updateConfig({
        ...config,
        propLimit,
      });
    },
    [updateConfig, config]
  );

  return (
    <ConfigPanel.ConfigOption label={'Field limit'}>
      <ConfigPanel.ModifiedDropdownConfigField
        selection
        allowAdditions
        options={[
          {
            text: '10',
            value: 10,
          },
          {
            text: '50',
            value: 50,
          },
          {
            text: '100',
            value: 100,
          },
          {
            text: '200',
            value: 200,
          },
          {
            text: '500',
            value: 500,
          },
          {
            text: 'No limit',
            value: Infinity,
          },
        ]}
        value={config?.propLimit ?? 100}
        onChange={(e, {value}) => {
          let newValue = Math.max(1, Number(value));
          if (isNaN(newValue)) {
            newValue = 1;
          }
          updateLimit(newValue);
        }}
      />
    </ConfigPanel.ConfigOption>
  );
};
const typeIsRenderableByPanelObject = (type: Type): boolean => {
  type = nonNullable(type);
  return isTypedDictLike(type) || isObjectTypeLike(type);
};

export const PanelObject: React.FC<PanelObjectProps> = props => {
  const {config, updateConfig} = props;
  const level = props.level ?? 0;
  const weave = useWeaveContext();
  const {updateInput: updateInputFromProps} = props;
  const nonNullableInput = nonNullable(props.input.type);

  const inputVar = useMemo(
    () => varNode(props.input.type, 'input'),
    [props.input.type]
  );

  // This is needed because dict(str, Any) is assignable to the input type
  // of this panel, but we cant render that with a PanelObject at the moment
  // so we have this more restrictive type checker to ensure we do not try to
  // render dicts the same way that we would render true typedDicts.

  const {objPropTypes, pickOrGetattr} = useMemo(() => {
    if (isTypedDictLike(nonNullableInput)) {
      return {
        objPropTypes: typedDictPropertyTypes(nonNullableInput),
        pickOrGetattr: (objNode: Node, key: string) =>
          actualOpPick({obj: objNode, key: constString(key)}),
      };
    } else if (isObjectTypeLike(nonNullableInput)) {
      return {
        objPropTypes: unionObjectTypeAttrTypes(nonNullableInput),
        pickOrGetattr: (objNode: Node, key: string) =>
          opObjGetAttr({self: objNode, name: constString(key)}),
      };
    } else {
      // Unions are not supported, but we should not error
      return {
        objPropTypes: {},
        pickOrGetattr: (objNode: Node, key: string) => {
          throw new Error('Invalid input type');
        },
      };
    }
  }, [nonNullableInput]);
  const propertyTypes = _.mapKeys(objPropTypes, (v, k) => escapeDots(k));

  const propLimit = props.config?.propLimit ?? 100;

  const keys = useMemo(() => {
    const allKeys = Object.keys(propertyTypes);
    if (allKeys.length > propLimit) {
      return allKeys.slice(0, propLimit);
    } else {
      return allKeys;
    }
  }, [propLimit, propertyTypes]);

  const updateInput = useCallback(
    (key, newInput) => {
      if (newInput == null) {
        return updateInputFromProps?.(pickOrGetattr(inputVar, key) as any);
      } else {
        const input = pickOrGetattr(inputVar, key);
        const innerFunction = weave.callFunction((newInput as any).path, {
          input,
        });
        return updateInputFromProps?.(innerFunction as any);
      }
    },
    [inputVar, pickOrGetattr, updateInputFromProps, weave]
  );

  const keyChildren = useMemo(
    () =>
      _.sortBy(keys, k => {
        const kType = nonNullable(propertyTypes[k]!);
        return isAssignableTo(kType, PanelStringSpec.inputType) ||
          isAssignableTo(kType, PanelNumberSpec.inputType) ||
          isAssignableTo(kType, PanelDateSpec.inputType) ||
          typeIsRenderableByPanelObject(kType)
          ? 0
          : 1;
      }).map(k => {
        const childNode = pickOrGetattr(props.input, k);
        return (
          <PanelObjectChild
            key={k}
            {...props}
            k={k}
            level={level}
            childNode={childNode}
            childType={propertyTypes[k]!}
            updateInput={updateInput}
          />
        );
      }),
    [keys, level, pickOrGetattr, propertyTypes, props, updateInput]
  );
  const defaultExpanded = !isObjectType(nonNullableInput) || level === 0;
  const expanded = props.config?.expanded ?? defaultExpanded;

  const toggleExpanded = useCallback(() => {
    updateConfig({
      ...config,
      expanded: !expanded,
    });
  }, [updateConfig, config, expanded]);

  return (
<<<<<<< HEAD
    <div
      style={{
        width: '100%',
        height: '100%',
        overflowY: 'auto',
      }}>
      <KeyValTable.Table>
        {isObjectType(nonNullableInput) && (
          <div
            style={{display: 'flex', alignItems: 'center'}}
            onClick={() => toggleExpanded()}>
            <Icon size="mini" name={`chevron ${expanded ? 'down' : 'right'}`} />
            {nonNullableInput.type}
          </div>
        )}
        {expanded && <tbody>{keyChildren}</tbody>}
      </KeyValTable.Table>
    </div>
  );
};

const PanelObjectChild: React.FC<
  {
    k: string;
    level: number;
    childNode: Node;
    childType: Type;
    updateInput: (key: any, newInput: any) => void | undefined;
  } & Omit<PanelObjectProps, 'updateInput'>
> = ({
  k,
  level,
  childNode,
  childType,
  updateInput,
  context,
  updateContext,
  updateConfig,
  config,
}) => {
  const nonNullableChildType = nonNullable(childType);
  const isNone = useNodeValue(opIsNone({val: childNode}));
  if (isNone.loading || isNone.result) {
    return null;
  }
  return (
    <KeyValTable.Row>
      <KeyValTable.Key>
        <KeyValTable.InputUpdateLink onClick={() => updateInput(k, null)}>
          {k}
        </KeyValTable.InputUpdateLink>
      </KeyValTable.Key>
      <KeyValTable.Val>
        {isAssignableTo(nonNullableChildType, PanelStringSpec.inputType) ? (
          <PanelString
            input={childNode as any}
            context={context}
            updateContext={updateContext}
            // Get rid of updateConfig
            updateConfig={() => {}}
          />
        ) : isAssignableTo(nonNullableChildType, PanelNumberSpec.inputType) ? (
          <PanelNumber
            input={childNode as any}
            context={context}
            updateContext={updateContext}
            // Get rid of updateConfig
            updateConfig={() => {}}
          />
        ) : isAssignableTo(nonNullableChildType, PanelDateSpec.inputType) ? (
          <PanelDate
            input={childNode as any}
            context={context}
            updateContext={updateContext}
            // Get rid of updateConfig
            updateConfig={() => {}}
          />
        ) : typeIsRenderableByPanelObject(nonNullableChildType) ? (
          <PanelObject
            input={childNode as any}
            level={level + 1}
            config={config?.children?.[k]}
            context={context}
            updateContext={updateContext}
            // Get rid of updateConfig
            updateConfig={newChildConfig =>
              updateConfig({
                ...config,
                children: {
                  ...config?.children,
                  [k]: newChildConfig,
                },
              })
            }
            updateInput={newInput => updateInput(k, newInput)}
          />
        ) : (
          <div>{defaultLanguageBinding.printType(childType, true)}</div>
        )}
      </KeyValTable.Val>
    </KeyValTable.Row>
=======
    <KeyValTable.Table>
      {isObjectType(props.input.type) && (
        <div
          style={{display: 'flex', alignItems: 'center'}}
          onClick={() => toggleExpanded()}>
          <Icon size="mini" name={`chevron ${expanded ? 'down' : 'right'}`} />
          {props.input.type.type}
        </div>
      )}
      {expanded && <KeyValTable.Rows>{keyChildren}</KeyValTable.Rows>}
    </KeyValTable.Table>
>>>>>>> c63b7600
  );
};

export const Spec: Panel2.PanelSpec = {
  id: 'object',
  Component: PanelObject,
  ConfigComponent: PanelObjectConfig,
  inputType,
};<|MERGE_RESOLUTION|>--- conflicted
+++ resolved
@@ -214,7 +214,6 @@
   }, [updateConfig, config, expanded]);
 
   return (
-<<<<<<< HEAD
     <div
       style={{
         width: '100%',
@@ -230,7 +229,7 @@
             {nonNullableInput.type}
           </div>
         )}
-        {expanded && <tbody>{keyChildren}</tbody>}
+        {expanded && <KeyValTable.Rows>{keyChildren}</KeyValTable.Rows>}
       </KeyValTable.Table>
     </div>
   );
@@ -316,19 +315,6 @@
         )}
       </KeyValTable.Val>
     </KeyValTable.Row>
-=======
-    <KeyValTable.Table>
-      {isObjectType(props.input.type) && (
-        <div
-          style={{display: 'flex', alignItems: 'center'}}
-          onClick={() => toggleExpanded()}>
-          <Icon size="mini" name={`chevron ${expanded ? 'down' : 'right'}`} />
-          {props.input.type.type}
-        </div>
-      )}
-      {expanded && <KeyValTable.Rows>{keyChildren}</KeyValTable.Rows>}
-    </KeyValTable.Table>
->>>>>>> c63b7600
   );
 };
 
