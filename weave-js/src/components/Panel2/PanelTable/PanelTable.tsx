import 'react-base-table/lib/TableRow';

import ModifiedDropdown from '@wandb/weave/common/components/elements/ModifiedDropdown';
import {MOON_500} from '@wandb/weave/common/css/color.styles';
import {useRunName} from '@wandb/weave/common/hooks/useRunName';
import {saveTableAsCSV} from '@wandb/weave/common/util/csv';
import {
  callOpVeryUnsafe,
  constFunction,
  constNumber,
  constString,
  dereferenceAllVars,
  escapeDots,
  isAssignableTo,
  isOutputNode,
  isVoidNode,
  mediaAssetArgTypes,
  Node,
  NodeOrVoidNode,
  nullableOneOrMany,
  opAssetFile,
  opCount,
  opDict,
  opFilePath,
  opGetIndexCheckpointTag,
  opGetRunTag,
  opGroupGroupKey,
  opIndex,
  opMap,
  opPick,
  opRunId,
  Stack,
  taggedValue,
  Type,
  typedDict,
  union,
  varNode,
  voidNode,
  WeaveInterface,
} from '@wandb/weave/core';
import _ from 'lodash';
import React, {useCallback, useEffect, useMemo, useRef, useState} from 'react';
import BaseTable, {BaseTableProps} from 'react-base-table';
import AutoSizer from 'react-virtualized-auto-sizer';
import {
  Icon as SemanticIcon,
  Menu,
  MenuItemProps,
  Modal,
  Popup,
} from 'semantic-ui-react';

import {WeaveActionContextProvider} from '../../../actions';
import {useWeaveContext} from '../../../context';
import {WeaveApp} from '../../../index';
import * as LLReact from '../../../react';
import {Button} from '../../Button';
import {Checkbox} from '../../Checkbox';
import {IconName} from '../../Icon';
import {Tooltip} from '../../Tooltip';
import {ControlFilter} from '../ControlFilter';
import * as Panel2 from '../panel';
import {Panel2Loader} from '../PanelComp';
import {GrowToParent} from '../PanelComp.styles';
import {PanelContextProvider, usePanelContext} from '../PanelContext';
import {makeEventRecorder} from '../panellib/libanalytics';
import * as S from '../PanelTable.styles';
import {WeaveFormatContext} from '../WeaveFormatContext';
import {TableActions} from './actions';
import {Cell, Value} from './Cell';
import {ColumnHeader} from './ColumnHeader';
import ColumnSelector from './ColumnSelector';
import {
  getTableConfig,
  migrateConfig,
  PanelTableConfig,
  RowSize,
  TABLE_CONFIG_DEFAULTS,
  useUpdateConfigRespectingTableType,
} from './config';
import {Link} from './Link';
import * as Table from './tableState';
import * as TableType from './tableType';
import {
  BaseTableDataType,
  getColumnCellFormats,
  getColumnVariables,
  getTableMeasurements,
  nodeIsValidList,
  tableIsPanelVariable,
  useAutomatedTableState,
  useBaseTableColumnDefinitions,
  useBaseTableData,
  useOrderedColumns,
  useRowsNode,
  useUpdateConfigKey,
} from './util';

const recordEvent = makeEventRecorder('Table');
const inputType = TableType.GeneralTableLikeType;

const baseColumnWidth = 95;
const minColumnWidth = 30;
const rowControlsWidthWide = 64;
const rowControlsWidthSmall = 30;
const numberOfHeaders = 1;
const headerHeight = 30;
const footerHeight = 32;
const rowHeightSettings = {
  [RowSize.Small]: 30,
  [RowSize.Medium]: 60,
  [RowSize.Large]: 120,
  [RowSize.XLarge]: 240,
};
const rowSizeTooltipContent = {
  [RowSize.Small]: 'Small row height',
  [RowSize.Medium]: 'Medium row height',
  [RowSize.Large]: 'Large row height',
  [RowSize.XLarge]: 'Extra large row height',
};
const rowSizeIconName: {[key in RowSize]: IconName} = {
  [RowSize.Small]: 'row-height-small',
  [RowSize.Medium]: 'row-height-medium',
  [RowSize.Large]: 'row-height-large',
  [RowSize.XLarge]: 'row-height-xlarge',
};
const useOneBasedIndex = true;

export type RowActionItems = Array<
  {
    onClick: (node: Node, nodeIndex: number) => void;
  } & Omit<MenuItemProps, 'onClick'>
>;

export const PanelTable: React.FC<
  Panel2.PanelProps<typeof inputType, PanelTableConfig> & {
    rowActions?: RowActionItems;
  }
> = props => {
  const {input, config, updateConfig} = props;
  const inputNode = useMemo(() => TableType.normalizeTableLike(input), [input]);
  const typedInputNodeUse = LLReact.useNodeWithServerType(inputNode);
  const typedInputNode = typedInputNodeUse.loading
    ? undefined
    : typedInputNodeUse.result;
  const mConfig = useMemo(
    () => migrateConfig(config, typedInputNode),
    [config, typedInputNode]
  );
  const updateConfigRespectingTableType = useUpdateConfigRespectingTableType(
    updateConfig,
    typedInputNode
  );
  if (typedInputNodeUse.loading) {
    return <Panel2Loader />;
  } else if (typedInputNode && isAssignableTo(typedInputNode.type, 'none')) {
    return (
      <div
        style={{
          height: '100%',
          width: '100%',
          display: 'flex',
          alignItems: 'center',
          justifyContent: 'center',
          color: '#666',
          fontSize: '14px',
        }}>
        No items to display
      </div>
    );
  } else if (!nodeIsValidList(typedInputNode)) {
    console.warn(
      'PanelTable returning empty state because of Invalid input type: ',
      typedInputNode
    );
    // TODO: shouldn't we throw here?
    return <>Panel table error. See console</>;
  }
  return (
    <GrowToParent data-test="panel-table-2-wrapper">
      <AutoSizer style={{width: '100%', height: '100%', overflow: 'hidden'}}>
        {({height, width}: {height: number; width: number}) => {
          return (
            <PanelTableInnerConfigSetter
              {...props}
              config={mConfig}
              updateConfig={updateConfigRespectingTableType}
              input={typedInputNode}
              height={height}
              width={width}
            />
          );
        }}
      </AutoSizer>
    </GrowToParent>
  );
};

// This component acts as a config barrier for the PanelTable. The point here
// is that we want to "freeze" the table state when the config changes, but not
// until then. The reason is that we want the table to be "adaptive" to changes
// in the input shape - however when the user changes something, we want to "freeze"
// the state so that the table won't change in the future. Before we were using an
// effect to "freeze" the initial auto state. However, this was causing infinite
// react loops. This approach modifies the child update config to copy the current
// table state on the "first" update.
const PanelTableInnerConfigSetter: React.FC<
  Panel2.PanelProps<typeof inputType, PanelTableConfig> & {
    height: number;
    width: number;
    config: PanelTableConfig;
    rowActions?: RowActionItems;
  }
> = props => {
  const weave = useWeaveContext();
  const {input, updateConfig, config} = props;
  const {tableState, autoTable, hasLoadedOnce} = useAutomatedTableState(
    input,
    config.tableState,
    weave
  );

  const protectedUpdateConfig = React.useCallback(
    (configPatch: Partial<PanelTableConfig>) => {
      if (
        configPatch.tableState == null &&
        config.tableState == null &&
        tableState != null
      ) {
        updateConfig({
          ...configPatch,
          tableState: {...tableState, autoColumns: false},
        });
      } else {
        updateConfig(configPatch);
      }
    },
    [config.tableState, tableState, updateConfig]
  );

  const protectedConfig = React.useMemo(() => {
    return {...config, tableState: tableState ?? autoTable};
  }, [config, tableState, autoTable]);

  const columnVariables: {[key: string]: NodeOrVoidNode} = useMemo(() => {
    return getColumnVariables(config.tableState ?? tableState ?? autoTable);
  }, [config.tableState, tableState, autoTable]);

  const [showColumnSelect, setShowColumnSelect] = React.useState(false);

  if (!hasLoadedOnce) {
    return <Panel2Loader />;
  }

  return (
    <PanelContextProvider newVars={columnVariables}>
      <PanelTableInner
        {...props}
        config={protectedConfig}
        autoTable={autoTable}
        updateConfig={protectedUpdateConfig}
        showColumnSelect={showColumnSelect}
        setShowColumnSelect={setShowColumnSelect}
      />
    </PanelContextProvider>
  );
};

const PanelTableInner: React.FC<
  Panel2.PanelProps<typeof inputType, PanelTableConfig> & {
    height: number;
    width: number;
    config: PanelTableConfig;
    autoTable: Table.TableState;
    showColumnSelect: boolean;
    setShowColumnSelect: (value: boolean) => void;
    rowActions?: RowActionItems;
  }
> = props => {
  useEffect(() => {
    recordEvent('VIEW');
  }, []);
  const weave = useWeaveContext();

  const {
    input,
    updateConfig,
    updateInput,
    updateContext,
    height,
    width,
    config,
    autoTable,
    showColumnSelect,
    setShowColumnSelect,
  } = props;
  const tableState = config.tableState;

  if (tableState == null) {
    throw new Error(`PanelTableInner received null tableState`);
  }

  const rowActions = props.rowActions;

  const {stack} = usePanelContext();
  const tableIsPanelVariableVal = tableIsPanelVariable(stack);
  const rowControlsWidth = useMemo(
    () =>
      tableIsPanelVariableVal ? rowControlsWidthWide : rowControlsWidthSmall,
    [tableIsPanelVariableVal]
  );

  const countColumnExists = Object.keys(tableState.columnNames).includes(
    'groupCount'
  );
  const [countColumnId, setCountColumnId] = useState<string | null>(
    countColumnExists ? 'groupCount' : null
  );

  const updateIndexOffset = useUpdateConfigKey('indexOffset', updateConfig);
  const updateTableState = useUpdateConfigKey('tableState', updateConfig);
  const setRowSize = useUpdateConfigKey('rowSize', updateConfig);
  const setColumnWidths = useUpdateConfigKey('columnWidths', updateConfig);
  const setSingleColumnWidth = useCallback(
    (colId: string, columnWidth: number | undefined) => {
      setColumnWidths({
        ...config.columnWidths,
        [colId]: columnWidth,
      } as any);
    },
    [setColumnWidths, config.columnWidths]
  );

  const setAllColumnWidths = useCallback(
    (columnWidth: number) => {
      const update: {[key: string]: number} = {};
      tableState.order.forEach(cId => {
        update[cId] = columnWidth;
      });
      setColumnWidths(update);
    },
    [setColumnWidths, tableState.order]
  );

  const setColumnPinState = useCallback(
    (colId: string, pinned: boolean) => {
      const currentPinnedColumns = config.pinnedColumns || [];
      if (pinned) {
        updateConfig({
          pinnedColumns: currentPinnedColumns.includes(colId)
            ? currentPinnedColumns
            : [...currentPinnedColumns, colId],
        });
      } else {
        updateConfig({
          pinnedColumns: currentPinnedColumns.filter(c => c !== colId),
        });
      }
    },
    [config.pinnedColumns, updateConfig]
  );

  const updateTable = useCallback(
    (newState: Table.TableState) => {
      updateConfig({
        tableState: newState,
      });
    },
    [updateConfig]
  );

  const resetTable = useCallback(() => {
    updateConfig({
      tableState: autoTable,
      tableStateInputType: undefined,
      rowSize: TABLE_CONFIG_DEFAULTS.rowSize,
      indexOffset: 0,
      columnWidths: {},
      pinnedRows: {},
      pinnedColumns: [],
    });
  }, [updateConfig, autoTable]);

  const [filterOpen, setFilterOpen] = React.useState(false);
  const compositeGroupKey = useMemo(
    () => (tableState.groupBy ?? []).join(','),
    [tableState.groupBy]
  );
  const pinnedRowsForCurrentGrouping = useMemo(() => {
    // It is not clear why, but some old configs have nulls in this list and
    // that can cause havoc in the weave system as it expects values.
    return ((config.pinnedRows ?? {})[compositeGroupKey] ?? []).filter(
      r => r != null
    );
  }, [config.pinnedRows, compositeGroupKey]);

  const setRowAsPinned = useCallback(
    (row: number, pinned: boolean) => {
      if (window.location.toString().includes('browse2')) {
        if (updateInput) {
          updateInput(
            opIndex({
              arr: varNode('any', 'input'),
              index: constNumber(row),
            }) as any
          );
        }
      } else {
        const pinnedRows = config.pinnedRows ?? {};
        if (pinned) {
          const update = {
            pinnedRows: {
              ...pinnedRows,
              [compositeGroupKey]: pinnedRowsForCurrentGrouping.includes(row)
                ? pinnedRowsForCurrentGrouping
                : [...pinnedRowsForCurrentGrouping, row],
            },
          };
          updateConfig(update);
        } else {
          updateConfig({
            pinnedRows: {
              ...pinnedRows,
              [compositeGroupKey]: pinnedRowsForCurrentGrouping.filter(
                r => r !== row
              ),
            },
          });
        }
      }
    },
    [
      compositeGroupKey,
      config.pinnedRows,
      pinnedRowsForCurrentGrouping,
      updateConfig,
      updateInput,
    ]
  );

  const setRowAsActive = useCallback(
    (row: number) => {
      if (window.location.toString().includes('browse2')) {
        // TODO: (Weaveflow): This is a hack - parameterize this
        if (updateInput) {
          updateInput(
            callOpVeryUnsafe('index', {
              arr: varNode('any', 'input'),
              index: constNumber(row),
            }) as any
          );
        }
      } else {
        const activeRowForGrouping = {
          ...config.activeRowForGrouping,
          [compositeGroupKey]: row,
        };
        // if row is less than 0, delete the active row
        if (row < 0) {
          delete activeRowForGrouping[compositeGroupKey];
        }
        updateConfig({
          activeRowForGrouping,
        });
      }
    },
    [compositeGroupKey, config.activeRowForGrouping, updateConfig, updateInput]
  );
  const activeRowIndex = config.activeRowForGrouping?.[compositeGroupKey] ?? -1;

  const rowsNode = useRowsNode(input, tableState, weave);
  const {frame} = usePanelContext();

  // We only care about having a runNode if there are runColors in frame
  // to map them to.  Otherwise, it's null.
  const runNode = useMemo(() => {
    const rowType = Table.getExampleRow(rowsNode).type;
    if (
      frame.runColors != null &&
      isAssignableTo(rowType, taggedValue(typedDict({run: 'run'}), 'any'))
    ) {
      return opGetRunTag({
        obj: varNode(rowType, 'row'),
      });
    } else {
      return null;
    }
  }, [rowsNode, frame]);

  const totalRowCountUse = LLReact.useNodeValue(
    useMemo(() => opCount({arr: rowsNode}), [rowsNode])
  );
  const totalRowCount: number | undefined = totalRowCountUse.loading
    ? undefined
    : totalRowCountUse.result;

  const orderedColumns = useOrderedColumns(
    tableState,
    config.pinnedColumns,
    countColumnId
  );

  // TODO: remove this constraint once plots work in smaller views

  const maybeOutputNode = isOutputNode(props.input) ? props.input : undefined;
  const shouldDouble =
    tableState.groupBy.length > 0 || maybeOutputNode?.fromOp.name === 'joinAll';
  const rowHeight = (shouldDouble ? 2 : 1) * rowHeightSettings[config.rowSize];

  const {adaptiveRowHeight, adjustedIndexOffset, numVisibleRows, rowsPerPage} =
    getTableMeasurements({
      height,
      width,
      orderedColumns,
      columnWidths: config.columnWidths,
      rowHeight,
      numberOfHeaders,
      headerHeight,
      footerHeight,
      totalRowCount,
      baseColumnWidth,
      rowControlsWidth:
        rowControlsWidth *
        (rowActions != null && rowActions.length > 0 ? 2 : 1),
      indexOffset: config.indexOffset,
      numPinnedRows: pinnedRowsForCurrentGrouping.length,
    });
  const columnDefinitions = useBaseTableColumnDefinitions(
    orderedColumns,
    tableState,
    weave.client.opStore
  );

  const pinnableTableState: Table.TableState = useMemo(() => {
    return {
      ...tableState,
      page: 0,
      sort: [],
      preFilterFunction: voidNode(),
    };
  }, [tableState]);
  const pinnableRowsNode = useRowsNode(input, pinnableTableState, weave);
  const pinnableTableTotalRowCountUse = LLReact.useNodeValue(
    useMemo(() => opCount({arr: pinnableRowsNode}), [pinnableRowsNode])
  );
  const pinnableTotalRowCount: number | undefined =
    pinnableTableTotalRowCountUse.loading
      ? undefined
      : pinnableTableTotalRowCountUse.result;

  const {unpinnedData, pinnedData} = useBaseTableData(
    rowsNode,
    pinnableRowsNode,
    rowsPerPage,
    adjustedIndexOffset,
    pinnedRowsForCurrentGrouping,
    pinnableTotalRowCount
  );
  const downloadDataAsCSV = useCallback(() => {
    downloadCSV(rowsNode, tableState, weave, stack);
  }, [rowsNode, stack, tableState, weave]);

  const headerRendererForColumn = useCallback(
    (colId: string, {headerIndex}: any) => {
      const columnDef = columnDefinitions[colId];
      const colType = columnDef.selectFn.type;

      return (
        <WeaveFormatContext.Provider value={getColumnCellFormats(colType)}>
          <ColumnHeader
            isGroupCol={columnDefinitions[colId].isGrouped}
            tableState={tableState}
            inputArrayNode={input}
            rowsNode={rowsNode}
            columnName={tableState.columnNames[colId]}
            selectFunction={tableState.columnSelectFunctions[colId]}
            colId={colId}
            panelId={tableState.columns[colId].panelId}
            config={tableState.columns[colId].panelConfig}
            panelContext={props.context}
            updatePanelContext={updateContext}
            updateTableState={updateTableState}
            isPinned={config.pinnedColumns?.includes(colId)}
            setColumnPinState={(pinned: boolean) => {
              setColumnPinState(colId, pinned);
            }}
            simpleTable={props.config.simpleTable}
            countColumnId={countColumnId}
            setCountColumnId={setCountColumnId}
          />
        </WeaveFormatContext.Provider>
      );
    },
    [
      columnDefinitions,
      tableState,
      input,
      rowsNode,
      props.context,
      props.config.simpleTable,
      updateContext,
      updateTableState,
      config.pinnedColumns,
      setColumnPinState,
      countColumnId,
      setCountColumnId,
    ]
  );

  const cellRendererForColumn = useCallback(
    (
      colId: string,
      {
        rowData,
      }: {
        rowData: BaseTableDataType;
      }
    ) => {
      const rowNode = rowData.rowNode;
      const columnDef = columnDefinitions[colId];
      const colType = columnDef.selectFn.type;
      // MaybeWrappers are needed because the table will eagerly ask for enough
      // rows to fill the screen, before we know if that many rows exist. This
      // means that the true value of every cell is possibly nullable, even if
      // the type doesn't say so. This is sort of a hard-coded way to ensure we
      // don't error when we get nulls back for small tables
      if (columnDef.isGrouped) {
        return (
          <WeaveFormatContext.Provider value={getColumnCellFormats(colType)}>
            <GrowToParent>
              <Value
                table={tableState}
                colId={colId}
                // Warning: not memoized
                valueNode={opPick({
                  obj: opGroupGroupKey({
                    obj: rowNode as any,
                  }),
                  key: constString(escapeDots(columnDef.name)),
                })}
                config={{}}
                updateTableState={updateTableState}
                panelContext={props.context}
                updatePanelContext={updateContext}
              />
            </GrowToParent>
          </WeaveFormatContext.Provider>
        );
      } else {
        return (
          <WeaveFormatContext.Provider value={getColumnCellFormats(colType)}>
            <GrowToParent>
              <Cell
                table={tableState}
                colId={colId}
                inputNode={input}
                rowNode={rowNode}
                selectFunction={columnDef.selectFn}
                panelId={columnDef.panelId}
                config={columnDef.panelConfig}
                panelContext={props.context}
                updateTableState={updateTableState}
                updatePanelContext={updateContext}
                updateInput={props.updateInput}
                simpleTable={props.config.simpleTable}
              />
            </GrowToParent>
          </WeaveFormatContext.Provider>
        );
      }
    },
    [
      columnDefinitions,
      tableState,
      updateTableState,
      props.context,
      props.updateInput,
      props.config.simpleTable,
      updateContext,
      input,
    ]
  );

  const shiftIsPressedRef = useRef(false);

  const isFiltered = tableState.preFilterFunction.nodeType === 'output';
  const isGrouped = tableState.groupBy.length > 0;
  const baseTableColumns = useMemo(() => {
    const columns: BaseTableProps<BaseTableDataType>['columns'] = _.map(
      orderedColumns,
      colId => {
        const columnDefinition = columnDefinitions[colId];
        const pinnedTreatment =
          columnDefinition.isGrouped || config.pinnedColumns.includes(colId);
        return {
          colId,
          key: columnDefinition.key,
          frozen: pinnedTreatment ? 'left' : false,
          style: {
            padding: '0px',
          },
          width: config.columnWidths[colId] ?? baseColumnWidth,
          minWidth: minColumnWidth,
          flexGrow: 1,
          flexShrink: 0,
          resizable: true,
          cellRenderer: (args: any) => cellRendererForColumn(colId, args),
          headerRenderer: (args: any) => headerRendererForColumn(colId, args),
        };
      }
    );
    // Add a column for the row index, aka <IndexCell>
    columns.unshift({
      colId: '__controls__',
      key: 'controls',
      width: rowControlsWidth,
      frozen: 'left',
      flexGrow: 0,
      flexShrink: 0,
      style: {
        padding: '0px',
      },
      deps: {
        rowSize: config.rowSize,
        adjustedIndexOffset,
        pinedRows: config.pinnedRows,
        filterOpen,
        isFiltered,
        isGrouped,
      },
      cellRenderer: ({columnIndex, rowIndex, rowData}) => {
        if (isGrouped) {
          // TODO: Enable pinning after grouping. This is a challenge
          // as the pinning must be done as a selection against the
          // group key, not the index.
          return (
            <S.IndexColumnVal>
              <S.IndexColumnText>
                {rowIndex + (useOneBasedIndex ? 1 : 0)}
              </S.IndexColumnText>
            </S.IndexColumnVal>
          );
        }
        // MaybeWrappers are needed because the table will eagerly ask for enough
        // rows to fill the screen, before we know if that many rows exist. This
        // means that the true value of every cell is possibly nullable, even if
        // the type doesn't say so. This is sort of a hard-coded way to ensure we
        // don't error when we get nulls back for small tables
        return (
          <IndexCell
            runNode={runNode}
            rowNode={rowData.rowNode}
            setRowAsPinned={(index: number) => {
              if (!props.config.simpleTable) {
                if (shiftIsPressedRef.current && index > -1) {
                  setRowAsPinned(index, !rowData.isPinned);
                } else {
                  setRowAsActive(index);
                }
              }
            }}
            activeRowIndex={activeRowIndex}
            simpleTable={props.config.simpleTable}
          />
        );
      },
<<<<<<< HEAD
      headerRenderer: ({headerIndex}) => {
        return props.config.simpleTable ? null : (
          <S.TableAction
            data-test="table-filter-button"
            data-dd-action-name={`${
              filterOpen ? 'close' : 'open'
            } table filter`}
            highlight={isFiltered ?? false}
            onClick={() => {
              if (filterOpen) {
                recordEvent('CLOSE_FILTER');
              } else {
                recordEvent('OPEN_FILTER');
              }
              setFilterOpen(!filterOpen);
            }}>
            <S.TableIcon
              name="filter"
              // Pass undefined when false to avoid console warning.
              highlight={isFiltered === false ? undefined : true}
            />
          </S.TableAction>
        );
      },
=======
>>>>>>> 1ae92a6d
    });
    if (rowActions != null && rowActions.length > 0) {
      columns.unshift({
        colId: '__actions__',
        key: 'actions',
        width: rowControlsWidth,
        frozen: 'right',
        flexGrow: 0,
        flexShrink: 0,
        style: {
          padding: '0px',
        },
        deps: {
          rowSize: config.rowSize,
          adjustedIndexOffset,
          pinedRows: config.pinnedRows,
          filterOpen,
          isFiltered,
          isGrouped,
        },
        cellRenderer: ({columnIndex, rowIndex, rowData}) => {
          if (isGrouped) {
            return null;
          }
          return (
            <ActionCell
              items={rowActions}
              rowNode={rowData.rowNode}
              rowIndex={rowIndex}
            />
          );
        },
      });
    }

    if (width != null) {
      let totalWidth = 0;
      let flexWidth = 0;
      columns.forEach(c => {
        totalWidth += c.width;
        if (c.resizable && config.columnWidths[c.colId] == null) {
          flexWidth += c.width - (c.minWidth ?? 0);
        }
      });
      if (totalWidth < width) {
        const adjustmentFactor = (width - totalWidth) / flexWidth;
        columns.forEach(c => {
          if (c.resizable && config.columnWidths[c.colId] == null) {
            c.width = Math.floor(
              c.width + (c.width - (c.minWidth ?? 0)) * adjustmentFactor
            );
          }
        });
      }
    }

    return columns;
  }, [
    orderedColumns,
    config.rowSize,
    config.pinnedRows,
    config.pinnedColumns,
    config.columnWidths,
    adjustedIndexOffset,
    filterOpen,
    isFiltered,
    isGrouped,
    rowActions,
    width,
    columnDefinitions,
    cellRendererForColumn,
    headerRendererForColumn,
    runNode,
    activeRowIndex,
    props.config.simpleTable,
    setRowAsPinned,
    setRowAsActive,
    rowControlsWidth,
  ]);

  const indexInputRef = useRef<HTMLInputElement>(null);
  const footerRenderer = useCallback(() => {
    const nonPinnedVisibleRows = Math.max(
      1,
      numVisibleRows // - pinnedRowsForCurrentGrouping.length
    );

    return (
      <div
        style={{
          height: '100%',
          width: '100%',
          display: 'flex',
          padding: '8px 12px 0',
          justifyContent: 'space-between',
        }}>
        {!props.config.simpleTable && (
          <div style={{flex: '0 0 auto'}}>
            {(Object.keys(RowSize) as Array<keyof typeof RowSize>)
              // Remove first 4 sizes, when iterating over the enum, since first 4 are numbers
              .slice(4)
              .map(rowSize => (
                <Tooltip
                  key={rowSize}
                  content={rowSizeTooltipContent[RowSize[rowSize]]}
                  noTriggerWrap
                  trigger={
                    <Button
                      startIcon={rowSizeIconName[RowSize[rowSize]]}
                      onClick={() => setRowSize(RowSize[rowSize])}
                      active={config.rowSize === RowSize[rowSize]}
                      variant="ghost"
                      size="small"
                    />
                  }
                />
              ))}
          </div>
        )}
        <div
          style={{flex: '1 0 auto', display: 'flex', justifyContent: 'center'}}>
          <div
            style={{flex: '0 0 auto', display: 'flex', alignItems: 'center'}}>
            <Button
              variant="ghost"
              size="small"
              icon="back"
              tooltip="First page"
              onClick={() => {
                updateIndexOffset(0);
              }}
            />
            <Button
              variant="ghost"
              size="small"
              icon="chevron-back"
              tooltip="Previous page"
              className="mr-4"
              onClick={() => {
                updateIndexOffset(adjustedIndexOffset - nonPinnedVisibleRows);
              }}
            />
            <input
              data-test="table-pagination-index-input"
              ref={indexInputRef}
              style={{width: '50px', textAlign: 'center'}}
              placeholder={String(
                adjustedIndexOffset + (useOneBasedIndex ? 1 : 0)
              )}
              type="number"
              onBlurCapture={event => {
                const currVal =
                  indexInputRef.current == null
                    ? adjustedIndexOffset
                    : indexInputRef.current.value === ''
                    ? 0
                    : parseInt(indexInputRef.current.value, 10);
                updateIndexOffset(currVal - (useOneBasedIndex ? 1 : 0));
                if (indexInputRef.current != null) {
                  indexInputRef.current.value = '';
                }
              }}
              onKeyUpCapture={event => {
                if (event.key === 'Enter') {
                  indexInputRef.current?.blur();
                }
              }}
            />
            <span style={{lineHeight: '24px'}} data-test="pagination-info">
              &nbsp;-{' '}
              {adjustedIndexOffset +
                nonPinnedVisibleRows -
                1 +
                (useOneBasedIndex ? 1 : 0)}{' '}
              of{' '}
              {totalRowCountUse.loading
                ? 'many'
                : totalRowCountUse.result - (useOneBasedIndex ? 0 : 1)}
            </span>
            <Button
              variant="ghost"
              size="small"
              icon="chevron-next"
              tooltip="Next page"
              className="ml-4"
              onClick={() => {
                updateIndexOffset(adjustedIndexOffset + nonPinnedVisibleRows);
              }}
            />
            <Button
              variant="ghost"
              size="small"
              icon="forward-next"
              tooltip="Last page"
              onClick={() => {
                updateIndexOffset(
                  totalRowCountUse.result - nonPinnedVisibleRows
                );
              }}
            />
          </div>
        </div>
        {!props.config.simpleTable && (
          <div style={{flex: '0 0 auto'}}>
            <Button
              variant="ghost"
              size="small"
              onClick={() => {
                downloadDataAsCSV();
              }}>
              Export as CSV
            </Button>
            <Modal
              className="small"
              trigger={
                <Button
                  data-test="select-columns"
                  variant="ghost"
                  size="small"
                  onClick={() => {
                    recordEvent('SELECT_COLUMNS');
                    setShowColumnSelect(true);
                  }}>
                  Columns...
                </Button>
              }
              open={showColumnSelect}
              onClose={() => setShowColumnSelect(false)}>
              <Modal.Content>
                <ColumnSelector
                  inputNode={props.input}
                  tableState={tableState}
                  update={updateTable}
                />
              </Modal.Content>
              <Modal.Actions>
                <Button
                  data-test="close-column-select"
                  variant="primary"
                  size="large"
                  onClick={() => setShowColumnSelect(false)}>
                  Close
                </Button>
              </Modal.Actions>
            </Modal>
            <Button
              data-test="auto-columns"
              variant="ghost"
              size="small"
              onClick={() => {
                recordEvent('RESET_TABLE');
                resetTable();
              }}>
              Reset table
            </Button>
          </div>
        )}
      </div>
    );
  }, [
    props.input,
    numVisibleRows,
    config.rowSize,
    props.config.simpleTable,
    adjustedIndexOffset,
    totalRowCountUse.loading,
    totalRowCountUse.result,
    showColumnSelect,
    tableState,
    updateTable,
    setRowSize,
    updateIndexOffset,
    downloadDataAsCSV,
    setShowColumnSelect,
    resetTable,
  ]);

  const baseTableRef = useRef<BaseTable<BaseTableDataType>>(null);

  const captureKeyDown = useCallback(e => {
    if (e.key === 'Shift') {
      shiftIsPressedRef.current = true;
    }
  }, []);

  const captureKeyUp = useCallback(e => {
    if (e.key === 'Shift') {
      shiftIsPressedRef.current = false;
    }
  }, []);

  useEffect(() => {
    window.addEventListener('keydown', captureKeyDown);
    window.addEventListener('keyup', captureKeyUp);
    return () => {
      window.removeEventListener('keydown', captureKeyDown);
      window.removeEventListener('keyup', captureKeyUp);
    };
  });

  const onColumnResizeEnd: BaseTableProps<BaseTableDataType>['onColumnResizeEnd'] =
    useCallback(
      ({column, width: resizeWidth}) => {
        if (props.config.simpleTable) {
          return;
        }
        // TODO: make all these shiftIsPressed features discoverable!!!!
        if (shiftIsPressedRef.current) {
          setAllColumnWidths(resizeWidth);
        } else {
          setSingleColumnWidth(column.colId, resizeWidth);
        }
      },
      [props.config.simpleTable, setAllColumnWidths, setSingleColumnWidth]
    );

  const setFilterFunction: React.ComponentProps<
    typeof ControlFilter
  >['setFilterFunction'] = useCallback(
    newNode => {
      if (tableState.preFilterFunction !== newNode) {
        recordEvent('UPDATE_FILTER_EXPRESSION');
      }
      setFilterOpen(false);
      return updateTableState(Table.updatePreFilter(tableState, newNode));
    },
    [tableState, setFilterOpen, updateTableState]
  );

  const preFilterFrame = useMemo(() => Table.getRowFrame(input), [input]);
  const actions = useMemo(
    () => TableActions(weave, tableState.preFilterFunction, setFilterFunction),
    [weave, tableState.preFilterFunction, setFilterFunction]
  );

  const [actionBarDimensions, setActionBarDimensions] = useState({
    width: 0,
    height: 0,
  });
  const actionBarRef = useRef<HTMLDivElement>(null);

  useEffect(() => {
    const updateDimensions = () => {
      if (actionBarRef.current) {
        const {width: actionBarWidth, height: actionBarHeight} =
          actionBarRef.current.getBoundingClientRect();
        const computedStyle = window.getComputedStyle(actionBarRef.current);
        const marginTop = parseInt(computedStyle.marginTop, 10);
        const marginBottom = parseInt(computedStyle.marginBottom, 10);

        setActionBarDimensions({
          width: Math.floor(actionBarWidth),
          height: Math.floor(actionBarHeight) + marginTop + marginBottom,
        });
      }
    };

    updateDimensions();

    const resizeObserver = new ResizeObserver(updateDimensions);

    if (actionBarRef.current) {
      resizeObserver.observe(actionBarRef.current);
    }

    return () => resizeObserver.disconnect();
  }, []);

  const ActionBar = (
    <div
      style={{
        display: 'flex',
        flexDirection: 'row',
        justifyContent: 'flex-start',
        gap: '8px',
        margin: '8px',
      }}
      ref={actionBarRef}>
      {props.config.tableSelection?.show && (
        <Popup
          hoverable
          position="bottom left"
          on="click"
          basic
          style={{padding: 0, marginTop: '0px'}}
          trigger={
            <Button
              variant="secondary"
              size="small"
              icon="table"
              tooltip="Select table"
              tooltipProps={{className: 'py-8 px-12'}}>
              <>
                Table:{' '}
                <span
                  style={{
                    fontWeight: 'bold',
                    maxWidth: '120px',
                    overflow: 'hidden',
                    textOverflow: 'ellipsis',
                    display: 'inline-block',
                    whiteSpace: 'nowrap',
                    verticalAlign: 'bottom',
                  }}>
                  {props.config.tableSelection?.currentSelection || 'Table'}
                </span>
              </>
            </Button>
          }
          content={
            <ModifiedDropdown
              basic
              selection
              scrolling
              multiple={false}
              defaultOpen
              value={props.config.tableSelection?.currentSelection}
              data-test="table-selection"
              closeOnBlur
              closeOnChange
              options={(props.config.tableSelection?.keys || []).map(key => ({
                text: key,
                key,
                value: key,
              }))}
              onChange={(e, {value}) => {
                props.config.tableSelection?.callback?.(value as string);
              }}
            />
          }
        />
      )}
      <Button
        variant="secondary"
        size="small"
        data-test="table-filter-button"
        icon="filter-alt"
        onClick={() => {
          setFilterOpen(!filterOpen);
        }}
        tooltip="Filter"
        tooltipProps={{className: 'py-8 px-12'}}>
        Filter
      </Button>
    </div>
  );

  const ConfiguredTable = (
    <BaseTable
      ignoreFunctionInColumnCompare={false}
      ref={baseTableRef}
      onColumnResizeEnd={onColumnResizeEnd}
      fixed
      width={width}
      height={height - actionBarDimensions.height}
      columns={baseTableColumns}
      data={unpinnedData}
      frozenData={pinnedData}
      rowProps={({rowIndex}) => ({
        // this will be the index relative to the current page,
        // not the entire dataset
        'data-test-row-index': rowIndex,
      })}
      rowHeight={adaptiveRowHeight}
      headerHeight={headerHeight}
      footerRenderer={footerRenderer}
      footerHeight={footerHeight}
    />
  );

  return (
    <GrowToParent
      data-test-weave-id="table"
      data-test-row-count={unpinnedData.length}
      data-dd-action-name="click on query panel table">
      {filterOpen && (
        <PanelContextProvider newVars={preFilterFrame}>
          <ControlFilter
            filterFunction={tableState.preFilterFunction}
            setFilterFunction={setFilterFunction}
          />
        </PanelContextProvider>
      )}
      {unpinnedData.length === 0 && (
        <div
          style={{
            textAlign: 'center',
            position: 'absolute',
            width: '100%',
            height: `${
              height -
              footerHeight -
              headerHeight -
              adaptiveRowHeight * pinnedData.length
            }px`,
            overflow: 'auto',
            top: `${headerHeight + adaptiveRowHeight * pinnedData.length}px`,
            zIndex: 8,
            display: 'flex',
            flexDirection: 'column',
            justifyContent: 'center',
            alignItems: 'center',
            alignContent: 'stretch',
          }}>
          <div
            style={{flex: '0 0 auto', paddingBottom: '8px', color: MOON_500}}>
            No rows to display
          </div>
          {tableState.preFilterFunction?.nodeType === 'output' && (
            <div style={{flex: '0 0 auto'}}>
              <Link
                onClick={() => {
                  updateTableState(
                    Table.updatePreFilter(tableState, voidNode())
                  );
                }}>
                Clear filters
              </Link>
            </div>
          )}
        </div>
      )}
      {props.config.simpleTable ? (
        ConfiguredTable
      ) : (
        <WeaveActionContextProvider newActions={actions}>
          <div style={{display: 'flex', flexDirection: 'column'}}>
            {ActionBar}
            {ConfiguredTable}
          </div>
        </WeaveActionContextProvider>
      )}
    </GrowToParent>
  );
};

const IndexCell: React.FC<{
  runNode: Node | null;
  rowNode: Node;
  setRowAsPinned: (row: number) => void;
  activeRowIndex?: number;
  simpleTable?: boolean;
}> = props => {
  const {frame, stack} = usePanelContext();
  const weave = useWeaveContext();
  const tableIsPanelVariableVal = tableIsPanelVariable(stack);

  if (
    props.runNode != null &&
    (frame.runColors == null || isVoidNode(frame.runColors))
  ) {
    throw new Error(
      `IndexCell got unusable runColors in frame but runNode is non-null`
    );
  }
  const colorNode =
    props.runNode != null
      ? opPick({
          obj: frame.runColors as Node, // Checked above
          key: opRunId({
            run: weave.callFunction(props.runNode, {
              row: props.rowNode as any,
            }),
          }),
        })
      : constString('inherit');

  const colorNodeValue = LLReact.useNodeValue(colorNode);

  const runNode =
    props.runNode !== null
      ? weave.callFunction(props.runNode, {
          row: props.rowNode as any,
        })
      : null;

  const runName = useRunName(runNode);

  const index = LLReact.useNodeValue(
    opGetIndexCheckpointTag({obj: props.rowNode})
  );
  if (index.loading) {
    return <S.IndexColumnVal />;
  } else {
    const isSelected =
      index.result != null && index.result === props.activeRowIndex;
    const basicIndexContent = (
      <span>{index.result + (useOneBasedIndex ? 1 : 0)}</span>
    );
    const indexOnClick = () => {
      if (!props.simpleTable) {
        if (isSelected) {
          props.setRowAsPinned(-1);
        } else {
          props.setRowAsPinned(index.result);
        }
      }
    };
    return (
      <S.IndexColumnVal onClick={indexOnClick}>
        <S.IndexColumnText
          style={{
            color: colorNodeValue.loading ? 'inherit' : colorNodeValue.result,
            ...(index.result != null && index.result === props.activeRowIndex
              ? {
                  fontWeight: 'bold',
                  backgroundColor: '#d4d4d4',
                }
              : {}),
          }}>
          {tableIsPanelVariableVal && (
            <S.IndexCellCheckboxWrapper
              className="index-cell-checkbox"
              isSelected={isSelected}>
              <Checkbox
                onClick={indexOnClick}
                checked={isSelected}
                size="small"
              />
            </S.IndexCellCheckboxWrapper>
          )}
          {props.simpleTable || !runName ? (
            basicIndexContent
          ) : window.location.toString().includes('browse2') ? (
            <div style={{cursor: 'pointer'}}>🔗</div>
          ) : (
            <Popup
              // Req'd to fix position issue. See https://github.com/Semantic-Org/Semantic-UI-React/issues/3725
              popperModifiers={{
                preventOverflow: {
                  boundariesElement: 'offsetParent',
                },
              }}
              position="top center"
              popperDependencies={[index.result, runName]}
              content={runName}
              trigger={basicIndexContent}
            />
          )}
        </S.IndexColumnText>
      </S.IndexColumnVal>
    );
  }
};

const ActionCell: React.FC<{
  rowNode: Node;
  rowIndex: number;
  items: RowActionItems;
}> = props => {
  const [hover, setHover] = useState(false);

  const menuItems = useMemo(() => {
    return props.items.map((item, index) => {
      return {
        ...item,
        onClick: () => {
          item.onClick(props.rowNode, props.rowIndex);
        },
      };
    });
  }, [props.items, props.rowIndex, props.rowNode]);

  return (
    <div
      style={{
        width: '100%',
        height: '100%',
        display: 'flex',
        justifyContent: 'center',
        alignItems: 'center',
      }}
      onMouseOver={() => setHover(true)}
      onMouseLeave={() => setHover(false)}>
      <div
        style={{
          cursor: 'pointer',
          flex: '0 0 auto',
        }}>
        <Popup
          basic
          hoverable
          style={{padding: 0}}
          on="click"
          position="bottom left"
          trigger={
            <div>
              {hover && (
                <SemanticIcon name="ellipsis horizontal" size="small" />
              )}
            </div>
          }
          content={
            <Menu compact size="small" items={menuItems} secondary vertical />
          }
        />
      </div>
    </div>
  );
};

const downloadCSV = async (
  rowsNode: Node<Type>,
  tableState: Table.TableState,
  weave: WeaveInterface,
  stack: Stack
) => {
  const safeTableState = makeCsvFriendlyTableState(tableState);
  const listDictNode = applyTableStateToRowsNode(
    rowsNode,
    safeTableState,
    weave
  );

  const listDictValue = await weave.client.query(
    weave.dereferenceAllVars(listDictNode, stack)
  );
  saveTableAsCSV({
    cols: listDictValue?.length > 0 ? Object.keys(listDictValue[0]) : [],
    data: listDictValue,
  });
};

const makeCsvFriendlyTableState = (tableState: Table.TableState) => {
  const csvFriendlyType = nullableOneOrMany(
    union([
      'number' as const,
      'string' as const,
      'boolean' as const,
      'id' as const,
      'date' as const,
      {
        type: 'timestamp' as const,
        unit: 'ms',
      },
    ])
  );
  const urlFriendlyTypes = nullableOneOrMany(union([{type: 'file' as const}]));

  const columnIds = Object.keys(tableState.columns);
  for (const columnId of columnIds) {
    const selectFn = tableState.columnSelectFunctions[columnId];
    // If the column is simply a `'none` type, then we just skip processing it
    // (and allow it to be the raw value) This is because `none` is assignable
    // to all the `nullableOneOrMany` cases and that creates invalid graphs.
    if (isAssignableTo(selectFn.type, 'none')) {
      continue;
    } else if (isAssignableTo(selectFn.type, urlFriendlyTypes)) {
      tableState = Table.updateColumnSelect(
        tableState,
        columnId,
        opFilePath({file: selectFn as any})
      );
    } else if (isAssignableTo(selectFn.type, mediaAssetArgTypes.asset)) {
      tableState = Table.updateColumnSelect(
        tableState,
        columnId,
        opFilePath({file: opAssetFile({asset: selectFn as any})})
      );
      // TODO: The `opArtifactVersionLink` op fails as the artifactVersion does
      // not have the link info. This is due to two reasons: 1) the
      // artifactVersion data is stored as part of the file itself (sort of a
      // pre-tag solution) - and hard coded to just keep the id; and 2) even if
      // it is fixed to return the whole artifactVersion, that object has only
      // id coming from GQL since it is not using a tag getter. So, the fix is
      // to transform opArtifactFile(*) ops to tagging ops & make the
      // opAssetArtifactVersion a tag getter. This will fix the issue and unlock
      // better URLs.
      //
      // tableState = Table.updateColumnSelect(
      //   tableState,
      //   columnId,
      //   opJoinToStr({
      //     arr: opArray({
      //       0: opArtifactVersionLink({
      //         artifactVersion: opAssetArtifactVersion({asset: selectFn}),
      //       }),
      //       1: opFilePath({file: selectFn as any}),
      //     } as any),
      //     sep: constString('/'),
      //   })
      // );
    } else if (!isAssignableTo(selectFn.type, csvFriendlyType)) {
      tableState = Table.removeColumn(tableState, columnId);
    }
  }
  return tableState;
};

const applyTableStateToRowsNode = (
  rowsNode: Node<Type>,
  tableState: Table.TableState,
  weave: WeaveInterface
) => {
  const colOrder = [
    ...tableState.groupBy,
    ...tableState.order.filter(id => tableState.groupBy.indexOf(id) === -1),
  ];

  // Perform the select
  return opMap({
    arr: rowsNode,
    mapFn: constFunction(
      {
        row: opIndex({arr: rowsNode, index: constNumber(0)}).type,
      },
      ({row}) => {
        return opDict(
          _.fromPairs(
            _.map(colOrder, colId => {
              const colName = escapeDots(
                Table.getTableColumnName(
                  tableState.columnNames,
                  tableState.columnSelectFunctions,
                  colId,
                  weave.client.opStore
                )
              );
              let valueNode: NodeOrVoidNode;
              if (tableState.groupBy.indexOf(colId) > -1) {
                valueNode = opPick({
                  obj: opGroupGroupKey({
                    obj: row,
                  }),
                  key: constString(colName),
                });
              } else {
                valueNode = Table.getCellValueNode(
                  weave,
                  row,
                  tableState.columnSelectFunctions[colId]
                );
              }
              return [colName, valueNode];
            })
          ) as any
        );
      }
    ),
  });
};

export const TableSpec: Panel2.PanelSpec = {
  id: 'table',
  icon: 'table',
  category: 'Data',
  initialize: async (weave, inputNode, stack) => {
    if (inputNode.nodeType === 'void') {
      // Can't happen, id was selected based on Node type
      throw new Error('Table input node is null');
    }
    const tableNormInput = await weave.refineNode(
      TableType.normalizeTableLike(inputNode),
      stack
    );
    const dereffedInput = dereferenceAllVars(tableNormInput, stack)
      .node as Node;
    return getTableConfig(dereffedInput, undefined, weave);
  },
  Component: PanelTable,
  inputType,
  equivalentTransform: async (inputNode, config, refineType, client) => {
    const weave = new WeaveApp(client);
    const typedInputNode = await refineType(
      TableType.normalizeTableLike(inputNode as any)
    );
    const finalConfig = getTableConfig(typedInputNode, config, weave);
    const finalTableState = finalConfig.tableState!; // definitely defined by getTableConfig

    const rowsNode = Table.getRowsNode(
      finalTableState.preFilterFunction,
      finalTableState.groupBy,
      finalTableState.columnSelectFunctions,
      finalTableState.columnNames,
      finalTableState.order,
      finalTableState.sort,
      typedInputNode as any,
      weave
    );

    return applyTableStateToRowsNode(rowsNode, finalTableState, weave);
  },
};

Panel2.registerPanelFunction(
  TableSpec.id,
  TableSpec.inputType,
  TableSpec.equivalentTransform!
);<|MERGE_RESOLUTION|>--- conflicted
+++ resolved
@@ -764,7 +764,6 @@
           />
         );
       },
-<<<<<<< HEAD
       headerRenderer: ({headerIndex}) => {
         return props.config.simpleTable ? null : (
           <S.TableAction
@@ -789,8 +788,6 @@
           </S.TableAction>
         );
       },
-=======
->>>>>>> 1ae92a6d
     });
     if (rowActions != null && rowActions.length > 0) {
       columns.unshift({
