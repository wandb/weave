--- conflicted
+++ resolved
@@ -1158,99 +1158,58 @@
 
   if (index.loading) {
     return <S.IndexColumnVal />;
-<<<<<<< HEAD
-  } else {
-    const isSelected =
-      index.result != null && index.result === props.activeRowIndex;
-    const simpleValue = (
-      <span>{index.result + (useOneBasedIndex ? 1 : 0)}</span>
-    );
-    return (
-      <S.IndexColumnVal
-        onClick={() => {
-          if (!props.simpleTable) {
-            props.setRowAsPinned(index.result);
-          }
-        }}
-        onMouseEnter={() => setHoveredColId('index')}
-        onMouseLeave={() => setHoveredColId('')}
-        isHovered={hoveredColId === 'index'}>
-        <S.IndexColumnText
-          style={{
-            color: colorNodeValue.loading ? 'inherit' : colorNodeValue.result,
-          }}>
-          {tableIsPanelVariable && (
-            <S.IndexCellCheckboxWrapper
-              className="index-cell-checkbox"
-              isSelected={isSelected}>
-              <Checkbox
-                onClick={() => {
-                  if (!props.simpleTable) {
-                    props.setRowAsPinned(index.result);
-                  }
-                }}
-                checked={isSelected}
-              />
-            </S.IndexCellCheckboxWrapper>
-          )}
-          <div style={{width: '100%'}}>
-            {props.simpleTable || !runNameNodeValue.result ? (
-              simpleValue
-            ) : (
-              <Popup
-                // Req'd to fix position issue. See https://github.com/Semantic-Org/Semantic-UI-React/issues/3725
-                popperModifiers={{
-                  preventOverflow: {
-                    boundariesElement: 'offsetParent',
-                  },
-                }}
-                position="top center"
-                popperDependencies={[index.result, runNameNodeValue.result]}
-                content={runNameNodeValue.result ?? ''}
-                trigger={simpleValue}
-              />
-            )}
-          </div>
-        </S.IndexColumnText>
-      </S.IndexColumnVal>
-    );
-=======
->>>>>>> 9578cb46
   }
+  const isSelected =
+    index.result != null && index.result === props.activeRowIndex;
+  const simpleValue = <span>{index.result + (useOneBasedIndex ? 1 : 0)}</span>;
   const runName = runNameNodeValue.result ?? '';
+
   return (
     <S.IndexColumnVal
       onClick={() => {
         if (!props.simpleTable) {
           props.setRowAsPinned(index.result);
         }
-      }}>
+      }}
+      onMouseEnter={() => setHoveredColId('index')}
+      onMouseLeave={() => setHoveredColId('')}
+      isHovered={hoveredColId === 'index'}>
       <S.IndexColumnText
         style={{
           color: colorNodeValue.loading ? 'inherit' : colorNodeValue.result,
-          ...(index.result != null && index.result === props.activeRowIndex
-            ? {
-                fontWeight: 'bold',
-                backgroundColor: '#d4d4d4',
-              }
-            : {}),
         }}>
-        {props.simpleTable || !runName ? (
-          <span>{index.result + (useOneBasedIndex ? 1 : 0)}</span>
-        ) : (
-          <Popup
-            // Req'd to fix position issue. See https://github.com/Semantic-Org/Semantic-UI-React/issues/3725
-            popperModifiers={{
-              preventOverflow: {
-                boundariesElement: 'offsetParent',
-              },
-            }}
-            position="top center"
-            popperDependencies={[index.result, runName]}
-            content={runName}
-            trigger={<span>{index.result + (useOneBasedIndex ? 1 : 0)}</span>}
-          />
+        {tableIsPanelVariable && (
+          <S.IndexCellCheckboxWrapper
+            className="index-cell-checkbox"
+            isSelected={isSelected}>
+            <Checkbox
+              onClick={() => {
+                if (!props.simpleTable) {
+                  props.setRowAsPinned(index.result);
+                }
+              }}
+              checked={isSelected}
+            />
+          </S.IndexCellCheckboxWrapper>
         )}
+        <div style={{width: '100%'}}>
+          {props.simpleTable || !runName ? (
+            simpleValue
+          ) : (
+            <Popup
+              // Req'd to fix position issue. See https://github.com/Semantic-Org/Semantic-UI-React/issues/3725
+              popperModifiers={{
+                preventOverflow: {
+                  boundariesElement: 'offsetParent',
+                },
+              }}
+              position="top center"
+              popperDependencies={[index.result, runName]}
+              content={runName}
+              trigger={simpleValue}
+            />
+          )}
+        </div>
       </S.IndexColumnText>
     </S.IndexColumnVal>
   );
