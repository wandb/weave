--- conflicted
+++ resolved
@@ -150,7 +150,6 @@
             isShown: showWeaveSidebarItems || isShowAll,
             iconName: IconNames.BaselineAlt,
           },
-<<<<<<< HEAD
           {
             type: 'button' as const,
             name: 'Leaders',
@@ -163,14 +162,6 @@
             key: 'dividerWithinWeave-2',
             isShown: isWeaveOnly,
           },
-          {
-            type: 'button' as const,
-            name: 'Prompts',
-            slug: 'weave/prompts',
-            isShown: showWeaveSidebarItems || isShowAll,
-            iconName: IconNames.ForumChatBubble,
-          },
-=======
           // {
           //   type: 'button' as const,
           //   name: 'Prompts',
@@ -178,7 +169,6 @@
           //   isShown: showWeaveSidebarItems || isShowAll,
           //   iconName: IconNames.ForumChatBubble,
           // },
->>>>>>> c39db4f2
           {
             type: 'button' as const,
             name: 'Models',
