--- conflicted
+++ resolved
@@ -50,11 +50,7 @@
 
 export function reportEdit(r: ReportParams, queryString?: string) {
   const extra = queryString || '';
-<<<<<<< HEAD
-  return `${reportViewWithoutPublished(r)}/edit${extra}`;
-=======
   return `/${reportViewWithoutPublished(r)}/edit${extra}`;
->>>>>>> bd285b18
 }
 
 export function reportView(r: ReportParams): string {
