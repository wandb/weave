import fetch from 'isomorphic-unfetch';
import _ from 'lodash';
import {performance} from 'universal-perf-hooks';

import {GlobalCGEventTracker} from '../analytics/tracker';
import {Node, serialize, serializeMulti} from '../model';
import type {OpStore} from '../opStore';
import {batchIntervalOverride, isWeaveDebugEnabled} from '../util/debug';
import type {Server} from './types';

const BATCH_INTERVAL_MS = () => batchIntervalOverride() ?? 50;
const WEAVE_1_SERVER_TIMEOUT_MS = 1000 * 60 * 2; // 2 minutes

// from https://www.jpwilliams.dev/how-to-unpack-the-return-type-of-a-promise-in-typescript
// when all of our apps are on TS 4.x we can use Awaited<> instead
// type Unwrap<T> = T extends Promise<infer U>
//   ? U
//   : T extends (...args: any) => Promise<infer U2>
//   ? U2
//   : T extends (...args: any) => infer U3
//   ? U3
//   : T;

// to prevent importing the DOM types here (they're all or nothing),
// we get the Response type off of the fetch polyfill instead
//
// because the library doesn't actually export it, we need to unpack the promise
// type returned by the fetch() function
// type Response = Unwrap<ReturnType<typeof fetch>>;

export interface RemoteWeaveOptions {
  weaveUrl: string;

  // An async function for retrieving auth token
  tokenFunc: () => Promise<string | undefined>;

  // An anonymous API key for anonymous requests
  anonApiKey?: string;

  useAdminPrivileges: boolean;

  // Set shadow service headers on request
  isShadow: boolean;

  // Enable so a single HTTP request cannot contain more than one disjoint graph
  contiguousBatchesOnly: boolean;

  // If true, will merge inexpensive batches into a single request
  mergeInexpensiveBatches: boolean;

  // Maximum number of concurrent requests to the server
  maxConcurrentRequests: number;

  // Maximum number of nodes to send in a single request
  maxBatchSize: number;

  // Maximum number of times to retry a request; network errors do not count against this
  maxRetries: number;

  // Backoff formula: min(backoffMax, backoffBase * e^(backoffExpScalar * backoffCount))
  backoffBase: number;
  backoffMax: number;
  backoffExpScalar: number;

  fetch: typeof fetch;
}

const defaultOpts: RemoteWeaveOptions = {
  weaveUrl: 'https://localhost:9004/execute',
  tokenFunc: () => Promise.resolve(''),
  useAdminPrivileges: false,
  isShadow: false,
  contiguousBatchesOnly: true,
  mergeInexpensiveBatches: true,
  // Let's start with 2 concurrent requests, and see how it goes
  maxConcurrentRequests: 2,
  maxBatchSize: Infinity,
  maxRetries: 5,
  backoffBase: 500,
  backoffMax: 20000,
  backoffExpScalar: 0.8,
  fetch: fetch.bind(globalThis as any),
};

type NodeState = 'waiting' | 'active';

interface NodeEntry {
  node: Node;
  resolve: (r: any) => void;
  reject: (r: any) => void;
  state: NodeState;
  retries: number;
}

// TODO: currently deprecated, but works in all browsers
declare function btoa(s: string): string;

const createClientCacheKey = (windowSizeMs: number = 15000) => {
  return Math.floor(Date.now() / windowSizeMs).toString();
};

// Handles (de)serialization to send to a remote CG server
export class RemoteHttpServer implements Server {
  public clientCacheKey: string | undefined = createClientCacheKey();
  private readonly opts: RemoteWeaveOptions;
  private readonly flushInterval: NodeJS.Timer;
  private pendingNodes: Map<Node, NodeEntry> = new Map();
  private pendingRequests: Set<Promise<any>> = new Set();
  private nextFlushTime = 0;
  private backoffCount: number = 0;
  private trace: (...args: any[]) => void;

  public constructor(
    inOpts: Partial<RemoteWeaveOptions>,
    public readonly opStore: OpStore
  ) {
    this.opts = _.defaults({}, inOpts, defaultOpts);
    this.flushInterval = setInterval(
      () =>
        this.flush().catch(e => {
          console.error('Error flushing RemoteHttpServer', e);
          clearInterval(this.flushInterval);
        }),
      BATCH_INTERVAL_MS()
    );
    this.trace = isWeaveDebugEnabled()
      ? (...args: any[]) =>
          console.debug(
            `[Weave:RemoteHttpServer] [${(performance.now() / 1000).toFixed(
              3
            )}s]`,
            ...args
          )
      : () => {};
  }

  public close() {
    clearInterval(this.flushInterval);
  }

  public refreshBackendCacheKey(windowSizeMs: number = 15000) {
    this.clientCacheKey = createClientCacheKey(windowSizeMs);
  }

  public async query(
    nodes: Node[],
    stripTags?: boolean,
    withBackendCacheReset?: boolean
  ): Promise<any[]> {
    GlobalCGEventTracker.remoteHttpServerQueryBatchRequests++;
    if (withBackendCacheReset) {
      this.refreshBackendCacheKey(1);
    }

    this.trace(`Enqueue ${nodes.length} nodes`);
    return await Promise.all(
      nodes.map(
        node =>
          new Promise((resolve, reject) => {
            this.pendingNodes.set(node, {
              node,
              resolve,
              reject,
              state: 'waiting',
              retries: 0,
            });
          })
      )
    );
  }

  public queryEach(
    nodes: Node[],
    withBackendCacheReset?: boolean
  ): Array<Promise<any>> {
    GlobalCGEventTracker.remoteHttpServerQueryBatchRequests++;
    if (withBackendCacheReset) {
      this.refreshBackendCacheKey(1);
    }

    this.trace(`Enqueue ${nodes.length} nodes`);

    return nodes.map(
      node =>
        new Promise((resolve, reject) => {
          this.pendingNodes.set(node, {
            node,
            resolve,
            reject,
            state: 'waiting',
            retries: 0,
          });
        })
    );
  }

  public debugMeta(): {id: string} & {[prop: string]: any} {
    return {
      id: 'RemoteHttpServer',
      opStore: this.opStore.debugMeta(),
    };
  }

  private resolveNode(node: Node, result: any) {
    const record = this.pendingNodes.get(node);
    if (record == null) {
      throw new Error(
        'resolveNode called on node that was not awaiting a result'
      );
    }
    this.pendingNodes.delete(node);
    record.resolve(result);
  }

  private rejectNode(node: Node, e: {message: string; traceback: string[]}) {
    const record = this.pendingNodes.get(node);
    if (record == null) {
      throw new Error(
        'resolveNode called on node that was not awaiting a result'
      );
    }
    this.pendingNodes.delete(node);
    record.reject(e);
  }

  private getWaitingNodes() {
    return Array.from(this.pendingNodes.values())
      .filter(r => r.state === 'waiting')
      .slice(0, this.opts.maxBatchSize);
  }

  private backoff(step = 1) {
    const nextBackoff = Math.min(
      this.opts.backoffMax,
      this.opts.backoffBase *
        Math.exp((this.backoffCount += step) * this.opts.backoffExpScalar)
    );
    this.trace(`Backing off for ${Math.round(nextBackoff)}ms`);
    this.nextFlushTime = Date.now() + nextBackoff;
  }

  private resetBackoff() {
    if (this.backoffCount > 0) {
      this.trace(`Got OK response, reset backoff`);
      this.backoffCount = 0;
    }
  }

  private async flush() {
    if (Date.now() < this.nextFlushTime) {
      // Spammy
      // this.trace(`Request backoff in effect`);
      return;
    }

    const availableRequests =
      this.opts.maxConcurrentRequests - this.pendingRequests.size;

    if (availableRequests <= 0) {
      this.trace(`Too many requests in-flight (${this.pendingRequests.size})`);
      return;
    }

    const nodeEntries = this.getWaitingNodes();
    if (nodeEntries.length === 0) {
      return;
    }

    this.trace(`Flushing ${nodeEntries.length} nodes`);

    const nodes = nodeEntries.map(e => e.node);
    const [payloads, originalIndexes] = this.opts.contiguousBatchesOnly
      ? serializeMulti(nodes, this.opts.mergeInexpensiveBatches)
      : [[serialize(nodes)], [_.range(nodes.length)]];

    for (
      let reqIdx = 0;
      reqIdx < Math.min(availableRequests, payloads.length);
      reqIdx++
    ) {
      const payload = payloads[reqIdx];
      const indexes = originalIndexes[reqIdx];

      const setState = (state: NodeState) =>
        indexes.forEach(i => (nodeEntries[i].state = state));

      const setRetryOrFail = () =>
        indexes.forEach(i => {
          const entry = nodeEntries[i];
          if (entry.retries >= this.opts.maxRetries) {
            this.trace(`Cancelling node after ${entry.retries} retries`);
            this.resolveNode(entry.node, null);
          } else {
            entry.state = 'waiting';
            entry.retries++;
          }
        });

      const rejectAll = (e: {message: string; traceback: string[]}) =>
        indexes.forEach(i => this.rejectNode(nodeEntries[i].node, e));

      const resolveOrReject = (response: {
        data: any[];
        errors?: Array<{message: string; traceback: string[]}>;
        node_to_error?: {[nodeNdx: number]: number};
      }) => {
        (indexes as number[]).forEach((entryIndex, nodeIndex) => {
          const currentNode = nodeEntries[entryIndex].node;
          if (response.node_to_error != null && response.errors != null) {
            const nodeErrorNdx = response.node_to_error[nodeIndex];
            if (nodeErrorNdx != null) {
              this.rejectNode(currentNode, response.errors[nodeErrorNdx]);
              return;
            }
          }
          this.resolveNode(currentNode, response.data[nodeIndex]);
        });
      };

      setState('active');
      const p = new Promise(async resolve => {
        const payloadJSON = {
          graphs: payload,
        };
        const body = JSON.stringify(payloadJSON);

        const additionalHeaders: Record<string, string> = {};
        if (this.opts.useAdminPrivileges) {
          // This is also found in cookie, which to prefer?
          additionalHeaders['use-admin-privileges'] = 'true';
        }
        if (this.opts.anonApiKey != null && this.opts.anonApiKey !== '') {
          additionalHeaders['x-wandb-anonymous-auth-id'] = btoa(
            this.opts.anonApiKey
          );
        }
        if (this.opts.isShadow) {
          additionalHeaders['weave-shadow'] = 'true';
          additionalHeaders['x-weave-include-execution-time'] = 'true';
        } else {
          additionalHeaders['weave-shadow'] = 'false';
        }

        if (this.clientCacheKey != null) {
          additionalHeaders['x-weave-client-cache-key'] = this.clientCacheKey;
        }

        let respJson: any = {
          data: new Array(nodes.length).fill(null),
        };
        let fetchResponse: any = null;
        const startTime = performance.now();
        try {
          fetchResponse = await this.opts.fetch(this.opts.weaveUrl, {
            credentials: 'include',
            method: 'POST',
            headers: {
              'Content-Type': 'application/json',
              ...additionalHeaders,
            },
            body,
          });
        } catch (err) {
          // network error, always retry these, does not count against max retries
          this.trace(`fetch failed: ${(err as Error).message}`, err);
          this.backoff();
          // if we've been waiting for more than the timeout, we know it's a timeout and not a network error
<<<<<<< HEAD
          const totalWaitTime = performance.now() - startTime;
          if (totalWaitTime >= WEAVE_1_SERVER_TIMEOUT_MS - 1000) {
            // This is a timeout, not a network error
            rejectAll({message: `Weave request failed - backend timeout after ${totalWaitTime} milliseconds.`, traceback:[]});
            } else {
=======
          if (performance.now() - startTime >= WEAVE_1_SERVER_TIMEOUT_MS) {
            // This is a timeout, not a network error
            setRetryOrFail();
          } else {
>>>>>>> f44ca193
            setState('waiting');
          }
        }

        if (!this.opts.isShadow && fetchResponse != null) {
          if (fetchResponse.ok) {
            // 200
            try {
              const resp = await fetchResponse.json();
              this.resetBackoff();

              if (resp.data == null) {
                this.trace(
                  'Weave response was missing data. Fetch Details:\n',
                  JSON.stringify(
                    {
                      payloadJSON,
                      nodes,
                      resp,
                    },
                    null,
                    2
                  )
                );
              } else {
                respJson = resp;
              }
            } catch (err) {
              this.trace(
                'Weave response deserialization failed. Fetch Details:\n',
                JSON.stringify(
                  {
                    payloadJSON,
                    nodes,
                    err,
                  },
                  null,
                  2
                )
              );
              throw new Error('Weave response deserialization failed' + err);
            }

            resolveOrReject(respJson);
          } else {
            if ([502, 503, 504].includes(fetchResponse.status)) {
              // Retryable
              // 502 = bad gateway
              // 503 = service unavailable
              // 504 = gateway timeout
              this.backoff();
              setRetryOrFail();
            } else if ([429].includes(fetchResponse.status)) {
              // Retryable but aggressively back off
              // 429 = too many requests
              this.backoff(10);
              setRetryOrFail();
            } else {
              rejectAll({message: 'Weave request failed: ' + fetchResponse.status, traceback:[]});
            }
          }
        }
        this.pendingRequests.delete(p);
        resolve(true); // Ignored
      });
      this.pendingRequests.add(p);
    }
  }
}<|MERGE_RESOLUTION|>--- conflicted
+++ resolved
@@ -365,18 +365,11 @@
           this.trace(`fetch failed: ${(err as Error).message}`, err);
           this.backoff();
           // if we've been waiting for more than the timeout, we know it's a timeout and not a network error
-<<<<<<< HEAD
           const totalWaitTime = performance.now() - startTime;
           if (totalWaitTime >= WEAVE_1_SERVER_TIMEOUT_MS - 1000) {
             // This is a timeout, not a network error
             rejectAll({message: `Weave request failed - backend timeout after ${totalWaitTime} milliseconds.`, traceback:[]});
-            } else {
-=======
-          if (performance.now() - startTime >= WEAVE_1_SERVER_TIMEOUT_MS) {
-            // This is a timeout, not a network error
-            setRetryOrFail();
           } else {
->>>>>>> f44ca193
             setState('waiting');
           }
         }
