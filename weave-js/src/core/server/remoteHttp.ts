import fetch from 'isomorphic-unfetch';
import _ from 'lodash';
import {performance} from 'universal-perf-hooks';

import {GlobalCGEventTracker} from '../analytics/tracker';
import {Node, serialize, serializeMulti} from '../model';
import type {OpStore} from '../opStore';
import {batchIntervalOverride, isWeaveDebugEnabled} from '../util/debug';
import type {Server} from './types';

const BATCH_INTERVAL_MS = () => batchIntervalOverride() ?? 50;

// from https://www.jpwilliams.dev/how-to-unpack-the-return-type-of-a-promise-in-typescript
// when all of our apps are on TS 4.x we can use Awaited<> instead
// type Unwrap<T> = T extends Promise<infer U>
//   ? U
//   : T extends (...args: any) => Promise<infer U2>
//   ? U2
//   : T extends (...args: any) => infer U3
//   ? U3
//   : T;

// to prevent importing the DOM types here (they're all or nothing),
// we get the Response type off of the fetch polyfill instead
//
// because the library doesn't actually export it, we need to unpack the promise
// type returned by the fetch() function
// type Response = Unwrap<ReturnType<typeof fetch>>;

export interface RemoteWeaveOptions {
  weaveUrl: string;

  // An async function for retrieving auth token
  tokenFunc: () => Promise<string | undefined>;

  // An anonymous API key for anonymous requests
  anonApiKey?: string;

  useAdminPrivileges: boolean;

  // Set shadow service headers on request
  isShadow: boolean;

  // Enable so a single HTTP request cannot contain more than one disjoint graph
  contiguousBatchesOnly: boolean;

  // Maximum number of concurrent requests to the server
  maxConcurrentRequests: number;

  // Maximum number of nodes to send in a single request
  maxBatchSize: number;

  // Maximum number of times to retry a request; network errors do not count against this
  maxRetries: number;

  // Backoff formula: min(backoffMax, backoffBase * e^(backoffExpScalar * backoffCount))
  backoffBase: number;
  backoffMax: number;
  backoffExpScalar: number;

  fetch: typeof fetch;
}

const defaultOpts: RemoteWeaveOptions = {
  weaveUrl: 'https://localhost:9004/execute',
  tokenFunc: () => Promise.resolve(''),
  useAdminPrivileges: false,
  isShadow: false,
  contiguousBatchesOnly: true,
  // Let's start with 3 concurrent requests, and see how it goes
  maxConcurrentRequests: 3,
  maxBatchSize: Infinity,
  maxRetries: 5,
  backoffBase: 500,
  backoffMax: 20000,
  backoffExpScalar: 0.8,
  fetch: fetch.bind(globalThis as any),
};

type NodeState = 'waiting' | 'active';

interface NodeEntry {
  node: Node;
  resolve: (r: any) => void;
  reject: (r: any) => void;
  state: NodeState;
  retries: number;
}

// TODO: currently deprecated, but works in all browsers
declare function btoa(s: string): string;

const createClientCacheKey = (windowSizeMs: number = 15000) => {
  return Math.floor(Date.now() / windowSizeMs).toString();
};

// Handles (de)serialization to send to a remote CG server
export class RemoteHttpServer implements Server {
  public clientCacheKey: string | undefined = createClientCacheKey();
  private readonly opts: RemoteWeaveOptions;
  private readonly flushInterval: NodeJS.Timer;
  private pendingNodes: Map<Node, NodeEntry> = new Map();
  private pendingRequests: Set<Promise<any>> = new Set();
  private nextFlushTime = 0;
  private backoffCount: number = 0;
  private trace: (...args: any[]) => void;

  public constructor(
    inOpts: Partial<RemoteWeaveOptions>,
    public readonly opStore: OpStore
  ) {
    this.opts = _.defaults({}, inOpts, defaultOpts);
    this.flushInterval = setInterval(
      () =>
        this.flush().catch(e => {
          console.error('Error flushing RemoteHttpServer', e);
          clearInterval(this.flushInterval);
        }),
      BATCH_INTERVAL_MS()
    );
    this.trace = isWeaveDebugEnabled()
      ? (...args: any[]) =>
          console.debug(
            `[Weave:RemoteHttpServer] [${(performance.now() / 1000).toFixed(
              3
            )}s]`,
            ...args
          )
      : () => {};
  }

  public close() {
    clearInterval(this.flushInterval);
  }

  public refreshBackendCacheKey(windowSizeMs: number = 15000) {
    this.clientCacheKey = createClientCacheKey(windowSizeMs);
  }


  public async query(
    nodes: Node[],
    stripTags?: boolean,
    withBackendCacheReset?: boolean
  ): Promise<any[]> {
    GlobalCGEventTracker.remoteHttpServerQueryBatchRequests++;
    if (withBackendCacheReset) {
<<<<<<< HEAD
      this.refreshBackendCacheKey();
=======
      this.clientCacheKey = createClientCacheKey(1);
>>>>>>> 3f4d7ee9
    }

    this.trace(`Enqueue ${nodes.length} nodes`);
    return await Promise.all(
      nodes.map(
        node =>
          new Promise((resolve, reject) => {
            this.pendingNodes.set(node, {
              node,
              resolve,
              reject,
              state: 'waiting',
              retries: 0,
            });
          })
      )
    );
  }


  public queryEach(
    nodes: Node[],
    withBackendCacheReset?: boolean
  ): Array<Promise<any>> {
    GlobalCGEventTracker.remoteHttpServerQueryBatchRequests++;
    if (withBackendCacheReset) {
      this.refreshBackendCacheKey();
    }

    this.trace(`Enqueue ${nodes.length} nodes`);

    return nodes.map(
      node =>
        new Promise((resolve, reject) => {
          this.pendingNodes.set(node, {
            node,
            resolve,
            reject,
            state: 'waiting',
            retries: 0,
          });
        })
    );
  }

  public debugMeta(): {id: string} & {[prop: string]: any} {
    return {
      id: 'RemoteHttpServer',
      opStore: this.opStore.debugMeta(),
    };
  }

  private resolveNode(node: Node, result: any) {
    const record = this.pendingNodes.get(node);
    if (record == null) {
      throw new Error(
        'resolveNode called on node that was not awaiting a result'
      );
    }
    this.pendingNodes.delete(node);
    record.resolve(result);
  }

  private rejectNode(node: Node, e: {message: string; traceback: string[]}) {
    const record = this.pendingNodes.get(node);
    if (record == null) {
      throw new Error(
        'resolveNode called on node that was not awaiting a result'
      );
    }
    this.pendingNodes.delete(node);
    record.reject(e);
  }

  private getWaitingNodes() {
    return Array.from(this.pendingNodes.values())
      .filter(r => r.state === 'waiting')
      .slice(0, this.opts.maxBatchSize);
  }

  private backoff(step = 1) {
    const nextBackoff = Math.min(
      this.opts.backoffMax,
      this.opts.backoffBase *
        Math.exp((this.backoffCount += step) * this.opts.backoffExpScalar)
    );
    this.trace(`Backing off for ${Math.round(nextBackoff)}ms`);
    this.nextFlushTime = Date.now() + nextBackoff;
  }

  private resetBackoff() {
    if (this.backoffCount > 0) {
      this.trace(`Got OK response, reset backoff`);
      this.backoffCount = 0;
    }
  }

  private async flush() {
    if (Date.now() < this.nextFlushTime) {
      // Spammy
      // this.trace(`Request backoff in effect`);
      return;
    }

    const availableRequests =
      this.opts.maxConcurrentRequests - this.pendingRequests.size;

    if (availableRequests <= 0) {
      this.trace(`Too many requests in-flight (${this.pendingRequests.size})`);
      return;
    }

    const nodeEntries = this.getWaitingNodes();
    if (nodeEntries.length === 0) {
      return;
    }

    this.trace(`Flushing ${nodeEntries.length} nodes`);

    const nodes = nodeEntries.map(e => e.node);
    const [payloads, originalIndexes] = this.opts.contiguousBatchesOnly
      ? serializeMulti(nodes)
      : [[serialize(nodes)], [_.range(nodes.length)]];

    for (
      let reqIdx = 0;
      reqIdx < Math.min(availableRequests, payloads.length);
      reqIdx++
    ) {
      const payload = payloads[reqIdx];
      const indexes = originalIndexes[reqIdx];

      const setState = (state: NodeState) =>
        indexes.forEach(i => (nodeEntries[i].state = state));

      const setRetryOrFail = () =>
        indexes.forEach(i => {
          const entry = nodeEntries[i];
          if (entry.retries >= this.opts.maxRetries) {
            this.trace(`Cancelling node after ${entry.retries} retries`);
            this.resolveNode(entry.node, null);
          } else {
            entry.state = 'waiting';
            entry.retries++;
          }
        });

      const rejectAll = (e: any) =>
        indexes.forEach(i => this.rejectNode(nodeEntries[i].node, e));

      const resolveOrReject = (response: {
        data: any[];
        errors?: Array<{message: string; traceback: string[]}>;
        node_to_error?: {[nodeNdx: number]: number};
      }) => {
        (indexes as number[]).forEach((entryIndex, nodeIndex) => {
          const currentNode = nodeEntries[entryIndex].node;
          if (response.node_to_error != null && response.errors != null) {
            const nodeErrorNdx = response.node_to_error[nodeIndex];
            if (nodeErrorNdx != null) {
              this.rejectNode(currentNode, response.errors[nodeErrorNdx]);
              return;
            }
          }
          this.resolveNode(currentNode, response.data[nodeIndex]);
        });
      };

      setState('active');
      const p = new Promise(async resolve => {
        const payloadJSON = {
          graphs: payload,
        };
        const body = JSON.stringify(payloadJSON);

        const additionalHeaders: Record<string, string> = {};
        if (this.opts.useAdminPrivileges) {
          // This is also found in cookie, which to prefer?
          additionalHeaders['use-admin-privileges'] = 'true';
        }
        if (this.opts.anonApiKey != null && this.opts.anonApiKey !== '') {
          additionalHeaders['x-wandb-anonymous-auth-id'] = btoa(
            this.opts.anonApiKey
          );
        }
        if (this.opts.isShadow) {
          additionalHeaders['weave-shadow'] = 'true';
          additionalHeaders['x-weave-include-execution-time'] = 'true';
        } else {
          additionalHeaders['weave-shadow'] = 'false';
        }

        if (this.clientCacheKey != null) {
          additionalHeaders['x-weave-client-cache-key'] = this.clientCacheKey;
        }

        let respJson: any = {
          data: new Array(nodes.length).fill(null),
        };
        let fetchResponse: any = null;
        try {
          fetchResponse = await this.opts.fetch(this.opts.weaveUrl, {
            credentials: 'include',
            method: 'POST',
            headers: {
              'Content-Type': 'application/json',
              ...additionalHeaders,
            },
            body,
          });
        } catch (err) {
          // network error, always retry these, does not count against max retries
          this.trace(`fetch failed: ${(err as Error).message}`, err);
          this.backoff();
          setState('waiting');
        }

        if (!this.opts.isShadow && fetchResponse != null) {
          if (fetchResponse.ok) {
            // 200
            try {
              const resp = await fetchResponse.json();
              this.resetBackoff();

              if (resp.data == null) {
                this.trace(
                  'Weave response was missing data. Fetch Details:\n',
                  JSON.stringify(
                    {
                      payloadJSON,
                      nodes,
                      resp,
                    },
                    null,
                    2
                  )
                );
              } else {
                respJson = resp;
              }
            } catch (err) {
              this.trace(
                'Weave response deserialization failed. Fetch Details:\n',
                JSON.stringify(
                  {
                    payloadJSON,
                    nodes,
                    err,
                  },
                  null,
                  2
                )
              );
              throw new Error('Weave response deserialization failed' + err);
            }

            resolveOrReject(respJson);
          } else {
            if ([502, 503, 504].includes(fetchResponse.status)) {
              // Retryable
              // 502 = bad gateway
              // 503 = service unavailable
              // 504 = gateway timeout
              this.backoff();
              setRetryOrFail();
            } else if ([429].includes(fetchResponse.status)) {
              // Retryable but aggressively back off
              // 429 = too many requests
              this.backoff(10);
              setRetryOrFail();
            } else {
              rejectAll('Weave request failed: ' + fetchResponse.status);
            }
          }
        }
        this.pendingRequests.delete(p);
        resolve(true); // Ignored
      });
      this.pendingRequests.add(p);
    }
  }
}<|MERGE_RESOLUTION|>--- conflicted
+++ resolved
@@ -145,11 +145,7 @@
   ): Promise<any[]> {
     GlobalCGEventTracker.remoteHttpServerQueryBatchRequests++;
     if (withBackendCacheReset) {
-<<<<<<< HEAD
-      this.refreshBackendCacheKey();
-=======
-      this.clientCacheKey = createClientCacheKey(1);
->>>>>>> 3f4d7ee9
+      this.refreshBackendCacheKey(1);
     }
 
     this.trace(`Enqueue ${nodes.length} nodes`);
@@ -176,7 +172,7 @@
   ): Array<Promise<any>> {
     GlobalCGEventTracker.remoteHttpServerQueryBatchRequests++;
     if (withBackendCacheReset) {
-      this.refreshBackendCacheKey();
+      this.refreshBackendCacheKey(1);
     }
 
     this.trace(`Enqueue ${nodes.length} nodes`);
