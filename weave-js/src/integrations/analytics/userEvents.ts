import {makeTrackEvent} from './makeTrackEvent';

export const deleteClicked = makeTrackEvent<
  {
    callIds: string[];
    numCalls: number;
    userId: string;
    organizationName: string;
    username: string;
  },
  {
    _description: `User clicked the delete button`;
    _location: '';
    _motivation: 'Used for tracking deletion';
    callIds: {
      description: 'IDs of calls deleted';
      exampleValues: [
        [
          'bb5621fd-91bc-42af-b017-1a34e3250330',
          'b2136295-edc5-4778-9304-0fa36c9541a4'
        ],
        ['bb5621fd-91bc-42af-b017-1a34e3250330']
      ];
    };
    numCalls: {
      description: 'Number of calls deleted';
      exampleValues: [2, 1];
    };
    userId: {
      description: 'ID of user deleting';
      exampleValues: ['VXNlcjo0NTM4MTM='];
    };
    organizationName: {
      description: 'Name of organization';
      exampleValues: ['my-org'];
    };
    username: {
      description: 'Username of user deleting';
      exampleValues: ['my-username'];
    };
  }
>('Weave delete clicked');

export const exportClicked = makeTrackEvent<
  {
    numRows: number;
    numColumns: number | null;
    type: string;
    latency: number;
    dataSize: number;
    numExpandedColumns: number;
    maxDepth: number;
    userId: string;
    organizationName: string;
    username: string;
  },
  {
    _description: `User clicked the export button`;
    _location: '';
    _motivation: 'Used for tracking export';
    numRows: {
      description: 'Number of rows exported';
      exampleValues: [1000, 500];
    };
    numColumns: {
      description: 'Number of columns exported';
      exampleValues: [10, 5, null];
    };
    type: {
      description: 'Type of export';
      exampleValues: ['csv', 'json', 'jsonl'];
    };
    latency: {
      description: 'Latency of export';
      exampleValues: [1000, 500];
    };
    dataSize: {
      description: 'Size of data exported';
      exampleValues: [1000, 500];
    };
    numExpandedColumns: {
      description: 'Number of columns passed for ref expansion';
      exampleValues: [10, 5];
    };
    maxDepth: {
      description: 'Max depth of ref expansion';
      exampleValues: [1, 2, 5];
    };
    userId: {
      description: 'ID of user exporting';
      exampleValues: ['VXNlcjo0NTM4MTM='];
    };
    organizationName: {
      description: 'Name of organization';
      exampleValues: ['my-org'];
    };
    username: {
      description: 'Username of user exporting';
      exampleValues: ['my-username'];
    };
  }
>('Weave export clicked');

export const callTreeCellClicked = makeTrackEvent<
  {
    callId: string;
    entity: string;
    project: string;
    traceId: string;
    path: string;
    isParentRow: boolean;
    hierarchyDepth: number;
  },
  {
    _description: `User clicked a call tree cell`;
    _location: '';
    _motivation: 'Used for tracking call tree cell clicks';
    callId: {
      description: 'ID of call';
      exampleValues: ['bb5621fd-91bc-42af-b017-1a34e3250330'];
    };
    entity: {
      description: 'Entity of call';
      exampleValues: ['my-entity'];
    };
    project: {
      description: 'Project of call';
      exampleValues: ['my-project'];
    };
    traceId: {
      description: 'ID of trace';
      exampleValues: ['bb5621fd-91bc-42af-b017-1a34e3250330'];
    };
    path: {
      description: 'Path of call';
      exampleValues: ['my-path'];
    };
    isParentRow: {
      description: 'Whether the cell clicked is a parent row';
      exampleValues: [true, false];
    };
    hierarchyDepth: {
      description: 'Depth of the hierarchy';
      exampleValues: [1, 2, 3];
    };
  }
>('Weave call tree cell clicked');

export const metricsPlotsViewed = makeTrackEvent<
  {
    entity: string;
    project: string;
    latency: number;
  },
  {
    _description: `User viewed metrics plots`;
    _location: '';
    _motivation: 'Used for tracking metrics plots';
    entity: {
      description: 'Entity of call';
      exampleValues: ['my-entity'];
    };
    project: {
      description: 'Project of call';
      exampleValues: ['my-project'];
    };
    latency: {
      description: 'Latency of calls stream query (ms)';
      exampleValues: [1000, 500];
    };
  }
>('Weave metrics plots viewed');

export const dateFilterDropdownUsed = makeTrackEvent<
  {
    entity: string;
    project: string;
    rawInput: string;
    date: string;
  },
  {
    _description: `User used the date filter dropdown`;
    _location: '';
    _motivation: 'Used for tracking date filter dropdown usage';
    entity: {
      description: 'Entity of call';
      exampleValues: ['my-entity'];
    };
    project: {
      description: 'Project of call';
      exampleValues: ['my-project'];
    };
    rawInput: {
      description: 'Raw input of date filter';
      exampleValues: ['7d', '1m', '1y', '2024-01-01'];
    };
    date: {
      description: 'Date of call';
      exampleValues: ['2024-01-01', '2024-01-02'];
    };
  }
>('Weave date filter dropdown used');

<<<<<<< HEAD
export const colabButtonClicked = makeTrackEvent<
  {
    userId: string;
    organizationName: string;
    entityName: string;
    projectName: string;
    source: string;
    url: string;
  },
  {
    _description: `User clicked the 'Get started with Colab' button`;
    _location: '';
    _motivation: 'Used for tracking Colab tutorial engagement';
    userId: {
      description: 'ID of user clicking the button';
      exampleValues: ['VXNlcjo0NTM4MTM='];
    };
    organizationName: {
      description: 'Name of organization';
      exampleValues: ['my-org'];
    };
    entityName: {
      description: 'Name of entity';
      exampleValues: ['my-entity'];
    };
    projectName: {
      description: 'Name of project where the button was clicked';
      exampleValues: ['my-project'];
    };
    source: {
      description: 'Location where the Colab button was clicked';
      exampleValues: ['traces_empty_state', 'evaluations_empty_state'];
    };
    url: {
      description: 'URL of the Colab notebook being accessed';
      exampleValues: [
        'https://colab.research.google.com/github/wandb/weave/blob/master/docs/notebooks/Intro_to_Weave_Hello_Trace.ipynb'
      ];
    };
  }
>('Weave colab link clicked');

export const docsLinkClicked = makeTrackEvent<
  {
    userId: string;
    organizationName: string;
    entityName: string;
    projectName: string;
    source: string;
    docType: string;
    url: string;
  },
  {
    _description: `User clicked a documentation link during onboarding`;
    _location: '';
    _motivation: 'Used for tracking documentation engagement during onboarding';
    userId: {
      description: 'ID of user clicking the link';
      exampleValues: ['VXNlcjo0NTM4MTM='];
    };
    organizationName: {
      description: 'Name of organization';
      exampleValues: ['my-org'];
    };
    entityName: {
      description: 'Name of entity';
      exampleValues: ['my-entity'];
    };
    projectName: {
      description: 'Name of project where the link was clicked';
      exampleValues: ['my-project'];
    };
    source: {
      description: 'Location where the docs link was clicked';
      exampleValues: ['traces_empty_state', 'evaluations_empty_state'];
    };
    docType: {
      description: 'Type of documentation being accessed';
      exampleValues: [
        'tracing_basics',
        'quickstart_guide',
        'evaluation_basics'
      ];
    };
    url: {
      description: 'URL of the documentation being accessed';
      exampleValues: [
        'http://wandb.me/weave_traces',
        'http://wandb.me/weave_quickstart'
      ];
    };
  }
>('Weave docs link clicked');
=======
export const buttonClicked = makeTrackEvent<
  {
    buttonName: string;
    entity: string;
    project: string;
  },
  {
    _description: `User clicked a button`;
    _location: '';
    _motivation: 'Used for tracking button clicks';
    buttonName: {
      description: 'Name of button';
      exampleValues: ['my-button'];
    };
    entity: {
      description: 'Entity of button';
      exampleValues: ['my-entity'];
    };
    project: {
      description: 'Project of button';
      exampleValues: ['my-project'];
    };
  }
>('Weave button clicked');
>>>>>>> 2b36cef2
<|MERGE_RESOLUTION|>--- conflicted
+++ resolved
@@ -201,7 +201,6 @@
   }
 >('Weave date filter dropdown used');
 
-<<<<<<< HEAD
 export const colabButtonClicked = makeTrackEvent<
   {
     userId: string;
@@ -295,7 +294,7 @@
     };
   }
 >('Weave docs link clicked');
-=======
+
 export const buttonClicked = makeTrackEvent<
   {
     buttonName: string;
@@ -319,5 +318,4 @@
       exampleValues: ['my-project'];
     };
   }
->('Weave button clicked');
->>>>>>> 2b36cef2
+>('Weave button clicked');