/* eslint-disable jsx-a11y/no-static-element-interactions */
/* eslint-disable jsx-a11y/click-events-have-key-events */
import computeScrollIntoView from 'compute-scroll-into-view';
import React, {useEffect, useMemo, useState} from 'react';
import {ThemeProvider} from 'styled-components';

<<<<<<< HEAD
import {type IconName} from '../../components/Icon';
=======
import type {IconName} from '../../components/Icon';
>>>>>>> e56bcea4
import * as S from './WBMenu.styles';

export type WBMenuOption = {
  name?: string;
  value: string | number;
  icon?: IconName | null;
  disabled?: boolean;
  'data-test'?: string;
  render?(props: {hovered: boolean; selected: boolean}): React.ReactNode;
  onSelect?(): void;
};

export function getOptionDisplayName(option: WBMenuOption) {
  return option.name ?? option.value;
}

const scrollIntoView: typeof computeScrollIntoView = (target, options) => {
  const actions = computeScrollIntoView(target, options);
  actions.forEach(({el, top, left}) => {
    if (el !== document.documentElement) {
      el.scrollTop = top;
      el.scrollLeft = left;
    }
  });
  return actions;
};

const DEFAULT_OPTION_RENDERER: OptionRenderer = ({
  option,
  hovered,
  selected,
  fontSize,
  lineHeight,
}) => {
  const iconName =
    option.icon ?? (selected && option.icon !== null ? 'checkmark' : 'blank');
  return (
    <S.Item
      data-test={option['data-test']}
      hovered={hovered}
      fontSize={fontSize}
      lineHeight={lineHeight}>
      {getOptionDisplayName(option)}
      {iconName !== 'blank' && (
        <S.ItemIcon
          name={iconName as IconName}
          hovered={hovered}
          selected={selected}
        />
      )}
    </S.Item>
  );
};

export type OptionRenderer = (props: {
  option: WBMenuOption;
  hovered: boolean;
  selected: boolean;
  fontSize?: number;
  lineHeight?: number;
}) => React.ReactNode;

export type WBMenuOnSelectHandler = (
  value: string | number,
  extra: {option: WBMenuOption}
) => void;

export type WBMenuTheme = 'dark' | 'light';

export interface WBMenuProps {
  className?: string;
  options: WBMenuOption[];
  optionRenderer?: OptionRenderer;
  // by default expands to fit longest item
  width?: number;
  selected?: string | number;
  selectedRef?: React.Ref<HTMLDivElement>;

  highlightFirst?: boolean;

  theme?: WBMenuTheme;
  backgroundColor?: string;
  fontSize?: number;
  lineHeight?: number;
  dataTest?: string;
  onSelect?: WBMenuOnSelectHandler;
  onEsc?(): void;
}
type HighlightIdx = number | undefined;
type HighlightVal = string | number | undefined;
export const WBMenu = React.forwardRef<HTMLDivElement, WBMenuProps>(
  (
    {
      className,
      options,
      optionRenderer = DEFAULT_OPTION_RENDERER,
      width,
      selected,
      selectedRef,
      theme = 'dark',
      backgroundColor,
      fontSize,
      lineHeight,
      highlightFirst,
      onSelect,
      onEsc,
      dataTest,
    },
    ref
  ) => {
    const [defaultHighlighted, defaultHighlightedIndex] = useMemo(() => {
      const result: [HighlightVal, HighlightIdx] = [undefined, undefined];
      if (selected) {
        const foundSelectedIndex = options.findIndex(
          el => selected === el.value
        );
        if (foundSelectedIndex) {
          [result[0], result[1]] = [
            options[foundSelectedIndex]?.value,
            foundSelectedIndex,
          ];
        }
      } else if (highlightFirst) {
        const foundIndex = options.findIndex(el => !el.disabled);
        if (foundIndex) {
          [result[0], result[1]] = [options[foundIndex]?.value, foundIndex];
        }
      }

      return result;
    }, [highlightFirst, options, selected]);

    const [highlighted, setHighlighted] =
      useState<HighlightVal>(defaultHighlighted);
    const [highlightedIndex, setHighlightedIndex] = useState<HighlightIdx>(
      defaultHighlightedIndex
    );

    const contentRef = React.useRef<HTMLDivElement>(null);
    useEffect(() => {
      function onKeyDown(e: KeyboardEvent) {
        if (['ArrowUp', 'ArrowDown'].includes(e.key)) {
          e.preventDefault();
          if (!options || !options.length) {
            return;
          }

          const block = e.key === 'ArrowUp' ? 'start' : 'end';
          const moveAmount = e.key === 'ArrowUp' ? -1 : 1;

          let newHighlightedIndex;
          if (typeof highlightedIndex === 'undefined') {
            newHighlightedIndex = options.findIndex(el => !el.disabled);
          } else {
            newHighlightedIndex = highlightedIndex + moveAmount;
            if (newHighlightedIndex >= options.length) {
              newHighlightedIndex = options.findIndex(el => !el.disabled);
            } else if (newHighlightedIndex < 0) {
              // @ts-ignore
              newHighlightedIndex = options.findLastIndex(
                (el: WBMenuOption) => !el.disabled
              );
            }
          }
          if (newHighlightedIndex >= 0) {
            setHighlighted(options[newHighlightedIndex].value);
            setHighlightedIndex(newHighlightedIndex);

            const child = contentRef.current?.children[newHighlightedIndex];
            if (child) {
              scrollIntoView(child, {
                scrollMode: 'if-needed',
                block,
              });
            }
          }
        } else if (e.key === 'Enter' && !e.shiftKey) {
          e.preventDefault();
          if (highlightedIndex != null) {
            onSelect?.(options[highlightedIndex].value, {
              option: options[highlightedIndex],
            });
          }
        } else if (e.key === 'Escape') {
          e.preventDefault();
          onEsc?.();
        }
      }
      document.addEventListener('keydown', onKeyDown);
      return () => {
        document.removeEventListener('keydown', onKeyDown);
      };
    }, [highlightedIndex, onEsc, onSelect, options]);

    const contentCallbackRef = React.useCallback(
      (node: HTMLDivElement | null) => {
        if (ref) {
          if (typeof ref === 'function') {
            ref(node);
          } else {
            (ref as any).current = node;
          }
        }
        (contentRef as any).current = node;
      },
      [ref]
    );

    const themeObj = useMemo(() => ({main: theme}), [theme]);

    return (
      <ThemeProvider theme={themeObj}>
        <S.Content
          ref={contentCallbackRef}
          className={className}
          width={width}
          backgroundColor={backgroundColor}
          dataTest={dataTest}>
          {options.map((option, index) => {
            const isSelected = selected === option.value;
            const isHovered = highlighted === option.value;
            return (
              <div
                key={option.value}
                data-test="wb-menu-item"
                ref={isSelected ? selectedRef : undefined}
                onMouseEnter={() => {
                  setHighlighted(option.value);
                  setHighlightedIndex(index);
                }}
                style={option.disabled ? {pointerEvents: 'none'} : undefined}
                onMouseDown={e => {
                  e.preventDefault();
                }}
                onClick={e => {
                  e.preventDefault();
                  e.stopPropagation();
                  option.onSelect?.();
                  onSelect?.(option.value, {option});
                }}>
                {option.render
                  ? option.render({
                      hovered: isHovered,
                      selected: isSelected,
                    })
                  : optionRenderer({
                      option,
                      hovered: isHovered,
                      selected: isSelected,
                      fontSize,
                      lineHeight,
                    })}
              </div>
            );
          })}
        </S.Content>
      </ThemeProvider>
    );
  }
);<|MERGE_RESOLUTION|>--- conflicted
+++ resolved
@@ -4,11 +4,7 @@
 import React, {useEffect, useMemo, useState} from 'react';
 import {ThemeProvider} from 'styled-components';
 
-<<<<<<< HEAD
-import {type IconName} from '../../components/Icon';
-=======
 import type {IconName} from '../../components/Icon';
->>>>>>> e56bcea4
 import * as S from './WBMenu.styles';
 
 export type WBMenuOption = {
