<<<<<<< HEAD
import Analytics from '@segment/analytics.js-core/build/analytics';
import SegmentIntegration from '@segment/analytics.js-integration-segmentio';
=======
declare global {
  interface Window {
    WEAVE_CONFIG: {
      PREFIX: string;
      ANALYTICS_DISABLED: boolean;
      WEAVE_BACKEND_HOST: string;
    };
  }
}
// These get populated via /__frontend/env.js and are defined in weave_server.py
if (!window.WEAVE_CONFIG) {
  console.warn('Unable to get configuration from server, using defaults');
  window.WEAVE_CONFIG = {
    PREFIX: '',
    ANALYTICS_DISABLED: false,
    WEAVE_BACKEND_HOST: '/__weave',
  };
}
>>>>>>> c0bcd5e9

interface Config {
  ENABLE_DEBUG_FEATURES: boolean;
  ANALYTICS_DISABLED: boolean;
  PREFIX: string;
  urlPrefixed(path: string): string;
  backendWeaveExecutionUrl(shadow?: boolean): string;
  backendWeaveViewerUrl(): string;
  backendWeaveOpsUrl(): string;
}

const WEAVE_BACKEND_HOST = window.WEAVE_CONFIG.WEAVE_BACKEND_HOST;

const backendWeaveExecutionUrl = (shadow: boolean = false) => {
  if (shadow) {
    return WEAVE_BACKEND_HOST + '/shadow_execute';
  }
  return WEAVE_BACKEND_HOST + '/execute';
};

const backendWeaveOpsUrl = () => {
  return WEAVE_BACKEND_HOST + '/ops';
};

const backendWeaveViewerUrl = () => {
  return WEAVE_BACKEND_HOST + '/wb_viewer';
};

export const urlPrefixed = (path: string, host: boolean = false) => {
  let url = new URL(window.location.origin + window.WEAVE_CONFIG.PREFIX);
  url = new URL(url.href.replace(/\/$/, '') + path);
  if (!host) {
    return url.pathname + url.search;
  }
  return url.href;
};

const DEFAULT_CONFIG: Config = {
  urlPrefixed,
  backendWeaveExecutionUrl,
  backendWeaveOpsUrl,
  backendWeaveViewerUrl,
  PREFIX: window.WEAVE_CONFIG.PREFIX,
  ENABLE_DEBUG_FEATURES: false,
  ANALYTICS_DISABLED: window.WEAVE_CONFIG.ANALYTICS_DISABLED,
} as const;

let config = {...DEFAULT_CONFIG};

export const setConfig = (newConfig: Partial<Config>) => {
  config = {...config, ...newConfig};
};

export default function getConfig() {
  return config;
}

// If on-prem, send events to Gorilla proxy
const IS_ONPREM = (window as any).CONFIG?.ONPREM ?? false;
const ANALYTICS_DISABLED = (window as any).CONFIG?.ANALYTICS_DISABLED ?? false;
if (IS_ONPREM && !ANALYTICS_DISABLED) {
  const host = document.location.origin;
  if (host.startsWith('https://')) {
    const apiHost =
      host.replace('https://', '') + WEAVE_BACKEND_HOST + '/analytics';
    const integrationSettings = {
      'Segment.io': {
        apiHost,
        retryQueue: true,
      },
    };
    window.analytics = new (Analytics as any)();
    (window.analytics as any).use(SegmentIntegration);
    (window.analytics as any).init(integrationSettings);
  }
}<|MERGE_RESOLUTION|>--- conflicted
+++ resolved
@@ -1,7 +1,8 @@
-<<<<<<< HEAD
+
 import Analytics from '@segment/analytics.js-core/build/analytics';
 import SegmentIntegration from '@segment/analytics.js-integration-segmentio';
-=======
+
+
 declare global {
   interface Window {
     WEAVE_CONFIG: {
@@ -20,7 +21,6 @@
     WEAVE_BACKEND_HOST: '/__weave',
   };
 }
->>>>>>> c0bcd5e9
 
 interface Config {
   ENABLE_DEBUG_FEATURES: boolean;
