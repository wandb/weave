import asyncio

import pytest

import weave
from weave import Dataset, Evaluation, Model

dataset_rows = [{"input": "1 + 2", "target": 3}, {"input": "2**4", "target": 15}]
dataset = Dataset(rows=dataset_rows)


expected_eval_result = {
    "output": {"mean": 9.5},
    "score": {"true_count": 1, "true_fraction": 0.5},
    "model_latency": {"mean": pytest.approx(0, abs=1)},
}


class EvalModel(Model):
    @weave.op()
    async def predict(self, input) -> str:
        return eval(input)


@weave.op()
def score(target, output):
    return target == output


@weave.op()
def example_to_model_input(example):
    return {"input": example["input"]}


def test_evaluate_callable_as_model(client):
    @weave.op()
    async def model_predict(input) -> str:
        return eval(input)

    evaluation = Evaluation(
        dataset=dataset_rows,
        scorers=[score],
    )
    result = asyncio.run(evaluation.evaluate(model_predict))
    assert result == expected_eval_result


def test_predict_can_receive_other_params(client):
    @weave.op()
    async def model_predict(input, target) -> str:
        return eval(input) + target

    evaluation = Evaluation(
        dataset=dataset_rows,
        scorers=[score],
    )
    result = asyncio.run(evaluation.evaluate(model_predict))
    assert result == {
        "output": {"mean": 18.5},
        "score": {"true_count": 0, "true_fraction": 0.0},
        "model_latency": {
            "mean": pytest.approx(0, abs=1),
        },
    }


def test_can_preprocess_model_input(client):
    @weave.op()
    async def model_predict(x) -> str:
        return eval(x)

    @weave.op()
    def preprocess(example):
        return {"x": example["input"]}

    evaluation = Evaluation(
        dataset=dataset_rows,
        scorers=[score],
        preprocess_model_input=preprocess,
    )
    result = asyncio.run(evaluation.evaluate(model_predict))
    assert result == expected_eval_result


def test_evaluate_rows_only(client):
    evaluation = Evaluation(
        dataset=dataset_rows,
        scorers=[score],
    )
    model = EvalModel()
    result = asyncio.run(evaluation.evaluate(model))
    assert result == expected_eval_result


def test_evaluate_other_model_method_names():
    class EvalModel(Model):
        @weave.op()
        async def infer(self, input) -> str:
            return eval(input)

    evaluation = Evaluation(
        dataset=dataset_rows,
        scorers=[score],
    )
    model = EvalModel()
    result = asyncio.run(evaluation.evaluate(model))
    assert result == expected_eval_result


def test_score_as_class(client):
    class MyScorer(weave.Scorer):
        @weave.op()
        def score(self, target, output):
            return target == output

    evaluation = Evaluation(
        dataset=dataset_rows,
        scorers=[MyScorer()],
    )
    model = EvalModel()
    result = asyncio.run(evaluation.evaluate(model))
    assert result == {
        "output": {"mean": 9.5},
        "MyScorer": {"true_count": 1, "true_fraction": 0.5},
        "model_latency": {
            "mean": pytest.approx(0, abs=1),
        },
    }


def test_score_with_custom_summarize(client):
    class MyScorer(weave.Scorer):
        @weave.op()
        def summarize(self, score_rows):
            assert list(score_rows) == [True, False]
            return {"awesome": 3}

        @weave.op()
        def score(self, target, output):
            return target == output

    evaluation = Evaluation(
        dataset=dataset_rows,
        scorers=[MyScorer()],
    )
    model = EvalModel()
    result = asyncio.run(evaluation.evaluate(model))
    assert result == {
        "output": {"mean": 9.5},
        "MyScorer": {"awesome": 3},
        "model_latency": {
            "mean": pytest.approx(0, abs=1),
        },
    }


@pytest.mark.asyncio
@pytest.mark.parametrize(
    "scorers,expected_output_key",
    [
        # All scorer styles
        (
            ["fn_old", "fn_new", "class_old", "class_new"],
            "model_output",
        ),
        # Only old class style
        (
            ["fn_new", "class_old", "class_new"],
            "model_output",
        ),
        # Only old fn style
        (
            ["fn_old", "fn_new", "class_new"],
            "model_output",
        ),
        # Only new styles
        (
            ["fn_new", "class_new"],
            "output",
        ),
    ],
)
async def test_basic_evaluation_with_scorer_styles(
    client, scorers, expected_output_key
):
    # Define all possible scorers
    @weave.op
    def fn_scorer_with_old_style(col_a, col_b, model_output, target):
        return col_a + col_b == model_output == target

    @weave.op
    def fn_scorer_with_new_style(col_a, col_b, output, target):
        return col_a + col_b == output == target

    class ClassScorerWithOldStyle(weave.Scorer):
        @weave.op
        def score(self, col_a, col_b, model_output, target):
            return col_a + col_b == model_output == target

    class ClassScorerWithNewStyle(weave.Scorer):
        @weave.op
        def score(self, a, b, output, c):
            return a + b == output == c

    # Map scorer keys to actual scorer instances
    scorer_map = {
        "fn_old": fn_scorer_with_old_style,
        "fn_new": fn_scorer_with_new_style,
        "class_old": ClassScorerWithOldStyle(),
        "class_new": ClassScorerWithNewStyle(
            column_map={
                "a": "col_a",
                "b": "col_b",
                "c": "target",
            }
        ),
    }

    dataset = [
        {"col_a": 1, "col_b": 2, "target": 3},
        {"col_a": 1, "col_b": 2, "target": 3},
        {"col_a": 1, "col_b": 2, "target": 3},
    ]

    # Get actual scorer instances based on parameter
    actual_scorers = [scorer_map[s] for s in scorers]

    evaluation = Evaluation(
        dataset=dataset,
        scorers=actual_scorers,
    )

    @weave.op
    def model(col_a, col_b):
        return col_a + col_b

<<<<<<< HEAD
    result = asyncio.run(evaluation.evaluate(return_pred))
    assert result == {
        "model_output": {
            "a": {"true_count": 1, "true_fraction": 1.0},
            "b": {"true_count": 0, "true_fraction": 0.0},
        },
        "MultiTaskBinaryClassificationF1": {
            "a": {"f1": 0, "precision": 0.0, "recall": 0},
            "b": {"f1": 0, "precision": 0, "recall": 0.0},
        },
        "model_latency": {
            "mean": pytest.approx(0, abs=1),
        },
    }


@pytest.mark.parametrize(
    "scorer_name",
    ["my scorer", "my-scorer()*&^%$@#/", "my-scorer", "       my scorer     "],
)
def test_scorer_name_sanitization(scorer_name):
    class MyScorer(weave.Scorer):
        name: str

        @weave.op()
        def score(self, target, model_output):
            return target == model_output

    evaluation = Evaluation(
        dataset=dataset_rows,
        scorers=[MyScorer(name=scorer_name)],
    )
    model = EvalModel()

    result = asyncio.run(evaluation.evaluate(model))
    assert result["my-scorer"] == {"true_count": 1, "true_fraction": 0.5}
=======
    result = await evaluation.evaluate(model)
    assert result.pop("model_latency").get("mean") == pytest.approx(0, abs=1)

    # Build expected result dynamically
    expected_result = {
        expected_output_key: {"mean": 3.0},
    }
    scorer_results = {
        "fn_old": "fn_scorer_with_old_style",
        "fn_new": "fn_scorer_with_new_style",
        "class_old": "ClassScorerWithOldStyle",
        "class_new": "ClassScorerWithNewStyle",
    }
    for s in scorers:
        expected_result[scorer_results[s]] = {"true_count": 3, "true_fraction": 1.0}

    assert result == expected_result

    # Verify individual prediction outputs
    predict_and_score_calls = list(evaluation.predict_and_score.calls())
    assert len(predict_and_score_calls) == 3
    outputs = [c.output for c in predict_and_score_calls]
    assert all(o.pop("model_latency") == pytest.approx(0, abs=1) for o in outputs)

    # Build expected output dynamically
    expected_output = {
        expected_output_key: 3.0,
        "scores": {scorer_results[s]: True for s in scorers},
    }
    assert all(o == expected_output for o in outputs)
>>>>>>> f68e8912
<|MERGE_RESOLUTION|>--- conflicted
+++ resolved
@@ -234,21 +234,36 @@
     def model(col_a, col_b):
         return col_a + col_b
 
-<<<<<<< HEAD
-    result = asyncio.run(evaluation.evaluate(return_pred))
-    assert result == {
-        "model_output": {
-            "a": {"true_count": 1, "true_fraction": 1.0},
-            "b": {"true_count": 0, "true_fraction": 0.0},
-        },
-        "MultiTaskBinaryClassificationF1": {
-            "a": {"f1": 0, "precision": 0.0, "recall": 0},
-            "b": {"f1": 0, "precision": 0, "recall": 0.0},
-        },
-        "model_latency": {
-            "mean": pytest.approx(0, abs=1),
-        },
-    }
+    result = await evaluation.evaluate(model)
+    assert result.pop("model_latency").get("mean") == pytest.approx(0, abs=1)
+
+    # Build expected result dynamically
+    expected_result = {
+        expected_output_key: {"mean": 3.0},
+    }
+    scorer_results = {
+        "fn_old": "fn_scorer_with_old_style",
+        "fn_new": "fn_scorer_with_new_style",
+        "class_old": "ClassScorerWithOldStyle",
+        "class_new": "ClassScorerWithNewStyle",
+    }
+    for s in scorers:
+        expected_result[scorer_results[s]] = {"true_count": 3, "true_fraction": 1.0}
+
+    assert result == expected_result
+
+    # Verify individual prediction outputs
+    predict_and_score_calls = list(evaluation.predict_and_score.calls())
+    assert len(predict_and_score_calls) == 3
+    outputs = [c.output for c in predict_and_score_calls]
+    assert all(o.pop("model_latency") == pytest.approx(0, abs=1) for o in outputs)
+
+    # Build expected output dynamically
+    expected_output = {
+        expected_output_key: 3.0,
+        "scores": {scorer_results[s]: True for s in scorers},
+    }
+    assert all(o == expected_output for o in outputs)
 
 
 @pytest.mark.parametrize(
@@ -270,36 +285,4 @@
     model = EvalModel()
 
     result = asyncio.run(evaluation.evaluate(model))
-    assert result["my-scorer"] == {"true_count": 1, "true_fraction": 0.5}
-=======
-    result = await evaluation.evaluate(model)
-    assert result.pop("model_latency").get("mean") == pytest.approx(0, abs=1)
-
-    # Build expected result dynamically
-    expected_result = {
-        expected_output_key: {"mean": 3.0},
-    }
-    scorer_results = {
-        "fn_old": "fn_scorer_with_old_style",
-        "fn_new": "fn_scorer_with_new_style",
-        "class_old": "ClassScorerWithOldStyle",
-        "class_new": "ClassScorerWithNewStyle",
-    }
-    for s in scorers:
-        expected_result[scorer_results[s]] = {"true_count": 3, "true_fraction": 1.0}
-
-    assert result == expected_result
-
-    # Verify individual prediction outputs
-    predict_and_score_calls = list(evaluation.predict_and_score.calls())
-    assert len(predict_and_score_calls) == 3
-    outputs = [c.output for c in predict_and_score_calls]
-    assert all(o.pop("model_latency") == pytest.approx(0, abs=1) for o in outputs)
-
-    # Build expected output dynamically
-    expected_output = {
-        expected_output_key: 3.0,
-        "scores": {scorer_results[s]: True for s in scorers},
-    }
-    assert all(o == expected_output for o in outputs)
->>>>>>> f68e8912
+    assert result["my-scorer"] == {"true_count": 1, "true_fraction": 0.5}