import dataclasses
import random
from typing import Any, Optional

import pydantic
import pytest
from PIL import Image

import weave
from tests.trace.util import AnyIntMatcher
from weave import Evaluation, Model
<<<<<<< HEAD
from weave.scorers import Scorer
=======
from weave.trace.feedback_types.score import SCORE_TYPE_NAME
from weave.trace.weave_client import get_ref
>>>>>>> 97b81fde
from weave.trace_server import trace_server_interface as tsi


def flatten_calls(
    calls: list[tsi.CallSchema], parent_id: Optional[str] = None, depth: int = 0
) -> list:
    """
    Flatten calls is a technique we use in the integration tests to assert the correct
    ordering of calls. This is used to assert that the calls are in the correct order
    as well as nested in the correct way. The returned list is the ordered list of calls
    with the depth of each call.
    """

    def children_of_parent_id(id: Optional[str]) -> list[tsi.CallSchema]:
        return [call for call in calls if call.parent_id == id]

    children = children_of_parent_id(parent_id)
    res = []
    for child in children:
        res.append((child, depth))
        res.extend(flatten_calls(calls, child.id, depth + 1))

    return res


def op_name_from_ref(ref: str) -> str:
    return ref.split("/")[-1].split(":")[0]


class MyModel(Model):
    prompt: str

    @weave.op()
    def predict(self, question: str):
        return {"generated_text": "Hello, " + question + self.prompt}


async def do_quickstart():
    """This is the basic example from the README/quickstart/docs"""
    examples = [
        {"question": "What is the capital of France?", "expected": "Paris"},
        {"question": "Who wrote 'To Kill a Mockingbird'?", "expected": "Harper Lee"},
        {"question": "What is the square root of 64?", "expected": "8"},
    ]

    @weave.op()
    def match_score1(expected: str, output: dict) -> dict:
        return {"match": expected == output["generated_text"]}

    @weave.op()
    def match_score2(expected: dict, output: dict) -> dict:
        return {"match": expected == output["generated_text"]}

    model = MyModel(prompt="World")
    evaluation = Evaluation(dataset=examples, scorers=[match_score1, match_score2])

    return await evaluation.evaluate(model)


@pytest.mark.asyncio
async def test_basic_evaluation(client):
    res = await do_quickstart()

    # Assert basic results - these are pretty boring, should probably add more interesting examples
    assert res["match_score1"] == {"match": {"true_count": 0, "true_fraction": 0.0}}
    assert res["match_score2"] == {"match": {"true_count": 0, "true_fraction": 0.0}}

    calls = client.server.calls_query(
        tsi.CallsQueryReq(
            project_id=client._project_id(),
        )
    )

    flattened_calls = flatten_calls(calls.calls)
    assert len(flattened_calls) == 14
    got = [(op_name_from_ref(c.op_name), d) for (c, d) in flattened_calls]
    exp = [
        ("Evaluation.evaluate", 0),
        ("Evaluation.predict_and_score", 1),
        ("MyModel.predict", 2),
        ("match_score1", 2),
        ("match_score2", 2),
        ("Evaluation.predict_and_score", 1),
        ("MyModel.predict", 2),
        ("match_score1", 2),
        ("match_score2", 2),
        ("Evaluation.predict_and_score", 1),
        ("MyModel.predict", 2),
        ("match_score1", 2),
        ("match_score2", 2),
        ("Evaluation.summarize", 1),
    ]
    assert got == exp

    def is_object_ref_with_name(val: Any, name: str):
        return isinstance(val, str) and val.startswith(
            f"weave:///shawn/test-project/object/{name}:"
        )

    def is_op_ref_with_name(val: Any, name: str):
        return isinstance(val, str) and val.startswith(
            f"weave:///shawn/test-project/op/{name}:"
        )

    ## Assertion Category 1: Here we make some application-specific assertions about the
    # structure of the calls, specifically for evaluation-specific UI elements

    # The `Evaluation.evaluate` call is expected to have the correct inputs as refs
    assert op_name_from_ref(flattened_calls[0][0].op_name) == "Evaluation.evaluate"
    assert is_object_ref_with_name(flattened_calls[0][0].inputs["self"], "Evaluation")
    assert is_object_ref_with_name(flattened_calls[0][0].inputs["model"], "MyModel")

    # The UI depends on "example", "model" and "self" being refs, so we make that
    # specific assertion here
    for i in [1, 5, 9]:  # The indexes of the predict_and_score calls
        assert (
            op_name_from_ref(flattened_calls[i][0].op_name)
            == "Evaluation.predict_and_score"
        )
        assert is_object_ref_with_name(
            flattened_calls[i][0].inputs["self"], "Evaluation"
        )
        assert is_object_ref_with_name(flattened_calls[i][0].inputs["model"], "MyModel")
        assert is_object_ref_with_name(
            flattened_calls[i][0].inputs["example"], "Dataset"
        )

    objs = client.server.objs_query(
        tsi.ObjQueryReq(
            project_id=client._project_id(),
            filter=tsi.ObjectVersionFilter(base_object_classes=["Model"]),
        )
    )
    assert len(objs.objs) == 1
    model_obj = objs.objs[0]
    expected_predict_ref = model_obj.val["predict"]
    assert is_op_ref_with_name(expected_predict_ref, "MyModel.predict")

    predict_and_score_calls = [
        c
        for (c, d) in flattened_calls
        if op_name_from_ref(c.op_name) == "Evaluation.predict_and_score"
    ]
    assert len(predict_and_score_calls) == 3

    # Assert that all the inputs are unique
    inputs = set()
    for call in predict_and_score_calls:
        inputs.add(call.inputs["example"])
    assert len(inputs) == 3


@weave.op
def gpt_mocker(question: str):
    return {
        "response": question,
        "model": "gpt-4o-2024-05-13",
        "usage": {
            "requests": 1,
            "completion_tokens": 28,
            "prompt_tokens": 11,
            "total_tokens": 39,
        },
    }


class SimpleModel(Model):
    @weave.op()
    def predict(self, question: str):
        res = gpt_mocker(question.strip(".") if len(question) % 2 == 1 else question)
        return {"response": res["response"]}


class SimpleModelWithConfidence(Model):
    @weave.op()
    def predict(self, question: str):
        res = gpt_mocker(question.strip(".") if len(question) % 2 == 0 else question)
        return {"response": res["response"], "confidence": 1 / (len(res) + 1)}


def score_int(expected: str, output: dict) -> int:
    matches = 0
    for i in range(min(len(expected), len(output["response"]))):
        if expected[i] == output["response"][i]:
            matches += 1
    return matches


def score_float(expected: str, output: dict) -> float:
    matches = score_int(expected, output)
    return matches / max(len(expected), len(output["response"]))


def score_bool(expected: str, output: dict) -> bool:
    return score_float(expected, output) == 1.0


def score_dict(expected: str, output: dict) -> dict:
    return {
        "d_int": score_int(expected, output),
        "d_float": score_float(expected, output),
        "d_bool": score_bool(expected, output),
        "d_nested": {
            "d_int": score_int(expected, output),
            "d_float": score_float(expected, output),
            "d_bool": score_bool(expected, output),
        },
        "reason": "This is a test reason",
    }


class MyIntScorer(weave.Scorer):
    @weave.op()
    def score(self, expected: str, output: dict) -> int:
        return score_int(expected, output)


class MyFloatScorer(weave.Scorer):
    @weave.op()
    def score(self, expected: str, output: dict) -> float:
        return score_float(expected, output)


class MyBoolScorer(weave.Scorer):
    @weave.op()
    def score(self, expected: str, output: dict) -> bool:
        return score_bool(expected, output)


class MyDictScorer(weave.Scorer):
    @weave.op()
    def score(self, expected: str, output: dict) -> dict:
        return score_dict(expected, output)


class MyDictScorerWithCustomFloatSummary(weave.Scorer):
    @weave.op()
    def score(self, expected: str, output: dict) -> dict:
        return score_dict(expected, output)

    @weave.op()
    def summarize(self, score_rows: list) -> Optional[dict]:
        float_avg = sum(row["d_float"] for row in score_rows) / len(score_rows)
        return float_avg


class MyDictScorerWithCustomBoolSummary(weave.Scorer):
    @weave.op()
    def score(self, expected: str, output: dict) -> dict:
        return score_dict(expected, output)

    @weave.op()
    def summarize(self, score_rows: list) -> Optional[dict]:
        float_avg = sum(row["d_float"] for row in score_rows) / len(score_rows)
        return float_avg > 0.5


class MyDictScorerWithCustomDictSummary(weave.Scorer):
    @weave.op()
    def score(self, expected: str, output: dict) -> dict:
        return score_dict(expected, output)

    @weave.op()
    def summarize(self, score_rows: list) -> Optional[dict]:
        float_avg = sum(row["d_float"] for row in score_rows) / len(score_rows)
        bool_avg = sum(1 if row["d_bool"] else 0 for row in score_rows) / len(
            score_rows
        )
        return {
            "float_avg": float_avg,
            "nested": {"bool_avg": bool_avg},
            "reason": "This is a custom test reason",
        }


def with_empty_feedback(obj: Any) -> Any:
    if isinstance(obj, dict):
        new_dict = {**obj}
        if "weave" not in new_dict:
            new_dict["weave"] = {}
        new_dict["weave"] = {**new_dict["weave"], "feedback": []}
        return new_dict
    return obj


@pytest.mark.asyncio
async def test_evaluation_data_topology(client):
    """We support a number of different types of scorers, and we want to ensure that
    the data stored matches the expected structure. This test is a bit more complex
    than the previous one, as it involves multiple models and scorers. Importantly,
    the construction of the Eval Comparison page relies on this structure.
    """
    examples = [
        {"question": "A.", "expected": "A"},
        {"question": "BB.", "expected": "BB"},
    ]

    evaluation = Evaluation(
        dataset=examples,
        scorers=[
            score_int,
            score_float,
            score_bool,
            score_dict,
            MyDictScorerWithCustomFloatSummary(),
            MyDictScorerWithCustomBoolSummary(),
            MyDictScorerWithCustomDictSummary(),
        ],
    )

    model1 = SimpleModel()
    await evaluation.evaluate(model1)

    model2 = SimpleModelWithConfidence()
    await evaluation.evaluate(model2)

    calls = client.server.calls_query(
        tsi.CallsQueryReq(
            project_id=client._project_id(),
            include_feedback=True,
        )
    )
    flattened = flatten_calls(calls.calls)
    assert len(flattened) == 50
    got = [(op_name_from_ref(c.op_name), d) for (c, d) in flattened]
    predict_and_score_block = lambda model_pred_name: [
        ("Evaluation.predict_and_score", 1),
        (model_pred_name, 2),
        ("gpt_mocker", 3),
        ("score_int", 2),
        ("score_float", 2),
        ("score_bool", 2),
        ("score_dict", 2),
        ("MyDictScorerWithCustomFloatSummary.score", 2),
        ("MyDictScorerWithCustomBoolSummary.score", 2),
        ("MyDictScorerWithCustomDictSummary.score", 2),
    ]
    summary_block = [
        ("Evaluation.summarize", 1),
        ("MyDictScorerWithCustomFloatSummary.summarize", 2),
        ("MyDictScorerWithCustomBoolSummary.summarize", 2),
        ("MyDictScorerWithCustomDictSummary.summarize", 2),
    ]
    eval_block = lambda model_pred_name: [
        ("Evaluation.evaluate", 0),
        *predict_and_score_block(model_pred_name),
        *predict_and_score_block(model_pred_name),
        *summary_block,
    ]

    exp = [
        *eval_block("SimpleModel.predict"),
        *eval_block("SimpleModelWithConfidence.predict"),
    ]

    # First, let's assert the topology of the calls
    assert got == exp
    flat_calls = [c[0] for c in flattened]

    # Next, we will assert some application-specific details about the calls
    eval_block = flat_calls[len(eval_block("")) :]
    evaluate_call = eval_block[0]
    predict_and_score_block = eval_block[1 : 1 + len(predict_and_score_block(""))]
    predict_and_score_call = predict_and_score_block[0]
    predict_call = predict_and_score_block[1]
    # gtp_mock_call = predict_and_score_block[2]
    score_int_call = predict_and_score_block[3]
    score_float_call = predict_and_score_block[4]
    score_bool_call = predict_and_score_block[5]
    score_dict_call = predict_and_score_block[6]
    my_dict_scorer_with_custom_float_score_call = predict_and_score_block[6]
    my_dict_scorer_with_custom_bool_score_call = predict_and_score_block[7]
    my_dict_scorer_with_custom_dict_score_call = predict_and_score_block[8]
    summary_block = eval_block[-len(summary_block) :]
    summary_call = summary_block[0]
    my_dict_scorer_with_custom_float_summary_call = summary_block[1]
    my_dict_scorer_with_custom_bool_summary_call = summary_block[2]
    my_dict_scorer_with_custom_dict_summary_call = summary_block[3]

    # Prediction Section
    confidence = 1 / 4
    output = {
        "response": "A",
        "confidence": confidence,
    }
    # BUG: latency reported includes weave internal latency
    # actual_latency = (predict_call.ended_at - predict_call.started_at).total_seconds()
    actual_latency = pytest.approx(0, abs=1)
    model_1_latency = {"mean": actual_latency}
    score_int_score = 1
    score_float_score = 1.0
    score_bool_score = True
    score_dict_score = {
        "d_int": score_int_score,
        "d_float": score_float_score,
        "d_bool": score_bool_score,
        "d_nested": {
            "d_int": score_int_score,
            "d_float": score_float_score,
            "d_bool": score_bool_score,
        },
        "reason": "This is a test reason",
    }
    predict_usage = {
        "usage": {
            "gpt-4o-2024-05-13": {
                "requests": 1,
                "completion_tokens": 28,
                "prompt_tokens": 11,
                "total_tokens": 39,
            }
        },
        "weave": {
            "latency_ms": AnyIntMatcher(),
            "trace_name": "SimpleModelWithConfidence.predict",
            "status": "success",
        },
    }

    # Prediction
<<<<<<< HEAD
    assert predict_call.output == output
    assert predict_call.summary == predict_usage
=======
    assert predict_call.output == model_output
    assert with_empty_feedback(predict_call.summary) == with_empty_feedback(
        predict_usage
    )
>>>>>>> 97b81fde

    # Prediction Scores
    assert score_int_call.output == score_int_score
    assert score_float_call.output == score_float_score
    assert score_bool_call.output == score_bool_score
    assert (
        score_dict_call.output
        == my_dict_scorer_with_custom_float_score_call.output
        == my_dict_scorer_with_custom_dict_score_call.output
        == my_dict_scorer_with_custom_bool_score_call.output
        == {
            "d_int": 1,
            "d_float": 1.0,
            "d_bool": True,
            "d_nested": {"d_int": 1, "d_float": 1.0, "d_bool": True},
            "reason": "This is a test reason",
        }
    )

    # Predict And Score Group
    assert predict_and_score_call.output == {
        "output": output,
        "scores": {
            "score_int": score_int_score,
            "score_float": score_float_score,
            "score_bool": score_bool_score,
            "score_dict": score_dict_score,
            "MyDictScorerWithCustomFloatSummary": score_dict_score,
            "MyDictScorerWithCustomBoolSummary": score_dict_score,
            "MyDictScorerWithCustomDictSummary": score_dict_score,
        },
        "model_latency": actual_latency,
    }

    # Summary section
    output_summary = {
        "confidence": {"mean": confidence},
    }
    score_int_auto_summary = {"mean": 1.5}
    score_float_auto_summary = {"mean": 0.8333333333333333}
    score_bool_auto_summary = {"true_count": 1, "true_fraction": 0.5}
    dict_scorer_float_summary = 0.8333333333333333
    dict_scorer_bool_summary = True
    dict_scorer_dict_summary = {
        "float_avg": 0.8333333333333333,
        "nested": {"bool_avg": 0.5},
        "reason": "This is a custom test reason",
    }
    model_latency = {"mean": pytest.approx(0, abs=1)}
    predict_usage_summary = {
        "usage": {
            "gpt-4o-2024-05-13": {
                "requests": predict_usage["usage"]["gpt-4o-2024-05-13"]["requests"] * 2,
                "completion_tokens": predict_usage["usage"]["gpt-4o-2024-05-13"][
                    "completion_tokens"
                ]
                * 2,
                "prompt_tokens": predict_usage["usage"]["gpt-4o-2024-05-13"][
                    "prompt_tokens"
                ]
                * 2,
                "total_tokens": predict_usage["usage"]["gpt-4o-2024-05-13"][
                    "total_tokens"
                ]
                * 2,
            }
        },
        "weave": {
            "latency_ms": AnyIntMatcher(),
            "trace_name": "Evaluation.evaluate",
            "status": "success",
        },
    }

    # Summarizers
    assert (
        my_dict_scorer_with_custom_float_summary_call.output
        == dict_scorer_float_summary
    )
    assert (
        my_dict_scorer_with_custom_bool_summary_call.output == dict_scorer_bool_summary
    )
    assert (
        my_dict_scorer_with_custom_dict_summary_call.output == dict_scorer_dict_summary
    )

    # Final Summary
    assert (
        evaluate_call.output
        == summary_call.output
        == {
            "score_int": score_int_auto_summary,
            "score_float": score_float_auto_summary,
            "score_bool": score_bool_auto_summary,
            "score_dict": {
                "d_int": score_int_auto_summary,
                "d_float": score_float_auto_summary,
                "d_bool": score_bool_auto_summary,
                "d_nested": {
                    "d_int": score_int_auto_summary,
                    "d_float": score_float_auto_summary,
                    "d_bool": score_bool_auto_summary,
                },
            },
            "MyDictScorerWithCustomFloatSummary": dict_scorer_float_summary,
            "MyDictScorerWithCustomBoolSummary": dict_scorer_bool_summary,
            "MyDictScorerWithCustomDictSummary": dict_scorer_dict_summary,
            "model_latency": model_latency,
            "output": output_summary,
        }
    )
    assert evaluate_call.summary == with_empty_feedback(predict_usage_summary)

    # Test new Feeedback as Scores
    predict_calls_simple = [
        c for c in flat_calls if op_name_from_ref(c.op_name) == "SimpleModel.predict"
    ]
    predict_calls_with_confidence = [
        c
        for c in flat_calls
        if op_name_from_ref(c.op_name) == "SimpleModelWithConfidence.predict"
    ]
    assert len(predict_calls_simple) == len(predict_calls_with_confidence) == 2
    assert len(predict_calls_simple[0].summary["weave"]["feedback"]) == 7
    assert len(predict_calls_simple[1].summary["weave"]["feedback"]) == 7
    assert len(predict_calls_with_confidence[0].summary["weave"]["feedback"]) == 7
    assert len(predict_calls_with_confidence[1].summary["weave"]["feedback"]) == 7


def make_test_eval():
    def function_score(expected: str, output: dict) -> dict:
        return {"correct": expected == output["generated_text"]}

    evaluation = weave.Evaluation(
        name="fruit_eval",
        dataset=[
            {"id": "0", "sentence": "a", "expected": "b"},
        ],
        scorers=[function_score],
    )
    return evaluation


@pytest.mark.asyncio
async def test_eval_supports_model_as_op(client):
    @weave.op
    def function_model(sentence: str) -> dict:
        return ""

    evaluation = make_test_eval()

    res = await evaluation.evaluate(function_model)
    assert res != None

    gotten_op = weave.ref(function_model.ref.uri()).get()
    res = await evaluation.evaluate(gotten_op)
    assert res != None


class MyTestModel(Model):
    @weave.op
    def predict(self, sentence: str) -> dict:
        return ""


@pytest.mark.asyncio
async def test_eval_supports_model_class(client):
    evaluation = make_test_eval()

    model = MyTestModel()
    res = await evaluation.evaluate(model)
    assert res != None

    gotten_model = weave.ref(model.ref.uri()).get()
    res = await evaluation.evaluate(gotten_model)
    assert res != None


@pytest.mark.asyncio
async def test_eval_supports_non_op_funcs(client):
    def function_model(sentence: str) -> dict:
        return ""

    evaluation = make_test_eval()

    with pytest.raises(ValueError):
        res = await evaluation.evaluate(function_model)

    # In the future, if we want to auto-opify, then uncomment the following assertions:
    # assert res["function_score"] == {"correct": {"true_count": 0, "true_fraction": 0.0}}

    # calls = client.server.calls_query(
    #     tsi.CallsQueryReq(
    #         project_id=client._project_id(),
    #     )
    # )
    # assert len(calls.calls) == 4
    # shouldBeEvalRef = calls.calls[0].inputs["self"]
    # assert shouldBeEvalRef.startswith("weave:///")
    # gottenEval = weave.ref(shouldBeEvalRef).get()

    # # 1: Assert that the scorer was correctly oped
    # gottenEval.scorers[0].ref.name == "function_score"
    # shouldBeModelRef = calls.calls[0].inputs["model"]

    # # 2: Assert that the model was correctly oped
    # assert shouldBeModelRef.startswith("weave:///")


@pytest.mark.asyncio
async def test_eval_is_robust_to_missing_values(client):
    # At least 1 None
    # All dicts have "d": None
    resp = [
        None,
        {"a": 1, "b": {"c": 2}, "always_none": None},
        {"a": 2, "b": {"c": None}, "always_none": None},
        {"a": 3, "b": {}, "always_none": None},
        {"a": 4, "b": None, "always_none": None},
        {"a": 5, "always_none": None},
        {"a": None, "always_none": None},
        {"always_none": None},
        {},
    ]

    @weave.op
    def model_func(model_res) -> dict:
        return resp[model_res]

    def function_score(scorer_res, output) -> dict:
        return resp[scorer_res]

    evaluation = weave.Evaluation(
        name="fruit_eval",
        dataset=[{"model_res": i, "scorer_res": i} for i in range(len(resp))],
        scorers=[function_score],
    )

    res = await evaluation.evaluate(model_func)
    assert res == {
        "output": {"a": {"mean": 3.0}, "b": {"c": {"mean": 2.0}}},
        "function_score": {"a": {"mean": 3.0}, "b": {"c": {"mean": 2.0}}},
        "model_latency": {"mean": pytest.approx(0, abs=1)},
    }


@pytest.mark.asyncio
async def test_eval_with_complex_types(client):
    client.project = "test_eval_with_complex_types"

    @dataclasses.dataclass(frozen=True)
    class MyDataclass:
        a_string: str

    class MyModel(pydantic.BaseModel):
        a_string: str

    class MyObj(weave.Object):
        a_string: str

    @weave.op
    def model_func(
        image: Image.Image, dc: MyDataclass, model: MyModel, obj: MyObj, text: str
    ) -> str:
        assert isinstance(image, Image.Image)

        # Note: when we start recursively saving dataset rows, this will
        # probably break. We need a way to deserialize back to the actual
        # classes for these assertions to maintain, else they will be
        # WeaveObjects here and not pass these checks. I suspect customers
        # will not be happy with WeaveObjects, so this is a good sanity check
        # for now.
        assert isinstance(dc, MyDataclass)
        assert isinstance(model, MyModel)
        assert isinstance(obj, MyObj)
        assert isinstance(text, str)

        return text

    def function_score(image, dc, model, obj, text, output) -> bool:
        assert isinstance(image, Image.Image)

        # Note: when we start recursively saving dataset rows, this will
        # probably break. We need a way to deserialize back to the actual
        # classes for these assertions to maintain, else they will be
        # WeaveObjects here and not pass these checks. I suspect customers
        # will not be happy with WeaveObjects, so this is a good sanity check
        # for now.
        assert isinstance(dc, MyDataclass)
        assert isinstance(model, MyModel)
        assert isinstance(obj, MyObj)
        assert isinstance(text, str)
        assert isinstance(output, str)

        return True

    evaluation = weave.Evaluation(
        name="fruit_eval",
        dataset=[
            {
                "image": Image.new("RGB", (100, 100), color=random.randint(0, 255)),
                "dc": MyDataclass(a_string="hello"),
                "model": MyModel(a_string="hello"),
                "obj": MyObj(a_string="hello"),
                "text": "A photo of a cat",
            }
        ],
        scorers=[function_score],
    )

    res = await evaluation.evaluate(model_func)
    assert res.get("function_score", {}).get("true_count") == 1

    # Before this test (and fix) we were making extra requests
    # to reconstruct the table and objects in the evaluation.\
    # These assertions ensure that we aren't making those extra requests.
    # There is no reason to query the table, objects, or files
    # as everything is in memory
    access_log = client.server.attribute_access_log
    assert "table_query" not in access_log
    assert "obj_read" not in access_log
    assert "file_content_read" not in access_log

    # Verify that the access log does record such requests
    dataset = evaluation.evaluate.calls()[0].inputs["self"].dataset
    row = dataset.rows[0]

    assert isinstance(row["image"], Image.Image)
    # Very SAD: Datasets do not resursively save objects
    # So this assertion is checking current state, but not
    # the correct behavior of the dataset (the should be the
    # MyDataclass, MyModel, and MyObj)
    assert isinstance(row["dc"], str)  #  MyDataclass
    assert isinstance(row["model"], str)  #  MyModel
    assert isinstance(row["obj"], str)  #  MyObj
    assert isinstance(row["text"], str)

    access_log = client.server.attribute_access_log
    assert "table_query" in access_log
    assert "obj_read" in access_log
    assert "file_content_read" in access_log


@pytest.mark.asyncio
<<<<<<< HEAD
async def test_evaluation_with_column_map():
    # Define a dummy scorer that uses column_map
    class DummyScorer(Scorer):
        @weave.op()
        def score(self, foo: str, bar: str, output: str, target: str) -> dict:
            # Return whether foo + bar equals output
            return {"match": (foo + bar) == output == target}

    # Create the scorer with column_map mapping 'foo'->'col1', 'bar'->'col2'
    dummy_scorer = DummyScorer(column_map={"foo": "col1", "bar": "col2"})

    @weave.op()
    def model_function(col1, col2):
        # For testing, return the concatenation of col1 and col2
        return col1 + col2

    dataset = [
        {"col1": "Hello", "col2": "World", "target": "HelloWorld"},
        {"col1": "Hi", "col2": "There", "target": "HiThere"},
        {"col1": "Good", "col2": "Morning", "target": "GoodMorning"},
        {"col1": "Bad", "col2": "Evening", "target": "GoodEvening"},
    ]

    evaluation = Evaluation(dataset=dataset, scorers=[dummy_scorer])

    # Run the evaluation
    eval_out = await evaluation.evaluate(model_function)

    # Check that 'DummyScorer' is in the results
    assert "DummyScorer" in eval_out

    # The expected summary should show that 3 out of 4 predictions matched
    expected_results = {"true_count": 3, "true_fraction": 0.75}
    assert (
        eval_out["DummyScorer"]["match"] == expected_results
    ), "The summary should reflect the correct number of matches"


# Define another dummy scorer


@pytest.mark.asyncio
async def test_evaluation_with_multiple_column_maps():
    class DummyScorer(Scorer):
        @weave.op()
        def score(self, foo: str, bar: str, output: str, target: str) -> dict:
            # Return whether foo + bar equals output
            return {"match": (foo + bar) == output == target}

    class AnotherDummyScorer(Scorer):
        @weave.op()
        def score(self, input1: str, input2: str, output: str) -> dict:
            # Return whether input1 == output reversed
            return {"match": input1 == output[::-1]}

    # First scorer maps 'foo'->'col1', 'bar'->'col2'
    dummy_scorer = DummyScorer(column_map={"foo": "col1", "bar": "col2"})

    # Second scorer maps 'input1'->'col2', 'input2'->'col1'
    another_dummy_scorer = AnotherDummyScorer(
        column_map={"input1": "col2", "input2": "col1"}
    )

    @weave.op()
    def model_function(col1, col2):
        # For testing, return the concatenation of col1 and col2
        return col1 + col2

    dataset = [
        {"col1": "abc", "col2": "def", "target": "abcdef"},
        {"col1": "123", "col2": "456", "target": "1111"},
        {"col1": "xyz", "col2": "zyx", "target": "zzzzzz"},
    ]

    evaluation = Evaluation(
        dataset=dataset, scorers=[dummy_scorer, another_dummy_scorer]
    )

    # Run the evaluation
    eval_out = await evaluation.evaluate(model_function)

    # Check that both scorers are in the results
    assert "DummyScorer" in eval_out
    assert "AnotherDummyScorer" in eval_out

    # Assertions for the first scorer
    expected_results_dummy = {"true_count": 1, "true_fraction": 1.0 / 3}
    assert (
        eval_out["DummyScorer"]["match"] == expected_results_dummy
    ), "All concatenations should match the target"

    # Assertions for the second scorer
    # Since input1 == col2, and output is col1 + col2, we check if col2 == (col1 + col2)[::-1]
    # Evaluate manually:
    # First row: col2 = "def", output = "abcdef", output[::-1] = "fedcba" -> "def" != "fedcba"
    # Second row: col2 = "456", output = "123456", output[::-1] = "654321" -> "456" != "654321"
    # Third row: col2 = "zyx", output = "xyzzyx", output[::-1] = "xyzzyx" -> "zyx" == "xyzzyx" is False
    # So all matches are False
    expected_results_another_dummy = {"true_count": 0, "true_fraction": 0.0}
    assert (
        eval_out["AnotherDummyScorer"]["match"] == expected_results_another_dummy
    ), "No matches should be found for AnotherDummyScorer"
=======
async def test_feedback_is_correctly_linked(client):
    @weave.op
    def predict(text: str) -> str:
        return text

    @weave.op
    def score(text, model_output) -> bool:
        return text == model_output

    eval = weave.Evaluation(
        dataset=[{"text": "hello"}],
        scorers=[score],
    )
    res = await eval.evaluate(predict)
    calls = client.server.calls_query(
        tsi.CallsQueryReq(
            project_id=client._project_id(),
            include_feedback=True,
            filter=tsi.CallsFilter(op_names=[get_ref(predict).uri()]),
        )
    )
    assert len(calls.calls) == 1
    assert calls.calls[0].summary["weave"]["feedback"]
    feedbacks = calls.calls[0].summary["weave"]["feedback"]
    assert len(feedbacks) == 1
    feedback = feedbacks[0]
    assert feedback["feedback_type"] == SCORE_TYPE_NAME
    assert feedback["payload"]["name"] == "score"
    assert feedback["payload"]["op_ref"] == get_ref(score).uri()
    assert feedback["payload"]["results"] == True
>>>>>>> 97b81fde
<|MERGE_RESOLUTION|>--- conflicted
+++ resolved
@@ -9,12 +9,9 @@
 import weave
 from tests.trace.util import AnyIntMatcher
 from weave import Evaluation, Model
-<<<<<<< HEAD
 from weave.scorers import Scorer
-=======
 from weave.trace.feedback_types.score import SCORE_TYPE_NAME
 from weave.trace.weave_client import get_ref
->>>>>>> 97b81fde
 from weave.trace_server import trace_server_interface as tsi
 
 
@@ -435,15 +432,10 @@
     }
 
     # Prediction
-<<<<<<< HEAD
     assert predict_call.output == output
-    assert predict_call.summary == predict_usage
-=======
-    assert predict_call.output == model_output
     assert with_empty_feedback(predict_call.summary) == with_empty_feedback(
         predict_usage
     )
->>>>>>> 97b81fde
 
     # Prediction Scores
     assert score_int_call.output == score_int_score
@@ -788,7 +780,6 @@
 
 
 @pytest.mark.asyncio
-<<<<<<< HEAD
 async def test_evaluation_with_column_map():
     # Define a dummy scorer that uses column_map
     class DummyScorer(Scorer):
@@ -891,7 +882,6 @@
     assert (
         eval_out["AnotherDummyScorer"]["match"] == expected_results_another_dummy
     ), "No matches should be found for AnotherDummyScorer"
-=======
 async def test_feedback_is_correctly_linked(client):
     @weave.op
     def predict(text: str) -> str:
@@ -921,5 +911,4 @@
     assert feedback["feedback_type"] == SCORE_TYPE_NAME
     assert feedback["payload"]["name"] == "score"
     assert feedback["payload"]["op_ref"] == get_ref(score).uri()
-    assert feedback["payload"]["results"] == True
->>>>>>> 97b81fde
+    assert feedback["payload"]["results"] == True