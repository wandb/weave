import weave
from tests.trace.data_serialization.spec import SerializationTestCase
from weave.scorers import LLMAsAJudgeScorer
from weave.trace_server.interface.builtin_object_classes.builtin_object_registry import (
    LLMStructuredCompletionModel,
)
from weave.trace_server.interface.builtin_object_classes.llm_structured_model import (
    LLMStructuredCompletionModelDefaultParams,
)


class MyModel(weave.Model):
    prompt: weave.StringPrompt

    @weave.op
    def predict(self, user_input: str) -> str:
        return self.prompt.format(user_input=user_input)


class MyScorer(weave.Scorer):
    @weave.op
    def score(self, user_input: str, output: str) -> str:
        return user_input in output


def make_evaluation():
    dataset = [{"user_input": "Tim"}, {"user_input": "Sweeney"}]
    return weave.Evaluation(
        dataset=dataset,
        scorers=[
            MyScorer(),
            LLMAsAJudgeScorer(
                model=LLMStructuredCompletionModel(
                    llm_model_id="gpt-4o-mini",
                    default_params=LLMStructuredCompletionModelDefaultParams(
                        messages_template=[
                            {
                                "role": "system",
                                "content": "You are a judge, respond with json. 'score' (0-1), 'reasoning' (string)",
                            }
                        ],
                        response_format="json_object",
                    ),
                ),
                scoring_prompt="Here are the inputs: {inputs}. Here is the output: {output}. Is the output correct?",
            ),
        ],
    )


def make_model():
    return MyModel(prompt=weave.StringPrompt("Hello {user_input}"))


def evaluation_equality_check(a, b):
    dataset_a = a.dataset.rows
    dataset_b = b.dataset.rows

    if dataset_a != dataset_b:
        return False

    scorers_a = a.scorers
    scorers_b = b.scorers

    if scorers_a != scorers_b:
        return False

    return True


library_cases = [
    SerializationTestCase(
        id="Library Objects - Scorer, Evaluation, Dataset, LLMAsAJudgeScorer, LLMStructuredCompletionModel",
        runtime_object_factory=lambda: make_evaluation(),
        inline_call_param=False,
        is_legacy=False,
        exp_json={
            "_type": "Evaluation",
            "name": None,
            "description": None,
            "dataset": "weave:///shawn/test-project/object/Dataset:gc7uIQrayAXKgIlNvvYehEa6yVHUT7vO6pN8ZDjqX5w",
            "scorers": [
<<<<<<< HEAD
                "weave:///shawn/test-project/object/MyScorer:SWzjBQMYsOzs5L0p9DFVqFhGcquDj0p15H0vxTj55CQ",
                "weave:///shawn/test-project/object/LLMAsAJudgeScorer:Ztdd2Ch2pOqqO4J1eLtXeH8WrwKXllgoHYKyh5Uyvx0",
=======
                "weave:///shawn/test-project/object/MyScorer:ILpCvdAsCLLLt9wU28MU9ugSScTkg7L3XX6PlUgFvlg",
                "weave:///shawn/test-project/object/LLMAsAJudgeScorer:RRyrCyMJoOYgXzeNP6l4Xq3ZkKTRv9TGM57YyuaizOw",
>>>>>>> ca82c293
            ],
            "preprocess_model_input": None,
            "trials": 1,
            "metadata": None,
            "evaluation_name": None,
            "evaluate": "weave:///shawn/test-project/op/Evaluation.evaluate:XbyuZNBxQ90Ur9tjMI6Cj8CNXnisWemlzU8etRYeFsI",
            "predict_and_score": "weave:///shawn/test-project/op/Evaluation.predict_and_score:NrwneWUrXaCdi9BUqmufH4dg1U1tvHFGPK5dZh2CcPQ",
            "summarize": "weave:///shawn/test-project/op/Evaluation.summarize:eq6QbaZJYKZlbaCR95PvaoLDomTryBhb5uajqpIX8u0",
            "_class_name": "Evaluation",
            "_bases": ["Object", "BaseModel"],
        },
        exp_objects=[
            {
                "object_id": "Dataset",
                "digest": "gc7uIQrayAXKgIlNvvYehEa6yVHUT7vO6pN8ZDjqX5w",
                "exp_val": {
                    "_type": "Dataset",
                    "name": None,
                    "description": None,
                    "rows": "weave:///shawn/test-project/table/97126095885a61df726e0d1d6197db7c55784b083b33a2c10e6ca8e0a1d4889e",
                    "_class_name": "Dataset",
                    "_bases": ["Object", "BaseModel"],
                },
            },
            {
                "object_id": "Evaluation.evaluate",
                "digest": "XbyuZNBxQ90Ur9tjMI6Cj8CNXnisWemlzU8etRYeFsI",
                "exp_val": {
                    "_type": "CustomWeaveType",
                    "weave_type": {"type": "Op"},
                    "files": {"obj.py": "MqFC4mjZWQVAB2AkQZ1g4uNUee9YhkUYXLYArWmTEcU"},
                },
            },
            {
                "object_id": "Evaluation.predict_and_score",
                "digest": "NrwneWUrXaCdi9BUqmufH4dg1U1tvHFGPK5dZh2CcPQ",
                "exp_val": {
                    "_type": "CustomWeaveType",
                    "weave_type": {"type": "Op"},
                    "files": {"obj.py": "ZHD4K7uUDPT93NdVQO3I6F9Xah9AEceWYBSQXg1bZPM"},
                },
            },
            {
                "object_id": "MyScorer",
<<<<<<< HEAD
                "digest": "SWzjBQMYsOzs5L0p9DFVqFhGcquDj0p15H0vxTj55CQ",
=======
                "digest": "ILpCvdAsCLLLt9wU28MU9ugSScTkg7L3XX6PlUgFvlg",
>>>>>>> ca82c293
                "exp_val": {
                    "_type": "MyScorer",
                    "name": None,
                    "description": None,
                    "column_map": None,
                    "score": "weave:///shawn/test-project/op/MyScorer.score:BE7Pf2XsllJGfbeffAcYiZa2zRAD24oytT9U9iqIn4o",
                    "summarize": "weave:///shawn/test-project/op/Scorer.summarize:bWwaybJxxIBLMGZp7bzeKrmjhLNCp2DYrubnU2Ry9xQ",
                    "_class_name": "MyScorer",
                    "_bases": ["Scorer", "Object", "BaseModel"],
                },
            },
            {
                "object_id": "LLMAsAJudgeScorer",
<<<<<<< HEAD
                "digest": "Ztdd2Ch2pOqqO4J1eLtXeH8WrwKXllgoHYKyh5Uyvx0",
=======
                "digest": "RRyrCyMJoOYgXzeNP6l4Xq3ZkKTRv9TGM57YyuaizOw",
>>>>>>> ca82c293
                "exp_val": {
                    "_type": "LLMAsAJudgeScorer",
                    "name": None,
                    "description": None,
                    "column_map": None,
<<<<<<< HEAD
                    "model": "weave:///shawn/test-project/object/LLMStructuredCompletionModel:G9MmRoouetQOLDaixgONe1XRJNCi7UQOwpWFduEmYvE",
=======
                    "model": "weave:///shawn/test-project/object/LLMStructuredCompletionModel:VUqRnYmuvNhu3zgfDb9hnZhLRFM1vKKI1WEpw3bsViE",
>>>>>>> ca82c293
                    "scoring_prompt": "Here are the inputs: {inputs}. Here is the output: {output}. Is the output correct?",
                    "score": "weave:///shawn/test-project/op/LLMAsAJudgeScorer.score:OIgGBpG1Xnwppf494LDa4mC2AEEu5tFePiWkX3N6B1s",
                    "summarize": "weave:///shawn/test-project/op/Scorer.summarize:bWwaybJxxIBLMGZp7bzeKrmjhLNCp2DYrubnU2Ry9xQ",
                    "_class_name": "LLMAsAJudgeScorer",
                    "_bases": ["Scorer", "Object", "BaseModel"],
                },
            },
            {
                "object_id": "LLMAsAJudgeScorer.score",
                "digest": "OIgGBpG1Xnwppf494LDa4mC2AEEu5tFePiWkX3N6B1s",
                "exp_val": {
                    "_type": "CustomWeaveType",
                    "weave_type": {"type": "Op"},
                    "files": {"obj.py": "esyCIeIgAhad4jQJkWoCjIUGPX4g4d6ccTx7Hpi80FA"},
                },
            },
            {
                "object_id": "LLMStructuredCompletionModel",
<<<<<<< HEAD
                "digest": "G9MmRoouetQOLDaixgONe1XRJNCi7UQOwpWFduEmYvE",
=======
                "digest": "VUqRnYmuvNhu3zgfDb9hnZhLRFM1vKKI1WEpw3bsViE",
>>>>>>> ca82c293
                "exp_val": {
                    "_type": "LLMStructuredCompletionModel",
                    "name": None,
                    "description": None,
                    "llm_model_id": "gpt-4o-mini",
                    "default_params": {
                        "_type": "LLMStructuredCompletionModelDefaultParams",
                        "messages_template": [
                            {
                                "_type": "Message",
                                "role": "system",
                                "content": "You are a judge, respond with json. 'score' (0-1), 'reasoning' (string)",
                                "name": None,
                                "function_call": None,
                                "tool_call_id": None,
                                "_class_name": "Message",
                                "_bases": ["BaseModel"],
                            }
                        ],
                        "prompt": None,
                        "temperature": None,
                        "top_p": None,
                        "max_tokens": None,
                        "presence_penalty": None,
                        "frequency_penalty": None,
                        "stop": None,
                        "n_times": None,
                        "functions": None,
                        "response_format": "json_object",
                        "_class_name": "LLMStructuredCompletionModelDefaultParams",
                        "_bases": ["BaseModel"],
                    },
                    "predict": "weave:///shawn/test-project/op/LLMStructuredCompletionModel.predict:ili08oGwFsNX4Bn0fhZPvKpT9CfjSgNJVLegSJ2iGUk",
                    "_class_name": "LLMStructuredCompletionModel",
                    "_bases": ["Model", "Object", "BaseModel"],
                },
            },
            {
                "object_id": "LLMStructuredCompletionModel.predict",
                "digest": "ili08oGwFsNX4Bn0fhZPvKpT9CfjSgNJVLegSJ2iGUk",
                "exp_val": {
                    "_type": "CustomWeaveType",
                    "weave_type": {"type": "Op"},
                    "files": {"obj.py": "DiAZb8kCdeyJthXvVuKMe1CwwaPbSuFxH0JNGZsmenY"},
                },
            },
            {
                "object_id": "Evaluation.summarize",
                "digest": "eq6QbaZJYKZlbaCR95PvaoLDomTryBhb5uajqpIX8u0",
                "exp_val": {
                    "_type": "CustomWeaveType",
                    "weave_type": {"type": "Op"},
                    "files": {"obj.py": "vY6VtT9xBAKNfqhozgQdWEGuijncPtmZLYKrXexUERY"},
                },
            },
            {
                "object_id": "MyScorer.score",
                "digest": "BE7Pf2XsllJGfbeffAcYiZa2zRAD24oytT9U9iqIn4o",
                "exp_val": {
                    "_type": "CustomWeaveType",
                    "weave_type": {"type": "Op"},
                    "files": {"obj.py": "Y7lSNR7UXFYVtxWyD8GOE3CFXRWfdLX2n1mcYfbSErs"},
                },
            },
            {
                "object_id": "Scorer.summarize",
                "digest": "bWwaybJxxIBLMGZp7bzeKrmjhLNCp2DYrubnU2Ry9xQ",
                "exp_val": {
                    "_type": "CustomWeaveType",
                    "weave_type": {"type": "Op"},
                    "files": {"obj.py": "mfCJxTVupdfb98h8MKgrxYxRwh4ZkEfjqVKvRKpzcZo"},
                },
            },
        ],
        exp_files=[
            {
                "digest": "MqFC4mjZWQVAB2AkQZ1g4uNUee9YhkUYXLYArWmTEcU",
                "exp_content": b'import weave\nfrom weave.trace.op_protocol import Op\nfrom weave.flow.model import Model\nimport json\nfrom weave.trace.op import op\nfrom weave.trace.call import Call\nfrom datetime import datetime\nfrom weave.flow.util import make_memorable_name\n\ndef _safe_summarize_to_str(summary: dict) -> str:\n    summary_str = ""\n    try:\n        summary_str = json.dumps(summary, indent=2)\n    except Exception:\n        try:\n            summary_str = str(summary)\n        except Exception:\n            pass\n    return summary_str\n\nlogger = "<Logger weave.evaluation.eval (DEBUG)>"\n\ndef default_evaluation_display_name(call: Call) -> str:\n    date = datetime.now().strftime("%Y-%m-%d")\n    unique_name = make_memorable_name()\n    return f"eval-{date}-{unique_name}"\n\n@weave.op\n@op(call_display_name=default_evaluation_display_name)\nasync def evaluate(self, model: Op | Model) -> dict:\n    eval_results = await self.get_eval_results(model)\n    summary = await self.summarize(eval_results)\n\n    summary_str = _safe_summarize_to_str(summary)\n    if summary_str:\n        logger.info(f"Evaluation summary {summary_str}")\n\n    return summary\n',
            },
            {
                "digest": "Y7lSNR7UXFYVtxWyD8GOE3CFXRWfdLX2n1mcYfbSErs",
                "exp_content": b"import weave\n\n@weave.op\ndef score(self, user_input: str, output: str) -> str:\n    return user_input in output\n",
            },
            {
                "digest": "mfCJxTVupdfb98h8MKgrxYxRwh4ZkEfjqVKvRKpzcZo",
                "exp_content": b'import weave\nfrom numbers import Number\nfrom typing import Any\nfrom pydantic.main import BaseModel\nfrom weave.trace.op import op\n\ndef _import_numpy() -> Any | None:\n    try:\n        import numpy\n    except ImportError:\n        return None\n    return numpy\n\ndef auto_summarize(data: list) -> dict[str, Any] | None:\n    """Automatically summarize a list of (potentially nested) dicts.\n\n    Computes:\n        - avg for numeric cols\n        - count and fraction for boolean cols\n        - other col types are ignored\n\n    If col is all None, result is None\n\n    Returns:\n      dict of summary stats, with structure matching input dict structure.\n    """\n    if not data:\n        return {}\n    data = [x for x in data if x is not None]\n\n    if not data:\n        return None\n\n    val = data[0]\n\n    if isinstance(val, bool):\n        return {\n            "true_count": (true_count := sum(1 for x in data if x)),\n            "true_fraction": true_count / len(data),\n        }\n    elif isinstance(val, Number):\n        if np := _import_numpy():\n            return {"mean": np.mean(data).item()}\n        else:\n            return {"mean": sum(data) / len(data)}\n    elif isinstance(val, dict):\n        result = {}\n        all_keys = list(\n            dict.fromkeys([k for d in data if isinstance(d, dict) for k in d.keys()])\n        )\n        for k in all_keys:\n            if (\n                summary := auto_summarize(\n                    [x.get(k) for x in data if isinstance(x, dict)]\n                )\n            ) is not None:\n                if k in summary:\n                    result.update(summary)\n                else:\n                    result[k] = summary\n        if not result:\n            return None\n        return result\n    elif isinstance(val, BaseModel):\n        return auto_summarize([x.model_dump() for x in data])\n    return None\n\n@weave.op\n@op\ndef summarize(self, score_rows: list) -> dict | None:\n    return auto_summarize(score_rows)\n',
            },
            {
                "digest": "ZHD4K7uUDPT93NdVQO3I6F9Xah9AEceWYBSQXg1bZPM",
                "exp_content": b'import weave\nfrom weave.trace.op_protocol import Op\nfrom weave.flow.model import Model\nfrom weave.flow.model import apply_model_async\nfrom weave.flow.model import ApplyModelError\nimport asyncio\nfrom weave.flow.scorer import get_scorer_attributes\nfrom weave.trace.op import op\n\n@weave.op\n@op\nasync def predict_and_score(self, model: Op | Model, example: dict) -> dict:\n    apply_model_result = await apply_model_async(\n        model, example, self.preprocess_model_input\n    )\n\n    if isinstance(apply_model_result, ApplyModelError):\n        return {\n            self._output_key: None,\n            "scores": {},\n            "model_latency": apply_model_result.model_latency,\n        }\n\n    model_output = apply_model_result.model_output\n    model_call = apply_model_result.model_call\n    model_latency = apply_model_result.model_latency\n\n    scores = {}\n    if scorers := self.scorers:\n        # Run all scorer calls in parallel\n        scorer_tasks = [\n            model_call.apply_scorer(scorer, example) for scorer in scorers\n        ]\n        apply_scorer_results = await asyncio.gather(*scorer_tasks)\n\n        # Process results and build scores dict\n        for scorer, apply_scorer_result in zip(\n            scorers, apply_scorer_results, strict=False\n        ):\n            result = apply_scorer_result.result\n            scorer_attributes = get_scorer_attributes(scorer)\n            scorer_name = scorer_attributes.scorer_name\n            scores[scorer_name] = result\n\n    return {\n        self._output_key: model_output,\n        "scores": scores,\n        "model_latency": model_latency,\n    }\n',
            },
            {
                "digest": "vY6VtT9xBAKNfqhozgQdWEGuijncPtmZLYKrXexUERY",
                "exp_content": b'import weave\nfrom weave.object.obj import Object\nfrom weave.trace.table import Table\nfrom weave.flow.util import transpose\nfrom weave.flow.scorer import get_scorer_attributes\nfrom weave.flow.scorer import auto_summarize\nfrom weave.trace.op import op\n\nclass EvaluationResults(Object):\n    rows: Table\n\n@weave.op\n@op\nasync def summarize(self, eval_table: EvaluationResults) -> dict:\n    eval_table_rows = list(eval_table.rows)\n    cols = transpose(eval_table_rows)\n    summary = {}\n\n    for name, vals in cols.items():\n        if name == "scores":\n            if scorers := self.scorers:\n                for scorer in scorers:\n                    scorer_attributes = get_scorer_attributes(scorer)\n                    scorer_name = scorer_attributes.scorer_name\n                    summarize_fn = scorer_attributes.summarize_fn\n                    scorer_stats = transpose(vals)\n                    score_table = scorer_stats[scorer_name]\n                    scored = summarize_fn(score_table)\n                    summary[scorer_name] = scored\n        else:\n            model_output_summary = auto_summarize(vals)\n            if model_output_summary:\n                summary[name] = model_output_summary\n    return summary\n',
            },
            {
                "digest": "esyCIeIgAhad4jQJkWoCjIUGPX4g4d6ccTx7Hpi80FA",
                "exp_content": b'import weave\nfrom typing import Any\nfrom weave.trace.op import op\n\n@weave.op\n@op\ndef score(self, *, output: str, **kwargs: Any) -> Any:\n    scoring_prompt = self.scoring_prompt.format(output=output, **kwargs)\n    model_input = [\n        {"role": "user", "content": scoring_prompt},\n    ]\n    return self.model.predict(model_input)\n',
            },
            {
                "digest": "DiAZb8kCdeyJthXvVuKMe1CwwaPbSuFxH0JNGZsmenY",
                "exp_content": b'import weave\nfrom typing import Annotated as MessageListLike\nfrom typing import Annotated as LLMStructuredModelParamsLike\nfrom typing import Any\nfrom weave.trace.context.weave_client_context import get_weave_client\nfrom weave.trace.context.weave_client_context import WeaveInitError\nfrom weave.utils.project_id import to_project_id\nfrom typing import Literal as ResponseFormat\nimport json\nfrom pydantic.main import BaseModel\nfrom weave.trace.op import op\n\nclass Message(BaseModel):\n    """A message in a conversation with an LLM.\n\n    Attributes:\n        role: The role of the message\'s author. Can be: system, user, assistant, function or tool.\n        content: The contents of the message. Required for all messages, but may be null for assistant messages with function calls.\n        name: The name of the author of the message. Required if role is "function". Must match the name of the function represented in content.\n              Can contain characters (a-z, A-Z, 0-9), and underscores, with a maximum length of 64 characters.\n        function_call: The name and arguments of a function that should be called, as generated by the model.\n        tool_call_id: Tool call that this message is responding to.\n    """\n\n    role: str\n    content: str | list[dict] | None = None\n    name: str | None = None\n    function_call: dict | None = None\n    tool_call_id: str | None = None\n\ndef parse_response(\n    response_payload: dict, response_format: ResponseFormat | None\n) -> Message | str | dict[str, Any]:\n    if response_payload.get("error"):\n        # Or handle more gracefully depending on desired behavior\n        raise RuntimeError(f"LLM API returned an error: {response_payload[\'error\']}")\n\n    # Assuming OpenAI-like structure: a list of choices, first choice has the message\n    output_message_dict = response_payload["choices"][0]["message"]\n\n    if response_format == "text":\n        return output_message_dict["content"]\n    elif response_format == "json_object":\n        return json.loads(output_message_dict["content"])\n    else:\n        raise ValueError(f"Invalid response_format: {response_format}")\n\n@weave.op\n@op\ndef predict(\n    self,\n    user_input: MessageListLike | None = None,\n    config: LLMStructuredModelParamsLike | None = None,\n    **template_vars: Any,\n) -> Message | str | dict[str, Any]:\n    """Generates a prediction by preparing messages (template + user_input)\n    and calling the LLM completions endpoint with overridden config, using the provided client.\n\n    Messages are prepared in one of two ways:\n    1. If default_params.prompt is set, the referenced MessagesPrompt object is\n       loaded and its format() method is called with template_vars to generate messages.\n    2. If default_params.messages_template is set (and prompt is not), the template\n       messages are used with template variable substitution.\n\n    Note: If both prompt and messages_template are provided, prompt takes precedence.\n\n    Args:\n        user_input: The user input messages to append after template messages\n        config: Optional configuration to override default parameters\n        **template_vars: Variables to substitute in the messages template using {variable_name} syntax\n    """\n    if user_input is None:\n        user_input = []\n\n    current_client = get_weave_client()\n    if current_client is None:\n        raise WeaveInitError(\n            "You must call `weave.init(<project_name>)` first, to predict with a LLMStructuredCompletionModel"\n        )\n\n    req = self.prepare_completion_request(\n        project_id=to_project_id(current_client.entity, current_client.project),\n        user_input=user_input,\n        config=config,\n        **template_vars,\n    )\n\n    # 5. Call the LLM API\n    try:\n        api_response = current_client.server.completions_create(req=req)\n    except Exception as e:\n        raise RuntimeError("Failed to call LLM completions endpoint.") from e\n\n    # 6. Extract the message from the API response\n    try:\n        # The \'response\' attribute of CompletionsCreateRes is a dict\n        response_payload = api_response.response\n        response_format = (\n            req.inputs.response_format.get("type")\n            if req.inputs.response_format is not None\n            else None\n        )\n        return parse_response(response_payload, response_format)\n    except (\n        KeyError,\n        IndexError,\n        TypeError,\n        AttributeError,\n        json.JSONDecodeError,\n    ) as e:\n        raise RuntimeError(\n            f"Failed to extract message from LLM response payload. Response: {api_response.response}"\n        ) from e\n',
            },
        ],
        # Sad ... equality is really a pain to assert here (and is broken)
        # TODO: Write a good equality check and make it work
        equality_check=lambda a, b: True,
        python_version_code_capture=(3, 13),
    ),
    SerializationTestCase(
        id="Library Objects - Scorer, Evaluation, Dataset, LLMAsAJudgeScorer, LLMStructuredCompletionModel (Legacy)",
        runtime_object_factory=lambda: make_evaluation(),
        inline_call_param=False,
        is_legacy=True,
        exp_json={
            "_type": "Evaluation",
            "name": None,
            "description": None,
            "dataset": "weave:///shawn/test-project/object/Dataset:N0VKaX8wr9kF9QQzM7mSQz3yKrJJjTiJi4c9Bt7RSTA",
            "scorers": [
                "weave:///shawn/test-project/object/MyScorer:ILpCvdAsCLLLt9wU28MU9ugSScTkg7L3XX6PlUgFvlg",
                "weave:///shawn/test-project/object/LLMAsAJudgeScorer:U3vlpg3CT6cuu0jcm3eFm5MyDxXvH0OCvrFax0VRY3w",
            ],
            "preprocess_model_input": None,
            "trials": 1,
            "metadata": None,
            "evaluation_name": None,
            "evaluate": "weave:///shawn/test-project/op/Evaluation.evaluate:XbyuZNBxQ90Ur9tjMI6Cj8CNXnisWemlzU8etRYeFsI",
            "predict_and_score": "weave:///shawn/test-project/op/Evaluation.predict_and_score:NrwneWUrXaCdi9BUqmufH4dg1U1tvHFGPK5dZh2CcPQ",
            "summarize": "weave:///shawn/test-project/op/Evaluation.summarize:eq6QbaZJYKZlbaCR95PvaoLDomTryBhb5uajqpIX8u0",
            "_class_name": "Evaluation",
            "_bases": ["Object", "BaseModel"],
        },
        exp_objects=[
            {
                "object_id": "Dataset",
                "digest": "N0VKaX8wr9kF9QQzM7mSQz3yKrJJjTiJi4c9Bt7RSTA",
                "exp_val": {
                    "_type": "Dataset",
                    "name": None,
                    "description": None,
                    "rows": "weave:///shawn/test-project/table/97126095885a61df726e0d1d6197db7c55784b083b33a2c10e6ca8e0a1d4889e",
                    "_class_name": "Dataset",
                    "_bases": ["Object", "BaseModel"],
                },
            },
            {
                "object_id": "Evaluation.evaluate",
                "digest": "XbyuZNBxQ90Ur9tjMI6Cj8CNXnisWemlzU8etRYeFsI",
                "exp_val": {
                    "_type": "CustomWeaveType",
                    "weave_type": {"type": "Op"},
                    "files": {"obj.py": "MqFC4mjZWQVAB2AkQZ1g4uNUee9YhkUYXLYArWmTEcU"},
                },
            },
            {
                "object_id": "Evaluation.predict_and_score",
                "digest": "NrwneWUrXaCdi9BUqmufH4dg1U1tvHFGPK5dZh2CcPQ",
                "exp_val": {
                    "_type": "CustomWeaveType",
                    "weave_type": {"type": "Op"},
                    "files": {"obj.py": "ZHD4K7uUDPT93NdVQO3I6F9Xah9AEceWYBSQXg1bZPM"},
                },
            },
            {
                "object_id": "MyScorer",
                "digest": "ILpCvdAsCLLLt9wU28MU9ugSScTkg7L3XX6PlUgFvlg",
                "exp_val": {
                    "_type": "MyScorer",
                    "name": None,
                    "description": None,
                    "column_map": None,
                    "score": "weave:///shawn/test-project/op/MyScorer.score:BE7Pf2XsllJGfbeffAcYiZa2zRAD24oytT9U9iqIn4o",
                    "summarize": "weave:///shawn/test-project/op/Scorer.summarize:bWwaybJxxIBLMGZp7bzeKrmjhLNCp2DYrubnU2Ry9xQ",
                    "_class_name": "MyScorer",
                    "_bases": ["Scorer", "Object", "BaseModel"],
                },
            },
            {
                "object_id": "LLMAsAJudgeScorer",
                "digest": "U3vlpg3CT6cuu0jcm3eFm5MyDxXvH0OCvrFax0VRY3w",
                "exp_val": {
                    "_type": "LLMAsAJudgeScorer",
                    "name": None,
                    "description": None,
                    "column_map": None,
                    "model": "weave:///shawn/test-project/object/LLMStructuredCompletionModel:kgMVTEoEXBudZExbXhfAS7InEQSOAzfsQ2qmvnCGd0M",
                    "scoring_prompt": "Here are the inputs: {inputs}. Here is the output: {output}. Is the output correct?",
                    "score": "weave:///shawn/test-project/op/LLMAsAJudgeScorer.score:OIgGBpG1Xnwppf494LDa4mC2AEEu5tFePiWkX3N6B1s",
                    "summarize": "weave:///shawn/test-project/op/Scorer.summarize:bWwaybJxxIBLMGZp7bzeKrmjhLNCp2DYrubnU2Ry9xQ",
                    "_class_name": "LLMAsAJudgeScorer",
                    "_bases": ["Scorer", "Object", "BaseModel"],
                },
            },
            {
                "object_id": "LLMAsAJudgeScorer.score",
                "digest": "OIgGBpG1Xnwppf494LDa4mC2AEEu5tFePiWkX3N6B1s",
                "exp_val": {
                    "_type": "CustomWeaveType",
                    "weave_type": {"type": "Op"},
                    "files": {"obj.py": "esyCIeIgAhad4jQJkWoCjIUGPX4g4d6ccTx7Hpi80FA"},
                },
            },
            {
                "object_id": "LLMStructuredCompletionModel",
                "digest": "kgMVTEoEXBudZExbXhfAS7InEQSOAzfsQ2qmvnCGd0M",
                "exp_val": {
                    "_type": "LLMStructuredCompletionModel",
                    "name": None,
                    "description": None,
                    "llm_model_id": "gpt-4o-mini",
                    "default_params": {
                        "_type": "LLMStructuredCompletionModelDefaultParams",
                        "messages_template": [
                            {
                                "_type": "Message",
                                "role": "system",
                                "content": "You are a judge, respond with json. 'score' (0-1), 'reasoning' (string)",
                                "name": None,
                                "function_call": None,
                                "tool_call_id": None,
                                "_class_name": "Message",
                                "_bases": ["BaseModel"],
                            }
                        ],
                        "temperature": None,
                        "top_p": None,
                        "max_tokens": None,
                        "presence_penalty": None,
                        "frequency_penalty": None,
                        "stop": None,
                        "n_times": None,
                        "functions": None,
                        "response_format": "json_object",
                        "_class_name": "LLMStructuredCompletionModelDefaultParams",
                        "_bases": ["BaseModel"],
                    },
                    "predict": "weave:///shawn/test-project/op/LLMStructuredCompletionModel.predict:SjfGulYMo1eX8BDv4HxKOfswszec6CVI43rbFrnxB9M",
                    "_class_name": "LLMStructuredCompletionModel",
                    "_bases": ["Model", "Object", "BaseModel"],
                },
            },
            {
                "object_id": "LLMStructuredCompletionModel.predict",
                "digest": "SjfGulYMo1eX8BDv4HxKOfswszec6CVI43rbFrnxB9M",
                "exp_val": {
                    "_type": "CustomWeaveType",
                    "weave_type": {"type": "Op"},
                    "files": {"obj.py": "bKoTdAXVJi8AI1xrFMK4HtJoUt5NjJOzoYeh7C7m2t8"},
                },
            },
            {
                "object_id": "Evaluation.summarize",
                "digest": "eq6QbaZJYKZlbaCR95PvaoLDomTryBhb5uajqpIX8u0",
                "exp_val": {
                    "_type": "CustomWeaveType",
                    "weave_type": {"type": "Op"},
                    "files": {"obj.py": "vY6VtT9xBAKNfqhozgQdWEGuijncPtmZLYKrXexUERY"},
                },
            },
            {
                "object_id": "MyScorer.score",
                "digest": "BE7Pf2XsllJGfbeffAcYiZa2zRAD24oytT9U9iqIn4o",
                "exp_val": {
                    "_type": "CustomWeaveType",
                    "weave_type": {"type": "Op"},
                    "files": {"obj.py": "Y7lSNR7UXFYVtxWyD8GOE3CFXRWfdLX2n1mcYfbSErs"},
                },
            },
            {
                "object_id": "Scorer.summarize",
                "digest": "bWwaybJxxIBLMGZp7bzeKrmjhLNCp2DYrubnU2Ry9xQ",
                "exp_val": {
                    "_type": "CustomWeaveType",
                    "weave_type": {"type": "Op"},
                    "files": {"obj.py": "mfCJxTVupdfb98h8MKgrxYxRwh4ZkEfjqVKvRKpzcZo"},
                },
            },
        ],
        exp_files=[
            {
                "digest": "MqFC4mjZWQVAB2AkQZ1g4uNUee9YhkUYXLYArWmTEcU",
                "exp_content": b'import weave\nfrom weave.trace.op_protocol import Op\nfrom weave.flow.model import Model\nimport json\nfrom weave.trace.op import op\nfrom weave.trace.call import Call\nfrom datetime import datetime\nfrom weave.flow.util import make_memorable_name\n\ndef _safe_summarize_to_str(summary: dict) -> str:\n    summary_str = ""\n    try:\n        summary_str = json.dumps(summary, indent=2)\n    except Exception:\n        try:\n            summary_str = str(summary)\n        except Exception:\n            pass\n    return summary_str\n\nlogger = "<Logger weave.evaluation.eval (DEBUG)>"\n\ndef default_evaluation_display_name(call: Call) -> str:\n    date = datetime.now().strftime("%Y-%m-%d")\n    unique_name = make_memorable_name()\n    return f"eval-{date}-{unique_name}"\n\n@weave.op\n@op(call_display_name=default_evaluation_display_name)\nasync def evaluate(self, model: Op | Model) -> dict:\n    eval_results = await self.get_eval_results(model)\n    summary = await self.summarize(eval_results)\n\n    summary_str = _safe_summarize_to_str(summary)\n    if summary_str:\n        logger.info(f"Evaluation summary {summary_str}")\n\n    return summary\n',
            },
            {
                "digest": "Y7lSNR7UXFYVtxWyD8GOE3CFXRWfdLX2n1mcYfbSErs",
                "exp_content": b"import weave\n\n@weave.op\ndef score(self, user_input: str, output: str) -> str:\n    return user_input in output\n",
            },
            {
                "digest": "mfCJxTVupdfb98h8MKgrxYxRwh4ZkEfjqVKvRKpzcZo",
                "exp_content": b'import weave\nfrom numbers import Number\nfrom typing import Any\nfrom pydantic.main import BaseModel\nfrom weave.trace.op import op\n\ndef _import_numpy() -> Any | None:\n    try:\n        import numpy\n    except ImportError:\n        return None\n    return numpy\n\ndef auto_summarize(data: list) -> dict[str, Any] | None:\n    """Automatically summarize a list of (potentially nested) dicts.\n\n    Computes:\n        - avg for numeric cols\n        - count and fraction for boolean cols\n        - other col types are ignored\n\n    If col is all None, result is None\n\n    Returns:\n      dict of summary stats, with structure matching input dict structure.\n    """\n    if not data:\n        return {}\n    data = [x for x in data if x is not None]\n\n    if not data:\n        return None\n\n    val = data[0]\n\n    if isinstance(val, bool):\n        return {\n            "true_count": (true_count := sum(1 for x in data if x)),\n            "true_fraction": true_count / len(data),\n        }\n    elif isinstance(val, Number):\n        if np := _import_numpy():\n            return {"mean": np.mean(data).item()}\n        else:\n            return {"mean": sum(data) / len(data)}\n    elif isinstance(val, dict):\n        result = {}\n        all_keys = list(\n            dict.fromkeys([k for d in data if isinstance(d, dict) for k in d.keys()])\n        )\n        for k in all_keys:\n            if (\n                summary := auto_summarize(\n                    [x.get(k) for x in data if isinstance(x, dict)]\n                )\n            ) is not None:\n                if k in summary:\n                    result.update(summary)\n                else:\n                    result[k] = summary\n        if not result:\n            return None\n        return result\n    elif isinstance(val, BaseModel):\n        return auto_summarize([x.model_dump() for x in data])\n    return None\n\n@weave.op\n@op\ndef summarize(self, score_rows: list) -> dict | None:\n    return auto_summarize(score_rows)\n',
            },
            {
                "digest": "ZHD4K7uUDPT93NdVQO3I6F9Xah9AEceWYBSQXg1bZPM",
                "exp_content": b'import weave\nfrom weave.trace.op_protocol import Op\nfrom weave.flow.model import Model\nfrom weave.flow.model import apply_model_async\nfrom weave.flow.model import ApplyModelError\nimport asyncio\nfrom weave.flow.scorer import get_scorer_attributes\nfrom weave.trace.op import op\n\n@weave.op\n@op\nasync def predict_and_score(self, model: Op | Model, example: dict) -> dict:\n    apply_model_result = await apply_model_async(\n        model, example, self.preprocess_model_input\n    )\n\n    if isinstance(apply_model_result, ApplyModelError):\n        return {\n            self._output_key: None,\n            "scores": {},\n            "model_latency": apply_model_result.model_latency,\n        }\n\n    model_output = apply_model_result.model_output\n    model_call = apply_model_result.model_call\n    model_latency = apply_model_result.model_latency\n\n    scores = {}\n    if scorers := self.scorers:\n        # Run all scorer calls in parallel\n        scorer_tasks = [\n            model_call.apply_scorer(scorer, example) for scorer in scorers\n        ]\n        apply_scorer_results = await asyncio.gather(*scorer_tasks)\n\n        # Process results and build scores dict\n        for scorer, apply_scorer_result in zip(\n            scorers, apply_scorer_results, strict=False\n        ):\n            result = apply_scorer_result.result\n            scorer_attributes = get_scorer_attributes(scorer)\n            scorer_name = scorer_attributes.scorer_name\n            scores[scorer_name] = result\n\n    return {\n        self._output_key: model_output,\n        "scores": scores,\n        "model_latency": model_latency,\n    }\n',
            },
            {
                "digest": "vY6VtT9xBAKNfqhozgQdWEGuijncPtmZLYKrXexUERY",
                "exp_content": b'import weave\nfrom weave.object.obj import Object\nfrom weave.trace.table import Table\nfrom weave.flow.util import transpose\nfrom weave.flow.scorer import get_scorer_attributes\nfrom weave.flow.scorer import auto_summarize\nfrom weave.trace.op import op\n\nclass EvaluationResults(Object):\n    rows: Table\n\n@weave.op\n@op\nasync def summarize(self, eval_table: EvaluationResults) -> dict:\n    eval_table_rows = list(eval_table.rows)\n    cols = transpose(eval_table_rows)\n    summary = {}\n\n    for name, vals in cols.items():\n        if name == "scores":\n            if scorers := self.scorers:\n                for scorer in scorers:\n                    scorer_attributes = get_scorer_attributes(scorer)\n                    scorer_name = scorer_attributes.scorer_name\n                    summarize_fn = scorer_attributes.summarize_fn\n                    scorer_stats = transpose(vals)\n                    score_table = scorer_stats[scorer_name]\n                    scored = summarize_fn(score_table)\n                    summary[scorer_name] = scored\n        else:\n            model_output_summary = auto_summarize(vals)\n            if model_output_summary:\n                summary[name] = model_output_summary\n    return summary\n',
            },
            {
                "digest": "esyCIeIgAhad4jQJkWoCjIUGPX4g4d6ccTx7Hpi80FA",
                "exp_content": b'import weave\nfrom typing import Any\nfrom weave.trace.op import op\n\n@weave.op\n@op\ndef score(self, *, output: str, **kwargs: Any) -> Any:\n    scoring_prompt = self.scoring_prompt.format(output=output, **kwargs)\n    model_input = [\n        {"role": "user", "content": scoring_prompt},\n    ]\n    return self.model.predict(model_input)\n',
            },
            {
                "digest": "bKoTdAXVJi8AI1xrFMK4HtJoUt5NjJOzoYeh7C7m2t8",
                "exp_content": b'import weave\nfrom typing import Annotated as MessageListLike\nfrom typing import Annotated as LLMStructuredModelParamsLike\nfrom typing import Any\nfrom weave.trace.context.weave_client_context import get_weave_client\nfrom weave.trace.context.weave_client_context import WeaveInitError\nfrom weave.utils.project_id import to_project_id\nfrom typing import Literal as ResponseFormat\nimport json\nfrom pydantic.main import BaseModel\nfrom weave.trace.op import op\n\nclass Message(BaseModel):\n    """A message in a conversation with an LLM.\n\n    Attributes:\n        role: The role of the message\'s author. Can be: system, user, assistant, function or tool.\n        content: The contents of the message. Required for all messages, but may be null for assistant messages with function calls.\n        name: The name of the author of the message. Required if role is "function". Must match the name of the function represented in content.\n              Can contain characters (a-z, A-Z, 0-9), and underscores, with a maximum length of 64 characters.\n        function_call: The name and arguments of a function that should be called, as generated by the model.\n        tool_call_id: Tool call that this message is responding to.\n    """\n\n    role: str\n    content: str | list[dict] | None = None\n    name: str | None = None\n    function_call: dict | None = None\n    tool_call_id: str | None = None\n\ndef parse_response(\n    response_payload: dict, response_format: ResponseFormat | None\n) -> Message | str | dict[str, Any]:\n    if response_payload.get("error"):\n        # Or handle more gracefully depending on desired behavior\n        raise RuntimeError(f"LLM API returned an error: {response_payload[\'error\']}")\n\n    # Assuming OpenAI-like structure: a list of choices, first choice has the message\n    output_message_dict = response_payload["choices"][0]["message"]\n\n    if response_format == "text":\n        return output_message_dict["content"]\n    elif response_format == "json_object":\n        return json.loads(output_message_dict["content"])\n    else:\n        raise ValueError(f"Invalid response_format: {response_format}")\n\n@weave.op\n@op\ndef predict(\n    self,\n    user_input: MessageListLike | None = None,\n    config: LLMStructuredModelParamsLike | None = None,\n    **template_vars: Any,\n) -> Message | str | dict[str, Any]:\n    """Generates a prediction by preparing messages (template + user_input)\n    and calling the LLM completions endpoint with overridden config, using the provided client.\n\n    Args:\n        user_input: The user input messages\n        config: Optional configuration to override default parameters\n        **template_vars: Variables to substitute in the messages template using {variable_name} syntax\n    """\n    if user_input is None:\n        user_input = []\n\n    current_client = get_weave_client()\n    if current_client is None:\n        raise WeaveInitError(\n            "You must call `weave.init(<project_name>)` first, to predict with a LLMStructuredCompletionModel"\n        )\n\n    req = self.prepare_completion_request(\n        project_id=to_project_id(current_client.entity, current_client.project),\n        user_input=user_input,\n        config=config,\n        **template_vars,\n    )\n\n    # 5. Call the LLM API\n    try:\n        api_response = current_client.server.completions_create(req=req)\n    except Exception as e:\n        raise RuntimeError("Failed to call LLM completions endpoint.") from e\n\n    # 6. Extract the message from the API response\n    try:\n        # The \'response\' attribute of CompletionsCreateRes is a dict\n        response_payload = api_response.response\n        response_format = (\n            req.inputs.response_format.get("type")\n            if req.inputs.response_format is not None\n            else None\n        )\n        return parse_response(response_payload, response_format)\n    except (\n        KeyError,\n        IndexError,\n        TypeError,\n        AttributeError,\n        json.JSONDecodeError,\n    ) as e:\n        raise RuntimeError(\n            f"Failed to extract message from LLM response payload. Response: {api_response.response}"\n        ) from e\n',
            },
        ],
        # Sad ... equality is really a pain to assert here (and is broken)
        # TODO: Write a good equality check and make it work
        equality_check=lambda a, b: True,
        python_version_code_capture=(3, 13),
    ),
    SerializationTestCase(
        id="Library Objects - Model, Prompt",
        runtime_object_factory=lambda: make_model(),
        inline_call_param=False,
        is_legacy=False,
        exp_json={
            "_type": "MyModel",
            "name": None,
            "description": None,
            "prompt": "weave:///shawn/test-project/object/StringPrompt:E5XB0iGux1m8LJXEiwZlOLdJLmHSAbCBsgXHYeP0UB4",
            "predict": "weave:///shawn/test-project/op/MyModel.predict:mCmPlFC0ylrSIXNsfYCuKOvb8WxQG4XUbGqMqbM4ZJE",
            "_class_name": "MyModel",
            "_bases": ["Model", "Object", "BaseModel"],
        },
        exp_objects=[
            {
                "object_id": "StringPrompt",
                "digest": "E5XB0iGux1m8LJXEiwZlOLdJLmHSAbCBsgXHYeP0UB4",
                "exp_val": {
                    "_type": "StringPrompt",
                    "name": None,
                    "description": None,
                    "content": "Hello {user_input}",
                    "_class_name": "StringPrompt",
                    "_bases": ["Prompt", "Object", "BaseModel"],
                },
            },
            {
                "object_id": "MyModel.predict",
                "digest": "mCmPlFC0ylrSIXNsfYCuKOvb8WxQG4XUbGqMqbM4ZJE",
                "exp_val": {
                    "_type": "CustomWeaveType",
                    "weave_type": {"type": "Op"},
                    "files": {"obj.py": "Xas2vXvfwWcR6oyzCYBxZi9aBQNdrjiTFf9mwt2xR40"},
                },
            },
        ],
        exp_files=[
            {
                "digest": "Xas2vXvfwWcR6oyzCYBxZi9aBQNdrjiTFf9mwt2xR40",
                "exp_content": b"import weave\n\n@weave.op\ndef predict(self, user_input: str) -> str:\n    return self.prompt.format(user_input=user_input)\n",
            }
        ],
        # Sad ... equality is really a pain to assert here (and is broken)
        # TODO: Write a good equality check and make it work
        equality_check=lambda a, b: True,
    ),
]<|MERGE_RESOLUTION|>--- conflicted
+++ resolved
@@ -80,13 +80,8 @@
             "description": None,
             "dataset": "weave:///shawn/test-project/object/Dataset:gc7uIQrayAXKgIlNvvYehEa6yVHUT7vO6pN8ZDjqX5w",
             "scorers": [
-<<<<<<< HEAD
                 "weave:///shawn/test-project/object/MyScorer:SWzjBQMYsOzs5L0p9DFVqFhGcquDj0p15H0vxTj55CQ",
                 "weave:///shawn/test-project/object/LLMAsAJudgeScorer:Ztdd2Ch2pOqqO4J1eLtXeH8WrwKXllgoHYKyh5Uyvx0",
-=======
-                "weave:///shawn/test-project/object/MyScorer:ILpCvdAsCLLLt9wU28MU9ugSScTkg7L3XX6PlUgFvlg",
-                "weave:///shawn/test-project/object/LLMAsAJudgeScorer:RRyrCyMJoOYgXzeNP6l4Xq3ZkKTRv9TGM57YyuaizOw",
->>>>>>> ca82c293
             ],
             "preprocess_model_input": None,
             "trials": 1,
@@ -131,11 +126,7 @@
             },
             {
                 "object_id": "MyScorer",
-<<<<<<< HEAD
                 "digest": "SWzjBQMYsOzs5L0p9DFVqFhGcquDj0p15H0vxTj55CQ",
-=======
-                "digest": "ILpCvdAsCLLLt9wU28MU9ugSScTkg7L3XX6PlUgFvlg",
->>>>>>> ca82c293
                 "exp_val": {
                     "_type": "MyScorer",
                     "name": None,
@@ -149,21 +140,13 @@
             },
             {
                 "object_id": "LLMAsAJudgeScorer",
-<<<<<<< HEAD
                 "digest": "Ztdd2Ch2pOqqO4J1eLtXeH8WrwKXllgoHYKyh5Uyvx0",
-=======
-                "digest": "RRyrCyMJoOYgXzeNP6l4Xq3ZkKTRv9TGM57YyuaizOw",
->>>>>>> ca82c293
                 "exp_val": {
                     "_type": "LLMAsAJudgeScorer",
                     "name": None,
                     "description": None,
                     "column_map": None,
-<<<<<<< HEAD
                     "model": "weave:///shawn/test-project/object/LLMStructuredCompletionModel:G9MmRoouetQOLDaixgONe1XRJNCi7UQOwpWFduEmYvE",
-=======
-                    "model": "weave:///shawn/test-project/object/LLMStructuredCompletionModel:VUqRnYmuvNhu3zgfDb9hnZhLRFM1vKKI1WEpw3bsViE",
->>>>>>> ca82c293
                     "scoring_prompt": "Here are the inputs: {inputs}. Here is the output: {output}. Is the output correct?",
                     "score": "weave:///shawn/test-project/op/LLMAsAJudgeScorer.score:OIgGBpG1Xnwppf494LDa4mC2AEEu5tFePiWkX3N6B1s",
                     "summarize": "weave:///shawn/test-project/op/Scorer.summarize:bWwaybJxxIBLMGZp7bzeKrmjhLNCp2DYrubnU2Ry9xQ",
@@ -182,11 +165,7 @@
             },
             {
                 "object_id": "LLMStructuredCompletionModel",
-<<<<<<< HEAD
                 "digest": "G9MmRoouetQOLDaixgONe1XRJNCi7UQOwpWFduEmYvE",
-=======
-                "digest": "VUqRnYmuvNhu3zgfDb9hnZhLRFM1vKKI1WEpw3bsViE",
->>>>>>> ca82c293
                 "exp_val": {
                     "_type": "LLMStructuredCompletionModel",
                     "name": None,
