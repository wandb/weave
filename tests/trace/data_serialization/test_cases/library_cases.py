import weave
from tests.trace.data_serialization.spec import SerializationTestCase
from weave.scorers import LLMAsAJudgeScorer
from weave.trace_server.interface.builtin_object_classes.builtin_object_registry import (
    LLMStructuredCompletionModel,
)
from weave.trace_server.interface.builtin_object_classes.llm_structured_model import (
    LLMStructuredCompletionModelDefaultParams,
)


class MyModel(weave.Model):
    prompt: weave.StringPrompt

    @weave.op
    def predict(self, user_input: str) -> str:
        return self.prompt.format(user_input=user_input)


class MyScorer(weave.Scorer):
    @weave.op
    def score(self, user_input: str, output: str) -> str:
        return user_input in output


def make_evaluation():
    dataset = [{"user_input": "Tim"}, {"user_input": "Sweeney"}]
    return weave.Evaluation(
        dataset=dataset,
        scorers=[
            MyScorer(),
            LLMAsAJudgeScorer(
                model=LLMStructuredCompletionModel(
                    llm_model_id="gpt-4o-mini",
                    default_params=LLMStructuredCompletionModelDefaultParams(
                        messages_template=[
                            {
                                "role": "system",
                                "content": "You are a judge, respond with json. 'score' (0-1), 'reasoning' (string)",
                            }
                        ],
                        response_format="json_object",
                    ),
                ),
                scoring_prompt="Here are the inputs: {inputs}. Here is the output: {output}. Is the output correct?",
            ),
        ],
    )


def make_model():
    return MyModel(prompt=weave.StringPrompt("Hello {user_input}"))


def evaluation_equality_check(a, b):
    dataset_a = a.dataset.rows
    dataset_b = b.dataset.rows

    if dataset_a != dataset_b:
        return False

    scorers_a = a.scorers
    scorers_b = b.scorers

    if scorers_a != scorers_b:
        return False

    return True


library_cases = [
    SerializationTestCase(
        id="Library Objects - Scorer, Evaluation, Dataset, LLMAsAJudgeScorer, LLMStructuredCompletionModel",
        runtime_object_factory=lambda: make_evaluation(),
        inline_call_param=False,
        is_legacy=False,
        exp_json={
            "_type": "Evaluation",
            "name": None,
            "description": None,
            "dataset": "weave:///shawn/test-project/object/Dataset:N0VKaX8wr9kF9QQzM7mSQz3yKrJJjTiJi4c9Bt7RSTA",
            "scorers": [
<<<<<<< HEAD
                "weave:///shawn/test-project/object/MyScorer:QMbCYGONPYjlikHOl7FAXBG6TtRvixJyovX6QM8bGFs",
                "weave:///shawn/test-project/object/LLMAsAJudgeScorer:dUEF5Gk8jP0EingKh6RuyG6boVKaHk1vfcuJHtlCgXg",
            ],
            "preprocess_model_input": None,
            "trials": 1,
            "metadata": None,
            "evaluation_name": None,
            "evaluate": "weave:///shawn/test-project/op/Evaluation.evaluate:iX4agXbfvVXYXQEWZstlNpMN2ASQVPxYlIaXwpWdylU",
            "predict_and_score": "weave:///shawn/test-project/op/Evaluation.predict_and_score:XnjfXidAXTdIQcdSHmlRWCAgfayYrDCSlaZGZYxeDek",
            "summarize": "weave:///shawn/test-project/op/Evaluation.summarize:i5dmmojYMQYCNbCKXLbbp9hHgIw6wMwbExEonnPYia8",
            "_class_name": "Evaluation",
            "_bases": ["Object", "BaseModel"],
        },
        exp_objects=[
            {
                "object_id": "Dataset",
                "digest": "N0VKaX8wr9kF9QQzM7mSQz3yKrJJjTiJi4c9Bt7RSTA",
                "exp_val": {
                    "_type": "Dataset",
                    "name": None,
                    "description": None,
                    "rows": "weave:///shawn/test-project/table/97126095885a61df726e0d1d6197db7c55784b083b33a2c10e6ca8e0a1d4889e",
                    "_class_name": "Dataset",
                    "_bases": ["Object", "BaseModel"],
                },
            },
            {
                "object_id": "Evaluation.evaluate",
                "digest": "iX4agXbfvVXYXQEWZstlNpMN2ASQVPxYlIaXwpWdylU",
                "exp_val": {
                    "_type": "CustomWeaveType",
                    "weave_type": {"type": "Op"},
                    "files": {"obj.py": "soPeqvuAUXAFVUG8Kob8KBCEBD6kplBS0vEdMOLxwrw"},
                },
            },
            {
                "object_id": "Evaluation.predict_and_score",
                "digest": "XnjfXidAXTdIQcdSHmlRWCAgfayYrDCSlaZGZYxeDek",
                "exp_val": {
                    "_type": "CustomWeaveType",
                    "weave_type": {"type": "Op"},
                    "files": {"obj.py": "jVkrKYiyXfEMH7o88r7b97fTUdgivN5Zr7p5eFi1l7E"},
                },
            },
            {
                "object_id": "MyScorer",
                "digest": "QMbCYGONPYjlikHOl7FAXBG6TtRvixJyovX6QM8bGFs",
                "exp_val": {
                    "_type": "MyScorer",
                    "name": None,
                    "description": None,
                    "column_map": None,
                    "score": "weave:///shawn/test-project/op/MyScorer.score:aYU47lnlWPzEnb4euRSicDtC5Puo4YJTl55KlTCDuOU",
                    "summarize": "weave:///shawn/test-project/op/Scorer.summarize:Jc12U3b8FvfVmPvXafwLCg5Q7RFqIxkIaT7cYdWkJG0",
                    "_class_name": "MyScorer",
                    "_bases": ["Scorer", "Object", "BaseModel"],
                },
            },
            {
                "object_id": "LLMAsAJudgeScorer",
                "digest": "dUEF5Gk8jP0EingKh6RuyG6boVKaHk1vfcuJHtlCgXg",
                "exp_val": {
                    "_type": "LLMAsAJudgeScorer",
                    "name": None,
                    "description": None,
                    "column_map": None,
                    "model": "weave:///shawn/test-project/object/LLMStructuredCompletionModel:bgxkRqJaX9ksC4XbqjYUdYmHkaEVWNnm10dxIN8J07g",
                    "scoring_prompt": "Here are the inputs: {inputs}. Here is the output: {output}. Is the output correct?",
                    "score": "weave:///shawn/test-project/op/LLMAsAJudgeScorer.score:3DXMPEFwP04oJ362x6sxQIqQmVYYX2jB4Kg5EF2SF60",
                    "summarize": "weave:///shawn/test-project/op/Scorer.summarize:Jc12U3b8FvfVmPvXafwLCg5Q7RFqIxkIaT7cYdWkJG0",
                    "_class_name": "LLMAsAJudgeScorer",
                    "_bases": ["Scorer", "Object", "BaseModel"],
                },
            },
            {
                "object_id": "LLMAsAJudgeScorer.score",
                "digest": "3DXMPEFwP04oJ362x6sxQIqQmVYYX2jB4Kg5EF2SF60",
                "exp_val": {
                    "_type": "CustomWeaveType",
                    "weave_type": {"type": "Op"},
                    "files": {"obj.py": "4oOflcautfbAjJY1FJD3ogkSBuuhrh01tWaiAAl54Xw"},
                },
            },
            {
                "object_id": "LLMStructuredCompletionModel",
                "digest": "bgxkRqJaX9ksC4XbqjYUdYmHkaEVWNnm10dxIN8J07g",
                "exp_val": {
                    "_type": "LLMStructuredCompletionModel",
                    "name": None,
                    "description": None,
                    "llm_model_id": "gpt-4o-mini",
                    "default_params": {
                        "_type": "LLMStructuredCompletionModelDefaultParams",
                        "messages_template": [
                            {
                                "_type": "Message",
                                "role": "system",
                                "content": "You are a judge, respond with json. 'score' (0-1), 'reasoning' (string)",
                                "name": None,
                                "function_call": None,
                                "tool_call_id": None,
                                "_class_name": "Message",
                                "_bases": ["BaseModel"],
                            }
                        ],
                        "prompt": None,
                        "temperature": None,
                        "top_p": None,
                        "max_tokens": None,
                        "presence_penalty": None,
                        "frequency_penalty": None,
                        "stop": None,
                        "n_times": None,
                        "functions": None,
                        "response_format": "json_object",
                        "_class_name": "LLMStructuredCompletionModelDefaultParams",
                        "_bases": ["BaseModel"],
                    },
                    "predict": "weave:///shawn/test-project/op/LLMStructuredCompletionModel.predict:E7CJ0TbVkYnLWgsaUZcw1gDK4d5hfwWgTYH6RplIBxY",
                    "_class_name": "LLMStructuredCompletionModel",
                    "_bases": ["Model", "Object", "BaseModel"],
                },
            },
            {
                "object_id": "LLMStructuredCompletionModel.predict",
                "digest": "E7CJ0TbVkYnLWgsaUZcw1gDK4d5hfwWgTYH6RplIBxY",
                "exp_val": {
                    "_type": "CustomWeaveType",
                    "weave_type": {"type": "Op"},
                    "files": {"obj.py": "EEmf74IV2JVEyFOQ6XatSoNG7CB5Gvh9Th7KYTt7GQQ"},
                },
            },
            {
                "object_id": "Evaluation.summarize",
                "digest": "i5dmmojYMQYCNbCKXLbbp9hHgIw6wMwbExEonnPYia8",
                "exp_val": {
                    "_type": "CustomWeaveType",
                    "weave_type": {"type": "Op"},
                    "files": {"obj.py": "8UQV2iinJaY1psOCPnDf3YGBFdnZKY9pYY8zYieGNNI"},
                },
            },
            {
                "object_id": "MyScorer.score",
                "digest": "aYU47lnlWPzEnb4euRSicDtC5Puo4YJTl55KlTCDuOU",
                "exp_val": {
                    "_type": "CustomWeaveType",
                    "weave_type": {"type": "Op"},
                    "files": {"obj.py": "Q5mId9WksFCNbY86SM7wcXW0VombvaYvWszyMr87lA8"},
                },
            },
            {
                "object_id": "Scorer.summarize",
                "digest": "Jc12U3b8FvfVmPvXafwLCg5Q7RFqIxkIaT7cYdWkJG0",
                "exp_val": {
                    "_type": "CustomWeaveType",
                    "weave_type": {"type": "Op"},
                    "files": {"obj.py": "AzhF6B7YDS7wMa4IYGTSfiVxCwhudFj0Zvv1VfeA4Vs"},
                },
            },
        ],
        exp_files=[
            {
                "digest": "soPeqvuAUXAFVUG8Kob8KBCEBD6kplBS0vEdMOLxwrw",
                "exp_content": b'import weave\nfrom weave.trace.op_protocol import Op\nfrom weave.flow.model import Model\nimport json\nfrom weave.trace.op import op\nfrom weave.trace.call import Call\nfrom datetime import datetime\nfrom weave.flow.util import make_memorable_name\n\ndef _safe_summarize_to_str(summary: dict) -> str:\n    summary_str = ""\n    try:\n        summary_str = json.dumps(summary, indent=2)\n    except Exception:\n        try:\n            summary_str = str(summary)\n        except Exception:\n            pass\n    return summary_str\n\nlogger = "<Logger weave.evaluation.eval (DEBUG)>"\n\ndef default_evaluation_display_name(call: Call) -> str:\n    date = datetime.now().strftime("%Y-%m-%d")\n    unique_name = make_memorable_name()\n    return f"eval-{date}-{unique_name}"\n\n@weave.op()\n@op(call_display_name=default_evaluation_display_name)\nasync def evaluate(self, model: Op | Model) -> dict:\n    eval_results = await self.get_eval_results(model)\n    summary = await self.summarize(eval_results)\n\n    summary_str = _safe_summarize_to_str(summary)\n    if summary_str:\n        logger.info(f"Evaluation summary {summary_str}")\n\n    return summary\n',
            },
            {
                "digest": "Q5mId9WksFCNbY86SM7wcXW0VombvaYvWszyMr87lA8",
                "exp_content": b"import weave\n\n@weave.op()\ndef score(self, user_input: str, output: str) -> str:\n    return user_input in output\n",
            },
            {
                "digest": "AzhF6B7YDS7wMa4IYGTSfiVxCwhudFj0Zvv1VfeA4Vs",
                "exp_content": b'import weave\nfrom numbers import Number\nfrom typing import Any\nfrom pydantic.main import BaseModel\nfrom weave.trace.op import op\n\ndef _import_numpy() -> Any | None:\n    try:\n        import numpy\n    except ImportError:\n        return None\n    return numpy\n\ndef auto_summarize(data: list) -> dict[str, Any] | None:\n    """Automatically summarize a list of (potentially nested) dicts.\n\n    Computes:\n        - avg for numeric cols\n        - count and fraction for boolean cols\n        - other col types are ignored\n\n    If col is all None, result is None\n\n    Returns:\n      dict of summary stats, with structure matching input dict structure.\n    """\n    if not data:\n        return {}\n    data = [x for x in data if x is not None]\n\n    if not data:\n        return None\n\n    val = data[0]\n\n    if isinstance(val, bool):\n        return {\n            "true_count": (true_count := sum(1 for x in data if x)),\n            "true_fraction": true_count / len(data),\n        }\n    elif isinstance(val, Number):\n        if np := _import_numpy():\n            return {"mean": np.mean(data).item()}\n        else:\n            return {"mean": sum(data) / len(data)}\n    elif isinstance(val, dict):\n        result = {}\n        all_keys = list(\n            dict.fromkeys([k for d in data if isinstance(d, dict) for k in d.keys()])\n        )\n        for k in all_keys:\n            if (\n                summary := auto_summarize(\n                    [x.get(k) for x in data if isinstance(x, dict)]\n                )\n            ) is not None:\n                if k in summary:\n                    result.update(summary)\n                else:\n                    result[k] = summary\n        if not result:\n            return None\n        return result\n    elif isinstance(val, BaseModel):\n        return auto_summarize([x.model_dump() for x in data])\n    return None\n\n@weave.op()\n@op\ndef summarize(self, score_rows: list) -> dict | None:\n    return auto_summarize(score_rows)\n',
            },
            {
                "digest": "jVkrKYiyXfEMH7o88r7b97fTUdgivN5Zr7p5eFi1l7E",
                "exp_content": b'import weave\nfrom weave.trace.op_protocol import Op\nfrom weave.flow.model import Model\nfrom weave.flow.model import apply_model_async\nfrom weave.flow.model import ApplyModelError\nimport asyncio\nfrom weave.flow.scorer import get_scorer_attributes\nfrom weave.trace.op import op\n\n@weave.op()\n@op\nasync def predict_and_score(self, model: Op | Model, example: dict) -> dict:\n    apply_model_result = await apply_model_async(\n        model, example, self.preprocess_model_input\n    )\n\n    if isinstance(apply_model_result, ApplyModelError):\n        return {\n            self._output_key: None,\n            "scores": {},\n            "model_latency": apply_model_result.model_latency,\n        }\n\n    model_output = apply_model_result.model_output\n    model_call = apply_model_result.model_call\n    model_latency = apply_model_result.model_latency\n\n    scores = {}\n    if scorers := self.scorers:\n        # Run all scorer calls in parallel\n        scorer_tasks = [\n            model_call.apply_scorer(scorer, example) for scorer in scorers\n        ]\n        apply_scorer_results = await asyncio.gather(*scorer_tasks)\n\n        # Process results and build scores dict\n        for scorer, apply_scorer_result in zip(\n            scorers, apply_scorer_results, strict=False\n        ):\n            result = apply_scorer_result.result\n            scorer_attributes = get_scorer_attributes(scorer)\n            scorer_name = scorer_attributes.scorer_name\n            scores[scorer_name] = result\n\n    return {\n        self._output_key: model_output,\n        "scores": scores,\n        "model_latency": model_latency,\n    }\n',
            },
            {
                "digest": "8UQV2iinJaY1psOCPnDf3YGBFdnZKY9pYY8zYieGNNI",
                "exp_content": b'import weave\nfrom weave.object.obj import Object\nfrom weave.trace.table import Table\nfrom weave.flow.util import transpose\nfrom weave.flow.scorer import get_scorer_attributes\nfrom weave.flow.scorer import auto_summarize\nfrom weave.trace.op import op\n\nclass EvaluationResults(Object):\n    rows: Table\n\n@weave.op()\n@op\nasync def summarize(self, eval_table: EvaluationResults) -> dict:\n    eval_table_rows = list(eval_table.rows)\n    cols = transpose(eval_table_rows)\n    summary = {}\n\n    for name, vals in cols.items():\n        if name == "scores":\n            if scorers := self.scorers:\n                for scorer in scorers:\n                    scorer_attributes = get_scorer_attributes(scorer)\n                    scorer_name = scorer_attributes.scorer_name\n                    summarize_fn = scorer_attributes.summarize_fn\n                    scorer_stats = transpose(vals)\n                    score_table = scorer_stats[scorer_name]\n                    scored = summarize_fn(score_table)\n                    summary[scorer_name] = scored\n        else:\n            model_output_summary = auto_summarize(vals)\n            if model_output_summary:\n                summary[name] = model_output_summary\n    return summary\n',
            },
            {
                "digest": "4oOflcautfbAjJY1FJD3ogkSBuuhrh01tWaiAAl54Xw",
                "exp_content": b'import weave\nfrom typing import Any\nfrom weave.trace.op import op\n\n@weave.op()\n@op\ndef score(self, *, output: str, **kwargs: Any) -> Any:\n    scoring_prompt = self.scoring_prompt.format(output=output, **kwargs)\n    model_input = [\n        {"role": "user", "content": scoring_prompt},\n    ]\n    return self.model.predict(model_input)\n',
            },
            {
                "digest": "EEmf74IV2JVEyFOQ6XatSoNG7CB5Gvh9Th7KYTt7GQQ",
                "exp_content": b'import weave\nfrom typing import Annotated as MessageListLike\nfrom typing import Annotated as LLMStructuredModelParamsLike\nfrom typing import Any\nfrom weave.trace.context.weave_client_context import get_weave_client\nfrom weave.trace.context.weave_client_context import WeaveInitError\nfrom weave.utils.project_id import to_project_id\nfrom typing import Literal as ResponseFormat\nimport json\nfrom pydantic.main import BaseModel\nfrom weave.trace.op import op\n\nclass Message(BaseModel):\n    """A message in a conversation with an LLM.\n\n    Attributes:\n        role: The role of the message\'s author. Can be: system, user, assistant, function or tool.\n        content: The contents of the message. Required for all messages, but may be null for assistant messages with function calls.\n        name: The name of the author of the message. Required if role is "function". Must match the name of the function represented in content.\n              Can contain characters (a-z, A-Z, 0-9), and underscores, with a maximum length of 64 characters.\n        function_call: The name and arguments of a function that should be called, as generated by the model.\n        tool_call_id: Tool call that this message is responding to.\n    """\n\n    role: str\n    content: str | list[dict] | None = None\n    name: str | None = None\n    function_call: dict | None = None\n    tool_call_id: str | None = None\n\ndef parse_response(\n    response_payload: dict, response_format: ResponseFormat | None\n) -> Message | str | dict[str, Any]:\n    if response_payload.get("error"):\n        # Or handle more gracefully depending on desired behavior\n        raise RuntimeError(f"LLM API returned an error: {response_payload[\'error\']}")\n\n    # Assuming OpenAI-like structure: a list of choices, first choice has the message\n    output_message_dict = response_payload["choices"][0]["message"]\n\n    if response_format == "text":\n        return output_message_dict["content"]\n    elif response_format == "json_object":\n        return json.loads(output_message_dict["content"])\n    else:\n        raise ValueError(f"Invalid response_format: {response_format}")\n\n@weave.op()\n@op\ndef predict(\n    self,\n    user_input: MessageListLike | None = None,\n    config: LLMStructuredModelParamsLike | None = None,\n    **template_vars: Any,\n) -> Message | str | dict[str, Any]:\n    """Generates a prediction by preparing messages (template + user_input)\n    and calling the LLM completions endpoint with overridden config, using the provided client.\n\n    Messages are prepared in one of two ways:\n    1. If default_params.prompt is set, the referenced MessagesPrompt object is\n       loaded and its format() method is called with template_vars to generate messages.\n    2. If default_params.messages_template is set (and prompt is not), the template\n       messages are used with template variable substitution.\n\n    Note: If both prompt and messages_template are provided, prompt takes precedence.\n\n    Args:\n        user_input: The user input messages to append after template messages\n        config: Optional configuration to override default parameters\n        **template_vars: Variables to substitute in the messages template using {variable_name} syntax\n    """\n    if user_input is None:\n        user_input = []\n\n    current_client = get_weave_client()\n    if current_client is None:\n        raise WeaveInitError(\n            "You must call `weave.init(<project_name>)` first, to predict with a LLMStructuredCompletionModel"\n        )\n\n    req = self.prepare_completion_request(\n        project_id=to_project_id(current_client.entity, current_client.project),\n        user_input=user_input,\n        config=config,\n        **template_vars,\n    )\n\n    # 5. Call the LLM API\n    try:\n        api_response = current_client.server.completions_create(req=req)\n    except Exception as e:\n        raise RuntimeError("Failed to call LLM completions endpoint.") from e\n\n    # 6. Extract the message from the API response\n    try:\n        # The \'response\' attribute of CompletionsCreateRes is a dict\n        response_payload = api_response.response\n        response_format = (\n            req.inputs.response_format.get("type")\n            if req.inputs.response_format is not None\n            else None\n        )\n        return parse_response(response_payload, response_format)\n    except (\n        KeyError,\n        IndexError,\n        TypeError,\n        AttributeError,\n        json.JSONDecodeError,\n    ) as e:\n        raise RuntimeError(\n            f"Failed to extract message from LLM response payload. Response: {api_response.response}"\n        ) from e\n',
            },
        ],
        # Sad ... equality is really a pain to assert here (and is broken)
        # TODO: Write a good equality check and make it work
        equality_check=lambda a, b: True,
        python_version_code_capture=(3, 13),
    ),
    SerializationTestCase(
        id="Library Objects - Scorer, Evaluation, Dataset, LLMAsAJudgeScorer, LLMStructuredCompletionModel (Legacy)",
        runtime_object_factory=lambda: make_evaluation(),
        inline_call_param=False,
        is_legacy=True,
        exp_json={
            "_type": "Evaluation",
            "name": None,
            "description": None,
            "dataset": "weave:///shawn/test-project/object/Dataset:N0VKaX8wr9kF9QQzM7mSQz3yKrJJjTiJi4c9Bt7RSTA",
            "scorers": [
                "weave:///shawn/test-project/object/MyScorer:QMbCYGONPYjlikHOl7FAXBG6TtRvixJyovX6QM8bGFs",
                "weave:///shawn/test-project/object/LLMAsAJudgeScorer:9yMGw83okQ6uYaLTvzrJ4KhfOBzIpQ0a9KoYJojLU2U",
=======
                "weave:///shawn/test-project/object/MyScorer:ILpCvdAsCLLLt9wU28MU9ugSScTkg7L3XX6PlUgFvlg",
                "weave:///shawn/test-project/object/LLMAsAJudgeScorer:U3vlpg3CT6cuu0jcm3eFm5MyDxXvH0OCvrFax0VRY3w",
>>>>>>> 8d194cf2
            ],
            "preprocess_model_input": None,
            "trials": 1,
            "metadata": None,
            "evaluation_name": None,
            "evaluate": "weave:///shawn/test-project/op/Evaluation.evaluate:XbyuZNBxQ90Ur9tjMI6Cj8CNXnisWemlzU8etRYeFsI",
            "predict_and_score": "weave:///shawn/test-project/op/Evaluation.predict_and_score:NrwneWUrXaCdi9BUqmufH4dg1U1tvHFGPK5dZh2CcPQ",
            "summarize": "weave:///shawn/test-project/op/Evaluation.summarize:eq6QbaZJYKZlbaCR95PvaoLDomTryBhb5uajqpIX8u0",
            "_class_name": "Evaluation",
            "_bases": ["Object", "BaseModel"],
        },
        exp_objects=[
            {
                "object_id": "Dataset",
                "digest": "N0VKaX8wr9kF9QQzM7mSQz3yKrJJjTiJi4c9Bt7RSTA",
                "exp_val": {
                    "_type": "Dataset",
                    "name": None,
                    "description": None,
                    "rows": "weave:///shawn/test-project/table/97126095885a61df726e0d1d6197db7c55784b083b33a2c10e6ca8e0a1d4889e",
                    "_class_name": "Dataset",
                    "_bases": ["Object", "BaseModel"],
                },
            },
            {
                "object_id": "Evaluation.evaluate",
                "digest": "XbyuZNBxQ90Ur9tjMI6Cj8CNXnisWemlzU8etRYeFsI",
                "exp_val": {
                    "_type": "CustomWeaveType",
                    "weave_type": {"type": "Op"},
                    "files": {"obj.py": "MqFC4mjZWQVAB2AkQZ1g4uNUee9YhkUYXLYArWmTEcU"},
                },
            },
            {
                "object_id": "Evaluation.predict_and_score",
                "digest": "NrwneWUrXaCdi9BUqmufH4dg1U1tvHFGPK5dZh2CcPQ",
                "exp_val": {
                    "_type": "CustomWeaveType",
                    "weave_type": {"type": "Op"},
                    "files": {"obj.py": "ZHD4K7uUDPT93NdVQO3I6F9Xah9AEceWYBSQXg1bZPM"},
                },
            },
            {
                "object_id": "MyScorer",
                "digest": "ILpCvdAsCLLLt9wU28MU9ugSScTkg7L3XX6PlUgFvlg",
                "exp_val": {
                    "_type": "MyScorer",
                    "name": None,
                    "description": None,
                    "column_map": None,
                    "score": "weave:///shawn/test-project/op/MyScorer.score:BE7Pf2XsllJGfbeffAcYiZa2zRAD24oytT9U9iqIn4o",
                    "summarize": "weave:///shawn/test-project/op/Scorer.summarize:bWwaybJxxIBLMGZp7bzeKrmjhLNCp2DYrubnU2Ry9xQ",
                    "_class_name": "MyScorer",
                    "_bases": ["Scorer", "Object", "BaseModel"],
                },
            },
            {
                "object_id": "LLMAsAJudgeScorer",
                "digest": "U3vlpg3CT6cuu0jcm3eFm5MyDxXvH0OCvrFax0VRY3w",
                "exp_val": {
                    "_type": "LLMAsAJudgeScorer",
                    "name": None,
                    "description": None,
                    "column_map": None,
                    "model": "weave:///shawn/test-project/object/LLMStructuredCompletionModel:kgMVTEoEXBudZExbXhfAS7InEQSOAzfsQ2qmvnCGd0M",
                    "scoring_prompt": "Here are the inputs: {inputs}. Here is the output: {output}. Is the output correct?",
                    "score": "weave:///shawn/test-project/op/LLMAsAJudgeScorer.score:OIgGBpG1Xnwppf494LDa4mC2AEEu5tFePiWkX3N6B1s",
                    "summarize": "weave:///shawn/test-project/op/Scorer.summarize:bWwaybJxxIBLMGZp7bzeKrmjhLNCp2DYrubnU2Ry9xQ",
                    "_class_name": "LLMAsAJudgeScorer",
                    "_bases": ["Scorer", "Object", "BaseModel"],
                },
            },
            {
                "object_id": "LLMAsAJudgeScorer.score",
                "digest": "OIgGBpG1Xnwppf494LDa4mC2AEEu5tFePiWkX3N6B1s",
                "exp_val": {
                    "_type": "CustomWeaveType",
                    "weave_type": {"type": "Op"},
                    "files": {"obj.py": "esyCIeIgAhad4jQJkWoCjIUGPX4g4d6ccTx7Hpi80FA"},
                },
            },
            {
                "object_id": "LLMStructuredCompletionModel",
                "digest": "kgMVTEoEXBudZExbXhfAS7InEQSOAzfsQ2qmvnCGd0M",
                "exp_val": {
                    "_type": "LLMStructuredCompletionModel",
                    "name": None,
                    "description": None,
                    "llm_model_id": "gpt-4o-mini",
                    "default_params": {
                        "_type": "LLMStructuredCompletionModelDefaultParams",
                        "messages_template": [
                            {
                                "_type": "Message",
                                "role": "system",
                                "content": "You are a judge, respond with json. 'score' (0-1), 'reasoning' (string)",
                                "name": None,
                                "function_call": None,
                                "tool_call_id": None,
                                "_class_name": "Message",
                                "_bases": ["BaseModel"],
                            }
                        ],
                        "temperature": None,
                        "top_p": None,
                        "max_tokens": None,
                        "presence_penalty": None,
                        "frequency_penalty": None,
                        "stop": None,
                        "n_times": None,
                        "functions": None,
                        "response_format": "json_object",
                        "_class_name": "LLMStructuredCompletionModelDefaultParams",
                        "_bases": ["BaseModel"],
                    },
                    "predict": "weave:///shawn/test-project/op/LLMStructuredCompletionModel.predict:SjfGulYMo1eX8BDv4HxKOfswszec6CVI43rbFrnxB9M",
                    "_class_name": "LLMStructuredCompletionModel",
                    "_bases": ["Model", "Object", "BaseModel"],
                },
            },
            {
                "object_id": "LLMStructuredCompletionModel.predict",
                "digest": "SjfGulYMo1eX8BDv4HxKOfswszec6CVI43rbFrnxB9M",
                "exp_val": {
                    "_type": "CustomWeaveType",
                    "weave_type": {"type": "Op"},
                    "files": {"obj.py": "bKoTdAXVJi8AI1xrFMK4HtJoUt5NjJOzoYeh7C7m2t8"},
                },
            },
            {
                "object_id": "Evaluation.summarize",
                "digest": "eq6QbaZJYKZlbaCR95PvaoLDomTryBhb5uajqpIX8u0",
                "exp_val": {
                    "_type": "CustomWeaveType",
                    "weave_type": {"type": "Op"},
                    "files": {"obj.py": "vY6VtT9xBAKNfqhozgQdWEGuijncPtmZLYKrXexUERY"},
                },
            },
            {
                "object_id": "MyScorer.score",
                "digest": "BE7Pf2XsllJGfbeffAcYiZa2zRAD24oytT9U9iqIn4o",
                "exp_val": {
                    "_type": "CustomWeaveType",
                    "weave_type": {"type": "Op"},
                    "files": {"obj.py": "Y7lSNR7UXFYVtxWyD8GOE3CFXRWfdLX2n1mcYfbSErs"},
                },
            },
            {
                "object_id": "Scorer.summarize",
                "digest": "bWwaybJxxIBLMGZp7bzeKrmjhLNCp2DYrubnU2Ry9xQ",
                "exp_val": {
                    "_type": "CustomWeaveType",
                    "weave_type": {"type": "Op"},
                    "files": {"obj.py": "mfCJxTVupdfb98h8MKgrxYxRwh4ZkEfjqVKvRKpzcZo"},
                },
            },
        ],
        exp_files=[
            {
                "digest": "MqFC4mjZWQVAB2AkQZ1g4uNUee9YhkUYXLYArWmTEcU",
                "exp_content": b'import weave\nfrom weave.trace.op_protocol import Op\nfrom weave.flow.model import Model\nimport json\nfrom weave.trace.op import op\nfrom weave.trace.call import Call\nfrom datetime import datetime\nfrom weave.flow.util import make_memorable_name\n\ndef _safe_summarize_to_str(summary: dict) -> str:\n    summary_str = ""\n    try:\n        summary_str = json.dumps(summary, indent=2)\n    except Exception:\n        try:\n            summary_str = str(summary)\n        except Exception:\n            pass\n    return summary_str\n\nlogger = "<Logger weave.evaluation.eval (DEBUG)>"\n\ndef default_evaluation_display_name(call: Call) -> str:\n    date = datetime.now().strftime("%Y-%m-%d")\n    unique_name = make_memorable_name()\n    return f"eval-{date}-{unique_name}"\n\n@weave.op\n@op(call_display_name=default_evaluation_display_name)\nasync def evaluate(self, model: Op | Model) -> dict:\n    eval_results = await self.get_eval_results(model)\n    summary = await self.summarize(eval_results)\n\n    summary_str = _safe_summarize_to_str(summary)\n    if summary_str:\n        logger.info(f"Evaluation summary {summary_str}")\n\n    return summary\n',
            },
            {
                "digest": "Y7lSNR7UXFYVtxWyD8GOE3CFXRWfdLX2n1mcYfbSErs",
                "exp_content": b"import weave\n\n@weave.op\ndef score(self, user_input: str, output: str) -> str:\n    return user_input in output\n",
            },
            {
                "digest": "mfCJxTVupdfb98h8MKgrxYxRwh4ZkEfjqVKvRKpzcZo",
                "exp_content": b'import weave\nfrom numbers import Number\nfrom typing import Any\nfrom pydantic.main import BaseModel\nfrom weave.trace.op import op\n\ndef _import_numpy() -> Any | None:\n    try:\n        import numpy\n    except ImportError:\n        return None\n    return numpy\n\ndef auto_summarize(data: list) -> dict[str, Any] | None:\n    """Automatically summarize a list of (potentially nested) dicts.\n\n    Computes:\n        - avg for numeric cols\n        - count and fraction for boolean cols\n        - other col types are ignored\n\n    If col is all None, result is None\n\n    Returns:\n      dict of summary stats, with structure matching input dict structure.\n    """\n    if not data:\n        return {}\n    data = [x for x in data if x is not None]\n\n    if not data:\n        return None\n\n    val = data[0]\n\n    if isinstance(val, bool):\n        return {\n            "true_count": (true_count := sum(1 for x in data if x)),\n            "true_fraction": true_count / len(data),\n        }\n    elif isinstance(val, Number):\n        if np := _import_numpy():\n            return {"mean": np.mean(data).item()}\n        else:\n            return {"mean": sum(data) / len(data)}\n    elif isinstance(val, dict):\n        result = {}\n        all_keys = list(\n            dict.fromkeys([k for d in data if isinstance(d, dict) for k in d.keys()])\n        )\n        for k in all_keys:\n            if (\n                summary := auto_summarize(\n                    [x.get(k) for x in data if isinstance(x, dict)]\n                )\n            ) is not None:\n                if k in summary:\n                    result.update(summary)\n                else:\n                    result[k] = summary\n        if not result:\n            return None\n        return result\n    elif isinstance(val, BaseModel):\n        return auto_summarize([x.model_dump() for x in data])\n    return None\n\n@weave.op\n@op\ndef summarize(self, score_rows: list) -> dict | None:\n    return auto_summarize(score_rows)\n',
            },
            {
                "digest": "ZHD4K7uUDPT93NdVQO3I6F9Xah9AEceWYBSQXg1bZPM",
                "exp_content": b'import weave\nfrom weave.trace.op_protocol import Op\nfrom weave.flow.model import Model\nfrom weave.flow.model import apply_model_async\nfrom weave.flow.model import ApplyModelError\nimport asyncio\nfrom weave.flow.scorer import get_scorer_attributes\nfrom weave.trace.op import op\n\n@weave.op\n@op\nasync def predict_and_score(self, model: Op | Model, example: dict) -> dict:\n    apply_model_result = await apply_model_async(\n        model, example, self.preprocess_model_input\n    )\n\n    if isinstance(apply_model_result, ApplyModelError):\n        return {\n            self._output_key: None,\n            "scores": {},\n            "model_latency": apply_model_result.model_latency,\n        }\n\n    model_output = apply_model_result.model_output\n    model_call = apply_model_result.model_call\n    model_latency = apply_model_result.model_latency\n\n    scores = {}\n    if scorers := self.scorers:\n        # Run all scorer calls in parallel\n        scorer_tasks = [\n            model_call.apply_scorer(scorer, example) for scorer in scorers\n        ]\n        apply_scorer_results = await asyncio.gather(*scorer_tasks)\n\n        # Process results and build scores dict\n        for scorer, apply_scorer_result in zip(\n            scorers, apply_scorer_results, strict=False\n        ):\n            result = apply_scorer_result.result\n            scorer_attributes = get_scorer_attributes(scorer)\n            scorer_name = scorer_attributes.scorer_name\n            scores[scorer_name] = result\n\n    return {\n        self._output_key: model_output,\n        "scores": scores,\n        "model_latency": model_latency,\n    }\n',
            },
            {
                "digest": "vY6VtT9xBAKNfqhozgQdWEGuijncPtmZLYKrXexUERY",
                "exp_content": b'import weave\nfrom weave.object.obj import Object\nfrom weave.trace.table import Table\nfrom weave.flow.util import transpose\nfrom weave.flow.scorer import get_scorer_attributes\nfrom weave.flow.scorer import auto_summarize\nfrom weave.trace.op import op\n\nclass EvaluationResults(Object):\n    rows: Table\n\n@weave.op\n@op\nasync def summarize(self, eval_table: EvaluationResults) -> dict:\n    eval_table_rows = list(eval_table.rows)\n    cols = transpose(eval_table_rows)\n    summary = {}\n\n    for name, vals in cols.items():\n        if name == "scores":\n            if scorers := self.scorers:\n                for scorer in scorers:\n                    scorer_attributes = get_scorer_attributes(scorer)\n                    scorer_name = scorer_attributes.scorer_name\n                    summarize_fn = scorer_attributes.summarize_fn\n                    scorer_stats = transpose(vals)\n                    score_table = scorer_stats[scorer_name]\n                    scored = summarize_fn(score_table)\n                    summary[scorer_name] = scored\n        else:\n            model_output_summary = auto_summarize(vals)\n            if model_output_summary:\n                summary[name] = model_output_summary\n    return summary\n',
            },
            {
                "digest": "esyCIeIgAhad4jQJkWoCjIUGPX4g4d6ccTx7Hpi80FA",
                "exp_content": b'import weave\nfrom typing import Any\nfrom weave.trace.op import op\n\n@weave.op\n@op\ndef score(self, *, output: str, **kwargs: Any) -> Any:\n    scoring_prompt = self.scoring_prompt.format(output=output, **kwargs)\n    model_input = [\n        {"role": "user", "content": scoring_prompt},\n    ]\n    return self.model.predict(model_input)\n',
            },
            {
                "digest": "bKoTdAXVJi8AI1xrFMK4HtJoUt5NjJOzoYeh7C7m2t8",
                "exp_content": b'import weave\nfrom typing import Annotated as MessageListLike\nfrom typing import Annotated as LLMStructuredModelParamsLike\nfrom typing import Any\nfrom weave.trace.context.weave_client_context import get_weave_client\nfrom weave.trace.context.weave_client_context import WeaveInitError\nfrom weave.utils.project_id import to_project_id\nfrom typing import Literal as ResponseFormat\nimport json\nfrom pydantic.main import BaseModel\nfrom weave.trace.op import op\n\nclass Message(BaseModel):\n    """A message in a conversation with an LLM.\n\n    Attributes:\n        role: The role of the message\'s author. Can be: system, user, assistant, function or tool.\n        content: The contents of the message. Required for all messages, but may be null for assistant messages with function calls.\n        name: The name of the author of the message. Required if role is "function". Must match the name of the function represented in content.\n              Can contain characters (a-z, A-Z, 0-9), and underscores, with a maximum length of 64 characters.\n        function_call: The name and arguments of a function that should be called, as generated by the model.\n        tool_call_id: Tool call that this message is responding to.\n    """\n\n    role: str\n    content: str | list[dict] | None = None\n    name: str | None = None\n    function_call: dict | None = None\n    tool_call_id: str | None = None\n\ndef parse_response(\n    response_payload: dict, response_format: ResponseFormat | None\n) -> Message | str | dict[str, Any]:\n    if response_payload.get("error"):\n        # Or handle more gracefully depending on desired behavior\n        raise RuntimeError(f"LLM API returned an error: {response_payload[\'error\']}")\n\n    # Assuming OpenAI-like structure: a list of choices, first choice has the message\n    output_message_dict = response_payload["choices"][0]["message"]\n\n    if response_format == "text":\n        return output_message_dict["content"]\n    elif response_format == "json_object":\n        return json.loads(output_message_dict["content"])\n    else:\n        raise ValueError(f"Invalid response_format: {response_format}")\n\n@weave.op\n@op\ndef predict(\n    self,\n    user_input: MessageListLike | None = None,\n    config: LLMStructuredModelParamsLike | None = None,\n    **template_vars: Any,\n) -> Message | str | dict[str, Any]:\n    """Generates a prediction by preparing messages (template + user_input)\n    and calling the LLM completions endpoint with overridden config, using the provided client.\n\n    Args:\n        user_input: The user input messages\n        config: Optional configuration to override default parameters\n        **template_vars: Variables to substitute in the messages template using {variable_name} syntax\n    """\n    if user_input is None:\n        user_input = []\n\n    current_client = get_weave_client()\n    if current_client is None:\n        raise WeaveInitError(\n            "You must call `weave.init(<project_name>)` first, to predict with a LLMStructuredCompletionModel"\n        )\n\n    req = self.prepare_completion_request(\n        project_id=to_project_id(current_client.entity, current_client.project),\n        user_input=user_input,\n        config=config,\n        **template_vars,\n    )\n\n    # 5. Call the LLM API\n    try:\n        api_response = current_client.server.completions_create(req=req)\n    except Exception as e:\n        raise RuntimeError("Failed to call LLM completions endpoint.") from e\n\n    # 6. Extract the message from the API response\n    try:\n        # The \'response\' attribute of CompletionsCreateRes is a dict\n        response_payload = api_response.response\n        response_format = (\n            req.inputs.response_format.get("type")\n            if req.inputs.response_format is not None\n            else None\n        )\n        return parse_response(response_payload, response_format)\n    except (\n        KeyError,\n        IndexError,\n        TypeError,\n        AttributeError,\n        json.JSONDecodeError,\n    ) as e:\n        raise RuntimeError(\n            f"Failed to extract message from LLM response payload. Response: {api_response.response}"\n        ) from e\n',
            },
        ],
        # Sad ... equality is really a pain to assert here (and is broken)
        # TODO: Write a good equality check and make it work
        equality_check=lambda a, b: True,
        python_version_code_capture=(3, 13),
    ),
    SerializationTestCase(
        id="Library Objects - Model, Prompt",
        runtime_object_factory=lambda: make_model(),
        inline_call_param=False,
        is_legacy=False,
        exp_json={
            "_type": "MyModel",
            "name": None,
            "description": None,
            "prompt": "weave:///shawn/test-project/object/StringPrompt:E5XB0iGux1m8LJXEiwZlOLdJLmHSAbCBsgXHYeP0UB4",
            "predict": "weave:///shawn/test-project/op/MyModel.predict:mCmPlFC0ylrSIXNsfYCuKOvb8WxQG4XUbGqMqbM4ZJE",
            "_class_name": "MyModel",
            "_bases": ["Model", "Object", "BaseModel"],
        },
        exp_objects=[
            {
                "object_id": "StringPrompt",
                "digest": "E5XB0iGux1m8LJXEiwZlOLdJLmHSAbCBsgXHYeP0UB4",
                "exp_val": {
                    "_type": "StringPrompt",
                    "name": None,
                    "description": None,
                    "content": "Hello {user_input}",
                    "_class_name": "StringPrompt",
                    "_bases": ["Prompt", "Object", "BaseModel"],
                },
            },
            {
                "object_id": "MyModel.predict",
                "digest": "mCmPlFC0ylrSIXNsfYCuKOvb8WxQG4XUbGqMqbM4ZJE",
                "exp_val": {
                    "_type": "CustomWeaveType",
                    "weave_type": {"type": "Op"},
                    "files": {"obj.py": "Xas2vXvfwWcR6oyzCYBxZi9aBQNdrjiTFf9mwt2xR40"},
                },
            },
        ],
        exp_files=[
            {
                "digest": "Xas2vXvfwWcR6oyzCYBxZi9aBQNdrjiTFf9mwt2xR40",
                "exp_content": b"import weave\n\n@weave.op\ndef predict(self, user_input: str) -> str:\n    return self.prompt.format(user_input=user_input)\n",
            }
        ],
        # Sad ... equality is really a pain to assert here (and is broken)
        # TODO: Write a good equality check and make it work
        equality_check=lambda a, b: True,
    ),
]<|MERGE_RESOLUTION|>--- conflicted
+++ resolved
@@ -80,7 +80,6 @@
             "description": None,
             "dataset": "weave:///shawn/test-project/object/Dataset:N0VKaX8wr9kF9QQzM7mSQz3yKrJJjTiJi4c9Bt7RSTA",
             "scorers": [
-<<<<<<< HEAD
                 "weave:///shawn/test-project/object/MyScorer:QMbCYGONPYjlikHOl7FAXBG6TtRvixJyovX6QM8bGFs",
                 "weave:///shawn/test-project/object/LLMAsAJudgeScorer:dUEF5Gk8jP0EingKh6RuyG6boVKaHk1vfcuJHtlCgXg",
             ],
@@ -289,10 +288,6 @@
             "scorers": [
                 "weave:///shawn/test-project/object/MyScorer:QMbCYGONPYjlikHOl7FAXBG6TtRvixJyovX6QM8bGFs",
                 "weave:///shawn/test-project/object/LLMAsAJudgeScorer:9yMGw83okQ6uYaLTvzrJ4KhfOBzIpQ0a9KoYJojLU2U",
-=======
-                "weave:///shawn/test-project/object/MyScorer:ILpCvdAsCLLLt9wU28MU9ugSScTkg7L3XX6PlUgFvlg",
-                "weave:///shawn/test-project/object/LLMAsAJudgeScorer:U3vlpg3CT6cuu0jcm3eFm5MyDxXvH0OCvrFax0VRY3w",
->>>>>>> 8d194cf2
             ],
             "preprocess_model_input": None,
             "trials": 1,
