--- conflicted
+++ resolved
@@ -80,13 +80,8 @@
             "description": None,
             "dataset": "weave:///shawn/test-project/object/Dataset:N0VKaX8wr9kF9QQzM7mSQz3yKrJJjTiJi4c9Bt7RSTA",
             "scorers": [
-<<<<<<< HEAD
                 "weave:///shawn/test-project/object/MyScorer:8FuUw3byob295YxgEuyJXxBebAPJ0vW059bXYFdchkg",
                 "weave:///shawn/test-project/object/LLMAsAJudgeScorer:kH4Vwo8xclzXceVbTYsYSIq4Yx54JMoH9ACtGxAH9ZU",
-=======
-                "weave:///shawn/test-project/object/MyScorer:ILpCvdAsCLLLt9wU28MU9ugSScTkg7L3XX6PlUgFvlg",
-                "weave:///shawn/test-project/object/LLMAsAJudgeScorer:U3vlpg3CT6cuu0jcm3eFm5MyDxXvH0OCvrFax0VRY3w",
->>>>>>> 112a0cff
             ],
             "preprocess_model_input": None,
             "trials": 1,
@@ -131,34 +126,21 @@
             },
             {
                 "object_id": "MyScorer",
-<<<<<<< HEAD
                 "digest": "8FuUw3byob295YxgEuyJXxBebAPJ0vW059bXYFdchkg",
-=======
-                "digest": "ILpCvdAsCLLLt9wU28MU9ugSScTkg7L3XX6PlUgFvlg",
->>>>>>> 112a0cff
                 "exp_val": {
                     "_type": "MyScorer",
                     "name": None,
                     "description": None,
                     "column_map": None,
-<<<<<<< HEAD
                     "score": "weave:///shawn/test-project/op/MyScorer.score:aYU47lnlWPzEnb4euRSicDtC5Puo4YJTl55KlTCDuOU",
                     "summarize": "weave:///shawn/test-project/op/Scorer.summarize:co7gQYa2mpiRjizy4V0wlidDK2EXIjhYVlXGQEkUf6Y",
-=======
-                    "score": "weave:///shawn/test-project/op/MyScorer.score:BE7Pf2XsllJGfbeffAcYiZa2zRAD24oytT9U9iqIn4o",
-                    "summarize": "weave:///shawn/test-project/op/Scorer.summarize:bWwaybJxxIBLMGZp7bzeKrmjhLNCp2DYrubnU2Ry9xQ",
->>>>>>> 112a0cff
                     "_class_name": "MyScorer",
                     "_bases": ["Scorer", "Object", "BaseModel"],
                 },
             },
             {
                 "object_id": "LLMAsAJudgeScorer",
-<<<<<<< HEAD
                 "digest": "kH4Vwo8xclzXceVbTYsYSIq4Yx54JMoH9ACtGxAH9ZU",
-=======
-                "digest": "U3vlpg3CT6cuu0jcm3eFm5MyDxXvH0OCvrFax0VRY3w",
->>>>>>> 112a0cff
                 "exp_val": {
                     "_type": "LLMAsAJudgeScorer",
                     "name": None,
@@ -166,13 +148,8 @@
                     "column_map": None,
                     "model": "weave:///shawn/test-project/object/LLMStructuredCompletionModel:kgMVTEoEXBudZExbXhfAS7InEQSOAzfsQ2qmvnCGd0M",
                     "scoring_prompt": "Here are the inputs: {inputs}. Here is the output: {output}. Is the output correct?",
-<<<<<<< HEAD
                     "score": "weave:///shawn/test-project/op/LLMAsAJudgeScorer.score:3DXMPEFwP04oJ362x6sxQIqQmVYYX2jB4Kg5EF2SF60",
                     "summarize": "weave:///shawn/test-project/op/Scorer.summarize:co7gQYa2mpiRjizy4V0wlidDK2EXIjhYVlXGQEkUf6Y",
-=======
-                    "score": "weave:///shawn/test-project/op/LLMAsAJudgeScorer.score:OIgGBpG1Xnwppf494LDa4mC2AEEu5tFePiWkX3N6B1s",
-                    "summarize": "weave:///shawn/test-project/op/Scorer.summarize:bWwaybJxxIBLMGZp7bzeKrmjhLNCp2DYrubnU2Ry9xQ",
->>>>>>> 112a0cff
                     "_class_name": "LLMAsAJudgeScorer",
                     "_bases": ["Scorer", "Object", "BaseModel"],
                 },
@@ -254,19 +231,11 @@
             },
             {
                 "object_id": "Scorer.summarize",
-<<<<<<< HEAD
                 "digest": "co7gQYa2mpiRjizy4V0wlidDK2EXIjhYVlXGQEkUf6Y",
                 "exp_val": {
                     "_type": "CustomWeaveType",
                     "weave_type": {"type": "Op"},
                     "files": {"obj.py": "trASTxqXXl0t1y6dGTb6bFDRYqJiTaO522gbzOYLMUs"},
-=======
-                "digest": "bWwaybJxxIBLMGZp7bzeKrmjhLNCp2DYrubnU2Ry9xQ",
-                "exp_val": {
-                    "_type": "CustomWeaveType",
-                    "weave_type": {"type": "Op"},
-                    "files": {"obj.py": "mfCJxTVupdfb98h8MKgrxYxRwh4ZkEfjqVKvRKpzcZo"},
->>>>>>> 112a0cff
                 },
             },
         ],
@@ -280,13 +249,8 @@
                 "exp_content": b"import weave\n\n@weave.op\ndef score(self, user_input: str, output: str) -> str:\n    return user_input in output\n",
             },
             {
-<<<<<<< HEAD
                 "digest": "trASTxqXXl0t1y6dGTb6bFDRYqJiTaO522gbzOYLMUs",
                 "exp_content": b'import weave\nfrom numbers import Number\nfrom typing import Any\nfrom pydantic.main import BaseModel\nfrom weave.trace.op import op\n\nS = "~S"\n\ndef _import_numpy() -> Any | None:\n    try:\n        import numpy\n    except ImportError:\n        return None\n    return numpy\n\ndef auto_summarize(data: list) -> dict[str, Any] | None:\n    """Automatically summarize a list of (potentially nested) dicts.\n\n    Computes:\n        - avg for numeric cols\n        - count and fraction for boolean cols\n        - other col types are ignored\n\n    If col is all None, result is None\n\n    Returns:\n      dict of summary stats, with structure matching input dict structure.\n    """\n    if not data:\n        return {}\n    data = [x for x in data if x is not None]\n\n    if not data:\n        return None\n\n    val = data[0]\n\n    if isinstance(val, bool):\n        return {\n            "true_count": (true_count := sum(1 for x in data if x)),\n            "true_fraction": true_count / len(data),\n        }\n    elif isinstance(val, Number):\n        if np := _import_numpy():\n            return {"mean": np.mean(data).item()}\n        else:\n            return {"mean": sum(data) / len(data)}\n    elif isinstance(val, dict):\n        result = {}\n        all_keys = list(\n            dict.fromkeys([k for d in data if isinstance(d, dict) for k in d.keys()])\n        )\n        for k in all_keys:\n            if (\n                summary := auto_summarize(\n                    [x.get(k) for x in data if isinstance(x, dict)]\n                )\n            ) is not None:\n                if k in summary:\n                    result.update(summary)\n                else:\n                    result[k] = summary\n        if not result:\n            return None\n        return result\n    elif isinstance(val, BaseModel):\n        return auto_summarize([x.model_dump() for x in data])\n    return None\n\n@weave.op()\n@op\ndef summarize(self, score_rows: list[S]) -> dict | None:\n    return auto_summarize(score_rows)\n',
-=======
-                "digest": "mfCJxTVupdfb98h8MKgrxYxRwh4ZkEfjqVKvRKpzcZo",
-                "exp_content": b'import weave\nfrom numbers import Number\nfrom typing import Any\nfrom pydantic.main import BaseModel\nfrom weave.trace.op import op\n\ndef _import_numpy() -> Any | None:\n    try:\n        import numpy\n    except ImportError:\n        return None\n    return numpy\n\ndef auto_summarize(data: list) -> dict[str, Any] | None:\n    """Automatically summarize a list of (potentially nested) dicts.\n\n    Computes:\n        - avg for numeric cols\n        - count and fraction for boolean cols\n        - other col types are ignored\n\n    If col is all None, result is None\n\n    Returns:\n      dict of summary stats, with structure matching input dict structure.\n    """\n    if not data:\n        return {}\n    data = [x for x in data if x is not None]\n\n    if not data:\n        return None\n\n    val = data[0]\n\n    if isinstance(val, bool):\n        return {\n            "true_count": (true_count := sum(1 for x in data if x)),\n            "true_fraction": true_count / len(data),\n        }\n    elif isinstance(val, Number):\n        if np := _import_numpy():\n            return {"mean": np.mean(data).item()}\n        else:\n            return {"mean": sum(data) / len(data)}\n    elif isinstance(val, dict):\n        result = {}\n        all_keys = list(\n            dict.fromkeys([k for d in data if isinstance(d, dict) for k in d.keys()])\n        )\n        for k in all_keys:\n            if (\n                summary := auto_summarize(\n                    [x.get(k) for x in data if isinstance(x, dict)]\n                )\n            ) is not None:\n                if k in summary:\n                    result.update(summary)\n                else:\n                    result[k] = summary\n        if not result:\n            return None\n        return result\n    elif isinstance(val, BaseModel):\n        return auto_summarize([x.model_dump() for x in data])\n    return None\n\n@weave.op\n@op\ndef summarize(self, score_rows: list) -> dict | None:\n    return auto_summarize(score_rows)\n',
->>>>>>> 112a0cff
             },
             {
                 "digest": "ZHD4K7uUDPT93NdVQO3I6F9Xah9AEceWYBSQXg1bZPM",
