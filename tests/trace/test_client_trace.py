import dataclasses
import datetime
import json
import platform
import random
import sys
import time
from collections import defaultdict, namedtuple
from contextlib import contextmanager
from contextvars import copy_context
from dataclasses import dataclass
from decimal import Decimal
from typing import Any, Callable

import pytest
import wandb
from pydantic import BaseModel, ValidationError

import weave
from tests.trace.util import (
    AnyIntMatcher,
    DatetimeMatcher,
    FuzzyDateTimeMatcher,
    MaybeStringMatcher,
    client_is_sqlite,
    get_info_loglines,
)
from weave import Thread, ThreadPoolExecutor
from weave.trace import weave_client
from weave.trace.context.weave_client_context import (
    get_weave_client,
    set_weave_client_global,
)
from weave.trace.refs import parse_uri
from weave.trace.vals import MissingSelfInstanceError
from weave.trace.weave_client import sanitize_object_name
from weave.trace_server import trace_server_interface as tsi
from weave.trace_server.clickhouse_trace_server_batched import (
    ENTITY_TOO_LARGE_PAYLOAD,
)
from weave.trace_server.errors import InsertTooLarge, InvalidFieldError
from weave.trace_server.ids import generate_id
from weave.trace_server.refs_internal import extra_value_quoter
from weave.trace_server.token_costs import COST_OBJECT_NAME
from weave.trace_server.trace_server_interface_util import (
    TRACE_REF_SCHEME,
    WILDCARD_ARTIFACT_VERSION_AND_PATH,
    extract_refs_from_values,
)

## Hacky interface compatibility helpers

ClientType = weave_client.WeaveClient


@dataclass
class ComplexAttribute:
    a: int
    b: dict[str, Any]


def get_client_trace_server(
    client: weave_client.WeaveClient,
) -> tsi.TraceServerInterface:
    return client.server


def get_client_project_id(client: weave_client.WeaveClient) -> str:
    return client._project_id()


## End hacky interface compatibility helpers


def test_simple_op(client):
    @weave.op
    def my_op(a: int) -> int:
        return a + 1

    assert my_op(5) == 6

    op_ref = weave_client.get_ref(my_op)
    # assert client._ref_is_own(op_ref)
    got_op = client.get(op_ref)

    calls = list(client.get_calls())
    assert len(calls) == 1
    fetched_call = calls[0]
    digest = "Zo4OshYu57R00QNlBBGjuiDGyewGYsJ1B69IKXSXYQY"
    expected_name = (
        f"{TRACE_REF_SCHEME}:///{client.entity}/{client.project}/op/my_op:{digest}"
    )
    assert fetched_call == weave_client.Call(
        _op_name=expected_name,
        project_id=f"{client.entity}/{client.project}",
        trace_id=fetched_call.trace_id,
        parent_id=None,
        id=fetched_call.id,
        inputs={"a": 5},
        exception=None,
        output=6,
        summary={
            "weave": {
                "status": "success",
                "trace_name": "my_op",
                "latency_ms": AnyIntMatcher(),
            }
        },
        attributes={
            "weave": {
                "client_version": weave.version.VERSION,
                "source": "python-sdk",
                "os_name": platform.system(),
                "os_version": platform.version(),
                "os_release": platform.release(),
                "sys_version": sys.version,
            },
        },
        started_at=DatetimeMatcher(),
        ended_at=DatetimeMatcher(),
        deleted_at=None,
    )


def test_trace_server_call_start_and_end(client):
    call_id = generate_id()
    trace_id = generate_id()
    parent_id = generate_id()
    start = tsi.StartedCallSchemaForInsert(
        project_id=client._project_id(),
        id=call_id,
        op_name="test_name",
        trace_id=trace_id,
        parent_id=parent_id,
        started_at=datetime.datetime.now(tz=datetime.timezone.utc)
        - datetime.timedelta(seconds=1),
        attributes={"a": 5},
        inputs={"b": 5},
    )
    client.server.call_start(tsi.CallStartReq(start=start))

    res = client.server.call_read(
        tsi.CallReadReq(
            project_id=client._project_id(),
            id=call_id,
        )
    )

    exp_started_at = datetime.datetime.fromisoformat(
        start.started_at.isoformat(timespec="milliseconds")
    )

    assert res.call.model_dump() == {
        "project_id": client._project_id(),
        "id": call_id,
        "op_name": "test_name",
        "trace_id": trace_id,
        "parent_id": parent_id,
        "started_at": FuzzyDateTimeMatcher(start.started_at),
        "ended_at": None,
        "exception": None,
        "attributes": {"a": 5},
        "inputs": {"b": 5},
        "output": None,
        "summary": {
            "weave": {
                "trace_name": "test_name",
                "status": "running",
            },
        },
        "wb_user_id": MaybeStringMatcher(client.entity),
        "wb_run_id": None,
        "deleted_at": None,
        "display_name": None,
        "storage_size_bytes": None,
        "total_storage_size_bytes": None,
    }

    end = tsi.EndedCallSchemaForInsert(
        project_id=client._project_id(),
        id=call_id,
        ended_at=datetime.datetime.now(tz=datetime.timezone.utc),
        summary={"c": 5},
        output={"d": 5},
    )
    client.server.call_end(tsi.CallEndReq(end=end))

    res = client.server.call_read(
        tsi.CallReadReq(
            project_id=client._project_id(),
            id=call_id,
        )
    )

    exp_ended_at = datetime.datetime.fromisoformat(
        end.ended_at.isoformat(timespec="milliseconds")
    )

    assert res.call.model_dump() == {
        "project_id": client._project_id(),
        "id": call_id,
        "op_name": "test_name",
        "trace_id": trace_id,
        "parent_id": parent_id,
        "started_at": FuzzyDateTimeMatcher(start.started_at),
        "ended_at": FuzzyDateTimeMatcher(end.ended_at),
        "exception": None,
        "attributes": {"a": 5},
        "inputs": {"b": 5},
        "output": {"d": 5},
        "summary": {
            "c": 5,
            "weave": {
                "trace_name": "test_name",
                "latency_ms": AnyIntMatcher(),
                "status": "success",
            },
        },
        "wb_user_id": MaybeStringMatcher(client.entity),
        "wb_run_id": None,
        "deleted_at": None,
        "display_name": None,
        "storage_size_bytes": None,
        "total_storage_size_bytes": None,
    }


def test_call_read_not_found(client):
    call_id = generate_id()
    res = client.server.call_read(
        tsi.CallReadReq(
            project_id=client._project_id(),
            id=call_id,
        )
    )
    assert res.call is None


def test_graph_call_ordering(client):
    @weave.op
    def my_op(a: int) -> int:
        return a + 1

    for i in range(10):
        my_op(i)

    calls = list(client.get_calls())
    assert len(calls) == 10

    # We want to preserve insert order
    assert [call.inputs["a"] for call in calls] == list(range(10))


class OpCallSummary(BaseModel):
    op: Callable
    num_calls: int = 0


class OpCallSpec(BaseModel):
    call_summaries: dict[str, OpCallSummary]
    total_calls: int
    root_calls: int
    run_calls: int


def simple_line_call_bootstrap(init_wandb: bool = False) -> OpCallSpec:
    # @weave.type()
    # class Number:
    #     value: int

    class Number(weave.Object):
        value: int

    @weave.op
    def adder(a: Number) -> Number:
        return Number(value=a.value + a.value)

    adder_v0 = adder

    @weave.op  # type: ignore
    def adder(a: Number, b) -> Number:
        return Number(value=a.value + b)

    @weave.op
    def subtractor(a: Number, b) -> Number:
        return Number(value=a.value - b)

    @weave.op
    def multiplier(
        a: Number, b
    ) -> int:  # intentionally deviant in returning plain int - so that we have a different type
        return a.value * b

    @weave.op
    def liner(m: Number, b, x) -> Number:
        return adder(Number(value=multiplier(m, x)), b)

    result: dict[str, OpCallSummary] = {}
    result["adder_v0"] = OpCallSummary(op=adder_v0)
    result["adder"] = OpCallSummary(op=adder)
    result["subtractor"] = OpCallSummary(op=subtractor)
    result["multiplier"] = OpCallSummary(op=multiplier)
    result["liner"] = OpCallSummary(op=liner)
    root_calls = 0

    # Call each op a distinct number of time (allows for easier assertions later)
    num_calls = 1
    for i in range(num_calls):
        adder_v0(Number(value=i))
    result["adder_v0"].num_calls += num_calls
    root_calls += num_calls

    num_calls = 2
    for i in range(num_calls):
        adder(Number(value=i), i)
    result["adder"].num_calls += num_calls
    root_calls += num_calls

    num_calls = 3
    for i in range(num_calls):
        subtractor(Number(value=i), i)
    result["subtractor"].num_calls += num_calls
    root_calls += num_calls

    num_calls = 4
    for i in range(num_calls):
        multiplier(Number(value=i), i)
    result["multiplier"].num_calls += num_calls
    root_calls += num_calls

    num_calls = 5
    run_calls = 0
    if init_wandb:
        run = wandb.init()
    for i in range(num_calls):
        liner(Number(value=i), i, i)
    if init_wandb:
        run.finish()
    result["liner"].num_calls += num_calls
    result["adder"].num_calls += num_calls
    result["multiplier"].num_calls += num_calls
    run_calls += num_calls * 3
    root_calls += num_calls

    total_calls = sum(op_call.num_calls for op_call in result.values())

    return OpCallSpec(
        call_summaries=result,
        total_calls=total_calls,
        root_calls=root_calls,
        run_calls=run_calls,
    )


def ref_str(op):
    return weave_client.get_ref(op).uri()


def test_trace_call_query_filter_op_version_refs(client):
    call_spec = simple_line_call_bootstrap()
    call_summaries = call_spec.call_summaries

    # This is just a string representation of the ref
    # this only reason we are doing this assertion is to make sure the
    # manually constructed wildcard string is correct
    assert ref_str(call_summaries["adder"].op).startswith(
        f"{TRACE_REF_SCHEME}:///{client.entity}/{client.project}/op/adder:"
    )
    wildcard_adder_ref_str = f"{TRACE_REF_SCHEME}:///{client.entity}/{client.project}/op/adder{WILDCARD_ARTIFACT_VERSION_AND_PATH}"

    for i, (op_version_refs, exp_count) in enumerate(
        [
            # Test the None case
            (None, call_spec.total_calls),
            # Test the empty list case
            ([], call_spec.total_calls),
            # Base case of most recent version of adder
            ([ref_str(call_summaries["adder"].op)], call_summaries["adder"].num_calls),
            # Base case of non-recent version of adder
            (
                [ref_str(call_summaries["adder_v0"].op)],
                call_summaries["adder_v0"].num_calls,
            ),
            # more than one op
            (
                [
                    ref_str(call_summaries["adder"].op),
                    ref_str(call_summaries["subtractor"].op),
                ],
                call_summaries["adder"].num_calls
                + call_summaries["subtractor"].num_calls,
            ),
            # Test the wildcard case
            (
                [wildcard_adder_ref_str],
                call_summaries["adder"].num_calls
                + call_summaries["adder_v0"].num_calls,
            ),
            # Test the wildcard case and specific case
            (
                [wildcard_adder_ref_str, ref_str(call_summaries["subtractor"].op)],
                call_summaries["adder"].num_calls
                + call_summaries["adder_v0"].num_calls
                + call_summaries["subtractor"].num_calls,
            ),
        ]
    ):
        res = get_client_trace_server(client).calls_query(
            tsi.CallsQueryReq(
                project_id=get_client_project_id(client),
                filter=tsi.CallsFilter(op_names=op_version_refs),
            )
        )
        print(f"TEST CASE [{i}]", op_version_refs, exp_count)

        assert len(res.calls) == exp_count


def has_any(list_a: list[str], list_b: list[str]) -> bool:
    return any(a in list_b for a in list_a)


def unique_vals(list_a: list[str]) -> list[str]:
    return list(set(list_a))


def get_all_calls_asserting_finished(
    client: ClientType, call_spec: OpCallSpec
) -> tsi.CallsQueryRes:
    res = get_client_trace_server(client).calls_query(
        tsi.CallsQueryReq(
            project_id=get_client_project_id(client),
        )
    )
    assert len(res.calls) == call_spec.total_calls
    assert all(call.ended_at for call in res.calls)
    return res


def test_trace_call_query_filter_input_object_version_refs(client):
    call_spec = simple_line_call_bootstrap()

    res = get_all_calls_asserting_finished(client, call_spec)

    input_object_version_refs = unique_vals(
        [ref for call in res.calls for ref in extract_refs_from_values(call.inputs)]
    )
    assert len(input_object_version_refs) > 3  # > 3

    for input_object_version_refs, exp_count in [
        # Test the None case
        (None, call_spec.total_calls),
        # Test the empty list case
        ([], call_spec.total_calls),
        # Test single
        (
            input_object_version_refs[:1],
            len(
                [
                    call
                    for call in res.calls
                    if has_any(
                        extract_refs_from_values(call.inputs),
                        input_object_version_refs[:1],
                    )
                ]
            ),
        ),
        # Test multiple
        (
            input_object_version_refs[:3],
            len(
                [
                    call
                    for call in res.calls
                    if has_any(
                        extract_refs_from_values(call.inputs),
                        input_object_version_refs[:3],
                    )
                ]
            ),
        ),
    ]:
        inner_res = get_client_trace_server(client).calls_query(
            tsi.CallsQueryReq(
                project_id=get_client_project_id(client),
                filter=tsi.CallsFilter(input_refs=input_object_version_refs),
            )
        )

        assert len(inner_res.calls) == exp_count


def test_trace_call_query_filter_output_object_version_refs(client):
    call_spec = simple_line_call_bootstrap()

    res = get_all_calls_asserting_finished(client, call_spec)

    output_object_version_refs = unique_vals(
        [ref for call in res.calls for ref in extract_refs_from_values(call.output)]
    )
    assert len(output_object_version_refs) > 3

    for output_object_version_refs, exp_count in [
        # Test the None case
        (None, call_spec.total_calls),
        # Test the empty list case
        ([], call_spec.total_calls),
        # Test single
        (
            output_object_version_refs[:1],
            len(
                [
                    call
                    for call in res.calls
                    if has_any(
                        extract_refs_from_values(call.output),
                        output_object_version_refs[:1],
                    )
                ]
            ),
        ),
        # Test multiple
        (
            output_object_version_refs[:3],
            len(
                [
                    call
                    for call in res.calls
                    if has_any(
                        extract_refs_from_values(call.output),
                        output_object_version_refs[:3],
                    )
                ]
            ),
        ),
    ]:
        inner_res = get_client_trace_server(client).calls_query(
            tsi.CallsQueryReq(
                project_id=get_client_project_id(client),
                filter=tsi.CallsFilter(output_refs=output_object_version_refs),
            )
        )

        assert len(inner_res.calls) == exp_count


def test_trace_call_query_filter_parent_ids(client):
    call_spec = simple_line_call_bootstrap()

    res = get_all_calls_asserting_finished(client, call_spec)

    parent_ids = unique_vals(
        [call.parent_id for call in res.calls if call.parent_id is not None]
    )
    assert len(parent_ids) > 3

    for parent_ids, exp_count in [
        # Test the None case
        (None, call_spec.total_calls),
        # Test the empty list case
        ([], call_spec.total_calls),
        # Test single
        (
            parent_ids[:1],
            len([call for call in res.calls if call.parent_id in parent_ids[:1]]),
        ),
        # Test multiple
        (
            parent_ids[:3],
            len([call for call in res.calls if call.parent_id in parent_ids[:3]]),
        ),
    ]:
        inner_res = get_client_trace_server(client).calls_query(
            tsi.CallsQueryReq(
                project_id=get_client_project_id(client),
                filter=tsi.CallsFilter(parent_ids=parent_ids),
            )
        )

        assert len(inner_res.calls) == exp_count


def test_trace_call_query_filter_trace_ids(client):
    call_spec = simple_line_call_bootstrap()

    res = get_all_calls_asserting_finished(client, call_spec)

    trace_ids = [call.trace_id for call in res.calls]

    for trace_ids, exp_count in [
        # Test the None case
        (None, call_spec.total_calls),
        # Test the empty list case
        ([], call_spec.total_calls),
        # Test single
        ([trace_ids[0]], 1),
        # Test multiple
        (trace_ids[:3], 3),
    ]:
        inner_res = get_client_trace_server(client).calls_query(
            tsi.CallsQueryReq(
                project_id=get_client_project_id(client),
                filter=tsi.CallsFilter(trace_ids=trace_ids),
            )
        )

        assert len(inner_res.calls) == exp_count


def test_trace_call_query_filter_call_ids(client):
    call_spec = simple_line_call_bootstrap()

    res = get_all_calls_asserting_finished(client, call_spec)

    call_ids = [call.id for call in res.calls]

    for call_ids, exp_count in [
        # Test the None case
        (None, call_spec.total_calls),
        # Test the empty list case
        ([], call_spec.total_calls),
        # Test single
        ([call_ids[0]], 1),
        # Test multiple
        (call_ids[:3], 3),
    ]:
        inner_res = get_client_trace_server(client).calls_query(
            tsi.CallsQueryReq(
                project_id=get_client_project_id(client),
                filter=tsi.CallsFilter(call_ids=call_ids),
            )
        )

        assert len(inner_res.calls) == exp_count


def test_trace_call_query_filter_trace_roots_only(client):
    call_spec = simple_line_call_bootstrap()

    for trace_roots_only, exp_count in [
        # Test the None case
        (None, call_spec.total_calls),
        # Test the True
        (True, call_spec.root_calls),
        # Test the False
        (False, call_spec.total_calls),
    ]:
        inner_res = get_client_trace_server(client).calls_query(
            tsi.CallsQueryReq(
                project_id=get_client_project_id(client),
                filter=tsi.CallsFilter(trace_roots_only=trace_roots_only),
            )
        )

        assert len(inner_res.calls) == exp_count


def test_trace_call_query_limit(client):
    call_spec = simple_line_call_bootstrap()

    for limit, exp_count in [
        # Test the None case
        (None, call_spec.total_calls),
        # Test limit of 1
        (1, 1),
        # Test limit of 10
        (10, 10),
    ]:
        inner_res = get_client_trace_server(client).calls_query(
            tsi.CallsQueryReq(
                project_id=get_client_project_id(client),
                limit=limit,
            )
        )

        assert len(inner_res.calls) == exp_count


def test_trace_call_query_offset(client):
    call_spec = simple_line_call_bootstrap()

    for offset, exp_count in [
        # Test the None case
        (None, call_spec.total_calls),
        # Test offset of 1
        (1, call_spec.total_calls - 1),
        # Test offset of 10
        (10, call_spec.total_calls - 10),
    ]:
        inner_res = get_client_trace_server(client).calls_query(
            tsi.CallsQueryReq(
                project_id=get_client_project_id(client),
                offset=offset,
            )
        )

        assert len(inner_res.calls) == exp_count


def test_trace_call_sort(client):
    @weave.op
    def basic_op(in_val: dict, delay) -> dict:
        import time

        time.sleep(delay)
        return in_val

    for i in range(3):
        basic_op({"prim": i, "list": [i], "dict": {"inner": i}}, i / 10)

    for first, last, sort_by in [
        (2, 0, [tsi.SortBy(field="started_at", direction="desc")]),
        (2, 0, [tsi.SortBy(field="inputs.in_val.prim", direction="desc")]),
        (2, 0, [tsi.SortBy(field="inputs.in_val.list.0", direction="desc")]),
        (2, 0, [tsi.SortBy(field="inputs.in_val.dict.inner", direction="desc")]),
        (2, 0, [tsi.SortBy(field="output.prim", direction="desc")]),
        (2, 0, [tsi.SortBy(field="output.list.0", direction="desc")]),
        (2, 0, [tsi.SortBy(field="output.dict.inner", direction="desc")]),
    ]:
        inner_res = get_client_trace_server(client).calls_query(
            tsi.CallsQueryReq(
                project_id=get_client_project_id(client),
                sort_by=sort_by,
            )
        )

        assert inner_res.calls[0].inputs["in_val"]["prim"] == first
        assert inner_res.calls[2].inputs["in_val"]["prim"] == last


def test_trace_call_sort_with_mixed_types(client):
    is_sqlite = client_is_sqlite(client)
    if is_sqlite:
        # SQLite does not support sorting over mixed types in a column, so we skip this test
        return

    @weave.op
    def basic_op(in_val: dict) -> dict:
        import time

        time.sleep(1 / 10)
        return in_val

    basic_op({"prim": None})
    basic_op({"not_prim": 1})
    basic_op({"prim": 100})
    basic_op({"prim": 2})
    basic_op({"prim": "b"})
    basic_op({"prim": "a"})

    for direction, seq in [
        ("desc", [100, 2, "b", "a", None, None]),
        (
            "asc",
            [
                2,
                100,
                "a",
                "b",
                None,
                None,
            ],
        ),
    ]:
        inner_res = get_client_trace_server(client).calls_query(
            tsi.CallsQueryReq(
                project_id=get_client_project_id(client),
                sort_by=[tsi.SortBy(field="inputs.in_val.prim", direction=direction)],
            )
        )

        for i, call in enumerate(inner_res.calls):
            assert call.inputs["in_val"].get("prim") == seq[i]


def test_trace_call_filter(client):
    is_sqlite = client_is_sqlite(client)

    @weave.op
    def basic_op(in_val: dict, delay) -> dict:
        return in_val

    for i in range(10):
        basic_op(
            {"prim": i, "list": [i], "dict": {"inner": i}, "str": "str_" + str(i)},
            i / 10,
        )

    # Adding a row of a different type here to make sure we safely exclude it without it messing up other things
    basic_op(
        {
            "prim": "Different Type",
            "list": "Different Type",
            "dict": "Different Type",
            "str": False,
        },
        0.1,
    )

    basic_op("simple_primitive", 0.1)
    basic_op(42, 0.1)

    failed_cases = []
    for count, query in [
        # Base Case - simple True
        (
            13,
            {"$eq": [{"$literal": 1}, {"$literal": 1}]},
        ),
        # Base Case - simple false
        (
            0,
            {"$eq": [{"$literal": 1}, {"$literal": 2}]},
        ),
        # eq
        (
            1,
            {
                "$eq": [
                    {"$literal": 5},
                    {
                        "$convert": {
                            "input": {"$getField": "inputs.in_val.prim"},
                            "to": "int",
                        }
                    },
                ]
            },
        ),
        # eq - string
        (
            1,
            {
                "$eq": [
                    {"$literal": "simple_primitive"},
                    {"$getField": "inputs.in_val"},
                ]
            },
        ),
        # eq - string out
        (
            1,
            {"$eq": [{"$literal": "simple_primitive"}, {"$getField": "output"}]},
        ),
        # gt
        (
            4,
            {
                "$gt": [
                    {
                        "$convert": {
                            "input": {"$getField": "inputs.in_val.prim"},
                            "to": "int",
                        }
                    },
                    {"$literal": 5},
                ]
            },
        ),
        # gte
        (
            5,
            {
                "$gte": [
                    {
                        "$convert": {
                            "input": {"$getField": "inputs.in_val.prim"},
                            "to": "int",
                        }
                    },
                    {"$literal": 5},
                ]
            },
        ),
        # not gt = lte
        (
            6
            + (
                1 if is_sqlite else 0
            ),  # SQLite casting transforms strings to 0, instead of NULL
            {
                "$not": [
                    {
                        "$gt": [
                            {
                                "$convert": {
                                    "input": {"$getField": "inputs.in_val.prim"},
                                    "to": "int",
                                }
                            },
                            {"$literal": 5},
                        ]
                    }
                ]
            },
        ),
        # not gte = lt
        (
            5
            + (
                1 if is_sqlite else 0
            ),  # SQLite casting transforms strings to 0, instead of NULL
            {
                "$not": [
                    {
                        "$gte": [
                            {
                                "$convert": {
                                    "input": {"$getField": "inputs.in_val.prim"},
                                    "to": "int",
                                }
                            },
                            {"$literal": 5},
                        ]
                    }
                ]
            },
        ),
        # like all
        (
            13
            + (
                -2 if is_sqlite else 0
            ),  # SQLite returns NULL for non-existent fields rather than ''.
            {
                "$contains": {
                    "input": {"$getField": "inputs.in_val.str"},
                    "substr": {"$literal": ""},
                }
            },
        ),
        # like select
        (
            10,
            {
                "$contains": {
                    "input": {"$getField": "inputs.in_val.str"},
                    "substr": {"$literal": "str"},
                }
            },
        ),
        (
            0,
            {
                "$contains": {
                    "input": {"$getField": "inputs.in_val.str"},
                    "substr": {"$literal": "STR"},
                }
            },
        ),
        (
            10,
            {
                "$contains": {
                    "input": {"$getField": "inputs.in_val.str"},
                    "substr": {"$literal": "STR"},
                    "case_insensitive": True,
                }
            },
        ),
        # and
        (
            3,
            {
                "$and": [
                    {
                        "$not": [
                            {
                                "$gt": [
                                    {
                                        "$convert": {
                                            "input": {
                                                "$getField": "inputs.in_val.prim"
                                            },
                                            "to": "int",
                                        }
                                    },
                                    {"$literal": 7},
                                ]
                            }
                        ]
                    },
                    {
                        "$gte": [
                            {
                                "$convert": {
                                    "input": {"$getField": "inputs.in_val.prim"},
                                    "to": "int",
                                }
                            },
                            {"$literal": 5},
                        ]
                    },
                ]
            },
        ),
        # or
        (
            5
            + (
                1 if is_sqlite else 0
            ),  # SQLite casting transforms strings to 0, instead of NULL
            {
                "$or": [
                    {
                        "$not": [
                            {
                                "$gt": [
                                    {
                                        "$convert": {
                                            "input": {
                                                "$getField": "inputs.in_val.prim"
                                            },
                                            "to": "int",
                                        }
                                    },
                                    {"$literal": 3},
                                ]
                            }
                        ]
                    },
                    {
                        "$gte": [
                            {
                                "$convert": {
                                    "input": {"$getField": "inputs.in_val.prim"},
                                    "to": "int",
                                }
                            },
                            {"$literal": 9},
                        ]
                    },
                ]
            },
        ),
        # Invalid type - safely return none
        (
            0,
            {
                "$eq": [
                    {"$literal": 5},
                    {
                        "$convert": {
                            "input": {"$getField": "inputs.in_val.str"},
                            "to": "int",
                        }
                    },
                ]
            },
        ),
        # Cast across type
        (
            1,
            {
                "$eq": [
                    {"$literal": "5"},
                    {
                        "$convert": {
                            "input": {"$getField": "inputs.in_val.prim"},
                            "to": "string",
                        }
                    },
                ]
            },
        ),
        # Different key access
        (
            4,
            {
                "$gt": [
                    {
                        "$convert": {
                            "input": {
                                "$getField": "inputs.in_val.list.0"
                            },  # changing this to a dot instead of [0]
                            "to": "int",
                        }
                    },
                    {"$literal": 5},
                ]
            },
        ),
        (
            4,
            {
                "$gt": [
                    {
                        "$convert": {
                            "input": {"$getField": "inputs.in_val.dict.inner"},
                            "to": "int",
                        }
                    },
                    {"$literal": 5},
                ]
            },
        ),
        (
            4,
            {
                "$gt": [
                    {"$convert": {"input": {"$getField": "output.prim"}, "to": "int"}},
                    {"$literal": 5},
                ]
            },
        ),
        (
            4,
            {
                "$gt": [
                    {
                        "$convert": {
                            "input": {"$getField": "output.list.0"},
                            "to": "int",
                        }
                    },
                    {"$literal": 5},
                ]
            },
        ),
        (
            4,
            {
                "$gt": [
                    {
                        "$convert": {
                            "input": {"$getField": "output.dict.inner"},
                            "to": "int",
                        }
                    },
                    {"$literal": 5},
                ]
            },
        ),
    ]:
        print(f"TEST CASE [{count}]", query)
        inner_res = get_client_trace_server(client).calls_query(
            tsi.CallsQueryReq.model_validate(
                {
                    "project_id": get_client_project_id(client),
                    "query": {"$expr": query},
                }
            )
        )

        if len(inner_res.calls) != count:
            failed_cases.append(
                f"(ALL) Query {query} expected {count}, but found {len(inner_res.calls)}"
            )
        inner_res = get_client_trace_server(client).calls_query_stats(
            tsi.CallsQueryStatsReq.model_validate(
                {
                    "project_id": get_client_project_id(client),
                    "query": {"$expr": query},
                }
            )
        )

        if inner_res.count != count:
            failed_cases.append(
                f"(Stats) Query {query} expected {count}, but found {inner_res.count}"
            )

    if failed_cases:
        raise AssertionError(
            f"Failed {len(failed_cases)} cases:\n" + "\n".join(failed_cases)
        )


def test_ops_with_default_params(client):
    @weave.op
    def op_with_default(a: int, b: int = 10) -> int:
        return a + b

    assert op_with_default(1) == 11
    assert op_with_default(1, 5) == 6
    assert op_with_default(1, b=5) == 6
    assert op_with_default(a=1) == 11
    assert op_with_default(a=1, b=5) == 6
    assert op_with_default(b=5, a=1) == 6

    inner_res = client.server.calls_query(
        tsi.CallsQueryReq(
            project_id=client._project_id(),
        )
    )

    assert len(inner_res.calls) == 6
    assert inner_res.calls[0].inputs == {"a": 1, "b": 10}
    assert inner_res.calls[1].inputs == {"a": 1, "b": 5}
    assert inner_res.calls[2].inputs == {"a": 1, "b": 5}
    assert inner_res.calls[3].inputs == {"a": 1, "b": 10}
    assert inner_res.calls[4].inputs == {"a": 1, "b": 5}
    assert inner_res.calls[5].inputs == {"a": 1, "b": 5}


def test_root_type(client):
    class BaseTypeA(weave.Object):
        a: int

    class BaseTypeX(weave.Object):
        x: int

    class BaseTypeB(BaseTypeA):
        b: int

    class BaseTypeC(BaseTypeB):
        c: int

    c = BaseTypeC(a=1, b=2, c=3)
    x = BaseTypeX(x=5)

    ref = weave.publish(x)
    x2 = weave.ref(ref.uri()).get()
    assert x2.x == 5

    ref = weave.publish(c)
    c2 = weave.ref(ref.uri()).get()

    assert c2.a == 1
    assert c2.b == 2
    assert c2.c == 3

    inner_res = client.server.objs_query(
        tsi.ObjQueryReq(
            project_id=client._project_id(),
        )
    )

    assert len(inner_res.objs) == 2

    inner_res = client.server.objs_query(
        tsi.ObjQueryReq(
            project_id=client._project_id(),
            filter=tsi.ObjectVersionFilter(
                base_object_classes=["BaseTypeA"],
            ),
        )
    )

    assert len(inner_res.objs) == 1


def test_attributes_on_ops(client):
    @weave.op
    def op_with_attrs(a: int, b: int) -> int:
        return a + b

    with weave.attributes(
        {
            "custom": "attribute",
            "complex": ComplexAttribute(a=1, b={"c": 2}),
        }
    ):
        op_with_attrs(1, 2)

    res = get_client_trace_server(client).calls_query(
        tsi.CallsQueryReq(
            project_id=get_client_project_id(client),
            filter=tsi.CallsFilter(op_names=[ref_str(op_with_attrs)]),
        )
    )

    assert len(res.calls) == 1
    assert res.calls[0].attributes == {
        "custom": "attribute",
        "complex": {
            "__class__": {
                "module": "test_client_trace",
                "name": "ComplexAttribute",
                "qualname": "ComplexAttribute",
            },
            "a": 1,
            "b": {"c": 2},
        },
        "weave": {
            "client_version": weave.version.VERSION,
            "source": "python-sdk",
            "os_name": platform.system(),
            "os_version": platform.version(),
            "os_release": platform.release(),
            "sys_version": sys.version,
        },
    }


def test_dataset_row_type(client):
    d = weave.Dataset(rows=[{"a": 5, "b": 6}, {"a": 7, "b": 10}])
    with pytest.raises(ValidationError):
        d = weave.Dataset(rows=[])
    with pytest.raises(ValidationError):
        d = weave.Dataset(rows=[{"a": 1}, "a", "b"])
    with pytest.raises(ValidationError):
        d = weave.Dataset(rows=[{"a": 1}, {}])


def test_dataclass_support(client):
    @dataclasses.dataclass
    class MyDataclass:
        val: int

    @weave.op
    def dataclass_maker(a: MyDataclass, b: MyDataclass) -> MyDataclass:
        return MyDataclass(a.val + b.val)

    a = MyDataclass(1)
    b = MyDataclass(2)
    act = dataclass_maker(a, b)
    exp = MyDataclass(3)
    assert act == exp

    res = get_client_trace_server(client).calls_query(
        tsi.CallsQueryReq(
            project_id=get_client_project_id(client),
            filter=tsi.CallsFilter(op_names=[ref_str(dataclass_maker)]),
        )
    )

    exp_ref = weave.publish(exp)
    exp_2 = weave.ref(exp_ref.uri()).get()
    assert exp_2.val == 3

    assert len(res.calls) == 1
    assert res.calls[0].inputs == {
        "a": {
            "_bases": [],
            "_class_name": "MyDataclass",
            "_type": "MyDataclass",
            "val": 1,
        },
        "b": {
            "_bases": [],
            "_class_name": "MyDataclass",
            "_type": "MyDataclass",
            "val": 2,
        },
    }
    assert res.calls[0].output == {
        "_bases": [],
        "_class_name": "MyDataclass",
        "_type": "MyDataclass",
        "val": 3,
    }


def test_op_retrieval(client):
    @weave.op
    def my_op(a: int) -> int:
        return a + 1

    assert my_op(1) == 2
    my_op_ref = weave_client.get_ref(my_op)
    my_op2 = my_op_ref.get()
    assert my_op2(1) == 2


def test_bound_op_retrieval(client):
    class CustomType(weave.Object):
        a: int

        @weave.op
        def op_with_custom_type(self, v):
            return self.a + v

    obj = CustomType(a=1)
    obj_ref = weave.publish(obj)
    obj2 = obj_ref.get()
    assert obj2.op_with_custom_type(1) == 2

    my_op_ref = weave_client.get_ref(CustomType.op_with_custom_type)
    with pytest.raises(MissingSelfInstanceError):
        my_op2 = my_op_ref.get()

    my_op_ref2 = weave_client.get_ref(obj2.op_with_custom_type)
    with pytest.raises(MissingSelfInstanceError):
        my_op2 = my_op_ref2.get()


@pytest.mark.skip("Not implemented: general bound op designation")
def test_bound_op_retrieval_no_self(client):
    class CustomTypeWithoutSelf(weave.Object):
        a: int

        @weave.op
        def op_with_custom_type(me, v):
            return me.a + v

    obj = CustomTypeWithoutSelf(a=1)
    obj_ref = weave.publish(obj)
    obj2 = obj_ref.get()
    assert obj2.op_with_custom_type(1) == 2

    my_op_ref = weave_client.get_ref(CustomTypeWithoutSelf.op_with_custom_type)
    with pytest.raises(MissingSelfInstanceError):
        my_op2 = my_op_ref.get()


def test_dataset_row_ref(client):
    d = weave.Dataset(rows=[{"a": 5, "b": 6}, {"a": 7, "b": 10}])
    ref = weave.publish(d)
    d2 = weave.ref(ref.uri()).get()

    inner = d2.rows[0]["a"]
    exp_ref = "weave:///shawn/test-project/object/Dataset:tiRVKBWTP7LOwjBEqe79WFS7HEibm1WG8nfe94VWZBo/attr/rows/id/XfhC9dNA5D4taMvhKT4MKN2uce7F56Krsyv4Q6mvVMA/key/a"
    assert inner == 5
    assert inner.ref.uri() == exp_ref
    gotten = weave.ref(exp_ref).get()
    assert gotten == 5


def test_tuple_support(client):
    @weave.op
    def tuple_maker(a, b):
        return (a, b)

    act = tuple_maker((1, 2), 3)
    exp = ((1, 2), 3)
    assert act == exp

    exp_ref = weave.publish(exp)
    exp_2 = weave.ref(exp_ref.uri()).get()
    assert exp_2 == [[1, 2], 3]

    res = get_client_trace_server(client).calls_query(
        tsi.CallsQueryReq(
            project_id=get_client_project_id(client),
            filter=tsi.CallsFilter(op_names=[ref_str(tuple_maker)]),
        )
    )

    assert len(res.calls) == 1
    assert res.calls[0].output == [[1, 2], 3]


def test_namedtuple_support(client):
    @weave.op
    def tuple_maker(a, b):
        return (a, b)

    Point = namedtuple("Point", ["x", "y"])
    act = tuple_maker(Point(1, 2), 3)
    exp = (Point(1, 2), 3)
    assert act == exp

    exp_ref = weave.publish(exp)
    exp_2 = weave.ref(exp_ref.uri()).get()
    assert exp_2 == [{"x": 1, "y": 2}, 3]

    res = get_client_trace_server(client).calls_query(
        tsi.CallsQueryReq(
            project_id=get_client_project_id(client),
            filter=tsi.CallsFilter(op_names=[ref_str(tuple_maker)]),
        )
    )

    assert len(res.calls) == 1
    assert res.calls[0].output == [{"x": 1, "y": 2}, 3]


def test_named_reuse(client):
    import asyncio

    d = weave.Dataset(rows=[{"x": 1}, {"x": 2}])
    d_ref = weave.publish(d, "test_dataset")
    dataset = weave.ref(d_ref.uri()).get()

    @weave.op
    async def dummy_score(output):
        return 1

    class SimpleModel(weave.Model):
        async def predict(self, x):
            return {"answer": "42"}

    model = SimpleModel()

    evaluation = weave.Evaluation(
        dataset=dataset,
        scorers=[dummy_score],
    )
    dataset_ref = dataset.ref
    evaluation_dataset = evaluation.dataset
    eval_dataset_ref = evaluation_dataset.ref
    assert dataset_ref == eval_dataset_ref
    asyncio.run(evaluation.evaluate(model))

    res = get_client_trace_server(client).objs_query(
        tsi.ObjQueryReq(
            project_id=get_client_project_id(client),
            filter=tsi.ObjectVersionFilter(
                is_op=False, latest_only=True, base_object_classes=["Dataset"]
            ),
        )
    )

    # There are a lot of additional assertions that could be made here!
    print(res.objs)
    assert len(res.objs) == 1


def test_unknown_input_and_output_types(client):
    class MyUnknownClassA:
        a_val: float

        def __init__(self, a_val) -> None:
            self.a_val = a_val

    class MyUnknownClassB:
        b_val: float

        def __init__(self, b_val) -> None:
            self.b_val = b_val

    @weave.op
    def op_with_unknown_types(a: MyUnknownClassA, b: float) -> MyUnknownClassB:
        return MyUnknownClassB(a.a_val + b)

    a = MyUnknownClassA(3)
    res = op_with_unknown_types(a, 0.14)

    assert res.b_val == 3.14

    inner_res = client.server.calls_query(
        tsi.CallsQueryReq(
            project_id=client._project_id(),
        )
    )

    assert len(inner_res.calls) == 1
    assert inner_res.calls[0].inputs == {
        "a": repr(a),
        "b": 0.14,
    }
    assert inner_res.calls[0].output == repr(res)


def test_unknown_attribute(client):
    class MyUnknownClass:
        val: int

        def __init__(self, a_val) -> None:
            self.a_val = a_val

    class MySerializableClass(weave.Object):
        obj: MyUnknownClass

    a_obj = MyUnknownClass(1)
    a = MySerializableClass(obj=a_obj)
    b_obj = MyUnknownClass(2)
    b = MySerializableClass(obj=b_obj)

    ref_a = weave.publish(a)
    ref_b = weave.publish(b)

    a2 = weave.ref(ref_a.uri()).get()
    b2 = weave.ref(ref_b.uri()).get()

    assert a2.obj == repr(a_obj)
    assert b2.obj == repr(b_obj)


@contextmanager
def _no_graph_client():
    client = get_weave_client()
    set_weave_client_global(None)
    try:
        yield
    finally:
        set_weave_client_global(client)


@contextmanager
def _patched_default_initializer(trace_client: weave_client.WeaveClient):
    from weave.trace import weave_init

    def init_weave_get_server_patched(api_key):
        return trace_client.server

    orig = weave_init.init_weave_get_server
    weave_init.init_weave_get_server = init_weave_get_server_patched

    try:
        yield
    finally:
        weave_init.init_weave_get_server = orig


def test_single_primitive_output(client):
    @weave.op
    def single_int_output(a: int) -> int:
        return a

    @weave.op
    def single_bool_output(a: int) -> bool:
        return a == 1

    @weave.op
    def single_none_output(a: int) -> None:
        return None

    @weave.op
    def dict_output(a: int, b: bool, c: None) -> dict:
        return {"a": a, "b": b, "c": c}

    a = single_int_output(1)
    b = single_bool_output(1)
    c = single_none_output(1)
    d = dict_output(a, b, c)

    assert isinstance(a, int)
    assert a == 1
    assert isinstance(b, bool)
    assert b == True
    assert isinstance(c, type(None))
    assert c is None
    assert isinstance(d, dict)
    assert isinstance(d["a"], int)
    assert isinstance(d["b"], bool)
    assert isinstance(d["c"], type(None))
    assert d == {"a": 1, "b": True, "c": None}

    inner_res = client.server.calls_query(
        tsi.CallsQueryReq(
            project_id=client._project_id(),
        )
    )

    assert len(inner_res.calls) == 4
    assert inner_res.calls[0].output == 1
    assert inner_res.calls[1].output == True
    assert inner_res.calls[2].output is None
    assert inner_res.calls[3].output == {"a": 1, "b": True, "c": None}


def map_simple(fn, vals):
    return [fn(v) for v in vals]


max_workers = 3


def map_with_threads_no_executor(fn, vals):
    def task_wrapper(v):
        return fn(v)

    threads = []

    for v in vals:
        thread = Thread(target=task_wrapper, args=(v,))
        thread.start()
        threads.append(thread)

        if len(threads) >= max_workers:
            for thread in threads:
                thread.join()
            threads = []

        for thread in threads:
            thread.join()


def map_with_thread_executor(fn, vals):
    with ThreadPoolExecutor(max_workers=max_workers) as executor:
        executor.map(fn, vals)


# This is how Langchain executes batches (with a manual context copy)
def map_with_copying_thread_executor(fn, vals):
    with ThreadPoolExecutor(max_workers=max_workers) as executor:
        contexts = [copy_context() for _ in range(len(vals))]

        def _wrapped_fn(*args):
            return contexts.pop().run(fn, *args)

        executor.map(_wrapped_fn, vals)


# TODO: Make an async version of this
@pytest.mark.flaky(retries=5)  # <-- Flakes in CI
@pytest.mark.parametrize(
    "mapper",
    [
        map_simple,
        map_with_threads_no_executor,
        # # map_with_thread_executor,  # <-- Flakes in CI
        # map_with_copying_thread_executor, # <-- Flakes in CI
    ],
)
def test_mapped_execution(client, mapper):
    import time

    events = []

    @weave.op
    def op_a(a: int) -> int:
        events.append("A(S):" + str(a))
        time.sleep(0.03)
        events.append("A(E):" + str(a))
        return a

    @weave.op
    def op_b(b: int) -> int:
        events.append("B(S):" + str(b))
        time.sleep(0.02)
        res = op_a(b)
        events.append("B(E):" + str(b))
        return res

    @weave.op
    def op_c(c: int) -> int:
        events.append("C(S):" + str(c))
        time.sleep(0.01)
        res = op_b(c)
        events.append("C(E):" + str(c))
        return res

    @weave.op
    def op_mapper(vals):
        return mapper(op_c, vals)

    map_vals = list(range(12))
    first_val = map_vals[0]
    last_val = map_vals[-1]
    middle_vals = map_vals[1:-1]
    split = len(middle_vals) // 2
    middle_vals_outer = middle_vals[:split]
    middle_vals_inner = middle_vals[split:]
    op_c(first_val)
    mapper(op_c, middle_vals_outer)
    op_mapper(middle_vals_inner)
    op_c(last_val)

    # Make sure that the events are in the right (or wrong!) order
    sequential_expected_order = []
    for i in map_vals:
        for event in ["S", "E"]:
            order = ["A", "B", "C"]
            if event == "S":
                order = order[::-1]
            for op in order:
                sequential_expected_order.append(f"{op}({event}):{i}")
    if mapper == map_simple:
        assert events == sequential_expected_order

    inner_res = client.server.calls_query(
        tsi.CallsQueryReq(
            project_id=client._project_id(),
        )
    )

    assert len(inner_res.calls) == (len(map_vals) * 3) + 1

    # Now, we want to assert that the calls are in the right topological order - while
    # it is possible that their timestamps are not in order
    # First some helpers:
    roots = [c for c in inner_res.calls if c.parent_id is None]

    def assert_input_of_call(call, input_val):
        assert call.inputs == input_val

    def get_children_of_call(call):
        return [c for c in inner_res.calls if c.parent_id == call.id]

    def assert_valid_trace(root_call, val):
        assert_input_of_call(root_call, {"c": val})
        children = get_children_of_call(root_call)
        assert len(children) == 1
        assert_input_of_call(children[0], {"b": val})
        children = get_children_of_call(children[0])
        assert len(children) == 1
        assert_input_of_call(children[0], {"a": val})

    def assert_valid_batched_trace(root_call):
        val = int(root_call.inputs["c"])
        assert_valid_trace(root_call, val)

    # First, ensure that there are 5 roots
    assert len(roots) == 3 + len(middle_vals_outer)

    # Now we can validate the shape of the calls within their traces.
    # The first and last roots are not batched and therefore deterministic
    # The middle 3 roots are batched and therefore non-deterministic
    root_ndx = 0
    assert_valid_trace(roots[root_ndx], first_val)
    root_ndx += 1
    for outer in middle_vals_outer:
        assert_valid_trace(roots[root_ndx], outer)
        root_ndx += 1

    children = get_children_of_call(roots[root_ndx])
    root_ndx += 1
    assert len(children) == len(middle_vals_inner)
    for child in children:
        assert_valid_batched_trace(child)
    assert_valid_trace(roots[root_ndx], last_val)


def call_structure(calls):
    parent_to_children_map = defaultdict(list)
    roots = []
    for call in calls:
        parent_to_children_map[call.parent_id].append(call.id)
        if call.parent_id is None:
            roots.append(call.id)

    found_structure = {}

    def build_structure(parent_id):
        if parent_id is None:
            return {}
        children = parent_to_children_map[parent_id]
        return {child: build_structure(child) for child in children}

    for root in roots:
        found_structure[root] = build_structure(root)

    return found_structure


def test_call_stack_order_implicit_depth_first(client):
    # Note: There is a debate going on about if the client should
    # be responsible for enforcing the call stack order (vs having)
    # another object that is responsible for this. This test is
    # written with the assumption that the client is responsible
    # for enforcing the call stack order. However, it is plausible
    # that we change this. If so, then this test will need to both
    # `create_call` and `push_call` effectively. Same with finish_call

    # This version of the call sequence matches the happy path
    # without any out-of-order calls
    call_1 = client.create_call("op", {})
    call_2 = client.create_call("op", {})
    call_3 = client.create_call("op", {})
    client.finish_call(call_3)
    call_4 = client.create_call("op", {})
    client.finish_call(call_4)
    client.finish_call(call_2)
    call_5 = client.create_call("op", {})
    call_6 = client.create_call("op", {})
    client.finish_call(call_6)
    call_7 = client.create_call("op", {})
    client.finish_call(call_7)
    client.finish_call(call_5)
    client.finish_call(call_1)

    terminal_root_call = client.create_call("op", {})
    client.finish_call(terminal_root_call)

    inner_res = client.server.calls_query(
        tsi.CallsQueryReq(
            project_id=client._project_id(),
        )
    )

    assert call_structure(inner_res.calls) == {
        call_1.id: {
            call_2.id: {call_3.id: {}, call_4.id: {}},
            call_5.id: {call_6.id: {}, call_7.id: {}},
        },
        terminal_root_call.id: {},
    }


def test_call_stack_order_explicit_depth_first(client):
    # Note: There is a debate going on about if the client should
    # be responsible for enforcing the call stack order (vs having)
    # another object that is responsible for this. This test is
    # written with the assumption that the client is responsible
    # for enforcing the call stack order. However, it is plausible
    # that we change this. If so, then this test will need to both
    # `create_call` and `push_call` effectively. Same with finish_call
    #
    #
    # This version of the call sequence matches the happy path
    # without any out-of-order calls, but with explicit parentage
    # specified.
    call_1 = client.create_call("op", {})
    call_2 = client.create_call("op", {}, call_1)
    call_3 = client.create_call("op", {}, call_2)
    client.finish_call(call_3)
    call_4 = client.create_call("op", {}, call_2)
    client.finish_call(call_4)
    client.finish_call(call_2)
    call_5 = client.create_call("op", {}, call_1)
    call_6 = client.create_call("op", {}, call_5)
    client.finish_call(call_6)
    call_7 = client.create_call("op", {}, call_5)
    client.finish_call(call_7)
    client.finish_call(call_5)
    client.finish_call(call_1)

    terminal_root_call = client.create_call("op", {})
    client.finish_call(terminal_root_call)

    inner_res = client.server.calls_query(
        tsi.CallsQueryReq(
            project_id=client._project_id(),
        )
    )

    assert call_structure(inner_res.calls) == {
        call_1.id: {
            call_2.id: {call_3.id: {}, call_4.id: {}},
            call_5.id: {call_6.id: {}, call_7.id: {}},
        },
        terminal_root_call.id: {},
    }


def test_call_stack_order_langchain_batch(client):
    # Note: There is a debate going on about if the client should
    # be responsible for enforcing the call stack order (vs having)
    # another object that is responsible for this. This test is
    # written with the assumption that the client is responsible
    # for enforcing the call stack order. However, it is plausible
    # that we change this. If so, then this test will need to both
    # `create_call` and `push_call` effectively. Same with finish_call
    #
    #
    # This sequence is pretty much exactly what langchain does when handling
    # a batch of calls. Specifically (prompt | llm).batch([1,2])
    call_1 = client.create_call("op", {})  # <- Implicit Parent, no stack = root
    call_2 = client.create_call("op", {}, call_1)  # <- RunnableSequence1
    call_5 = client.create_call("op", {}, call_1)  # <- RunnableSequence2
    call_3 = client.create_call("op", {}, call_2)  # <- Prompt1
    client.finish_call(call_3)
    call_4 = client.create_call("op", {}, call_2)  # <- LLM1
    call_4gpt = client.create_call("op", {})  # <- Openai
    client.finish_call(call_4gpt)
    client.finish_call(call_4)
    call_6 = client.create_call("op", {}, call_5)  # <- Prompt2
    client.finish_call(call_6)
    call_7 = client.create_call("op", {}, call_5)  # <- LLM2
    call_7gpt = client.create_call("op", {})  # <- Openai
    client.finish_call(call_7gpt)
    client.finish_call(call_7)
    client.finish_call(call_2)
    client.finish_call(call_5)
    client.finish_call(call_1)

    terminal_root_call = client.create_call("op", {})
    client.finish_call(terminal_root_call)

    inner_res = client.server.calls_query(
        tsi.CallsQueryReq(
            project_id=client._project_id(),
        )
    )

    assert call_structure(inner_res.calls) == {
        call_1.id: {
            call_2.id: {call_3.id: {}, call_4.id: {call_4gpt.id: {}}},
            call_5.id: {call_6.id: {}, call_7.id: {call_7gpt.id: {}}},
        },
        terminal_root_call.id: {},
    }


POP_REORDERS_STACK = False


def test_call_stack_order_out_of_order_pop(client):
    # Note: There is a debate going on about if the client should
    # be responsible for enforcing the call stack order (vs having)
    # another object that is responsible for this. This test is
    # written with the assumption that the client is responsible
    # for enforcing the call stack order. However, it is plausible
    # that we change this. If so, then this test will need to both
    # `create_call` and `push_call` effectively. Same with finish_call
    #
    #
    # This ordering is a specifically challenging case where we return to
    # a parent that that was not the top of stack
    call_1 = client.create_call("op", {})
    call_2 = client.create_call("op", {})
    call_3 = client.create_call("op", {})
    # Purposely swap 4 & 5
    call_5 = client.create_call("op", {}, call_1)  # <- Explicit Parent (call_1)
    call_4 = client.create_call("op", {}, call_2)  # <- Explicit Parent (call_2)
    call_6 = client.create_call("op", {}, call_5)  # <- Explicit Parent (call_5)
    client.finish_call(call_6)  # <- Finish call_6
    # (should change stack to call_6.parent which is call_5)
    call_7 = client.create_call("op", {})  # <- Implicit Parent (call_5)
    # (current stack implementation will think this is 4)

    # Finish them in completely reverse order, because why not?
    client.finish_call(call_1)
    client.finish_call(call_2)
    client.finish_call(call_3)
    client.finish_call(call_4)
    client.finish_call(call_5)
    client.finish_call(call_7)

    terminal_root_call = client.create_call("op", {})
    client.finish_call(terminal_root_call)

    inner_res = client.server.calls_query(
        tsi.CallsQueryReq(
            project_id=client._project_id(),
        )
    )

    if POP_REORDERS_STACK:
        # In my (Tim) opinion, this is the correct ordering.
        # However, the current implementation results in the
        # "else" branch here. The key difference is when we
        # finish call_6. Since call_6 was started immediately after
        # call_4, we currently will believe the top of the stack is
        # call_4. However, call_6's parent is call_5, so in my
        # opinion, we should pop the stack back to call_5. We
        # can debate this more and change the test/implementation
        # as needed.
        exp = {
            call_1.id: {
                call_2.id: {call_3.id: {}, call_4.id: {}},
                call_5.id: {call_6.id: {}, call_7.id: {}},
            },
            terminal_root_call.id: {},
        }
    else:
        exp = {
            call_1.id: {
                call_2.id: {call_3.id: {}, call_4.id: {call_7.id: {}}},
                call_5.id: {
                    call_6.id: {},
                },
            },
            terminal_root_call.id: {},
        }

    assert call_structure(inner_res.calls) == exp


def test_call_stack_order_height_ordering(client):
    # Note: There is a debate going on about if the client should
    # be responsible for enforcing the call stack order (vs having)
    # another object that is responsible for this. This test is
    # written with the assumption that the client is responsible
    # for enforcing the call stack order. However, it is plausible
    # that we change this. If so, then this test will need to both
    # `create_call` and `push_call` effectively. Same with finish_call
    #
    #
    # This ordering calls ops in the order of their height in the tree
    call_1 = client.create_call("op", {})
    call_2 = client.create_call("op", {}, call_1)
    call_5 = client.create_call("op", {}, call_1)
    call_3 = client.create_call("op", {}, call_2)
    call_6 = client.create_call("op", {}, call_5)
    call_4 = client.create_call("op", {}, call_2)
    call_7 = client.create_call("op", {}, call_5)

    # Finish them in completely reverse order
    client.finish_call(call_1)
    client.finish_call(call_2)
    client.finish_call(call_3)
    client.finish_call(call_4)
    client.finish_call(call_5)
    client.finish_call(call_7)

    terminal_root_call = client.create_call("op", {})
    client.finish_call(terminal_root_call)

    inner_res = client.server.calls_query(
        tsi.CallsQueryReq(
            project_id=client._project_id(),
        )
    )

    assert call_structure(inner_res.calls) == {
        call_1.id: {
            call_2.id: {call_3.id: {}, call_4.id: {}},
            call_5.id: {call_6.id: {}, call_7.id: {}},
        },
        terminal_root_call.id: {},
    }


def test_call_stack_order_mixed(client):
    # Note: There is a debate going on about if the client should
    # be responsible for enforcing the call stack order (vs having)
    # another object that is responsible for this. This test is
    # written with the assumption that the client is responsible
    # for enforcing the call stack order. However, it is plausible
    # that we change this. If so, then this test will need to both
    # `create_call` and `push_call` effectively. Same with finish_call
    #
    #
    # This ordering is as mixed up as I could make it
    call_1 = client.create_call("op", {})
    call_5 = client.create_call("op", {}, call_1)
    call_7 = client.create_call("op", {}, call_5)
    client.finish_call(call_7)
    call_6 = client.create_call("op", {}, call_5)
    client.finish_call(call_5)
    call_2 = client.create_call("op", {}, call_1)
    client.finish_call(call_1)
    call_4 = client.create_call("op", {}, call_2)
    call_3 = client.create_call("op", {}, call_2)
    client.finish_call(call_2)
    client.finish_call(call_3)
    client.finish_call(call_4)

    terminal_root_call = client.create_call("op", {})
    client.finish_call(terminal_root_call)

    inner_res = client.server.calls_query(
        tsi.CallsQueryReq(
            project_id=client._project_id(),
        )
    )

    assert call_structure(inner_res.calls) == {
        call_1.id: {
            call_5.id: {call_7.id: {}, call_6.id: {}},
            call_2.id: {call_4.id: {}, call_3.id: {}},
        },
        terminal_root_call.id: {},
    }


def test_call_query_stream_equality(client):
    @weave.op
    def calculate(a: int, b: int) -> int:
        return a + b

    for i in range(10):
        calculate(i, i * i)

    calls = client.server.calls_query(
        tsi.CallsQueryReq(
            project_id=client._project_id(),
        )
    )

    calls_stream = client.server.calls_query_stream(
        tsi.CallsQueryReq(
            project_id=client._project_id(),
        )
    )

    i = 0
    for call in calls_stream:
        assert call == calls.calls[i]
        i += 1

    assert i == len(calls.calls)


def test_call_query_stream_columns(client):
    @weave.op
    def calculate(a: int, b: int) -> dict[str, Any]:
        return {"result": {"a + b": a + b}, "not result": 123}

    for i in range(2):
        calculate(i, i * i)

    calls = client.server.calls_query_stream(
        tsi.CallsQueryReq(
            project_id=client._project_id(),
            columns=["id", "inputs"],
        )
    )
    calls = list(calls)
    assert len(calls) == 2
    assert len(calls[0].inputs) == 2

    # NO output returned because not required and not requested
    assert calls[0].output is None
    assert calls[0].ended_at is None
    assert calls[0].attributes == {}
    assert calls[0].inputs == {"a": 0, "b": 0}

    # now explicitly get output
    calls = client.server.calls_query_stream(
        tsi.CallsQueryReq(
            project_id=client._project_id(),
            columns=["id", "inputs", "output.result"],
        )
    )
    calls = list(calls)
    assert len(calls) == 2
    assert calls[0].output["result"]["a + b"] == 0
    assert calls[0].attributes == {}
    assert calls[0].inputs == {"a": 0, "b": 0}

    # now get summary
    calls2 = client.server.calls_query_stream(
        tsi.CallsQueryReq(
            project_id=client._project_id(),
            columns=["id", "summary"],
        )
    )
    calls2 = list(calls2)
    assert len(calls2) == 2
    # assert derived summary fields are included when getting summary
    assert calls2[0].summary["weave"]["status"] == "success"
    assert isinstance(calls2[0].summary["weave"]["latency_ms"], int)
    assert calls2[0].summary["weave"]["trace_name"] == "calculate"
    # this means other fields on the call should be set
    assert calls2[0].started_at is not None
    assert calls2[0].ended_at is not None
    assert calls2[0].op_name is not None
    # but not other big fields
    assert calls2[0].attributes == {}
    assert calls2[0].inputs == {}
    assert calls2[0].output is None


def test_call_query_stream_columns_with_costs(client):
    if client_is_sqlite(client):
        # dont run this test for sqlite
        return

    @weave.op
    def calculate(a: int, b: int) -> dict[str, Any]:
        return {
            "result": {"a + b": a + b},
            "not result": 123,
            "usage": {"prompt_tokens": 10, "completion_tokens": 10},
            "model": "test_model",
        }

    for i in range(2):
        calculate(i, i * i)

    # Test that costs are returned if we include the summary field
    calls = client.server.calls_query_stream(
        tsi.CallsQueryReq(
            project_id=client._project_id(),
            columns=["id", "summary"],
            include_costs=True,
        )
    )
    calls = list(calls)
    assert len(calls) == 2
    assert calls[0].summary is not None
    assert calls[0].summary.get("weave").get("costs") is not None

    # also assert that derived summary fields are included when getting costs
    assert calls[0].summary["weave"]["status"] == "success"
    assert calls[0].summary["weave"]["latency_ms"] > 0
    assert "calculate" in calls[0].summary["weave"]["trace_name"]

    # This should not happen, users should not request summary_dump
    # Test that costs are returned if we include the summary_dump field
    calls = client.server.calls_query_stream(
        tsi.CallsQueryReq(
            project_id=client._project_id(),
            columns=["id", "summary_dump"],
            include_costs=True,
        )
    )
    calls = list(calls)
    assert len(calls) == 2
    assert calls[0].summary is not None
    assert calls[0].summary.get("weave").get("costs") is not None

    # Test that costs are returned if we don't include the summary field
    calls = client.server.calls_query_stream(
        tsi.CallsQueryReq(
            project_id=client._project_id(),
            columns=["id"],
            include_costs=True,
        )
    )

    calls = list(calls)
    assert len(calls) == 2
    # Summary should come back even though it wasn't requested, because we include costs
    assert calls[0].summary.get("weave").get("costs") is not None

    # Test that costs are not returned if we include the summary field, but don't include costs
    calls = client.server.calls_query_stream(
        tsi.CallsQueryReq(
            project_id=client._project_id(),
            columns=["id", "summary"],
        )
    )

    calls = list(calls)
    assert len(calls) == 2
    assert calls[0].summary is not None
    assert calls[0].summary.get("weave", {}).get("costs") is None


def test_read_call_start_with_cost(client):
    if client_is_sqlite(client):
        # dont run this test for sqlite
        return

    project_id = client._project_id()
    call_id = generate_id()
    trace_id = generate_id()
    llm_id = "test-model-v1"  # Price needed for potential joins, even if no usage
    start_time = datetime.datetime.now(tz=datetime.timezone.utc)
    price_effective_date = start_time - datetime.timedelta(days=1)

    # --- 1. Insert Prerequisite Data ---
    cost_data = {
        llm_id: {
            "prompt_token_cost": Decimal("0.00001"),  # Cost per token
            "completion_token_cost": Decimal("0.00003"),  # Cost per token
            "effective_date": price_effective_date,
        }
    }
    cost_res = client.server.cost_create(
        tsi.CostCreateReq(
            project_id=project_id,
            costs=cost_data,
            wb_user_id="test_user",  # Assuming a user ID is needed
        )
    )
    price_id = cost_res.ids[0][0]

    # Insert a call record with summary_dump=None
    call_start_data = tsi.StartedCallSchemaForInsert(
        project_id=project_id,
        id=call_id,
        trace_id=trace_id,
        op_name="test_op_null_summary",
        display_name="Test Operation Null Summary",
        started_at=start_time,
        inputs={"arg1": "no summary"},
        summary_dump=None,  # Explicitly set to None
        attributes={},
    )
    client.server.call_start(tsi.CallStartReq(start=call_start_data))

    # --- 2. Call call_read with include_costs=True ---
    res = client.server.call_read(
        tsi.CallReadReq(
            project_id=project_id,
            id=call_id,
            include_costs=True,  # Request cost calculation
        )
    )

    # --- 3. Assert Results ---
    assert res.call is not None, "Expected call record to be found"
    assert res.call.id == call_id

    # The summary dump should exist but be null or an empty object initially.
    # The cost query should handle this gracefully and *not* add a costs object.
    summary = res.call.summary
    assert isinstance(summary, dict), "Expected summary_dump to be a dictionary"

    if summary is None:
        # If call_read returns None summary, this is fine for this case.
        pass
    elif isinstance(summary, dict):
        # Check that the costs object was NOT added
        assert (
            COST_OBJECT_NAME not in summary.get("weave", {})
        ), f"Did not expect '{COST_OBJECT_NAME}' key in summary['weave'] when initial summary was null/empty"
    else:
        pytest.fail(f"summary_dump was not None or dict: {type(summary)} {summary}")

    # --- 4. Cleanup ---
    client.server.calls_delete(
        tsi.CallsDeleteReq(project_id=project_id, call_ids=[call_id])
    )
    client.purge_costs(price_id)


@pytest.mark.skip("Not implemented: filter / sort through refs")
def test_sort_and_filter_through_refs(client):
    @weave.op
    def test_op(label, val):
        return val

    class TestObj(weave.Object):
        val: Any

    def test_obj(val):
        return weave.publish(TestObj(val=val))

    import random

    # Purposely shuffled and contains values that would not sort correctly as strings
    values = [3, 9, 15, 21, 0, 12, 6, 18]
    random.shuffle(values)

    test_op(values[0], {"a": {"b": {"c": {"d": values[0]}}}})

    # Ref at A
    test_op(values[1], {"a": test_obj({"b": {"c": {"d": values[1]}}})})
    # Ref at B
    test_op(values[2], {"a": {"b": test_obj({"c": {"d": values[2]}})}})
    # Ref at C
    test_op(values[3], {"a": {"b": {"c": test_obj({"d": values[3]})}}})

    # Ref at A and B
    test_op(values[4], {"a": test_obj({"b": test_obj({"c": {"d": values[4]}})})})
    # Ref at A and C
    test_op(values[5], {"a": test_obj({"b": {"c": test_obj({"d": values[5]})}})})
    # Ref at B and C
    test_op(values[6], {"a": {"b": test_obj({"c": test_obj({"d": values[6]})})}})

    # Ref at A, B and C
    test_op(
        values[7],
        {"a": test_obj({"b": test_obj({"c": test_obj({"d": values[7]})})})},
    )

    for first, last, sort_by in [
        (0, 21, [tsi.SortBy(field="inputs.val.a.b.c.d", direction="asc")]),
        (21, 0, [tsi.SortBy(field="inputs.val.a.b.c.d", direction="desc")]),
        (0, 21, [tsi.SortBy(field="output.a.b.c.d", direction="asc")]),
        (21, 0, [tsi.SortBy(field="output.a.b.c.d", direction="desc")]),
    ]:
        inner_res = get_client_trace_server(client).calls_query(
            tsi.CallsQueryReq(
                project_id=get_client_project_id(client),
                sort_by=sort_by,
            )
        )

        assert inner_res.calls[0].inputs["label"] == first
        assert inner_res.calls[1].inputs["label"] == first

    for first, last, count, query in [
        (
            6,
            21,
            6,
            {
                "$gt": [
                    {
                        "$convert": {
                            "input": {"$getField": "inputs.val.a.b.c.d"},
                            "to": "int",
                        }
                    },
                    {"$literal": 5},
                ]
            },
        ),
        (
            0,
            3,
            2,
            {
                "$not": [
                    {
                        "$gt": [
                            {
                                "$convert": {
                                    "input": {"$getField": "output.a.b.c.d"},
                                    "to": "int",
                                }
                            },
                            {"$literal": 5},
                        ]
                    }
                ]
            },
        ),
    ]:
        inner_res = get_client_trace_server(client).calls_query(
            tsi.CallsQueryReq.model_validate(
                {
                    "project_id": get_client_project_id(client),
                    "sort_by": [
                        tsi.SortBy(field="inputs.val.a.b.c.d", direction="asc")
                    ],
                    "query": {"$expr": query},
                }
            )
        )

        assert len(inner_res.calls) == count
        inner_res = get_client_trace_server(client).calls_query_stats(
            tsi.CallsQueryStatsReq.model_validate(
                {
                    "project_id": get_client_project_id(client),
                    "query": {"$expr": query},
                }
            )
        )

        assert inner_res.count == count


def test_in_operation(client):
    @weave.op
    def test_op(label, val):
        return val

    test_op(1, [1, 2, 3])
    test_op(2, [1, 2, 3])
    test_op(3, [5, 6, 7])
    test_op(4, [8, 2, 3])

    call_ids = [call.id for call in test_op.calls()]
    assert len(call_ids) == 4

    query = {
        "$in": [
            {"$getField": "id"},
            [{"$literal": call_id} for call_id in call_ids[:2]],
        ]
    }

    res = get_client_trace_server(client).calls_query_stats(
        tsi.CallsQueryStatsReq.model_validate(
            {
                "project_id": get_client_project_id(client),
                "query": {"$expr": query},
            }
        )
    )
    assert res.count == 2

    query = {
        "$in": [
            {"$getField": "id"},
            [{"$literal": call_id} for call_id in call_ids],
        ]
    }
    res = get_client_trace_server(client).calls_query_stream(
        tsi.CallsQueryReq.model_validate(
            {
                "project_id": get_client_project_id(client),
                "query": {"$expr": query},
            }
        )
    )
    res = list(res)
    assert len(res) == 4
    for i in range(4):
        assert res[i].id == call_ids[i]


def test_call_has_client_version(client):
    @weave.op
    def test():
        return 1

    _, c = test.call()
    assert "weave" in c.attributes
    assert "client_version" in c.attributes["weave"]


def test_user_cannot_modify_call_weave_dict(client):
    @weave.op
    def test():
        return 1

    _, call = test.call()

    call.attributes["test"] = 123

    with pytest.raises(KeyError):
        call.attributes["weave"] = {"anything": "blah"}

    with pytest.raises(KeyError):
        call.attributes["weave"]["anything"] = "blah"

    # you can set call.attributes["weave"]["anything"]["something_else"] = "blah"
    # but at that point you're on your own :)


def test_calls_iter_slice(client):
    @weave.op
    def func(x):
        return x

    for i in range(10):
        func(i)

    calls = func.calls()
    calls_subset = calls[2:5]
    assert len(calls_subset) == 3


def test_calls_iter_cached(client):
    @weave.op
    def func(x):
        return x

    for i in range(20):
        func(i)

    calls = func.calls()

    elapsed_times = []
    for i in range(3):
        start_time = time.time()
        c = calls[0]
        end_time = time.time()
        elapsed_times.append(end_time - start_time)

    # cached lookup should be way faster!
    assert elapsed_times[0] > elapsed_times[1] * 10
    assert elapsed_times[0] > elapsed_times[2] * 10


def test_calls_iter_different_value_same_page_cached(client):
    @weave.op
    def func(x):
        return x

    for i in range(20):
        func(i)

    calls = func.calls()

    start_time1 = time.time()
    c1 = calls[0]
    end_time1 = time.time()
    elapsed_time1 = end_time1 - start_time1

    # default page size is 1000, so these lookups should be cached too
    start_time2 = time.time()
    c2 = calls[1]
    end_time2 = time.time()
    elapsed_time2 = end_time2 - start_time2

    start_time3 = time.time()
    c3 = calls[2]
    end_time3 = time.time()
    elapsed_time3 = end_time3 - start_time3

    # cached lookup should be way faster!
    assert elapsed_time1 > elapsed_time2 * 10
    assert elapsed_time1 > elapsed_time3 * 10


class BasicModel(weave.Model):
    @weave.op
    def predict(self, x):
        return {"answer": "42"}


def test_model_save(client):
    model = BasicModel()
    assert model.predict(1) == {"answer": "42"}
    model_ref = weave.publish(model)
    assert model.predict(1) == {"answer": "42"}
    model2 = model_ref.get()
    assert model2.predict(1) == {"answer": "42"}

    inner_res = get_client_trace_server(client).objs_query(
        tsi.ObjQueryReq(
            project_id=get_client_project_id(client),
            filter=tsi.ObjectVersionFilter(
                is_op=False, latest_only=True, base_object_classes=["Model"]
            ),
        )
    )

    assert len(inner_res.objs) == 1
    expected_predict_op = inner_res.objs[0].val["predict"]
    assert isinstance(expected_predict_op, str) and expected_predict_op.startswith(
        "weave:///"
    )


def test_calls_stream_column_expansion(client):
    # make an object, and a nested object
    # make an op that accepts the nested object, and returns it
    # call the op

    class ObjectRef(weave.Object):
        id: str

    obj = ObjectRef(id="123")
    ref = weave.publish(obj)

    class SimpleObject(weave.Object):
        a: str

    class NestedObject(weave.Object):
        b: SimpleObject

    @weave.op
    def return_nested_object(nested_obj: NestedObject):
        return nested_obj

    simple_obj = SimpleObject(a=ref.uri())
    simple_ref = weave.publish(simple_obj)
    nested_obj = NestedObject(b=simple_obj)
    nested_ref = weave.publish(nested_obj)

    return_nested_object(nested_obj)

    # output is a ref
    res = client.server.calls_query_stream(
        tsi.CallsQueryReq(
            project_id=client._project_id(),
        )
    )

    call_result = list(res)[0]
    assert call_result.output == nested_ref.uri()

    # output is dereffed
    res = client.server.calls_query_stream(
        tsi.CallsQueryReq(
            project_id=client._project_id(),
            columns=["output"],
            expand_columns=["output"],
        )
    )

    call_result = list(res)[0]
    assert call_result.output["b"] == simple_ref.uri()

    # expand 2 refs, should be {"b": {"a": ref}}
    res = client.server.calls_query_stream(
        tsi.CallsQueryReq(
            project_id=client._project_id(),
            columns=["output.b"],
            expand_columns=["output", "output.b"],
        )
    )
    call_result = list(res)[0]
    assert call_result.output["b"]["a"] == ref.uri()

    # expand 3 refs, should be {"b": {"a": {"id": 123}}}
    res = client.server.calls_query_stream(
        tsi.CallsQueryReq(
            project_id=client._project_id(),
            columns=["output.b.a"],
            expand_columns=["output", "output.b", "output.b.a"],
        )
    )
    call_result = list(res)[0]
    assert call_result.output["b"]["a"]["id"] == "123"

    # incomplete expansion columns, output should be un expanded
    res = client.server.calls_query_stream(
        tsi.CallsQueryReq(
            project_id=client._project_id(),
            columns=["output"],
            expand_columns=["output.b"],
        )
    )
    call_result = list(res)[0]
    assert call_result.output == nested_ref.uri()

    # non-existent column, should be un expanded
    res = client.server.calls_query_stream(
        tsi.CallsQueryReq(
            project_id=client._project_id(),
            columns=["output.b.a"],
            expand_columns=["output.b", "output.zzzz"],
        )
    )
    call_result = list(res)[0]
    assert call_result.output == nested_ref.uri()


# Batch size is dynamically increased from 10 to MAX_CALLS_STREAM_BATCH_SIZE (500)
# in clickhouse_trace_server_batched.py, this test verifies that the dynamic
# increase works as expected
@pytest.mark.parametrize("batch_size", [1, 5, 6])
def test_calls_stream_column_expansion_dynamic_batch_size(
    client, batch_size, monkeypatch
):
    monkeypatch.setattr(
        "weave.trace_server.clickhouse_trace_server_batched.INITIAL_CALLS_STREAM_BATCH_SIZE",
        1,
    )
    monkeypatch.setattr(
        "weave.trace_server.clickhouse_trace_server_batched.MAX_CALLS_STREAM_BATCH_SIZE",
        5,
    )

    @weave.op
    def test_op(x):
        return x

    for i in range(batch_size):
        test_op(i)

    res = client.server.calls_query_stream(
        tsi.CallsQueryReq(
            project_id=client._project_id(),
            columns=["output"],
            expand_columns=["output"],
        )
    )
    calls = list(res)
    assert len(calls) == batch_size
    for i in range(batch_size):
        assert calls[i].output == i


class Custom(weave.Object):
    val: dict


def test_object_with_disallowed_keys(client):
    name = "thing % with / disallowed : keys"
    obj = Custom(name=name, val={"1": 1})

    weave.publish(obj)

    # we sanitize the name
    assert obj.ref.name == "thing-with-disallowed-keys"

    create_req = tsi.ObjCreateReq.model_validate(
        {
            "obj": {
                "project_id": client._project_id(),
                "object_id": name,
                "val": {"1": 1},
            }
        }
    )
    with pytest.raises(InvalidFieldError):
        client.server.obj_create(create_req)


CHAR_LIMIT = 128


def test_object_with_char_limit(client):
    name = "l" * CHAR_LIMIT
    obj = Custom(name=name, val={"1": 1})

    weave.publish(obj)

    # we sanitize the name
    assert obj.ref.name == name

    create_req = tsi.ObjCreateReq.model_validate(
        {
            "obj": {
                "project_id": client._project_id(),
                "object_id": name,
                "val": {"1": 1},
            }
        }
    )
    client.server.obj_create(create_req)


def test_object_with_char_over_limit(client):
    name = "l" * (CHAR_LIMIT + 1)
    obj = Custom(name=name, val={"1": 1})

    weave.publish(obj)

    # we sanitize the name
    assert obj.ref.name == name[:-1]

    create_req = tsi.ObjCreateReq.model_validate(
        {
            "obj": {
                "project_id": client._project_id(),
                "object_id": name,
                "val": {"1": 1},
            }
        }
    )
    with pytest.raises(Exception):
        client.server.obj_create(create_req)


chars = "+_(){}|\"'<>!@$^&*#:,.[]-=;~`"


def test_objects_and_keys_with_special_characters(client):
    # make sure to include ":", "/" which are URI-related

    name_with_special_characters = "n-a_m.e: /" + chars + "100"
    dict_payload = {name_with_special_characters: "hello world"}

    obj = Custom(name=name_with_special_characters, val=dict_payload)

    weave.publish(obj)
    assert obj.ref is not None

    entity, project = client._project_id().split("/")
    project_id = f"{entity}/{project}"
    ref_base = f"weave:///{project_id}"
    exp_name = sanitize_object_name(name_with_special_characters)
    assert exp_name == "n-a_m.e-100"
    exp_key = extra_value_quoter(name_with_special_characters)
    assert (
        exp_key
        == "n-a_m.e%3A%20%2F%2B_%28%29%7B%7D%7C%22%27%3C%3E%21%40%24%5E%26%2A%23%3A%2C.%5B%5D-%3D%3B~%60100"
    )
    exp_digest = "iVLhViJ3vm8vMMo3Qj35mK7GiyP8jv3OJqasIGXjN0s"

    exp_obj_ref = f"{ref_base}/object/{exp_name}:{exp_digest}"
    assert obj.ref.uri() == exp_obj_ref

    @weave.op
    def test(obj: Custom):
        return obj.val[name_with_special_characters]

    test.name = name_with_special_characters

    res = test(obj)

    exp_res_ref = f"{exp_obj_ref}/attr/val/key/{exp_key}"
    found_ref = res.ref.uri()
    assert res == "hello world"
    assert found_ref == exp_res_ref

    gotten_res = weave.ref(found_ref).get()
    assert gotten_res == "hello world"

    exp_op_digest = "xEPCVKKjDWxKzqaCxxU09jD82FGGf5WcNy2fC9VUF3M"
    exp_op_ref = f"{ref_base}/op/{exp_name}:{exp_op_digest}"

    found_ref = test.ref.uri()
    assert found_ref == exp_op_ref
    gotten_fn = weave.ref(found_ref).get()
    assert gotten_fn(obj) == "hello world"


def test_calls_stream_feedback(client):
    BATCH_SIZE = 10
    num_calls = BATCH_SIZE + 1

    @weave.op
    def test_call(x):
        return "ello chap"

    for i in range(num_calls):
        test_call(i)

    calls = list(test_call.calls())
    assert len(calls) == num_calls

    # add feedback to the first call
    calls[0].feedback.add("note", {"note": "this is a note on call1"})
    calls[0].feedback.add_reaction("👍")
    calls[0].feedback.add_reaction("👍")
    calls[0].feedback.add_reaction("👎")

    calls[1].feedback.add_reaction("👍")

    # now get calls from the server, with the feedback expanded
    res = client.server.calls_query_stream(
        tsi.CallsQueryReq(
            project_id=client._project_id(),
            include_feedback=True,
        )
    )
    calls = list(res)

    assert len(calls) == num_calls
    assert len(calls[0].summary["weave"]["feedback"]) == 4
    assert len(calls[1].summary["weave"]["feedback"]) == 1
    assert not calls[2].summary.get("weave", {}).get("feedback")

    call1_payloads = [f["payload"] for f in calls[0].summary["weave"]["feedback"]]
    assert {"note": "this is a note on call1"} in call1_payloads
    assert {
        "alias": ":thumbs_up:",
        "detoned": "👍",
        "detoned_alias": ":thumbs_up:",
        "emoji": "👍",
    } in call1_payloads
    assert {
        "alias": ":thumbs_down:",
        "detoned": "👎",
        "detoned_alias": ":thumbs_down:",
        "emoji": "👎",
    } in call1_payloads

    call2_payloads = [f["payload"] for f in calls[1].summary["weave"]["feedback"]]
    assert {
        "alias": ":thumbs_up:",
        "detoned": "👍",
        "detoned_alias": ":thumbs_up:",
        "emoji": "👍",
    } in call2_payloads


def test_inline_dataclass_generates_no_refs_in_function(client):
    @dataclasses.dataclass
    class A:
        b: int

    @weave.op
    def func(a: A):
        return A(b=a.b + 1)

    a = A(b=1)
    func(a)

    res = get_client_trace_server(client).calls_query(
        tsi.CallsQueryReq(
            project_id=get_client_project_id(client),
        )
    )
    input_object_version_refs = unique_vals(
        [ref for call in res.calls for ref in extract_refs_from_values(call.inputs)]
    )
    assert len(input_object_version_refs) == 0

    output_object_version_refs = unique_vals(
        [ref for call in res.calls for ref in extract_refs_from_values(call.output)]
    )
    assert len(output_object_version_refs) == 0


def test_inline_dataclass_generates_no_refs_in_object(client):
    @dataclasses.dataclass
    class A:
        b: int

    class WeaveObject(weave.Object):
        a: A

    wo = WeaveObject(a=A(b=1))
    ref = weave.publish(wo)

    res = get_client_trace_server(client).objs_query(
        tsi.ObjQueryReq(
            project_id=get_client_project_id(client),
        )
    )
    assert len(res.objs) == 1  # Just the weave object, and not the dataclass


def test_inline_pydantic_basemodel_generates_no_refs_in_function(client):
    class A(BaseModel):
        b: int

    @weave.op
    def func(a: A):
        return A(b=a.b + 1)

    a = A(b=1)
    func(a)

    res = get_client_trace_server(client).calls_query(
        tsi.CallsQueryReq(
            project_id=get_client_project_id(client),
        )
    )
    input_object_version_refs = unique_vals(
        [ref for call in res.calls for ref in extract_refs_from_values(call.inputs)]
    )
    assert len(input_object_version_refs) == 0

    output_object_version_refs = unique_vals(
        [ref for call in res.calls for ref in extract_refs_from_values(call.output)]
    )
    assert len(output_object_version_refs) == 0


def test_inline_pydantic_basemodel_generates_no_refs_in_object(client):
    class A(BaseModel):
        b: int

    class WeaveObject(weave.Object):
        a: A

    wo = WeaveObject(a=A(b=1))
    ref = weave.publish(wo)

    res = get_client_trace_server(client).objs_query(
        tsi.ObjQueryReq(
            project_id=get_client_project_id(client),
        )
    )
    assert len(res.objs) == 1  # Just the weave object, and not the pydantic model


def test_large_keys_are_stripped_call(client, caplog, monkeypatch):
    is_sqlite = client_is_sqlite(client)
    if is_sqlite:
        # no need to strip in sqlite
        return

    original_insert_call_batch = weave.trace_server.clickhouse_trace_server_batched.ClickHouseTraceServer._insert_call_batch

    # Patch _insert_call_batch to raise InsertTooLarge
    def mock_insert_call_batch(self, batch):
        # mock raise insert error
        if len(str(batch)) > 10 * 1024:
            raise InsertTooLarge(
                "Database insertion failed. Record too large. "
                "A likely cause is that a single row or cell exceeded "
                "the limit. If logging images, save them as `Image.PIL`."
            )
        original_insert_call_batch(self, batch)

    monkeypatch.setattr(
        weave.trace_server.clickhouse_trace_server_batched,
        "CLICKHOUSE_SINGLE_ROW_INSERT_BYTES_LIMIT",
        10 * 1024,  # 1KB
    )
    monkeypatch.setattr(
        weave.trace_server.clickhouse_trace_server_batched,
        "CLICKHOUSE_SINGLE_VALUE_BYTES_LIMIT",
        1 * 1024,  # 1KB
    )
    monkeypatch.setattr(
        weave.trace_server.clickhouse_trace_server_batched.ClickHouseTraceServer,
        "_insert_call_batch",
        mock_insert_call_batch,
    )

    # Use a smaller dictionary that will still exceed our new 10KB limit
    data = {"dictionary": {f"{i}": i for i in range(10_000)}}

    @weave.op
    def test_op_dict(input_data: dict):
        return {"output": input_data}

    test_op_dict(data)

    calls = list(test_op_dict.calls())
    assert len(calls) == 1
    assert calls[0].output == json.loads(ENTITY_TOO_LARGE_PAYLOAD)
    assert calls[0].inputs == json.loads(ENTITY_TOO_LARGE_PAYLOAD)

    # now test for inputs/output as raw string
    @weave.op
    def test_op_str(input_data: str):
        return input_data

    test_op_str(json.dumps(data))

    calls = list(test_op_str.calls())
    assert len(calls) == 1
    assert calls[0].output == json.loads(ENTITY_TOO_LARGE_PAYLOAD)
    assert calls[0].inputs == json.loads(ENTITY_TOO_LARGE_PAYLOAD)

    # and now list
    @weave.op
    def test_op_list(input_data: list[str]):
        return input_data

    test_op_list([json.dumps(data)])

    calls = list(test_op_list.calls())
    assert len(calls) == 1
    assert calls[0].output == json.loads(ENTITY_TOO_LARGE_PAYLOAD)
    assert calls[0].inputs == json.loads(ENTITY_TOO_LARGE_PAYLOAD)

    error_messages = [
        record.message for record in caplog.records if record.levelname == "ERROR"
    ]
    for error_message in error_messages:
        assert "Retrying with large objects stripped" in error_message


def test_weave_finish_unsets_client(client):
    @weave.op
    def foo():
        return 1

    set_weave_client_global(None)
    weave.trace.weave_init._current_inited_client = (
        weave.trace.weave_init.InitializedClient(client)
    )
    weave_client = weave.trace.weave_init._current_inited_client.client
    assert weave.trace.weave_init._current_inited_client is not None

    foo()
    assert len(list(weave_client.get_calls())) == 1

    weave.finish()

    foo()
    assert len(list(weave_client.get_calls())) == 1
    assert weave.trace.weave_init._current_inited_client is None


def test_op_sampling(client):
    never_traced_calls = 0
    always_traced_calls = 0
    sometimes_traced_calls = 0

    random.seed(0)

    @weave.op(tracing_sample_rate=0.0)
    def never_traced(x: int) -> int:
        nonlocal never_traced_calls
        never_traced_calls += 1
        return x + 1

    @weave.op(tracing_sample_rate=1.0)
    def always_traced(x: int) -> int:
        nonlocal always_traced_calls
        always_traced_calls += 1
        return x + 1

    @weave.op(tracing_sample_rate=0.5)
    def sometimes_traced(x: int) -> int:
        nonlocal sometimes_traced_calls
        sometimes_traced_calls += 1
        return x + 1

    weave.publish(never_traced)
    # Never traced should execute but not be traced
    for i in range(10):
        never_traced(i)
    assert never_traced_calls == 10  # Function was called
    assert len(list(never_traced.calls())) == 0  # Not traced

    # Always traced should execute and be traced
    for i in range(10):
        always_traced(i)
    assert always_traced_calls == 10  # Function was called
    assert len(list(always_traced.calls())) == 10  # And traced
    # Sanity check that the call_start was logged, unlike in the never_traced case.
    assert "call_start" in client.server.attribute_access_log

    # Sometimes traced should execute always but only be traced sometimes
    num_runs = 100
    for i in range(num_runs):
        sometimes_traced(i)
    assert sometimes_traced_calls == num_runs  # Function was called every time
    num_traces = len(list(sometimes_traced.calls()))
    assert num_traces == 38


def test_op_sampling_async(client):
    never_traced_calls = 0
    always_traced_calls = 0
    sometimes_traced_calls = 0

    random.seed(0)

    @weave.op(tracing_sample_rate=0.0)
    async def never_traced(x: int) -> int:
        nonlocal never_traced_calls
        never_traced_calls += 1
        return x + 1

    @weave.op(tracing_sample_rate=1.0)
    async def always_traced(x: int) -> int:
        nonlocal always_traced_calls
        always_traced_calls += 1
        return x + 1

    @weave.op(tracing_sample_rate=0.5)
    async def sometimes_traced(x: int) -> int:
        nonlocal sometimes_traced_calls
        sometimes_traced_calls += 1
        return x + 1

    import asyncio

    weave.publish(never_traced)
    # Never traced should execute but not be traced
    for i in range(10):
        asyncio.run(never_traced(i))
    assert never_traced_calls == 10  # Function was called
    assert len(list(never_traced.calls())) == 0  # Not traced

    # Always traced should execute and be traced
    for i in range(10):
        asyncio.run(always_traced(i))
    assert always_traced_calls == 10  # Function was called
    assert len(list(always_traced.calls())) == 10  # And traced
    assert "call_start" in client.server.attribute_access_log

    # Sometimes traced should execute always but only be traced sometimes
    num_runs = 100
    for i in range(num_runs):
        asyncio.run(sometimes_traced(i))
    assert sometimes_traced_calls == num_runs  # Function was called every time
    num_traces = len(list(sometimes_traced.calls()))
    assert num_traces == 38


def test_op_sampling_inheritance(client):
    parent_calls = 0
    child_calls = 0

    @weave.op
    def child_op(x: int) -> int:
        nonlocal child_calls
        child_calls += 1
        return x + 1

    @weave.op(tracing_sample_rate=0.0)
    def parent_op(x: int) -> int:
        nonlocal parent_calls
        parent_calls += 1
        return child_op(x)

    weave.publish(parent_op)
    # When parent is sampled out, child should still execute but not be traced
    for i in range(10):
        parent_op(i)

    assert parent_calls == 10  # Parent function executed
    assert child_calls == 10  # Child function executed
    assert len(list(parent_op.calls())) == 0  # Parent not traced

    # Reset counters
    child_calls = 0

    # Direct calls to child should execute and be traced
    for i in range(10):
        child_op(i)

    assert child_calls == 10  # Child function executed
    assert len(list(child_op.calls())) == 10  # And was traced
    assert "call_start" in client.server.attribute_access_log  # Verify tracing occurred


def test_op_sampling_inheritance_async(client):
    parent_calls = 0
    child_calls = 0

    @weave.op
    async def child_op(x: int) -> int:
        nonlocal child_calls
        child_calls += 1
        return x + 1

    @weave.op(tracing_sample_rate=0.0)
    async def parent_op(x: int) -> int:
        nonlocal parent_calls
        parent_calls += 1
        return await child_op(x)

    import asyncio

    weave.publish(parent_op)
    # When parent is sampled out, child should still execute but not be traced
    for i in range(10):
        asyncio.run(parent_op(i))

    assert parent_calls == 10  # Parent function executed
    assert child_calls == 10  # Child function executed
    assert len(list(parent_op.calls())) == 0  # Parent not traced

    # Reset counters
    child_calls = 0

    # Direct calls to child should execute and be traced
    for i in range(10):
        asyncio.run(child_op(i))

    assert child_calls == 10  # Child function executed
    assert len(list(child_op.calls())) == 10  # And was traced
    assert "call_start" in client.server.attribute_access_log  # Verify tracing occurred


def test_op_sampling_invalid_rates(client):
    with pytest.raises(ValueError):

        @weave.op(tracing_sample_rate=-0.5)
        def negative_rate():
            pass

    with pytest.raises(ValueError):

        @weave.op(tracing_sample_rate=1.5)
        def too_high_rate():
            pass

    with pytest.raises(TypeError):

        @weave.op(tracing_sample_rate="invalid")  # type: ignore
        def invalid_type():
            pass


def test_op_sampling_child_follows_parent(client):
    parent_calls = 0
    child_calls = 0

    @weave.op(tracing_sample_rate=0.0)  # Never traced
    def child_op(x: int) -> int:
        nonlocal child_calls
        child_calls += 1
        return x + 1

    @weave.op(tracing_sample_rate=1.0)  # Always traced
    def parent_op(x: int) -> int:
        nonlocal parent_calls
        parent_calls += 1
        return child_op(x)

    num_runs = 5
    for i in range(num_runs):
        parent_op(i)

    assert parent_calls == num_runs  # Parent was always executed
    assert child_calls == num_runs  # Child was always executed

    parent_traces = len(list(parent_op.calls()))
    child_traces = len(list(child_op.calls()))

    assert parent_traces == num_runs  # Parent was always traced
    assert child_traces == num_runs  # Child was traced whenever parent was


def test_calls_len(client):
    @weave.op
    def test():
        return 1

    test()
    test()

    assert len(test.calls()) == 2
    assert len(client.get_calls()) == 2


def test_calls_query_multiple_dupe_select_columns(client, capsys, caplog):
    @weave.op
    def test():
        return {"a": {"b": {"c": {"d": 1}}}}

    test()
    test()

    calls = client.get_calls(
        columns=[
            "output",
            "output.a",
            "output.a.b",
            "output.a.b.c",
            "output.a.b.c.d",
        ]
    )

    assert len(calls) == 2
    assert calls[0].output == {"a": {"b": {"c": {"d": 1}}}}
    assert calls[0].output["a"] == {"b": {"c": {"d": 1}}}
    assert calls[0].output["a"]["b"] == {"c": {"d": 1}}
    assert calls[0].output["a"]["b"]["c"] == {"d": 1}
    assert calls[0].output["a"]["b"]["c"]["d"] == 1

    # now make sure we don't make duplicate selects
    if client_is_sqlite(client):
        select_queries = [
            line
            for line in capsys.readouterr().out.split("\n")
            if line.startswith("QUERY SELECT")
        ]
        for query in select_queries:
            assert query.count("output") == 1
    else:
        select_query = get_info_loglines(caplog, "clickhouse_stream_query", ["query"])[
            0
        ]
        assert (
            select_query["query"].count("any(calls_merged.output_dump) AS output_dump")
            == 1
        )


def test_calls_stream_heavy_condition_aggregation_parts(client):
    def _make_query(field: str, value: str) -> tsi.CallsQueryRes:
        query = {
            "$in": [
                {"$getField": field},
                [{"$literal": value}],
            ]
        }
        res = get_client_trace_server(client).calls_query_stream(
            tsi.CallsQueryReq.model_validate(
                {
                    "project_id": get_client_project_id(client),
                    "query": {"$expr": query},
                }
            )
        )
        return list(res)

    call_id = generate_id()
    trace_id = generate_id()
    parent_id = generate_id()
    start = tsi.StartedCallSchemaForInsert(
        project_id=client._project_id(),
        id=call_id,
        op_name="test_name",
        trace_id=trace_id,
        parent_id=parent_id,
        started_at=datetime.datetime.now(tz=datetime.timezone.utc)
        - datetime.timedelta(seconds=1),
        attributes={"a": 5},
        inputs={"param": {"value1": "hello"}},
    )
    client.server.call_start(tsi.CallStartReq(start=start))

    res = _make_query("inputs.param.value1", "hello")
    assert len(res) == 1
    assert res[0].inputs["param"]["value1"] == "hello"
    assert not res[0].output

    end = tsi.EndedCallSchemaForInsert(
        project_id=client._project_id(),
        id=call_id,
        ended_at=datetime.datetime.now(tz=datetime.timezone.utc),
        summary={"c": 5},
        output={"d": 5},
    )
    client.server.call_end(tsi.CallEndReq(end=end))

    res = _make_query("inputs.param.value1", "hello")
    assert len(res) == 1
    assert res[0].inputs["param"]["value1"] == "hello"
    assert res[0].output["d"] == 5


def test_call_stream_query_heavy_query_batch(client):
    # start 10 calls
    call_ids = []
    project_id = get_client_project_id(client)
    for i in range(10):
        call_id = generate_id()
        call_ids.append(call_id)
        trace_id = generate_id()
        parent_id = generate_id()
        start = tsi.StartedCallSchemaForInsert(
            project_id=project_id,
            id=call_id,
            op_name="test_name",
            trace_id=trace_id,
            parent_id=parent_id,
            started_at=datetime.datetime.now(tz=datetime.timezone.utc)
            - datetime.timedelta(seconds=1),
            attributes={"a": 5, "empty": "", "null": None},
            inputs={"param": {"value1": "hello"}},
        )
        client.server.call_start(tsi.CallStartReq(start=start))

    # end 10 calls
    for i in range(10):
        call_id = generate_id()
        trace_id = generate_id()
        parent_id = generate_id()
        end = tsi.EndedCallSchemaForInsert(
            project_id=project_id,
            id=call_ids[i],
            ended_at=datetime.datetime.now(tz=datetime.timezone.utc),
            summary={"c": 5},
            output={"d": 5, "e": "f", "result": {"message": "completed"}},
        )
        client.server.call_end(tsi.CallEndReq(end=end))

    # filter by output
    output_query = {
        "project_id": project_id,
        "query": {
            "$expr": {
                "$eq": [
                    {"$getField": "output.e"},
                    {"$literal": "f"},
                ]
            }
        },
    }
    res = client.server.calls_query_stream(
        tsi.CallsQueryReq.model_validate(output_query)
    )
    assert len(list(res)) == 10
    for call in res:
        assert call.attributes["a"] == 5

    # now query for inputs by string. This should be okay,
    # because we don't filter out started_at is NULL
    input_string_query = {
        "project_id": project_id,
        "query": {
            "$expr": {
                "$and": [
                    {
                        "$eq": [
                            {"$getField": "inputs.param.value1"},
                            {"$literal": "hello"},
                        ]
                    },
                    {
                        "$contains": {
                            "input": {"$getField": "output.result.message"},
                            "substr": {"$literal": "COMPleted"},
                            "case_insensitive": True,
                        }
                    },
                ]
            }
        },
    }
    res = client.server.calls_query_stream(
        tsi.CallsQueryReq.model_validate(input_string_query)
    )
    assert len(list(res)) == 10
    for call in res:
        assert call.inputs["param"]["value1"] == "hello"
        assert call.output["d"] == 5
        assert call.output["result"]["message"] == "COMPLETED"

    # Now lets add a light filter, which
    # changes how we filter out calls. Make sure that still works
    input_string_query["filter"] = {"op_names": ["test_name"]}
    res = client.server.calls_query_stream(
        tsi.CallsQueryReq.model_validate(input_string_query)
    )
    assert len(list(res)) == 10
    for call in res:
        assert call.inputs["param"]["value1"] == "helslo"
        assert call.output["d"] == 5

    # now try to filter by the empty attribute string
    query = {
        "project_id": project_id,
        "query": {
            "$expr": {"$eq": [{"$getField": "attributes.empty"}, {"$literal": ""}]}
        },
    }
    res = client.server.calls_query_stream(tsi.CallsQueryReq.model_validate(query))
    assert len(list(res)) == 10
    for call in res:
        assert call.attributes["empty"] == ""


def test_calls_query_with_storage_size_clickhouse(client, clickhouse_client):
    """Test querying calls with storage size information"""
    if client_is_sqlite(client):
        pytest.skip("Skipping test for sqlite clients")

    @weave.op
    def test_op(x: dict):
        return x

    # Create a call with some data
    result = test_op({"data": "x" * 1000})

    # This is a best effort to achive consistency in the calls_merged_stats table.
    # due to some race condition/optimizations in clickhouse, there is a chance
    # that the calls_merged_stats table is not updated in time for the query below
    # to return the correct results.
    clickhouse_client.command(
        "OPTIMIZE TABLE calls_merged_stats FINAL",
    )

    # Query with storage size
    calls = list(
        client.server.calls_query_stream(
            tsi.CallsQueryReq(
                project_id=get_client_project_id(client), include_storage_size=True
            )
        )
    )
    assert len(calls) == 1
    call = calls[0]

    # Verify storage size is present, despite that the race condition
    # that the calls_merged_stats table is not updated in time, and we are unable to
    # verify the value against an expected value.
    assert call.storage_size_bytes is not None


def test_calls_query_with_total_storage_size_clickhouse(client, clickhouse_client):
    """Test querying calls with total storage size"""
    if client_is_sqlite(client):
        pytest.skip("Skipping test for sqlite clients")

    @weave.op
    def parent_op(x: dict):
        return child_op(x)  # Call child op to create a trace

    @weave.op
    def child_op(x: dict):
        return x

    # Create a call with nested structure
    parent_op({"data": "x" * 1000})

    # This is a best effort to achive consistency in the calls_merged_stats table.
    # due to some race condition/optimizations in clickhouse, there is a chance
    # that the calls_merged_stats table is not updated in time for the query below
    # to return the correct results.
    clickhouse_client.command(
        "OPTIMIZE TABLE calls_merged_stats FINAL",
    )

    # Query with total storage size
    calls = list(
        client.server.calls_query_stream(
            tsi.CallsQueryReq(
                project_id=get_client_project_id(client),
                include_total_storage_size=True,
            )
        )
    )
    assert len(calls) == 2  # Parent and child calls

    # Find parent and child calls
    parent_call = next(c for c in calls if c.parent_id is None)
    child_call = next(c for c in calls if c.parent_id is not None)

    # Verify that both parent and child calls are present
    assert parent_call is not None
    assert child_call is not None

    # Verify the total storage size is present, despite that the race condition
    # that the calls_merged_stats table is not updated in time, and we are unable to
    # verify the value against an expected value.
    assert (
        parent_call.total_storage_size_bytes is not None
    )  # Parent should have total size
    assert child_call.storage_size_bytes is None
    assert (
        child_call.total_storage_size_bytes is None
    )  # Child should not have total size


def test_calls_query_with_both_storage_sizes_clickhouse(client, clickhouse_client):
    """Test querying calls with total storage size"""
    if client_is_sqlite(client):
        pytest.skip("Skipping test for sqlite clients")

    @weave.op
    def parent_op(x: dict):
        return child_op(x)  # Call child op to create a trace

    @weave.op
    def child_op(x: dict):
        return x

    # Create a call with nested structure
    parent_op({"data": "x" * 1000})

    # This is a best effort to achive consistency in the calls_merged_stats table.
    # due to some race condition/optimizations in clickhouse, there is a chance
    # that the calls_merged_stats table is not updated in time for the query below
    # to return the correct results.
    clickhouse_client.command(
        "OPTIMIZE TABLE calls_merged_stats FINAL",
    )

    # Query with total storage size
    calls = list(
        client.server.calls_query_stream(
            tsi.CallsQueryReq(
                project_id=get_client_project_id(client),
                include_storage_size=True,
                include_total_storage_size=True,
            )
        )
    )

    assert len(calls) == 2  # Parent and child calls

    # Find parent and child calls
    parent_call = next(c for c in calls if c.parent_id is None)
    child_call = next(c for c in calls if c.parent_id is not None)

    # Verify that both parent and child calls are present
    assert parent_call is not None
    assert child_call is not None

    # Verify the storage sizes are present, despite that the race condition
    # that the calls_merged_stats table is not updated in time, and we are unable to
    # verify the value against an expected value.
    assert parent_call.storage_size_bytes is not None
    assert parent_call.total_storage_size_bytes is not None
    assert child_call.storage_size_bytes is not None
    # Child should not have total size
    assert child_call.total_storage_size_bytes is None


def test_calls_hydrated(client):
    nested = {"hi": {"there": {"foo": "bar"}}}
    nested_ref = weave.publish(nested)

    @weave.op
    def nest(input_ref: str):
        my_obj = {
            "woahhhh": input_ref,
        }
        ref = weave.publish(my_obj)
        return ref

    nest(nested_ref)
    nest(nested_ref)
    nest(nested_ref)

    calls = list(
        client.server.calls_query_stream(
            tsi.CallsQueryReq(
                project_id=get_client_project_id(client),
                columns=["inputs", "output", "output.woahhhh"],
                expand_columns=[
                    "inputs",
                    "inputs.input_ref",
                    "output",
                    "output.woahhhh",
                ],
            )
        )
    )

    assert len(calls) == 3
    assert calls[0].output["woahhhh"]["hi"]["there"]["foo"] == "bar"
    assert calls[0].inputs["input_ref"]["hi"]["there"]["foo"] == "bar"
    assert calls[1].output["woahhhh"]["hi"]["there"]["foo"] == "bar"
    assert calls[1].inputs["input_ref"]["hi"]["there"]["foo"] == "bar"
    assert calls[2].output["woahhhh"]["hi"]["there"]["foo"] == "bar"
    assert calls[2].inputs["input_ref"]["hi"]["there"]["foo"] == "bar"


def test_obj_query_with_storage_size_clickhouse(client):
    """Test querying objects with storage size information"""
    if client_is_sqlite(client):
        pytest.skip("Skipping test for sqlite clients")

    # Create a test object with some data to ensure it has size
    dataset = weave.Dataset(name="test_dataset", rows=[{"key": "value" * 1000}])
    weave.publish(dataset)

    # Query the object with storage size included
    res = client.server.objs_query(
        tsi.ObjQueryReq(
            project_id=get_client_project_id(client),
            include_storage_size=True,
            filter={"object_ids": ["test_dataset"]},
        )
    )

    assert len(res.objs) == 1
    queried_obj = res.objs[0]

    # Verify that storage size is present
    assert queried_obj.size_bytes is not None
    assert queried_obj.size_bytes == 270  # Should have some size due to the test data

    # Test that a table is created and its size is correct
    table_ref = parse_uri(queried_obj.val["rows"])
    res = client.server.table_query_stats_batch(
        tsi.TableQueryStatsBatchReq(
            project_id=client._project_id(),
            digests=[table_ref.digest],
            include_storage_size=True,
        )
    )

    assert res.tables[0].storage_size_bytes == 5011

    # Query without storage size (default behavior)
    res_without_size = client.server.objs_query(
        tsi.ObjQueryReq(
            project_id=get_client_project_id(client),
            filter={"object_ids": ["test_dataset"]},
        )
    )

    assert len(res_without_size.objs) == 1
    queried_obj_without_size = res_without_size.objs[0]

    # Verify that storage size is not included when not requested
    assert queried_obj_without_size.size_bytes is None


def test_call_query_stream_with_costs_and_storage_size(client, clickhouse_client):
    if client_is_sqlite(client):
        # dont run this test for sqlite
        return

    @weave.op
    def child_op(a: int, b: int) -> dict[str, Any]:
        return {
            "result": {"a + b": a + b},
            "not result": 123,
            "usage": {"prompt_tokens": 10, "completion_tokens": 10},
            "model": "test_model",
        }

    @weave.op
    def parent_op(x: dict):
        return child_op(x["a"], x["b"])  # Call child op to create a trace

    parent_op({"a": 1, "b": 2})

    # This is a best effort to achive consistency in the calls_merged_stats table.
    # due to some race condition/optimizations in clickhouse, there is a chance
    # that the calls_merged_stats table is not updated in time for the query below
    # to return the correct results.
    clickhouse_client.command(
        "OPTIMIZE TABLE calls_merged FINAL",
    )
    clickhouse_client.command(
        "OPTIMIZE TABLE calls_merged_stats FINAL",
    )

    # Test that "include_costs" and "include_total_storage_size" can be used together
    calls = list(
        client.server.calls_query_stream(
            tsi.CallsQueryReq(
                project_id=get_client_project_id(client),
                columns=["id", "summary", "total_storage_size_bytes"],
                include_costs=True,
                include_total_storage_size=True,
            )
        )
    )

    assert len(calls) == 2

    # Find parent and child calls
    parent_call = next(c for c in calls if "parent_op" in c.op_name)
    child_call = next(c for c in calls if "child_op" in c.op_name)

    # Verify that both parent and child calls are present
    assert parent_call is not None
    assert child_call is not None

    assert parent_call.summary["usage"] is not None
    assert child_call.summary["usage"] is not None

    assert parent_call.total_storage_size_bytes is not None
    assert child_call.storage_size_bytes is None


def test_call_query_stream_with_invalid_filter_field(client):
    if client_is_sqlite(client):
        # dont run this test for sqlite
        return

    with pytest.raises(InvalidFieldError):
        res = get_client_trace_server(client).calls_query(
            tsi.CallsQueryReq.model_validate(
                {
                    "project_id": get_client_project_id(client),
                    "query": {
                        "$expr": {
                            "$contains": {
                                "input": {"$getField": "total_storage_size_bytes"},
                                "substr": {"$literal": "2025-04-11T05:56:12.957Z"},
                            }
                        }
                    },
                }
            )
<<<<<<< HEAD
        )
=======
        )


@pytest.mark.parametrize(
    "obj",
    [
        weave.Dataset(rows=[{"a": 1, "b": 2}]),
        weave.Evaluation(dataset=weave.Dataset(rows=[{"a": 1, "b": 2}])),
    ],
)
def test_get_object_from_uri(client, obj):
    ref = weave.publish(obj)
    uri = ref.uri()

    assert weave.get(uri) == obj


def test_get_object_from_uri_non_registered_object(client):
    class MyModel(weave.Model):
        a: int
        b: float = 2.0

        @weave.op
        def predict(self, x: int) -> int:
            return x + 1

    model = MyModel(name="example", description="fancy", a=1)
    ref = weave.publish(model)
    uri = ref.uri()

    res = weave.get(uri)
    assert res.name == "example"
    assert res.description == "fancy"
    assert res.a == 1
    assert res.b == 2.0
    assert res._class_name == "MyModel"
    assert res._bases == ["Model", "Object", "BaseModel"]
    assert res.predict(5) == 6


def test_dedupe_ref_in_calls_stream(client):
    nested_obj = {"nested": 123}
    nested_ref = weave.publish(nested_obj)

    obj = {
        "my_dataset1": nested_ref,
        "my_dataset2": nested_ref,
        "my_dataset3": nested_ref,
        "my_dataset4": nested_ref,
        "my_dataset5": nested_ref,
        "ref_list": {
            "1": nested_ref,
            "2": nested_ref,
            "3": nested_ref,
        },
    }
    obj_ref = weave.publish(obj)

    @weave.op
    def log():
        return obj_ref

    log()

    def call_stream(columns, expand_columns):
        return list(
            client.server.calls_query_stream(
                tsi.CallsQueryReq(
                    project_id=client._project_id(),
                    columns=columns,
                    expand_columns=expand_columns,
                )
            )
        )

    calls_hydrated = call_stream(columns=["output"], expand_columns=["output"])
    assert len(calls_hydrated) == 1
    assert calls_hydrated[0].output == {
        "_ref": obj_ref.uri(),
        "my_dataset1": nested_ref.uri(),
        "my_dataset2": nested_ref.uri(),
        "my_dataset3": nested_ref.uri(),
        "my_dataset4": nested_ref.uri(),
        "my_dataset5": nested_ref.uri(),
        "ref_list": {
            "1": nested_ref.uri(),
            "2": nested_ref.uri(),
            "3": nested_ref.uri(),
        },
    }

    cols = [
        "output",
        "output.my_dataset1",
        "output.my_dataset2",
        "output.my_dataset3",
        "output.my_dataset4",
        "output.my_dataset5",
        "output.ref_list",
        "output.ref_list.1",
        "output.ref_list.2",
        "output.ref_list.3",
    ]
    nested_obj_with_ref = {"nested": 123, "_ref": nested_ref.uri()}
    calls_all_columns = call_stream(columns=cols, expand_columns=cols)
    assert len(calls_all_columns) == 1
    assert calls_all_columns[0].output["my_dataset1"] == nested_obj_with_ref
    assert calls_all_columns[0].output["my_dataset2"] == nested_obj_with_ref
    assert calls_all_columns[0].output["my_dataset3"] == nested_obj_with_ref
    assert calls_all_columns[0].output["my_dataset4"] == nested_obj_with_ref
    assert calls_all_columns[0].output["my_dataset5"] == nested_obj_with_ref
    assert calls_all_columns[0].output["ref_list"] == {
        "1": nested_obj_with_ref,
        "2": nested_obj_with_ref,
        "3": nested_obj_with_ref,
    }


def test_calls_query_stats_with_limit(client):
    def calls_stats(limit=None, filter=None):
        return client.server.calls_query_stats(
            tsi.CallsQueryStatsReq(
                project_id=get_client_project_id(client),
                limit=limit,
                filter=filter,
            )
        )

    @weave.op
    def child_op():
        return 1

    @weave.op
    def parent_op():
        return child_op()

    assert calls_stats().count == 0

    parent_op()
    assert calls_stats().count == 2

    trace_id = client.get_calls()[0].trace_id

    # test limit, uses special optimization
    assert calls_stats(limit=1).count == 1
    # test limit, does not use special optimization
    assert calls_stats(limit=2).count == 2
    # test limit and filter, should use limit but not special optimization
    assert calls_stats(limit=1, filter={"trace_roots_only": True}).count == 1
    # test filter, should not use special optimization
    assert calls_stats(filter={"trace_id": trace_id}).count == 2

    with pytest.raises(ValueError):
        calls_stats(limit=-1)
>>>>>>> 57c5ec83
<|MERGE_RESOLUTION|>--- conflicted
+++ resolved
@@ -3934,9 +3934,6 @@
                     },
                 }
             )
-<<<<<<< HEAD
-        )
-=======
         )
 
 
@@ -4090,5 +4087,4 @@
     assert calls_stats(filter={"trace_id": trace_id}).count == 2
 
     with pytest.raises(ValueError):
-        calls_stats(limit=-1)
->>>>>>> 57c5ec83
+        calls_stats(limit=-1)