import dataclasses
import datetime
import json
import platform
import random
import sys
import time
from collections import defaultdict, namedtuple
from contextlib import contextmanager
from contextvars import copy_context
from dataclasses import dataclass
from decimal import Decimal
from typing import Any, Callable
from unittest import mock

import pytest
import wandb
from pydantic import BaseModel, ValidationError

import weave
from tests.trace.util import (
    AnyIntMatcher,
    DatetimeMatcher,
    FuzzyDateTimeMatcher,
    MaybeStringMatcher,
    client_is_sqlite,
    get_info_loglines,
)
from tests.trace_server.conftest_lib.trace_server_external_adapter import (
    DummyIdConverter,
)
from weave import Thread, ThreadPoolExecutor
from weave.trace import weave_client
from weave.trace.context.call_context import require_current_call
from weave.trace.context.weave_client_context import (
    get_weave_client,
    set_weave_client_global,
)
from weave.trace.refs import parse_uri
from weave.trace.vals import MissingSelfInstanceError
from weave.trace.weave_client import sanitize_object_name
from weave.trace_server import trace_server_interface as tsi
from weave.trace_server.clickhouse_trace_server_batched import (
    ENTITY_TOO_LARGE_PAYLOAD,
)
from weave.trace_server.errors import InsertTooLarge, InvalidFieldError
from weave.trace_server.ids import generate_id
from weave.trace_server.refs_internal import extra_value_quoter
from weave.trace_server.token_costs import COST_OBJECT_NAME
from weave.trace_server.trace_server_interface_util import (
    TRACE_REF_SCHEME,
    WILDCARD_ARTIFACT_VERSION_AND_PATH,
    extract_refs_from_values,
)
from weave.trace_server.validation_util import CHValidationError

## Hacky interface compatibility helpers


def extract_weave_refs_from_value(value):
    """Extract all strings that start with 'weave:///' from a value."""
    refs = []
    if isinstance(value, str) and value.startswith("weave:///"):
        refs.append(value)
    elif isinstance(value, dict):
        for v in value.values():
            refs.extend(extract_weave_refs_from_value(v))
    elif isinstance(value, list):
        for v in value:
            refs.extend(extract_weave_refs_from_value(v))
    return refs


ClientType = weave_client.WeaveClient


@dataclass
class ComplexAttribute:
    a: int
    b: dict[str, Any]


def get_client_trace_server(
    client: weave_client.WeaveClient,
) -> tsi.TraceServerInterface:
    return client.server


def get_client_project_id(client: weave_client.WeaveClient) -> str:
    return client._project_id()


## End hacky interface compatibility helpers


def test_simple_op(client):
    @weave.op
    def my_op(a: int) -> int:
        return a + 1

    assert my_op(5) == 6

    op_ref = weave_client.get_ref(my_op)
    # assert client._ref_is_own(op_ref)
    got_op = client.get(op_ref)

    calls = list(client.get_calls())
    assert len(calls) == 1
    fetched_call = calls[0]
    digest = "Zo4OshYu57R00QNlBBGjuiDGyewGYsJ1B69IKXSXYQY"
    expected_name = (
        f"{TRACE_REF_SCHEME}:///{client.entity}/{client.project}/op/my_op:{digest}"
    )
    assert fetched_call == weave_client.Call(
        _op_name=expected_name,
        project_id=f"{client.entity}/{client.project}",
        trace_id=fetched_call.trace_id,
        parent_id=None,
        id=fetched_call.id,
        inputs={"a": 5},
        exception=None,
        output=6,
        summary={
            "status_counts": {
                "success": 1,
                "error": 0,
            },
            "weave": {
                "status": "success",
                "trace_name": "my_op",
                "latency_ms": AnyIntMatcher(),
            },
        },
        attributes={
            "weave": {
                "client_version": weave.version.VERSION,
                "source": "python-sdk",
                "os_name": platform.system(),
                "os_version": platform.version(),
                "os_release": platform.release(),
                "sys_version": sys.version,
                "python": {
                    "type": "function",
                },
            },
        },
        started_at=DatetimeMatcher(),
        ended_at=DatetimeMatcher(),
        deleted_at=None,
    )


def test_trace_server_call_start_and_end(client):
    call_id = generate_id()
    trace_id = generate_id()
    parent_id = generate_id()
    start = tsi.StartedCallSchemaForInsert(
        project_id=client._project_id(),
        id=call_id,
        op_name="test_name",
        trace_id=trace_id,
        parent_id=parent_id,
        started_at=datetime.datetime.now(tz=datetime.timezone.utc)
        - datetime.timedelta(seconds=1),
        attributes={"a": 5},
        inputs={"b": 5},
    )
    client.server.call_start(tsi.CallStartReq(start=start))

    res = client.server.call_read(
        tsi.CallReadReq(
            project_id=client._project_id(),
            id=call_id,
        )
    )

    exp_started_at = datetime.datetime.fromisoformat(
        start.started_at.isoformat(timespec="milliseconds")
    )

    assert res.call.model_dump() == {
        "project_id": client._project_id(),
        "id": call_id,
        "op_name": "test_name",
        "trace_id": trace_id,
        "parent_id": parent_id,
        "started_at": FuzzyDateTimeMatcher(start.started_at),
        "ended_at": None,
        "exception": None,
        "attributes": {"a": 5},
        "inputs": {"b": 5},
        "output": None,
        "summary": {
            "weave": {
                "trace_name": "test_name",
                "status": "running",
            },
        },
        "wb_user_id": MaybeStringMatcher(client.entity),
        "wb_run_id": None,
        "wb_run_step": None,
        "deleted_at": None,
        "display_name": None,
        "storage_size_bytes": None,
        "total_storage_size_bytes": None,
        "thread_id": None,
        "turn_id": None,
    }

    end = tsi.EndedCallSchemaForInsert(
        project_id=client._project_id(),
        id=call_id,
        ended_at=datetime.datetime.now(tz=datetime.timezone.utc),
        summary={"c": 5},
        output={"d": 5},
    )
    client.server.call_end(tsi.CallEndReq(end=end))

    res = client.server.call_read(
        tsi.CallReadReq(
            project_id=client._project_id(),
            id=call_id,
        )
    )

    exp_ended_at = datetime.datetime.fromisoformat(
        end.ended_at.isoformat(timespec="milliseconds")
    )

    assert res.call.model_dump() == {
        "project_id": client._project_id(),
        "id": call_id,
        "op_name": "test_name",
        "trace_id": trace_id,
        "parent_id": parent_id,
        "started_at": FuzzyDateTimeMatcher(start.started_at),
        "ended_at": FuzzyDateTimeMatcher(end.ended_at),
        "exception": None,
        "attributes": {"a": 5},
        "inputs": {"b": 5},
        "output": {"d": 5},
        "summary": {
            "c": 5,
            "weave": {
                "trace_name": "test_name",
                "latency_ms": AnyIntMatcher(),
                "status": "success",
            },
        },
        "wb_user_id": MaybeStringMatcher(client.entity),
        "wb_run_id": None,
        "wb_run_step": None,
        "deleted_at": None,
        "display_name": None,
        "storage_size_bytes": None,
        "total_storage_size_bytes": None,
        "thread_id": None,
        "turn_id": None,
    }


def test_call_read_not_found(client):
    call_id = generate_id()
    res = client.server.call_read(
        tsi.CallReadReq(
            project_id=client._project_id(),
            id=call_id,
        )
    )
    assert res.call is None


def test_graph_call_ordering(client):
    @weave.op
    def my_op(a: int) -> int:
        return a + 1

    for i in range(10):
        my_op(i)

    calls = list(client.get_calls())
    assert len(calls) == 10

    # We want to preserve insert order
    assert [call.inputs["a"] for call in calls] == list(range(10))


class OpCallSummary(BaseModel):
    op: Callable
    num_calls: int = 0


class OpCallSpec(BaseModel):
    call_summaries: dict[str, OpCallSummary]
    total_calls: int
    root_calls: int
    run_calls: int


def simple_line_call_bootstrap(init_wandb: bool = False) -> OpCallSpec:
    # @weave.type()
    # class Number:
    #     value: int

    class Number(weave.Object):
        value: int

    @weave.op
    def adder(a: Number) -> Number:
        return Number(value=a.value + a.value)

    adder_v0 = adder

    @weave.op  # type: ignore
    def adder(a: Number, b) -> Number:
        return Number(value=a.value + b)

    @weave.op
    def subtractor(a: Number, b) -> Number:
        return Number(value=a.value - b)

    @weave.op
    def multiplier(
        a: Number, b
    ) -> int:  # intentionally deviant in returning plain int - so that we have a different type
        return a.value * b

    @weave.op
    def liner(m: Number, b, x) -> Number:
        return adder(Number(value=multiplier(m, x)), b)

    result: dict[str, OpCallSummary] = {}
    result["adder_v0"] = OpCallSummary(op=adder_v0)
    result["adder"] = OpCallSummary(op=adder)
    result["subtractor"] = OpCallSummary(op=subtractor)
    result["multiplier"] = OpCallSummary(op=multiplier)
    result["liner"] = OpCallSummary(op=liner)
    root_calls = 0

    # Call each op a distinct number of time (allows for easier assertions later)
    num_calls = 1
    for i in range(num_calls):
        adder_v0(Number(value=i))
    result["adder_v0"].num_calls += num_calls
    root_calls += num_calls

    num_calls = 2
    for i in range(num_calls):
        adder(Number(value=i), i)
    result["adder"].num_calls += num_calls
    root_calls += num_calls

    num_calls = 3
    for i in range(num_calls):
        subtractor(Number(value=i), i)
    result["subtractor"].num_calls += num_calls
    root_calls += num_calls

    num_calls = 4
    for i in range(num_calls):
        multiplier(Number(value=i), i)
    result["multiplier"].num_calls += num_calls
    root_calls += num_calls

    num_calls = 5
    run_calls = 0
    if init_wandb:
        run = wandb.init()
    for i in range(num_calls):
        liner(Number(value=i), i, i)
    if init_wandb:
        run.finish()
    result["liner"].num_calls += num_calls
    result["adder"].num_calls += num_calls
    result["multiplier"].num_calls += num_calls
    run_calls += num_calls * 3
    root_calls += num_calls

    total_calls = sum(op_call.num_calls for op_call in result.values())

    return OpCallSpec(
        call_summaries=result,
        total_calls=total_calls,
        root_calls=root_calls,
        run_calls=run_calls,
    )


def ref_str(op):
    return weave_client.get_ref(op).uri()


def test_trace_call_query_filter_op_version_refs(client):
    call_spec = simple_line_call_bootstrap()
    call_summaries = call_spec.call_summaries

    # This is just a string representation of the ref
    # this only reason we are doing this assertion is to make sure the
    # manually constructed wildcard string is correct
    assert ref_str(call_summaries["adder"].op).startswith(
        f"{TRACE_REF_SCHEME}:///{client.entity}/{client.project}/op/adder:"
    )
    wildcard_adder_ref_str = f"{TRACE_REF_SCHEME}:///{client.entity}/{client.project}/op/adder{WILDCARD_ARTIFACT_VERSION_AND_PATH}"

    for i, (op_version_refs, exp_count) in enumerate(
        [
            # Test the None case
            (None, call_spec.total_calls),
            # Test the empty list case
            ([], call_spec.total_calls),
            # Base case of most recent version of adder
            ([ref_str(call_summaries["adder"].op)], call_summaries["adder"].num_calls),
            # Base case of non-recent version of adder
            (
                [ref_str(call_summaries["adder_v0"].op)],
                call_summaries["adder_v0"].num_calls,
            ),
            # more than one op
            (
                [
                    ref_str(call_summaries["adder"].op),
                    ref_str(call_summaries["subtractor"].op),
                ],
                call_summaries["adder"].num_calls
                + call_summaries["subtractor"].num_calls,
            ),
            # Test the wildcard case
            (
                [wildcard_adder_ref_str],
                call_summaries["adder"].num_calls
                + call_summaries["adder_v0"].num_calls,
            ),
            # Test the wildcard case and specific case
            (
                [wildcard_adder_ref_str, ref_str(call_summaries["subtractor"].op)],
                call_summaries["adder"].num_calls
                + call_summaries["adder_v0"].num_calls
                + call_summaries["subtractor"].num_calls,
            ),
        ]
    ):
        res = get_client_trace_server(client).calls_query(
            tsi.CallsQueryReq(
                project_id=get_client_project_id(client),
                filter=tsi.CallsFilter(op_names=op_version_refs),
            )
        )
        print(f"TEST CASE [{i}]", op_version_refs, exp_count)

        assert len(res.calls) == exp_count


def has_any(list_a: list[str], list_b: list[str]) -> bool:
    return any(a in list_b for a in list_a)


def unique_vals(list_a: list[str]) -> list[str]:
    return list(set(list_a))


def get_all_calls_asserting_finished(
    client: ClientType, call_spec: OpCallSpec
) -> tsi.CallsQueryRes:
    res = get_client_trace_server(client).calls_query(
        tsi.CallsQueryReq(
            project_id=get_client_project_id(client),
        )
    )
    assert len(res.calls) == call_spec.total_calls
    assert all(call.ended_at for call in res.calls)
    return res


def test_trace_call_query_filter_input_object_version_refs(client):
    call_spec = simple_line_call_bootstrap()

    res = get_all_calls_asserting_finished(client, call_spec)

    input_object_version_refs = unique_vals(
        [
            ref
            for call in res.calls
            for ref in extract_weave_refs_from_value(call.inputs)
        ]
    )
    assert len(input_object_version_refs) > 3  # > 3

    for input_refs, exp_count in [
        # Test the None case
        (None, call_spec.total_calls),
        # Test the empty list case
        ([], call_spec.total_calls),
        # Test single
        (
            input_object_version_refs[:1],
            len(
                [
                    call
                    for call in res.calls
                    if has_any(
                        extract_weave_refs_from_value(call.inputs),
                        input_object_version_refs[:1],
                    )
                ]
            ),
        ),
        # Test multiple
        (
            input_object_version_refs[:3],
            len(
                [
                    call
                    for call in res.calls
                    if has_any(
                        extract_weave_refs_from_value(call.inputs),
                        input_object_version_refs[:3],
                    )
                ]
            ),
        ),
    ]:
        inner_res = get_client_trace_server(client).calls_query(
            tsi.CallsQueryReq(
                project_id=get_client_project_id(client),
                filter=tsi.CallsFilter(input_refs=input_refs),
            )
        )

        assert len(inner_res.calls) == exp_count


def test_trace_call_wb_run_step_query(client):
    full_wb_run_id = f"{client.entity}/{client.project}/test-run"
    from weave.trace import weave_client

    step_counter = iter(range(100))
    with (
        mock.patch.object(
            weave_client, "safe_current_wb_run_id", lambda: full_wb_run_id
        ),
        mock.patch.object(
            weave_client, "safe_current_wb_run_step", lambda: next(step_counter)
        ),
    ):
        call_spec = simple_line_call_bootstrap()

    server = get_client_trace_server(client)
    res = server.calls_query(
        tsi.CallsQueryReq(project_id=get_client_project_id(client))
    )
    steps = {c.wb_run_step for c in res.calls}
    assert steps == set(range(call_spec.total_calls))

    query = tsi.Query(
        **{"$expr": {"$eq": [{"$getField": "wb_run_step"}, {"$literal": 0}]}}
    )
    res = server.calls_query(
        tsi.CallsQueryReq(project_id=get_client_project_id(client), query=query)
    )
    assert len(res.calls) == 1

    compare_step = call_spec.total_calls - 2
    range_query = tsi.Query(
        **{
            "$expr": {
                "$gte": [{"$getField": "wb_run_step"}, {"$literal": compare_step}]
            }
        }
    )
    res = server.calls_query(
        tsi.CallsQueryReq(project_id=get_client_project_id(client), query=range_query)
    )
    assert len(res.calls) == 2

    res = server.calls_query(
        tsi.CallsQueryReq(
            project_id=get_client_project_id(client),
            sort_by=[tsi.SortBy(field="wb_run_step", direction="desc")],
        )
    )
    exp_steps = list(range(call_spec.total_calls))[::-1]
    found_steps = [c.wb_run_step for c in res.calls]
    assert found_steps == exp_steps


def test_trace_call_query_filter_output_object_version_refs(client):
    call_spec = simple_line_call_bootstrap()

    res = get_all_calls_asserting_finished(client, call_spec)

    output_object_version_refs = unique_vals(
        [
            ref
            for call in res.calls
            for ref in extract_weave_refs_from_value(call.output)
        ]
    )
    assert len(output_object_version_refs) > 3

    for output_refs, exp_count in [
        # Test the None case
        (None, call_spec.total_calls),
        # Test the empty list case
        ([], call_spec.total_calls),
        # Test single
        (
            output_object_version_refs[:1],
            len(
                [
                    call
                    for call in res.calls
                    if has_any(
                        extract_weave_refs_from_value(call.output),
                        output_object_version_refs[:1],
                    )
                ]
            ),
        ),
        # Test multiple
        (
            output_object_version_refs[:3],
            len(
                [
                    call
                    for call in res.calls
                    if has_any(
                        extract_weave_refs_from_value(call.output),
                        output_object_version_refs[:3],
                    )
                ]
            ),
        ),
    ]:
        inner_res = get_client_trace_server(client).calls_query(
            tsi.CallsQueryReq(
                project_id=get_client_project_id(client),
                filter=tsi.CallsFilter(output_refs=output_refs),
            )
        )

        assert len(inner_res.calls) == exp_count


def test_trace_call_query_filter_parent_ids(client):
    call_spec = simple_line_call_bootstrap()

    res = get_all_calls_asserting_finished(client, call_spec)

    parent_ids = unique_vals(
        [call.parent_id for call in res.calls if call.parent_id is not None]
    )
    assert len(parent_ids) > 3

    for parent_id_list, exp_count in [
        # Test the None case
        (None, call_spec.total_calls),
        # Test the empty list case
        ([], call_spec.total_calls),
        # Test single
        (
            parent_ids[:1],
            len([call for call in res.calls if call.parent_id in parent_ids[:1]]),
        ),
        # Test multiple
        (
            parent_ids[:3],
            len([call for call in res.calls if call.parent_id in parent_ids[:3]]),
        ),
    ]:
        inner_res = get_client_trace_server(client).calls_query(
            tsi.CallsQueryReq(
                project_id=get_client_project_id(client),
                filter=tsi.CallsFilter(parent_ids=parent_id_list),
            )
        )

        assert len(inner_res.calls) == exp_count


def test_trace_call_query_filter_trace_ids(client):
    call_spec = simple_line_call_bootstrap()

    res = get_all_calls_asserting_finished(client, call_spec)

    trace_ids = [call.trace_id for call in res.calls]

    for trace_id_list, exp_count in [
        # Test the None case
        (None, call_spec.total_calls),
        # Test the empty list case
        ([], call_spec.total_calls),
        # Test single
        ([trace_ids[0]], 1),
        # Test multiple
        (trace_ids[:3], 3),
    ]:
        inner_res = get_client_trace_server(client).calls_query(
            tsi.CallsQueryReq(
                project_id=get_client_project_id(client),
                filter=tsi.CallsFilter(trace_ids=trace_id_list),
            )
        )

        assert len(inner_res.calls) == exp_count


def test_trace_call_query_filter_call_ids(client):
    call_spec = simple_line_call_bootstrap()

    res = get_all_calls_asserting_finished(client, call_spec)

    call_ids = [call.id for call in res.calls]

    for call_id_list, exp_count in [
        # Test the None case
        (None, call_spec.total_calls),
        # Test the empty list case
        ([], call_spec.total_calls),
        # Test single
        ([call_ids[0]], 1),
        # Test multiple
        (call_ids[:3], 3),
    ]:
        inner_res = get_client_trace_server(client).calls_query(
            tsi.CallsQueryReq(
                project_id=get_client_project_id(client),
                filter=tsi.CallsFilter(call_ids=call_id_list),
            )
        )

        assert len(inner_res.calls) == exp_count


def test_trace_call_query_filter_trace_roots_only(client):
    call_spec = simple_line_call_bootstrap()

    for trace_roots_only, exp_count in [
        # Test the None case
        (None, call_spec.total_calls),
        # Test the True
        (True, call_spec.root_calls),
        # Test the False
        (False, call_spec.total_calls),
    ]:
        inner_res = get_client_trace_server(client).calls_query(
            tsi.CallsQueryReq(
                project_id=get_client_project_id(client),
                filter=tsi.CallsFilter(trace_roots_only=trace_roots_only),
            )
        )

        assert len(inner_res.calls) == exp_count


def test_trace_call_query_filter_wb_run_ids(client):
    full_wb_run_id_1 = f"{client.entity}/{client.project}/test-run-1"
    full_wb_run_id_2 = f"{client.entity}/{client.project}/test-run-2"
    from weave.trace import weave_client

    with mock.patch.object(
        weave_client, "safe_current_wb_run_id", lambda: full_wb_run_id_1
    ):
        call_spec_1 = simple_line_call_bootstrap()
    with mock.patch.object(
        weave_client, "safe_current_wb_run_id", lambda: full_wb_run_id_2
    ):
        call_spec_2 = simple_line_call_bootstrap()
    call_spec_3 = simple_line_call_bootstrap()

    total_calls = (
        call_spec_1.total_calls + call_spec_2.total_calls + call_spec_3.total_calls
    )

    for wb_run_ids, exp_count in [
        (None, total_calls),
        ([], total_calls),
        ([full_wb_run_id_1], call_spec_1.total_calls),
        (
            [full_wb_run_id_1, full_wb_run_id_2],
            call_spec_1.total_calls + call_spec_2.total_calls,
        ),
        ([f"{client.entity}/{client.project}/NOT_A_RUN"], 0),
    ]:
        inner_res = get_client_trace_server(client).calls_query(
            tsi.CallsQueryReq(
                project_id=get_client_project_id(client),
                filter=tsi.CallsFilter(wb_run_ids=wb_run_ids),
            )
        )

        assert len(inner_res.calls) == exp_count


def test_trace_call_query_filter_wb_user_ids(client):
    call_spec_1 = simple_line_call_bootstrap()

    # OMG! How ugly is this?! The layers of testing servers is nasty
    client.server.server._next_trace_server._user_id = "second_user"
    call_spec_2 = simple_line_call_bootstrap()

    # OMG! How ugly is this?! The layers of testing servers is nasty
    client.server.server._next_trace_server._user_id = "third_user"
    call_spec_3 = simple_line_call_bootstrap()

    for wb_user_ids, exp_count in [
        (
            None,
            call_spec_1.total_calls + call_spec_2.total_calls + call_spec_3.total_calls,
        ),
        (
            [],
            call_spec_1.total_calls + call_spec_2.total_calls + call_spec_3.total_calls,
        ),
        (["second_user"], call_spec_2.total_calls),
        (
            ["second_user", "third_user"],
            call_spec_2.total_calls + call_spec_3.total_calls,
        ),
        (["NOT_A_USER"], 0),
    ]:
        inner_res = get_client_trace_server(client).calls_query(
            tsi.CallsQueryReq(
                project_id=get_client_project_id(client),
                filter=tsi.CallsFilter(wb_user_ids=wb_user_ids),
            )
        )

        assert len(inner_res.calls) == exp_count


def test_trace_call_query_limit(client):
    call_spec = simple_line_call_bootstrap()

    for limit, exp_count in [
        # Test the None case
        (None, call_spec.total_calls),
        # Test limit of 1
        (1, 1),
        # Test limit of 10
        (10, 10),
    ]:
        inner_res = get_client_trace_server(client).calls_query(
            tsi.CallsQueryReq(
                project_id=get_client_project_id(client),
                limit=limit,
            )
        )

        assert len(inner_res.calls) == exp_count


def test_trace_call_query_offset(client):
    call_spec = simple_line_call_bootstrap()

    for offset, exp_count in [
        # Test the None case
        (None, call_spec.total_calls),
        # Test offset of 1
        (1, call_spec.total_calls - 1),
        # Test offset of 10
        (10, call_spec.total_calls - 10),
    ]:
        inner_res = get_client_trace_server(client).calls_query(
            tsi.CallsQueryReq(
                project_id=get_client_project_id(client),
                offset=offset,
            )
        )

        assert len(inner_res.calls) == exp_count


def test_trace_call_sort(client):
    @weave.op
    def basic_op(in_val: dict, delay) -> dict:
        import time

        time.sleep(delay)
        return in_val

    for i in range(3):
        basic_op({"prim": i, "list": [i], "dict": {"inner": i}}, i / 10)

    for first, last, sort_by in [
        (2, 0, [tsi.SortBy(field="started_at", direction="desc")]),
        (2, 0, [tsi.SortBy(field="inputs.in_val.prim", direction="desc")]),
        (2, 0, [tsi.SortBy(field="inputs.in_val.list.0", direction="desc")]),
        (2, 0, [tsi.SortBy(field="inputs.in_val.dict.inner", direction="desc")]),
        (2, 0, [tsi.SortBy(field="output.prim", direction="desc")]),
        (2, 0, [tsi.SortBy(field="output.list.0", direction="desc")]),
        (2, 0, [tsi.SortBy(field="output.dict.inner", direction="desc")]),
    ]:
        inner_res = get_client_trace_server(client).calls_query(
            tsi.CallsQueryReq(
                project_id=get_client_project_id(client),
                sort_by=sort_by,
            )
        )

        assert inner_res.calls[0].inputs["in_val"]["prim"] == first
        assert inner_res.calls[2].inputs["in_val"]["prim"] == last


def test_trace_call_sort_with_mixed_types(client):
    is_sqlite = client_is_sqlite(client)
    if is_sqlite:
        # SQLite does not support sorting over mixed types in a column, so we skip this test
        return

    @weave.op
    def basic_op(in_val: dict) -> dict:
        import time

        time.sleep(1 / 10)
        return in_val

    basic_op({"prim": None})
    basic_op({"not_prim": 1})
    basic_op({"prim": 100})
    basic_op({"prim": 2})
    basic_op({"prim": "b"})
    basic_op({"prim": "a"})

    for direction, seq in [
        ("desc", [100, 2, "b", "a", None, None]),
        (
            "asc",
            [
                2,
                100,
                "a",
                "b",
                None,
                None,
            ],
        ),
    ]:
        inner_res = get_client_trace_server(client).calls_query(
            tsi.CallsQueryReq(
                project_id=get_client_project_id(client),
                sort_by=[tsi.SortBy(field="inputs.in_val.prim", direction=direction)],
            )
        )

        for i, call in enumerate(inner_res.calls):
            assert call.inputs["in_val"].get("prim") == seq[i]


def test_trace_call_filter(client):
    is_sqlite = client_is_sqlite(client)

    @weave.op
    def basic_op(in_val: dict, delay) -> dict:
        return in_val

    for i in range(10):
        basic_op(
            {"prim": i, "list": [i], "dict": {"inner": i}, "str": "str_" + str(i)},
            i / 10,
        )

    # Adding a row of a different type here to make sure we safely exclude it without it messing up other things
    basic_op(
        {
            "prim": "Different Type",
            "list": "Different Type",
            "dict": "Different Type",
            "str": False,
        },
        0.1,
    )

    basic_op("simple_primitive", 0.1)
    basic_op(42, 0.1)

    failed_cases = []
    for count, query in [
        # Base Case - simple True
        (
            13,
            {"$eq": [{"$literal": 1}, {"$literal": 1}]},
        ),
        # Base Case - simple false
        (
            0,
            {"$eq": [{"$literal": 1}, {"$literal": 2}]},
        ),
        # eq
        (
            1,
            {
                "$eq": [
                    {"$literal": 5},
                    {
                        "$convert": {
                            "input": {"$getField": "inputs.in_val.prim"},
                            "to": "int",
                        }
                    },
                ]
            },
        ),
        # eq - string
        (
            1,
            {
                "$eq": [
                    {"$literal": "simple_primitive"},
                    {"$getField": "inputs.in_val"},
                ]
            },
        ),
        # eq - string out
        (
            1,
            {"$eq": [{"$literal": "simple_primitive"}, {"$getField": "output"}]},
        ),
        # gt
        (
            4,
            {
                "$gt": [
                    {
                        "$convert": {
                            "input": {"$getField": "inputs.in_val.prim"},
                            "to": "int",
                        }
                    },
                    {"$literal": 5},
                ]
            },
        ),
        # gte
        (
            5,
            {
                "$gte": [
                    {
                        "$convert": {
                            "input": {"$getField": "inputs.in_val.prim"},
                            "to": "int",
                        }
                    },
                    {"$literal": 5},
                ]
            },
        ),
        # not gt = lte
        (
            6
            + (
                1 if is_sqlite else 0
            ),  # SQLite casting transforms strings to 0, instead of NULL
            {
                "$not": [
                    {
                        "$gt": [
                            {
                                "$convert": {
                                    "input": {"$getField": "inputs.in_val.prim"},
                                    "to": "int",
                                }
                            },
                            {"$literal": 5},
                        ]
                    }
                ]
            },
        ),
        # not gte = lt
        (
            5
            + (
                1 if is_sqlite else 0
            ),  # SQLite casting transforms strings to 0, instead of NULL
            {
                "$not": [
                    {
                        "$gte": [
                            {
                                "$convert": {
                                    "input": {"$getField": "inputs.in_val.prim"},
                                    "to": "int",
                                }
                            },
                            {"$literal": 5},
                        ]
                    }
                ]
            },
        ),
        # like all
        (
            13
            + (
                -2 if is_sqlite else 0
            ),  # SQLite returns NULL for non-existent fields rather than ''.
            {
                "$contains": {
                    "input": {"$getField": "inputs.in_val.str"},
                    "substr": {"$literal": ""},
                }
            },
        ),
        # like select
        (
            10,
            {
                "$contains": {
                    "input": {"$getField": "inputs.in_val.str"},
                    "substr": {"$literal": "str"},
                }
            },
        ),
        (
            0,
            {
                "$contains": {
                    "input": {"$getField": "inputs.in_val.str"},
                    "substr": {"$literal": "STR"},
                }
            },
        ),
        (
            10,
            {
                "$contains": {
                    "input": {"$getField": "inputs.in_val.str"},
                    "substr": {"$literal": "STR"},
                    "case_insensitive": True,
                }
            },
        ),
        # and
        (
            3,
            {
                "$and": [
                    {
                        "$not": [
                            {
                                "$gt": [
                                    {
                                        "$convert": {
                                            "input": {
                                                "$getField": "inputs.in_val.prim"
                                            },
                                            "to": "int",
                                        }
                                    },
                                    {"$literal": 7},
                                ]
                            }
                        ]
                    },
                    {
                        "$gte": [
                            {
                                "$convert": {
                                    "input": {"$getField": "inputs.in_val.prim"},
                                    "to": "int",
                                }
                            },
                            {"$literal": 5},
                        ]
                    },
                ]
            },
        ),
        # or
        (
            5
            + (
                1 if is_sqlite else 0
            ),  # SQLite casting transforms strings to 0, instead of NULL
            {
                "$or": [
                    {
                        "$not": [
                            {
                                "$gt": [
                                    {
                                        "$convert": {
                                            "input": {
                                                "$getField": "inputs.in_val.prim"
                                            },
                                            "to": "int",
                                        }
                                    },
                                    {"$literal": 3},
                                ]
                            }
                        ]
                    },
                    {
                        "$gte": [
                            {
                                "$convert": {
                                    "input": {"$getField": "inputs.in_val.prim"},
                                    "to": "int",
                                }
                            },
                            {"$literal": 9},
                        ]
                    },
                ]
            },
        ),
        # Invalid type - safely return none
        (
            0,
            {
                "$eq": [
                    {"$literal": 5},
                    {
                        "$convert": {
                            "input": {"$getField": "inputs.in_val.str"},
                            "to": "int",
                        }
                    },
                ]
            },
        ),
        # Cast across type
        (
            1,
            {
                "$eq": [
                    {"$literal": "5"},
                    {
                        "$convert": {
                            "input": {"$getField": "inputs.in_val.prim"},
                            "to": "string",
                        }
                    },
                ]
            },
        ),
        # Different key access
        (
            4,
            {
                "$gt": [
                    {
                        "$convert": {
                            "input": {
                                "$getField": "inputs.in_val.list.0"
                            },  # changing this to a dot instead of [0]
                            "to": "int",
                        }
                    },
                    {"$literal": 5},
                ]
            },
        ),
        (
            4,
            {
                "$gt": [
                    {
                        "$convert": {
                            "input": {"$getField": "inputs.in_val.dict.inner"},
                            "to": "int",
                        }
                    },
                    {"$literal": 5},
                ]
            },
        ),
        (
            4,
            {
                "$gt": [
                    {"$convert": {"input": {"$getField": "output.prim"}, "to": "int"}},
                    {"$literal": 5},
                ]
            },
        ),
        (
            4,
            {
                "$gt": [
                    {
                        "$convert": {
                            "input": {"$getField": "output.list.0"},
                            "to": "int",
                        }
                    },
                    {"$literal": 5},
                ]
            },
        ),
        (
            4,
            {
                "$gt": [
                    {
                        "$convert": {
                            "input": {"$getField": "output.dict.inner"},
                            "to": "int",
                        }
                    },
                    {"$literal": 5},
                ]
            },
        ),
    ]:
        print(f"TEST CASE [{count}]", query)
        inner_res = get_client_trace_server(client).calls_query(
            tsi.CallsQueryReq.model_validate(
                {
                    "project_id": get_client_project_id(client),
                    "query": {"$expr": query},
                }
            )
        )

        if len(inner_res.calls) != count:
            failed_cases.append(
                f"(ALL) Query {query} expected {count}, but found {len(inner_res.calls)}"
            )
        inner_res = get_client_trace_server(client).calls_query_stats(
            tsi.CallsQueryStatsReq.model_validate(
                {
                    "project_id": get_client_project_id(client),
                    "query": {"$expr": query},
                }
            )
        )

        if inner_res.count != count:
            failed_cases.append(
                f"(Stats) Query {query} expected {count}, but found {inner_res.count}"
            )

    if failed_cases:
        raise AssertionError(
            f"Failed {len(failed_cases)} cases:\n" + "\n".join(failed_cases)
        )


def test_ops_with_default_params(client):
    @weave.op
    def op_with_default(a: int, b: int = 10) -> int:
        return a + b

    assert op_with_default(1) == 11
    assert op_with_default(1, 5) == 6
    assert op_with_default(1, b=5) == 6
    assert op_with_default(a=1) == 11
    assert op_with_default(a=1, b=5) == 6
    assert op_with_default(b=5, a=1) == 6

    inner_res = client.server.calls_query(
        tsi.CallsQueryReq(
            project_id=client._project_id(),
        )
    )

    assert len(inner_res.calls) == 6
    assert inner_res.calls[0].inputs == {"a": 1, "b": 10}
    assert inner_res.calls[1].inputs == {"a": 1, "b": 5}
    assert inner_res.calls[2].inputs == {"a": 1, "b": 5}
    assert inner_res.calls[3].inputs == {"a": 1, "b": 10}
    assert inner_res.calls[4].inputs == {"a": 1, "b": 5}
    assert inner_res.calls[5].inputs == {"a": 1, "b": 5}


def test_root_type(client):
    class BaseTypeA(weave.Object):
        a: int

    class BaseTypeX(weave.Object):
        x: int

    class BaseTypeB(BaseTypeA):
        b: int

    class BaseTypeC(BaseTypeB):
        c: int

    c = BaseTypeC(a=1, b=2, c=3)
    x = BaseTypeX(x=5)

    ref = weave.publish(x)
    x2 = weave.ref(ref.uri()).get()
    assert x2.x == 5

    ref = weave.publish(c)
    c2 = weave.ref(ref.uri()).get()

    assert c2.a == 1
    assert c2.b == 2
    assert c2.c == 3

    inner_res = client.server.objs_query(
        tsi.ObjQueryReq(
            project_id=client._project_id(),
        )
    )

    assert len(inner_res.objs) == 2

    inner_res = client.server.objs_query(
        tsi.ObjQueryReq(
            project_id=client._project_id(),
            filter=tsi.ObjectVersionFilter(
                base_object_classes=["BaseTypeA"],
            ),
        )
    )

    assert len(inner_res.objs) == 1


def test_attributes_on_ops(client):
    @weave.op
    def op_with_attrs(a: int, b: int) -> int:
        return a + b

    with weave.attributes(
        {
            "custom": "attribute",
            "complex": ComplexAttribute(a=1, b={"c": 2}),
        }
    ):
        op_with_attrs(1, 2)

    res = get_client_trace_server(client).calls_query(
        tsi.CallsQueryReq(
            project_id=get_client_project_id(client),
            filter=tsi.CallsFilter(op_names=[ref_str(op_with_attrs)]),
        )
    )

    assert len(res.calls) == 1
    assert res.calls[0].attributes == {
        "custom": "attribute",
        "complex": {
            "__class__": {
                "module": "test_client_trace",
                "name": "ComplexAttribute",
                "qualname": "ComplexAttribute",
            },
            "a": 1,
            "b": {"c": 2},
        },
        "weave": {
            "client_version": weave.version.VERSION,
            "source": "python-sdk",
            "os_name": platform.system(),
            "os_version": platform.version(),
            "os_release": platform.release(),
            "sys_version": sys.version,
            "python": {
                "type": "function",
            },
        },
    }


def test_dataset_row_type(client):
    d = weave.Dataset(rows=[{"a": 5, "b": 6}, {"a": 7, "b": 10}])
    with pytest.raises(ValidationError):
        d = weave.Dataset(rows=[])
    with pytest.raises(ValidationError):
        d = weave.Dataset(rows=[{"a": 1}, "a", "b"])
    with pytest.raises(ValidationError):
        d = weave.Dataset(rows=[{"a": 1}, {}])


def test_dataclass_support(client):
    @dataclasses.dataclass
    class MyDataclass:
        val: int

    @weave.op
    def dataclass_maker(a: MyDataclass, b: MyDataclass) -> MyDataclass:
        return MyDataclass(a.val + b.val)

    a = MyDataclass(1)
    b = MyDataclass(2)
    act = dataclass_maker(a, b)
    exp = MyDataclass(3)
    assert act == exp

    res = get_client_trace_server(client).calls_query(
        tsi.CallsQueryReq(
            project_id=get_client_project_id(client),
            filter=tsi.CallsFilter(op_names=[ref_str(dataclass_maker)]),
        )
    )

    exp_ref = weave.publish(exp)
    exp_2 = weave.ref(exp_ref.uri()).get()
    assert exp_2.val == 3

    assert len(res.calls) == 1
    assert res.calls[0].inputs == {
        "a": {
            "_bases": [],
            "_class_name": "MyDataclass",
            "_type": "MyDataclass",
            "val": 1,
        },
        "b": {
            "_bases": [],
            "_class_name": "MyDataclass",
            "_type": "MyDataclass",
            "val": 2,
        },
    }
    assert res.calls[0].output == {
        "_bases": [],
        "_class_name": "MyDataclass",
        "_type": "MyDataclass",
        "val": 3,
    }


def test_op_retrieval(client):
    @weave.op
    def my_op(a: int) -> int:
        return a + 1

    assert my_op(1) == 2
    my_op_ref = weave_client.get_ref(my_op)
    my_op2 = my_op_ref.get()
    assert my_op2(1) == 2


def test_bound_op_retrieval(client):
    class CustomType(weave.Object):
        a: int

        @weave.op
        def op_with_custom_type(self, v):
            return self.a + v

    obj = CustomType(a=1)
    obj_ref = weave.publish(obj)
    obj2 = obj_ref.get()
    assert obj2.op_with_custom_type(1) == 2

    my_op_ref = weave_client.get_ref(CustomType.op_with_custom_type)
    with pytest.raises(MissingSelfInstanceError):
        my_op2 = my_op_ref.get()

    my_op_ref2 = weave_client.get_ref(obj2.op_with_custom_type)
    with pytest.raises(MissingSelfInstanceError):
        my_op2 = my_op_ref2.get()


@pytest.mark.skip("Not implemented: general bound op designation")
def test_bound_op_retrieval_no_self(client):
    class CustomTypeWithoutSelf(weave.Object):
        a: int

        @weave.op
        def op_with_custom_type(self, v):
            return self.a + v

    obj = CustomTypeWithoutSelf(a=1)
    obj_ref = weave.publish(obj)
    obj2 = obj_ref.get()
    assert obj2.op_with_custom_type(1) == 2

    my_op_ref = weave_client.get_ref(CustomTypeWithoutSelf.op_with_custom_type)
    with pytest.raises(MissingSelfInstanceError):
        my_op2 = my_op_ref.get()


def test_dataset_row_ref(client):
    d = weave.Dataset(rows=[{"a": 5, "b": 6}, {"a": 7, "b": 10}])
    ref = weave.publish(d)
    d2 = weave.ref(ref.uri()).get()

    inner = d2.rows[0]["a"]
    exp_ref = "weave:///shawn/test-project/object/Dataset:0xTDJ6hEmsx8Wg9H75y42bL2WgvW5l4IXjuhHcrMh7A/attr/rows/id/XfhC9dNA5D4taMvhKT4MKN2uce7F56Krsyv4Q6mvVMA/key/a"
    assert inner == 5
    assert inner.ref.uri() == exp_ref
    gotten = weave.ref(exp_ref).get()
    assert gotten == 5


def test_tuple_support(client):
    @weave.op
    def tuple_maker(a, b):
        return (a, b)

    act = tuple_maker((1, 2), 3)
    exp = ((1, 2), 3)
    assert act == exp

    exp_ref = weave.publish(exp)
    exp_2 = weave.ref(exp_ref.uri()).get()
    assert exp_2 == [[1, 2], 3]

    res = get_client_trace_server(client).calls_query(
        tsi.CallsQueryReq(
            project_id=get_client_project_id(client),
            filter=tsi.CallsFilter(op_names=[ref_str(tuple_maker)]),
        )
    )

    assert len(res.calls) == 1
    assert res.calls[0].output == [[1, 2], 3]


def test_namedtuple_support(client):
    @weave.op
    def tuple_maker(a, b):
        return (a, b)

    Point = namedtuple("Point", ["x", "y"])
    act = tuple_maker(Point(1, 2), 3)
    exp = (Point(1, 2), 3)
    assert act == exp

    exp_ref = weave.publish(exp)
    exp_2 = weave.ref(exp_ref.uri()).get()
    assert exp_2 == [{"x": 1, "y": 2}, 3]

    res = get_client_trace_server(client).calls_query(
        tsi.CallsQueryReq(
            project_id=get_client_project_id(client),
            filter=tsi.CallsFilter(op_names=[ref_str(tuple_maker)]),
        )
    )

    assert len(res.calls) == 1
    assert res.calls[0].output == [{"x": 1, "y": 2}, 3]


def test_named_reuse(client):
    import asyncio

    d = weave.Dataset(rows=[{"x": 1}, {"x": 2}])
    d_ref = weave.publish(d, "test_dataset")
    dataset = weave.ref(d_ref.uri()).get()

    @weave.op
    async def dummy_score(output):
        return 1

    class SimpleModel(weave.Model):
        async def predict(self, x):
            return {"answer": "42"}

    model = SimpleModel()

    evaluation = weave.Evaluation(
        dataset=dataset,
        scorers=[dummy_score],
    )
    dataset_ref = dataset.ref
    evaluation_dataset = evaluation.dataset
    eval_dataset_ref = evaluation_dataset.ref
    assert dataset_ref == eval_dataset_ref
    asyncio.run(evaluation.evaluate(model))

    res = get_client_trace_server(client).objs_query(
        tsi.ObjQueryReq(
            project_id=get_client_project_id(client),
            filter=tsi.ObjectVersionFilter(
                is_op=False, latest_only=True, base_object_classes=["Dataset"]
            ),
        )
    )

    # There are a lot of additional assertions that could be made here!
    print(res.objs)
    assert len(res.objs) == 1


def test_unknown_input_and_output_types(client):
    class MyUnknownClassA:
        a_val: float

        def __init__(self, a_val) -> None:
            self.a_val = a_val

    class MyUnknownClassB:
        b_val: float

        def __init__(self, b_val) -> None:
            self.b_val = b_val

    @weave.op
    def op_with_unknown_types(a: MyUnknownClassA, b: float) -> MyUnknownClassB:
        return MyUnknownClassB(a.a_val + b)

    a = MyUnknownClassA(3)
    res = op_with_unknown_types(a, 0.14)

    assert res.b_val == 3.14

    inner_res = client.server.calls_query(
        tsi.CallsQueryReq(
            project_id=client._project_id(),
        )
    )

    assert len(inner_res.calls) == 1
    assert inner_res.calls[0].inputs == {
        "a": repr(a),
        "b": 0.14,
    }
    assert inner_res.calls[0].output == repr(res)


def test_unknown_attribute(client):
    class MyUnknownClass:
        val: int

        def __init__(self, a_val) -> None:
            self.a_val = a_val

    class MySerializableClass(weave.Object):
        obj: MyUnknownClass

    a_obj = MyUnknownClass(1)
    a = MySerializableClass(obj=a_obj)
    b_obj = MyUnknownClass(2)
    b = MySerializableClass(obj=b_obj)

    ref_a = weave.publish(a)
    ref_b = weave.publish(b)

    a2 = weave.ref(ref_a.uri()).get()
    b2 = weave.ref(ref_b.uri()).get()

    assert a2.obj == repr(a_obj)
    assert b2.obj == repr(b_obj)


@contextmanager
def _no_graph_client():
    client = get_weave_client()
    set_weave_client_global(None)
    try:
        yield
    finally:
        set_weave_client_global(client)


@contextmanager
def _patched_default_initializer(trace_client: weave_client.WeaveClient):
    from weave.trace import weave_init

    def init_weave_get_server_patched(api_key):
        return trace_client.server

    orig = weave_init.init_weave_get_server
    weave_init.init_weave_get_server = init_weave_get_server_patched

    try:
        yield
    finally:
        weave_init.init_weave_get_server = orig


def test_single_primitive_output(client):
    @weave.op
    def single_int_output(a: int) -> int:
        return a

    @weave.op
    def single_bool_output(a: int) -> bool:
        return a == 1

    @weave.op
    def single_none_output(a: int) -> None:
        return None

    @weave.op
    def dict_output(a: int, b: bool, c: None) -> dict:
        return {"a": a, "b": b, "c": c}

    a = single_int_output(1)
    b = single_bool_output(1)
    c = single_none_output(1)
    d = dict_output(a, b, c)

    assert isinstance(a, int)
    assert a == 1
    assert isinstance(b, bool)
    assert b == True
    assert isinstance(c, type(None))
    assert c is None
    assert isinstance(d, dict)
    assert isinstance(d["a"], int)
    assert isinstance(d["b"], bool)
    assert isinstance(d["c"], type(None))
    assert d == {"a": 1, "b": True, "c": None}

    inner_res = client.server.calls_query(
        tsi.CallsQueryReq(
            project_id=client._project_id(),
        )
    )

    assert len(inner_res.calls) == 4
    assert inner_res.calls[0].output == 1
    assert inner_res.calls[1].output == True
    assert inner_res.calls[2].output is None
    assert inner_res.calls[3].output == {"a": 1, "b": True, "c": None}


def map_simple(fn, vals):
    return [fn(v) for v in vals]


max_workers = 3


def map_with_threads_no_executor(fn, vals):
    def task_wrapper(v):
        return fn(v)

    threads = []

    for v in vals:
        thread = Thread(target=task_wrapper, args=(v,))
        thread.start()
        threads.append(thread)

        if len(threads) >= max_workers:
            for thread in threads:
                thread.join()
            threads = []

        for thread in threads:
            thread.join()


def map_with_thread_executor(fn, vals):
    with ThreadPoolExecutor(max_workers=max_workers) as executor:
        executor.map(fn, vals)


# This is how Langchain executes batches (with a manual context copy)
def map_with_copying_thread_executor(fn, vals):
    with ThreadPoolExecutor(max_workers=max_workers) as executor:
        contexts = [copy_context() for _ in range(len(vals))]

        def _wrapped_fn(*args):
            return contexts.pop().run(fn, *args)

        executor.map(_wrapped_fn, vals)


# TODO: Make an async version of this
@pytest.mark.flaky(retries=5)  # <-- Flakes in CI
@pytest.mark.parametrize(
    "mapper",
    [
        map_simple,
        map_with_threads_no_executor,
        # # map_with_thread_executor,  # <-- Flakes in CI
        # map_with_copying_thread_executor, # <-- Flakes in CI
    ],
)
def test_mapped_execution(client, mapper):
    import time

    events = []

    @weave.op
    def op_a(a: int) -> int:
        events.append("A(S):" + str(a))
        time.sleep(0.03)
        events.append("A(E):" + str(a))
        return a

    @weave.op
    def op_b(b: int) -> int:
        events.append("B(S):" + str(b))
        time.sleep(0.02)
        res = op_a(b)
        events.append("B(E):" + str(b))
        return res

    @weave.op
    def op_c(c: int) -> int:
        events.append("C(S):" + str(c))
        time.sleep(0.01)
        res = op_b(c)
        events.append("C(E):" + str(c))
        return res

    @weave.op
    def op_mapper(vals):
        return mapper(op_c, vals)

    map_vals = list(range(12))
    first_val = map_vals[0]
    last_val = map_vals[-1]
    middle_vals = map_vals[1:-1]
    split = len(middle_vals) // 2
    middle_vals_outer = middle_vals[:split]
    middle_vals_inner = middle_vals[split:]
    op_c(first_val)
    mapper(op_c, middle_vals_outer)
    op_mapper(middle_vals_inner)
    op_c(last_val)

    # Make sure that the events are in the right (or wrong!) order
    sequential_expected_order = []
    for i in map_vals:
        for event in ["S", "E"]:
            order = ["A", "B", "C"]
            if event == "S":
                order = order[::-1]
            for op in order:
                sequential_expected_order.append(f"{op}({event}):{i}")
    if mapper == map_simple:
        assert events == sequential_expected_order

    inner_res = client.server.calls_query(
        tsi.CallsQueryReq(
            project_id=client._project_id(),
        )
    )

    assert len(inner_res.calls) == (len(map_vals) * 3) + 1

    # Now, we want to assert that the calls are in the right topological order - while
    # it is possible that their timestamps are not in order
    # First some helpers:
    roots = [c for c in inner_res.calls if c.parent_id is None]

    def assert_input_of_call(call, input_val):
        assert call.inputs == input_val

    def get_children_of_call(call):
        return [c for c in inner_res.calls if c.parent_id == call.id]

    def assert_valid_trace(root_call, val):
        assert_input_of_call(root_call, {"c": val})
        children = get_children_of_call(root_call)
        assert len(children) == 1
        assert_input_of_call(children[0], {"b": val})
        children = get_children_of_call(children[0])
        assert len(children) == 1
        assert_input_of_call(children[0], {"a": val})

    def assert_valid_batched_trace(root_call):
        val = int(root_call.inputs["c"])
        assert_valid_trace(root_call, val)

    # First, ensure that there are 5 roots
    assert len(roots) == 3 + len(middle_vals_outer)

    # Now we can validate the shape of the calls within their traces.
    # The first and last roots are not batched and therefore deterministic
    # The middle 3 roots are batched and therefore non-deterministic
    root_ndx = 0
    assert_valid_trace(roots[root_ndx], first_val)
    root_ndx += 1
    for outer in middle_vals_outer:
        assert_valid_trace(roots[root_ndx], outer)
        root_ndx += 1

    children = get_children_of_call(roots[root_ndx])
    root_ndx += 1
    assert len(children) == len(middle_vals_inner)
    for child in children:
        assert_valid_batched_trace(child)
    assert_valid_trace(roots[root_ndx], last_val)


def call_structure(calls):
    parent_to_children_map = defaultdict(list)
    roots = []
    for call in calls:
        parent_to_children_map[call.parent_id].append(call.id)
        if call.parent_id is None:
            roots.append(call.id)

    found_structure = {}

    def build_structure(parent_id):
        if parent_id is None:
            return {}
        children = parent_to_children_map[parent_id]
        return {child: build_structure(child) for child in children}

    for root in roots:
        found_structure[root] = build_structure(root)

    return found_structure


def test_call_stack_order_implicit_depth_first(client):
    # Note: There is a debate going on about if the client should
    # be responsible for enforcing the call stack order (vs having)
    # another object that is responsible for this. This test is
    # written with the assumption that the client is responsible
    # for enforcing the call stack order. However, it is plausible
    # that we change this. If so, then this test will need to both
    # `create_call` and `push_call` effectively. Same with finish_call

    # This version of the call sequence matches the happy path
    # without any out-of-order calls
    call_1 = client.create_call("op", {})
    call_2 = client.create_call("op", {})
    call_3 = client.create_call("op", {})
    client.finish_call(call_3)
    call_4 = client.create_call("op", {})
    client.finish_call(call_4)
    client.finish_call(call_2)
    call_5 = client.create_call("op", {})
    call_6 = client.create_call("op", {})
    client.finish_call(call_6)
    call_7 = client.create_call("op", {})
    client.finish_call(call_7)
    client.finish_call(call_5)
    client.finish_call(call_1)

    terminal_root_call = client.create_call("op", {})
    client.finish_call(terminal_root_call)

    inner_res = client.server.calls_query(
        tsi.CallsQueryReq(
            project_id=client._project_id(),
        )
    )

    assert call_structure(inner_res.calls) == {
        call_1.id: {
            call_2.id: {call_3.id: {}, call_4.id: {}},
            call_5.id: {call_6.id: {}, call_7.id: {}},
        },
        terminal_root_call.id: {},
    }


def test_call_stack_order_explicit_depth_first(client):
    # Note: There is a debate going on about if the client should
    # be responsible for enforcing the call stack order (vs having)
    # another object that is responsible for this. This test is
    # written with the assumption that the client is responsible
    # for enforcing the call stack order. However, it is plausible
    # that we change this. If so, then this test will need to both
    # `create_call` and `push_call` effectively. Same with finish_call
    #
    #
    # This version of the call sequence matches the happy path
    # without any out-of-order calls, but with explicit parentage
    # specified.
    call_1 = client.create_call("op", {})
    call_2 = client.create_call("op", {}, call_1)
    call_3 = client.create_call("op", {}, call_2)
    client.finish_call(call_3)
    call_4 = client.create_call("op", {}, call_2)
    client.finish_call(call_4)
    client.finish_call(call_2)
    call_5 = client.create_call("op", {}, call_1)
    call_6 = client.create_call("op", {}, call_5)
    client.finish_call(call_6)
    call_7 = client.create_call("op", {}, call_5)
    client.finish_call(call_7)
    client.finish_call(call_5)
    client.finish_call(call_1)

    terminal_root_call = client.create_call("op", {})
    client.finish_call(terminal_root_call)

    inner_res = client.server.calls_query(
        tsi.CallsQueryReq(
            project_id=client._project_id(),
        )
    )

    assert call_structure(inner_res.calls) == {
        call_1.id: {
            call_2.id: {call_3.id: {}, call_4.id: {}},
            call_5.id: {call_6.id: {}, call_7.id: {}},
        },
        terminal_root_call.id: {},
    }


def test_call_stack_order_langchain_batch(client):
    # Note: There is a debate going on about if the client should
    # be responsible for enforcing the call stack order (vs having)
    # another object that is responsible for this. This test is
    # written with the assumption that the client is responsible
    # for enforcing the call stack order. However, it is plausible
    # that we change this. If so, then this test will need to both
    # `create_call` and `push_call` effectively. Same with finish_call
    #
    #
    # This sequence is pretty much exactly what langchain does when handling
    # a batch of calls. Specifically (prompt | llm).batch([1,2])
    call_1 = client.create_call("op", {})  # <- Implicit Parent, no stack = root
    call_2 = client.create_call("op", {}, call_1)  # <- RunnableSequence1
    call_5 = client.create_call("op", {}, call_1)  # <- RunnableSequence2
    call_3 = client.create_call("op", {}, call_2)  # <- Prompt1
    client.finish_call(call_3)
    call_4 = client.create_call("op", {}, call_2)  # <- LLM1
    call_4gpt = client.create_call("op", {})  # <- Openai
    client.finish_call(call_4gpt)
    client.finish_call(call_4)
    call_6 = client.create_call("op", {}, call_5)  # <- Prompt2
    client.finish_call(call_6)
    call_7 = client.create_call("op", {}, call_5)  # <- LLM2
    call_7gpt = client.create_call("op", {})  # <- Openai
    client.finish_call(call_7gpt)
    client.finish_call(call_7)
    client.finish_call(call_2)
    client.finish_call(call_5)
    client.finish_call(call_1)

    terminal_root_call = client.create_call("op", {})
    client.finish_call(terminal_root_call)

    inner_res = client.server.calls_query(
        tsi.CallsQueryReq(
            project_id=client._project_id(),
        )
    )

    assert call_structure(inner_res.calls) == {
        call_1.id: {
            call_2.id: {call_3.id: {}, call_4.id: {call_4gpt.id: {}}},
            call_5.id: {call_6.id: {}, call_7.id: {call_7gpt.id: {}}},
        },
        terminal_root_call.id: {},
    }


POP_REORDERS_STACK = False


def test_call_stack_order_out_of_order_pop(client):
    # Note: There is a debate going on about if the client should
    # be responsible for enforcing the call stack order (vs having)
    # another object that is responsible for this. This test is
    # written with the assumption that the client is responsible
    # for enforcing the call stack order. However, it is plausible
    # that we change this. If so, then this test will need to both
    # `create_call` and `push_call` effectively. Same with finish_call
    #
    #
    # This ordering is a specifically challenging case where we return to
    # a parent that that was not the top of stack
    call_1 = client.create_call("op", {})
    call_2 = client.create_call("op", {})
    call_3 = client.create_call("op", {})
    # Purposely swap 4 & 5
    call_5 = client.create_call("op", {}, call_1)  # <- Explicit Parent (call_1)
    call_4 = client.create_call("op", {}, call_2)  # <- Explicit Parent (call_2)
    call_6 = client.create_call("op", {}, call_5)  # <- Explicit Parent (call_5)
    client.finish_call(call_6)  # <- Finish call_6
    # (should change stack to call_6.parent which is call_5)
    call_7 = client.create_call("op", {})  # <- Implicit Parent (call_5)
    # (current stack implementation will think this is 4)

    # Finish them in completely reverse order, because why not?
    client.finish_call(call_1)
    client.finish_call(call_2)
    client.finish_call(call_3)
    client.finish_call(call_4)
    client.finish_call(call_5)
    client.finish_call(call_7)

    terminal_root_call = client.create_call("op", {})
    client.finish_call(terminal_root_call)

    inner_res = client.server.calls_query(
        tsi.CallsQueryReq(
            project_id=client._project_id(),
        )
    )

    if POP_REORDERS_STACK:
        # In my (Tim) opinion, this is the correct ordering.
        # However, the current implementation results in the
        # "else" branch here. The key difference is when we
        # finish call_6. Since call_6 was started immediately after
        # call_4, we currently will believe the top of the stack is
        # call_4. However, call_6's parent is call_5, so in my
        # opinion, we should pop the stack back to call_5. We
        # can debate this more and change the test/implementation
        # as needed.
        exp = {
            call_1.id: {
                call_2.id: {call_3.id: {}, call_4.id: {}},
                call_5.id: {call_6.id: {}, call_7.id: {}},
            },
            terminal_root_call.id: {},
        }
    else:
        exp = {
            call_1.id: {
                call_2.id: {call_3.id: {}, call_4.id: {call_7.id: {}}},
                call_5.id: {
                    call_6.id: {},
                },
            },
            terminal_root_call.id: {},
        }

    assert call_structure(inner_res.calls) == exp


def test_call_stack_order_height_ordering(client):
    # Note: There is a debate going on about if the client should
    # be responsible for enforcing the call stack order (vs having)
    # another object that is responsible for this. This test is
    # written with the assumption that the client is responsible
    # for enforcing the call stack order. However, it is plausible
    # that we change this. If so, then this test will need to both
    # `create_call` and `push_call` effectively. Same with finish_call
    #
    #
    # This ordering calls ops in the order of their height in the tree
    call_1 = client.create_call("op", {})
    call_2 = client.create_call("op", {}, call_1)
    call_5 = client.create_call("op", {}, call_1)
    call_3 = client.create_call("op", {}, call_2)
    call_6 = client.create_call("op", {}, call_5)
    call_4 = client.create_call("op", {}, call_2)
    call_7 = client.create_call("op", {}, call_5)

    # Finish them in completely reverse order
    client.finish_call(call_1)
    client.finish_call(call_2)
    client.finish_call(call_3)
    client.finish_call(call_4)
    client.finish_call(call_5)
    client.finish_call(call_7)

    terminal_root_call = client.create_call("op", {})
    client.finish_call(terminal_root_call)

    inner_res = client.server.calls_query(
        tsi.CallsQueryReq(
            project_id=client._project_id(),
        )
    )

    assert call_structure(inner_res.calls) == {
        call_1.id: {
            call_2.id: {call_3.id: {}, call_4.id: {}},
            call_5.id: {call_6.id: {}, call_7.id: {}},
        },
        terminal_root_call.id: {},
    }


def test_call_stack_order_mixed(client):
    # Note: There is a debate going on about if the client should
    # be responsible for enforcing the call stack order (vs having)
    # another object that is responsible for this. This test is
    # written with the assumption that the client is responsible
    # for enforcing the call stack order. However, it is plausible
    # that we change this. If so, then this test will need to both
    # `create_call` and `push_call` effectively. Same with finish_call
    #
    #
    # This ordering is as mixed up as I could make it
    call_1 = client.create_call("op", {})
    call_5 = client.create_call("op", {}, call_1)
    call_7 = client.create_call("op", {}, call_5)
    client.finish_call(call_7)
    call_6 = client.create_call("op", {}, call_5)
    client.finish_call(call_5)
    call_2 = client.create_call("op", {}, call_1)
    client.finish_call(call_1)
    call_4 = client.create_call("op", {}, call_2)
    call_3 = client.create_call("op", {}, call_2)
    client.finish_call(call_2)
    client.finish_call(call_3)
    client.finish_call(call_4)

    terminal_root_call = client.create_call("op", {})
    client.finish_call(terminal_root_call)

    inner_res = client.server.calls_query(
        tsi.CallsQueryReq(
            project_id=client._project_id(),
        )
    )

    assert call_structure(inner_res.calls) == {
        call_1.id: {
            call_5.id: {call_7.id: {}, call_6.id: {}},
            call_2.id: {call_4.id: {}, call_3.id: {}},
        },
        terminal_root_call.id: {},
    }


def test_call_query_stream_equality(client):
    @weave.op
    def calculate(a: int, b: int) -> int:
        return a + b

    for i in range(10):
        calculate(i, i * i)

    calls = client.server.calls_query(
        tsi.CallsQueryReq(
            project_id=client._project_id(),
        )
    )

    calls_stream = client.server.calls_query_stream(
        tsi.CallsQueryReq(
            project_id=client._project_id(),
        )
    )

    i = 0
    for call in calls_stream:
        assert call == calls.calls[i]
        i += 1

    assert i == len(calls.calls)


def test_call_query_stream_columns(client):
    @weave.op
    def calculate(a: int, b: int) -> dict[str, Any]:
        return {"result": {"a + b": a + b}, "not result": 123}

    for i in range(2):
        calculate(i, i * i)

    calls = client.server.calls_query_stream(
        tsi.CallsQueryReq(
            project_id=client._project_id(),
            columns=["id", "inputs"],
        )
    )
    calls = list(calls)
    assert len(calls) == 2
    assert len(calls[0].inputs) == 2

    # NO output returned because not required and not requested
    assert calls[0].output is None
    assert calls[0].ended_at is None
    assert calls[0].attributes == {}
    assert calls[0].inputs == {"a": 0, "b": 0}

    # now explicitly get output
    calls = client.server.calls_query_stream(
        tsi.CallsQueryReq(
            project_id=client._project_id(),
            columns=["id", "inputs", "output.result"],
        )
    )
    calls = list(calls)
    assert len(calls) == 2
    assert calls[0].output["result"]["a + b"] == 0
    assert calls[0].attributes == {}
    assert calls[0].inputs == {"a": 0, "b": 0}

    # now get summary
    calls2 = client.server.calls_query_stream(
        tsi.CallsQueryReq(
            project_id=client._project_id(),
            columns=["id", "summary"],
        )
    )
    calls2 = list(calls2)
    assert len(calls2) == 2
    # assert derived summary fields are included when getting summary
    assert calls2[0].summary["weave"]["status"] == "success"
    assert isinstance(calls2[0].summary["weave"]["latency_ms"], int)
    assert calls2[0].summary["weave"]["trace_name"] == "calculate"
    # this means other fields on the call should be set
    assert calls2[0].started_at is not None
    assert calls2[0].ended_at is not None
    assert calls2[0].op_name is not None
    # but not other big fields
    assert calls2[0].attributes == {}
    assert calls2[0].inputs == {}
    assert calls2[0].output is None


def test_call_query_stream_columns_with_costs(client):
    if client_is_sqlite(client):
        # dont run this test for sqlite
        return

    @weave.op
    def calculate(a: int, b: int) -> dict[str, Any]:
        return {
            "result": {"a + b": a + b},
            "not result": 123,
            "usage": {"prompt_tokens": 10, "completion_tokens": 10},
            "model": "test_model",
        }

    for i in range(2):
        calculate(i, i * i)

    # Test that costs are returned if we include the summary field
    calls = client.server.calls_query_stream(
        tsi.CallsQueryReq(
            project_id=client._project_id(),
            columns=["id", "summary"],
            include_costs=True,
        )
    )
    calls = list(calls)
    assert len(calls) == 2
    assert calls[0].summary is not None
    # Costs should be None because we don't have a cost entry for test_model
    assert calls[0].summary.get("weave").get("costs") is None

    client.add_cost(
        "test_model",
        Decimal("0.00001"),
        Decimal("0.00003"),
        datetime.datetime.now(tz=datetime.timezone.utc),
    )

    calls = client.server.calls_query_stream(
        tsi.CallsQueryReq(
            project_id=client._project_id(),
            columns=["id", "summary"],
            include_costs=True,
        )
    )
    calls = list(calls)
    assert len(calls) == 2
    assert calls[0].summary is not None
    assert calls[0].summary.get("weave").get("costs") is not None

    # also assert that derived summary fields are included when getting costs
    assert calls[0].summary["weave"]["status"] == "success"
    assert calls[0].summary["weave"]["latency_ms"] > 0
    assert "calculate" in calls[0].summary["weave"]["trace_name"]

    # This should not happen, users should not request summary_dump
    # Test that costs are returned if we include the summary_dump field
    calls = client.server.calls_query_stream(
        tsi.CallsQueryReq(
            project_id=client._project_id(),
            columns=["id", "summary_dump"],
            include_costs=True,
        )
    )
    calls = list(calls)
    assert len(calls) == 2
    assert calls[0].summary is not None
    assert calls[0].summary.get("weave").get("costs") is not None

    # Test that costs are returned if we don't include the summary field
    calls = client.server.calls_query_stream(
        tsi.CallsQueryReq(
            project_id=client._project_id(),
            columns=["id"],
            include_costs=True,
        )
    )

    calls = list(calls)
    assert len(calls) == 2
    # Summary should come back even though it wasn't requested, because we include costs
    assert calls[0].summary.get("weave").get("costs") is not None

    # Test that costs are not returned if we include the summary field, but don't include costs
    calls = client.server.calls_query_stream(
        tsi.CallsQueryReq(
            project_id=client._project_id(),
            columns=["id", "summary"],
        )
    )

    calls = list(calls)
    assert len(calls) == 2
    assert calls[0].summary is not None
    assert calls[0].summary.get("weave", {}).get("costs") is None


def test_read_call_start_with_cost(client):
    if client_is_sqlite(client):
        # dont run this test for sqlite
        return

    project_id = client._project_id()
    call_id = generate_id()
    trace_id = generate_id()
    llm_id = "test-model-v1"  # Price needed for potential joins, even if no usage
    start_time = datetime.datetime.now(tz=datetime.timezone.utc)
    price_effective_date = start_time - datetime.timedelta(days=1)

    # --- 1. Insert Prerequisite Data ---
    cost_data = {
        llm_id: {
            "prompt_token_cost": Decimal("0.00001"),  # Cost per token
            "completion_token_cost": Decimal("0.00003"),  # Cost per token
            "effective_date": price_effective_date,
        }
    }
    cost_res = client.server.cost_create(
        tsi.CostCreateReq(
            project_id=project_id,
            costs=cost_data,
            wb_user_id="test_user",  # Assuming a user ID is needed
        )
    )
    price_id = cost_res.ids[0][0]

    # Insert a call record with summary_dump=None
    call_start_data = tsi.StartedCallSchemaForInsert(
        project_id=project_id,
        id=call_id,
        trace_id=trace_id,
        op_name="test_op_null_summary",
        display_name="Test Operation Null Summary",
        started_at=start_time,
        inputs={"arg1": "no summary"},
        summary_dump=None,  # Explicitly set to None
        attributes={},
    )
    client.server.call_start(tsi.CallStartReq(start=call_start_data))

    # --- 2. Call call_read with include_costs=True ---
    res = client.server.call_read(
        tsi.CallReadReq(
            project_id=project_id,
            id=call_id,
            include_costs=True,  # Request cost calculation
        )
    )

    # --- 3. Assert Results ---
    assert res.call is not None, "Expected call record to be found"
    assert res.call.id == call_id

    # The summary dump should exist but be null or an empty object initially.
    # The cost query should handle this gracefully and *not* add a costs object.
    summary = res.call.summary
    assert isinstance(summary, dict), "Expected summary_dump to be a dictionary"

    if summary is None:
        # If call_read returns None summary, this is fine for this case.
        pass
    elif isinstance(summary, dict):
        # Check that the costs object was NOT added
        assert (
            COST_OBJECT_NAME not in summary.get("weave", {})
        ), f"Did not expect '{COST_OBJECT_NAME}' key in summary['weave'] when initial summary was null/empty"
    else:
        pytest.fail(f"summary_dump was not None or dict: {type(summary)} {summary}")

    # --- 4. Cleanup ---
    client.server.calls_delete(
        tsi.CallsDeleteReq(project_id=project_id, call_ids=[call_id])
    )
    client.purge_costs(price_id)


def test_call_read_with_unkown_llm(client):
    """Tests that if an op reports usage for an LLM ID that has no cost entry
    in the database, the cost calculation handles it gracefully (by not adding cost info).
    """
    if client_is_sqlite(client):
        # dont run this test for sqlite
        return

    # Generate a unique LLM ID unlikely to exist
    llm_id_no_cost = f"non_existent_llm_{generate_id()}"

    @weave.op()
    def op_with_usage_no_cost(input_val: int) -> dict[str, Any]:
        usage_details = {
            "requests": 1,
            "prompt_tokens": 15,
            "completion_tokens": 25,
            "total_tokens": 40,
        }
        # WeaveClient should automatically extract 'usage' from the return dict
        # and place it into the call's summary.
        return {
            "output_val": input_val * 3,
            "usage": usage_details,
            "model": llm_id_no_cost,
        }

    op_with_usage_no_cost(10)

    calls = client.server.calls_query_stream(
        tsi.CallsQueryReq(
            project_id=client._project_id(),
            columns=["id", "summary", "output_dump"],
            include_costs=True,
        )
    )
    calls = list(calls)
    assert len(calls) == 1
    assert calls[0].output["output_val"] == 30
    assert calls[0].summary is not None

    summary = calls[0].summary
    # Basic checks on the summary
    assert summary is not None
    assert "usage" in summary
    assert llm_id_no_cost in summary["usage"]
    assert summary["usage"][llm_id_no_cost]["prompt_tokens"] == 15

    # Check the cost calculation part
    assert "weave" in summary
    assert "costs" not in summary["weave"]


@pytest.mark.skip("Not implemented: filter / sort through refs")
def test_sort_and_filter_through_refs(client):
    @weave.op
    def test_op(label, val):
        return val

    class TestObj(weave.Object):
        val: Any

    def test_obj(val):
        return weave.publish(TestObj(val=val))

    import random

    # Purposely shuffled and contains values that would not sort correctly as strings
    values = [3, 9, 15, 21, 0, 12, 6, 18]
    random.shuffle(values)

    test_op(values[0], {"a": {"b": {"c": {"d": values[0]}}}})

    # Ref at A
    test_op(values[1], {"a": test_obj({"b": {"c": {"d": values[1]}}})})
    # Ref at B
    test_op(values[2], {"a": {"b": test_obj({"c": {"d": values[2]}})}})
    # Ref at C
    test_op(values[3], {"a": {"b": {"c": test_obj({"d": values[3]})}}})

    # Ref at A and B
    test_op(values[4], {"a": test_obj({"b": test_obj({"c": {"d": values[4]}})})})
    # Ref at A and C
    test_op(values[5], {"a": test_obj({"b": {"c": test_obj({"d": values[5]})}})})
    # Ref at B and C
    test_op(values[6], {"a": {"b": test_obj({"c": test_obj({"d": values[6]})})}})

    # Ref at A, B and C
    test_op(
        values[7],
        {"a": test_obj({"b": test_obj({"c": test_obj({"d": values[7]})})})},
    )

    for first, _last, sort_by in [
        (0, 21, [tsi.SortBy(field="inputs.val.a.b.c.d", direction="asc")]),
        (21, 0, [tsi.SortBy(field="inputs.val.a.b.c.d", direction="desc")]),
        (0, 21, [tsi.SortBy(field="output.a.b.c.d", direction="asc")]),
        (21, 0, [tsi.SortBy(field="output.a.b.c.d", direction="desc")]),
    ]:
        inner_res = get_client_trace_server(client).calls_query(
            tsi.CallsQueryReq(
                project_id=get_client_project_id(client),
                sort_by=sort_by,
            )
        )

        assert inner_res.calls[0].inputs["label"] == first
        assert inner_res.calls[1].inputs["label"] == first

    for _first, _last, count, query in [
        (
            6,
            21,
            6,
            {
                "$gt": [
                    {
                        "$convert": {
                            "input": {"$getField": "inputs.val.a.b.c.d"},
                            "to": "int",
                        }
                    },
                    {"$literal": 5},
                ]
            },
        ),
        (
            0,
            3,
            2,
            {
                "$not": [
                    {
                        "$gt": [
                            {
                                "$convert": {
                                    "input": {"$getField": "output.a.b.c.d"},
                                    "to": "int",
                                }
                            },
                            {"$literal": 5},
                        ]
                    }
                ]
            },
        ),
    ]:
        inner_res = get_client_trace_server(client).calls_query(
            tsi.CallsQueryReq.model_validate(
                {
                    "project_id": get_client_project_id(client),
                    "sort_by": [
                        tsi.SortBy(field="inputs.val.a.b.c.d", direction="asc")
                    ],
                    "query": {"$expr": query},
                }
            )
        )

        assert len(inner_res.calls) == count
        inner_res = get_client_trace_server(client).calls_query_stats(
            tsi.CallsQueryStatsReq.model_validate(
                {
                    "project_id": get_client_project_id(client),
                    "query": {"$expr": query},
                }
            )
        )

        assert inner_res.count == count


def test_in_operation(client):
    @weave.op
    def test_op(label, val):
        return val

    test_op(1, [1, 2, 3])
    test_op(2, [1, 2, 3])
    test_op(3, [5, 6, 7])
    test_op(4, [8, 2, 3])

    call_ids = [call.id for call in test_op.calls()]
    assert len(call_ids) == 4

    query = {
        "$in": [
            {"$getField": "id"},
            [{"$literal": call_id} for call_id in call_ids[:2]],
        ]
    }

    res = get_client_trace_server(client).calls_query_stats(
        tsi.CallsQueryStatsReq.model_validate(
            {
                "project_id": get_client_project_id(client),
                "query": {"$expr": query},
            }
        )
    )
    assert res.count == 2

    query = {
        "$in": [
            {"$getField": "id"},
            [{"$literal": call_id} for call_id in call_ids],
        ]
    }
    res = get_client_trace_server(client).calls_query_stream(
        tsi.CallsQueryReq.model_validate(
            {
                "project_id": get_client_project_id(client),
                "query": {"$expr": query},
            }
        )
    )
    res = list(res)
    assert len(res) == 4
    for i in range(4):
        assert res[i].id == call_ids[i]


def test_call_has_client_version(client):
    @weave.op
    def test():
        return 1

    _, c = test.call()
    assert "weave" in c.attributes
    assert "client_version" in c.attributes["weave"]


def test_user_cannot_modify_call_weave_dict(client):
    @weave.op
    def test():
        call = require_current_call()

        # allowed in this context
        call.attributes["test"] = 123

        with pytest.raises(KeyError):
            call.attributes["weave"] = {"anything": "blah"}

        with pytest.raises(KeyError):
            call.attributes["weave"]["anything"] = "blah"

        return 1

    _, call = test.call()

    with pytest.raises(TypeError):
        call.attributes["test"] = 123

    with pytest.raises(TypeError):
        call.attributes["weave"] = {"anything": "blah"}

    with pytest.raises(KeyError):
        call.attributes["weave"]["anything"] = "blah"

    # you can set call.attributes["weave"]["anything"]["something_else"] = "blah"
    # but at that point you're on your own :)


def test_calls_iter_slice(client):
    @weave.op
    def func(x):
        return x

    for i in range(10):
        func(i)

    calls = func.calls()
    calls_subset = calls[2:5]
    assert len(calls_subset) == 3


def test_calls_iter_cached(client):
    @weave.op
    def func(x):
        return x

    for i in range(20):
        func(i)

    calls = func.calls()

    elapsed_times = []
    for _ in range(3):
        start_time = time.time()
        c = calls[0]
        end_time = time.time()
        elapsed_times.append(end_time - start_time)

    # cached lookup should be way faster!
    assert elapsed_times[0] > elapsed_times[1] * 10
    assert elapsed_times[0] > elapsed_times[2] * 10


def test_calls_iter_different_value_same_page_cached(client):
    @weave.op
    def func(x):
        return x

    for i in range(20):
        func(i)

    calls = func.calls()

    start_time1 = time.time()
    c1 = calls[0]
    end_time1 = time.time()
    elapsed_time1 = end_time1 - start_time1

    # default page size is 1000, so these lookups should be cached too
    start_time2 = time.time()
    c2 = calls[1]
    end_time2 = time.time()
    elapsed_time2 = end_time2 - start_time2

    start_time3 = time.time()
    c3 = calls[2]
    end_time3 = time.time()
    elapsed_time3 = end_time3 - start_time3

    # cached lookup should be way faster!
    assert elapsed_time1 > elapsed_time2 * 10
    assert elapsed_time1 > elapsed_time3 * 10


class BasicModel(weave.Model):
    @weave.op
    def predict(self, x):
        return {"answer": "42"}


def test_model_save(client):
    model = BasicModel()
    assert model.predict(1) == {"answer": "42"}
    model_ref = weave.publish(model)
    assert model.predict(1) == {"answer": "42"}
    model2 = model_ref.get()
    assert model2.predict(1) == {"answer": "42"}

    inner_res = get_client_trace_server(client).objs_query(
        tsi.ObjQueryReq(
            project_id=get_client_project_id(client),
            filter=tsi.ObjectVersionFilter(
                is_op=False, latest_only=True, base_object_classes=["Model"]
            ),
        )
    )

    assert len(inner_res.objs) == 1
    expected_predict_op = inner_res.objs[0].val["predict"]
    assert isinstance(expected_predict_op, str)
    assert expected_predict_op.startswith("weave:///")


def test_calls_stream_column_expansion(client):
    # make an object, and a nested object
    # make an op that accepts the nested object, and returns it
    # call the op

    class ObjectRef(weave.Object):
        id: str

    obj = ObjectRef(id="123")
    ref = weave.publish(obj)

    class SimpleObject(weave.Object):
        a: str

    class NestedObject(weave.Object):
        b: SimpleObject

    @weave.op
    def return_nested_object(nested_obj: NestedObject):
        return nested_obj

    simple_obj = SimpleObject(a=ref.uri())
    simple_ref = weave.publish(simple_obj)
    nested_obj = NestedObject(b=simple_obj)
    nested_ref = weave.publish(nested_obj)

    return_nested_object(nested_obj)

    # output is a ref
    res = client.server.calls_query_stream(
        tsi.CallsQueryReq(
            project_id=client._project_id(),
        )
    )

    call_result = list(res)[0]
    assert call_result.output == nested_ref.uri()

    # output is dereffed
    res = client.server.calls_query_stream(
        tsi.CallsQueryReq(
            project_id=client._project_id(),
            columns=["output"],
            expand_columns=["output"],
        )
    )

    call_result = list(res)[0]
    assert call_result.output["b"] == simple_ref.uri()

    # expand 2 refs, should be {"b": {"a": ref}}
    res = client.server.calls_query_stream(
        tsi.CallsQueryReq(
            project_id=client._project_id(),
            columns=["output.b"],
            expand_columns=["output", "output.b"],
        )
    )
    call_result = list(res)[0]
    assert call_result.output["b"]["a"] == ref.uri()

    # expand 3 refs, should be {"b": {"a": {"id": 123}}}
    res = client.server.calls_query_stream(
        tsi.CallsQueryReq(
            project_id=client._project_id(),
            columns=["output.b.a"],
            expand_columns=["output", "output.b", "output.b.a"],
        )
    )
    call_result = list(res)[0]
    assert call_result.output["b"]["a"]["id"] == "123"

    # incomplete expansion columns, output should be un expanded
    res = client.server.calls_query_stream(
        tsi.CallsQueryReq(
            project_id=client._project_id(),
            columns=["output"],
            expand_columns=["output.b"],
        )
    )
    call_result = list(res)[0]
    assert call_result.output == nested_ref.uri()

    # non-existent column, should be un expanded
    res = client.server.calls_query_stream(
        tsi.CallsQueryReq(
            project_id=client._project_id(),
            columns=["output.b.a"],
            expand_columns=["output.b", "output.zzzz"],
        )
    )
    call_result = list(res)[0]
    assert call_result.output == nested_ref.uri()


# Batch size is dynamically increased from 10 to MAX_CALLS_STREAM_BATCH_SIZE (500)
# in clickhouse_trace_server_batched.py, this test verifies that the dynamic
# increase works as expected
@pytest.mark.parametrize("batch_size", [1, 5, 6])
def test_calls_stream_column_expansion_dynamic_batch_size(
    client, batch_size, monkeypatch
):
    monkeypatch.setattr(
        "weave.trace_server.clickhouse_trace_server_batched.INITIAL_CALLS_STREAM_BATCH_SIZE",
        1,
    )
    monkeypatch.setattr(
        "weave.trace_server.clickhouse_trace_server_batched.MAX_CALLS_STREAM_BATCH_SIZE",
        5,
    )

    @weave.op
    def test_op(x):
        return x

    for i in range(batch_size):
        test_op(i)

    res = client.server.calls_query_stream(
        tsi.CallsQueryReq(
            project_id=client._project_id(),
            columns=["output"],
            expand_columns=["output"],
        )
    )
    calls = list(res)
    assert len(calls) == batch_size
    for i in range(batch_size):
        assert calls[i].output == i


class Custom(weave.Object):
    val: dict


def test_object_with_disallowed_keys(client):
    name = "thing % with / disallowed : keys"
    obj = Custom(name=name, val={"1": 1})

    weave.publish(obj)

    # we sanitize the name
    assert obj.ref.name == "thing-with-disallowed-keys"

    create_req = tsi.ObjCreateReq.model_validate(
        {
            "obj": {
                "project_id": client._project_id(),
                "object_id": name,
                "val": {"1": 1},
            }
        }
    )
    with pytest.raises(InvalidFieldError):
        client.server.obj_create(create_req)


CHAR_LIMIT = 128


def test_object_with_char_limit(client):
    name = "l" * CHAR_LIMIT
    obj = Custom(name=name, val={"1": 1})

    weave.publish(obj)

    # we sanitize the name
    assert obj.ref.name == name

    create_req = tsi.ObjCreateReq.model_validate(
        {
            "obj": {
                "project_id": client._project_id(),
                "object_id": name,
                "val": {"1": 1},
            }
        }
    )
    client.server.obj_create(create_req)


def test_object_with_char_over_limit(client):
    name = "l" * (CHAR_LIMIT + 1)
    obj = Custom(name=name, val={"1": 1})

    weave.publish(obj)

    # we sanitize the name
    assert obj.ref.name == name[:-1]

    create_req = tsi.ObjCreateReq.model_validate(
        {
            "obj": {
                "project_id": client._project_id(),
                "object_id": name,
                "val": {"1": 1},
            }
        }
    )
    with pytest.raises(CHValidationError):
        client.server.obj_create(create_req)


chars = "+_(){}|\"'<>!@$^&*#:,.[]-=;~`"


def test_objects_and_keys_with_special_characters(client):
    # make sure to include ":", "/" which are URI-related

    name_with_special_characters = "n-a_m.e: /" + chars + "100"
    dict_payload = {name_with_special_characters: "hello world"}

    obj = Custom(name=name_with_special_characters, val=dict_payload)

    weave.publish(obj)
    assert obj.ref is not None

    entity, project = client._project_id().split("/")
    project_id = f"{entity}/{project}"
    ref_base = f"weave:///{project_id}"
    exp_name = sanitize_object_name(name_with_special_characters)
    assert exp_name == "n-a_m.e-100"
    exp_key = extra_value_quoter(name_with_special_characters)
    assert (
        exp_key
        == "n-a_m.e%3A%20%2F%2B_%28%29%7B%7D%7C%22%27%3C%3E%21%40%24%5E%26%2A%23%3A%2C.%5B%5D-%3D%3B~%60100"
    )
    exp_digest = "O66Mk7g91rlAUtcGYOFR1Y2Wk94YyPXJy2UEAzDQcYM"

    exp_obj_ref = f"{ref_base}/object/{exp_name}:{exp_digest}"
    assert obj.ref.uri() == exp_obj_ref

    @weave.op
    def test(obj: Custom):
        return obj.val[name_with_special_characters]

    test.name = name_with_special_characters

    res = test(obj)

    exp_res_ref = f"{exp_obj_ref}/attr/val/key/{exp_key}"
    found_ref = res.ref.uri()
    assert res == "hello world"
    assert found_ref == exp_res_ref

    gotten_res = weave.ref(found_ref).get()
    assert gotten_res == "hello world"

    exp_op_digest = "xEPCVKKjDWxKzqaCxxU09jD82FGGf5WcNy2fC9VUF3M"
    exp_op_ref = f"{ref_base}/op/{exp_name}:{exp_op_digest}"

    found_ref = test.ref.uri()
    assert found_ref == exp_op_ref
    gotten_fn = weave.ref(found_ref).get()
    assert gotten_fn(obj) == "hello world"


def test_calls_stream_feedback(client):
    batch_size = 10
    num_calls = batch_size + 1

    @weave.op
    def test_call(x):
        return "ello chap"

    for i in range(num_calls):
        test_call(i)

    calls = list(test_call.calls())
    assert len(calls) == num_calls

    # add feedback to the first call
    calls[0].feedback.add("note", {"note": "this is a note on call1"})
    calls[0].feedback.add_reaction("👍")
    calls[0].feedback.add_reaction("👍")
    calls[0].feedback.add_reaction("👎")

    calls[1].feedback.add_reaction("👍")

    # now get calls from the server, with the feedback expanded
    res = client.server.calls_query_stream(
        tsi.CallsQueryReq(
            project_id=client._project_id(),
            include_feedback=True,
        )
    )
    calls = list(res)

    assert len(calls) == num_calls
    assert len(calls[0].summary["weave"]["feedback"]) == 4
    assert len(calls[1].summary["weave"]["feedback"]) == 1
    assert not calls[2].summary.get("weave", {}).get("feedback")

    call1_payloads = [f["payload"] for f in calls[0].summary["weave"]["feedback"]]
    assert {"note": "this is a note on call1"} in call1_payloads
    assert {
        "alias": ":thumbs_up:",
        "detoned": "👍",
        "detoned_alias": ":thumbs_up:",
        "emoji": "👍",
    } in call1_payloads
    assert {
        "alias": ":thumbs_down:",
        "detoned": "👎",
        "detoned_alias": ":thumbs_down:",
        "emoji": "👎",
    } in call1_payloads

    call2_payloads = [f["payload"] for f in calls[1].summary["weave"]["feedback"]]
    assert {
        "alias": ":thumbs_up:",
        "detoned": "👍",
        "detoned_alias": ":thumbs_up:",
        "emoji": "👍",
    } in call2_payloads


def test_inline_dataclass_generates_no_refs_in_function(client):
    @dataclasses.dataclass
    class A:
        b: int

    @weave.op
    def func(a: A):
        return A(b=a.b + 1)

    a = A(b=1)
    func(a)

    res = get_client_trace_server(client).calls_query(
        tsi.CallsQueryReq(
            project_id=get_client_project_id(client),
        )
    )
    input_object_version_refs = unique_vals(
        [ref for call in res.calls for ref in extract_refs_from_values(call.inputs)]
    )
    assert len(input_object_version_refs) == 0

    output_object_version_refs = unique_vals(
        [ref for call in res.calls for ref in extract_refs_from_values(call.output)]
    )
    assert len(output_object_version_refs) == 0


def test_inline_dataclass_generates_no_refs_in_object(client):
    @dataclasses.dataclass
    class A:
        b: int

    class WeaveObject(weave.Object):
        a: A

    wo = WeaveObject(a=A(b=1))
    ref = weave.publish(wo)

    res = get_client_trace_server(client).objs_query(
        tsi.ObjQueryReq(
            project_id=get_client_project_id(client),
        )
    )
    assert len(res.objs) == 1  # Just the weave object, and not the dataclass


def test_inline_pydantic_basemodel_generates_no_refs_in_function(client):
    class A(BaseModel):
        b: int

    @weave.op
    def func(a: A):
        return A(b=a.b + 1)

    a = A(b=1)
    func(a)

    res = get_client_trace_server(client).calls_query(
        tsi.CallsQueryReq(
            project_id=get_client_project_id(client),
        )
    )
    input_object_version_refs = unique_vals(
        [ref for call in res.calls for ref in extract_refs_from_values(call.inputs)]
    )
    assert len(input_object_version_refs) == 0

    output_object_version_refs = unique_vals(
        [ref for call in res.calls for ref in extract_refs_from_values(call.output)]
    )
    assert len(output_object_version_refs) == 0


def test_inline_pydantic_basemodel_generates_no_refs_in_object(client):
    class A(BaseModel):
        b: int

    class WeaveObject(weave.Object):
        a: A

    wo = WeaveObject(a=A(b=1))
    ref = weave.publish(wo)

    res = get_client_trace_server(client).objs_query(
        tsi.ObjQueryReq(
            project_id=get_client_project_id(client),
        )
    )
    assert len(res.objs) == 1  # Just the weave object, and not the pydantic model


def test_large_keys_are_stripped_call(client, caplog, monkeypatch):
    is_sqlite = client_is_sqlite(client)
    if is_sqlite:
        # no need to strip in sqlite
        return

    original_insert_call_batch = weave.trace_server.clickhouse_trace_server_batched.ClickHouseTraceServer._insert_call_batch

    # Patch _insert_call_batch to raise InsertTooLarge
    def mock_insert_call_batch(self, batch):
        # mock raise insert error
        if len(str(batch)) > 10 * 1024:
            raise InsertTooLarge(
                "Database insertion failed. Record too large. "
                "A likely cause is that a single row or cell exceeded "
                "the limit. If logging images, save them as `Image.PIL`."
            )
        original_insert_call_batch(self, batch)

    monkeypatch.setattr(
        weave.trace_server.clickhouse_trace_server_batched,
        "CLICKHOUSE_SINGLE_ROW_INSERT_BYTES_LIMIT",
        10 * 1024,  # 1KB
    )
    monkeypatch.setattr(
        weave.trace_server.clickhouse_trace_server_batched,
        "CLICKHOUSE_SINGLE_VALUE_BYTES_LIMIT",
        1 * 1024,  # 1KB
    )
    monkeypatch.setattr(
        weave.trace_server.clickhouse_trace_server_batched.ClickHouseTraceServer,
        "_insert_call_batch",
        mock_insert_call_batch,
    )

    # Use a smaller dictionary that will still exceed our new 10KB limit
    data = {"dictionary": {f"{i}": i for i in range(10_000)}}

    @weave.op
    def test_op_dict(input_data: dict):
        return {"output": input_data}

    test_op_dict(data)

    calls = list(test_op_dict.calls())
    assert len(calls) == 1
    assert calls[0].output == json.loads(ENTITY_TOO_LARGE_PAYLOAD)
    assert calls[0].inputs == json.loads(ENTITY_TOO_LARGE_PAYLOAD)

    # now test for inputs/output as raw string
    @weave.op
    def test_op_str(input_data: str):
        return input_data

    test_op_str(json.dumps(data))

    calls = list(test_op_str.calls())
    assert len(calls) == 1
    assert calls[0].output == json.loads(ENTITY_TOO_LARGE_PAYLOAD)
    assert calls[0].inputs == json.loads(ENTITY_TOO_LARGE_PAYLOAD)

    # and now list
    @weave.op
    def test_op_list(input_data: list[str]):
        return input_data

    test_op_list([json.dumps(data)])

    calls = list(test_op_list.calls())
    assert len(calls) == 1
    assert calls[0].output == json.loads(ENTITY_TOO_LARGE_PAYLOAD)
    assert calls[0].inputs == json.loads(ENTITY_TOO_LARGE_PAYLOAD)

    error_messages = [
        record.message for record in caplog.records if record.levelname == "ERROR"
    ]
    for error_message in error_messages:
        assert "Retrying with large objects stripped" in error_message


def test_weave_finish_unsets_client(client):
    @weave.op
    def foo():
        return 1

    set_weave_client_global(None)
    weave.trace.weave_init._current_inited_client = (
        weave.trace.weave_init.InitializedClient(client)
    )
    weave_client = weave.trace.weave_init._current_inited_client.client
    assert weave.trace.weave_init._current_inited_client is not None

    foo()
    assert len(list(weave_client.get_calls())) == 1

    weave.finish()

    foo()
    assert len(list(weave_client.get_calls())) == 1
    assert weave.trace.weave_init._current_inited_client is None


def test_op_sampling(client):
    never_traced_calls = 0
    always_traced_calls = 0
    sometimes_traced_calls = 0

    random.seed(0)

    @weave.op(tracing_sample_rate=0.0)
    def never_traced(x: int) -> int:
        nonlocal never_traced_calls
        never_traced_calls += 1
        return x + 1

    @weave.op(tracing_sample_rate=1.0)
    def always_traced(x: int) -> int:
        nonlocal always_traced_calls
        always_traced_calls += 1
        return x + 1

    @weave.op(tracing_sample_rate=0.5)
    def sometimes_traced(x: int) -> int:
        nonlocal sometimes_traced_calls
        sometimes_traced_calls += 1
        return x + 1

    weave.publish(never_traced)
    # Never traced should execute but not be traced
    for i in range(10):
        never_traced(i)
    assert never_traced_calls == 10  # Function was called
    assert len(list(never_traced.calls())) == 0  # Not traced

    # Always traced should execute and be traced
    for i in range(10):
        always_traced(i)
    assert always_traced_calls == 10  # Function was called
    assert len(list(always_traced.calls())) == 10  # And traced
    # Sanity check that the call_start was logged, unlike in the never_traced case.
    assert "call_start" in client.server.attribute_access_log

    # Sometimes traced should execute always but only be traced sometimes
    num_runs = 100
    for i in range(num_runs):
        sometimes_traced(i)
    assert sometimes_traced_calls == num_runs  # Function was called every time
    num_traces = len(list(sometimes_traced.calls()))
    assert num_traces == 38


def test_op_sampling_async(client):
    never_traced_calls = 0
    always_traced_calls = 0
    sometimes_traced_calls = 0

    random.seed(0)

    @weave.op(tracing_sample_rate=0.0)
    async def never_traced(x: int) -> int:
        nonlocal never_traced_calls
        never_traced_calls += 1
        return x + 1

    @weave.op(tracing_sample_rate=1.0)
    async def always_traced(x: int) -> int:
        nonlocal always_traced_calls
        always_traced_calls += 1
        return x + 1

    @weave.op(tracing_sample_rate=0.5)
    async def sometimes_traced(x: int) -> int:
        nonlocal sometimes_traced_calls
        sometimes_traced_calls += 1
        return x + 1

    import asyncio

    weave.publish(never_traced)
    # Never traced should execute but not be traced
    for i in range(10):
        asyncio.run(never_traced(i))
    assert never_traced_calls == 10  # Function was called
    assert len(list(never_traced.calls())) == 0  # Not traced

    # Always traced should execute and be traced
    for i in range(10):
        asyncio.run(always_traced(i))
    assert always_traced_calls == 10  # Function was called
    assert len(list(always_traced.calls())) == 10  # And traced
    assert "call_start" in client.server.attribute_access_log

    # Sometimes traced should execute always but only be traced sometimes
    num_runs = 100
    for i in range(num_runs):
        asyncio.run(sometimes_traced(i))
    assert sometimes_traced_calls == num_runs  # Function was called every time
    num_traces = len(list(sometimes_traced.calls()))
    assert num_traces == 38


def test_op_sampling_inheritance(client):
    parent_calls = 0
    child_calls = 0

    @weave.op
    def child_op(x: int) -> int:
        nonlocal child_calls
        child_calls += 1
        return x + 1

    @weave.op(tracing_sample_rate=0.0)
    def parent_op(x: int) -> int:
        nonlocal parent_calls
        parent_calls += 1
        return child_op(x)

    weave.publish(parent_op)
    # When parent is sampled out, child should still execute but not be traced
    for i in range(10):
        parent_op(i)

    assert parent_calls == 10  # Parent function executed
    assert child_calls == 10  # Child function executed
    assert len(list(parent_op.calls())) == 0  # Parent not traced

    # Reset counters
    child_calls = 0

    # Direct calls to child should execute and be traced
    for i in range(10):
        child_op(i)

    assert child_calls == 10  # Child function executed
    assert len(list(child_op.calls())) == 10  # And was traced
    assert "call_start" in client.server.attribute_access_log  # Verify tracing occurred


def test_op_sampling_inheritance_async(client):
    parent_calls = 0
    child_calls = 0

    @weave.op
    async def child_op(x: int) -> int:
        nonlocal child_calls
        child_calls += 1
        return x + 1

    @weave.op(tracing_sample_rate=0.0)
    async def parent_op(x: int) -> int:
        nonlocal parent_calls
        parent_calls += 1
        return await child_op(x)

    import asyncio

    weave.publish(parent_op)
    # When parent is sampled out, child should still execute but not be traced
    for i in range(10):
        asyncio.run(parent_op(i))

    assert parent_calls == 10  # Parent function executed
    assert child_calls == 10  # Child function executed
    assert len(list(parent_op.calls())) == 0  # Parent not traced

    # Reset counters
    child_calls = 0

    # Direct calls to child should execute and be traced
    for i in range(10):
        asyncio.run(child_op(i))

    assert child_calls == 10  # Child function executed
    assert len(list(child_op.calls())) == 10  # And was traced
    assert "call_start" in client.server.attribute_access_log  # Verify tracing occurred


def test_op_sampling_invalid_rates(client):
    with pytest.raises(ValueError):

        @weave.op(tracing_sample_rate=-0.5)
        def negative_rate():
            pass

    with pytest.raises(ValueError):

        @weave.op(tracing_sample_rate=1.5)
        def too_high_rate():
            pass

    with pytest.raises(TypeError):

        @weave.op(tracing_sample_rate="invalid")  # type: ignore
        def invalid_type():
            pass


def test_op_sampling_child_follows_parent(client):
    parent_calls = 0
    child_calls = 0

    @weave.op(tracing_sample_rate=0.0)  # Never traced
    def child_op(x: int) -> int:
        nonlocal child_calls
        child_calls += 1
        return x + 1

    @weave.op(tracing_sample_rate=1.0)  # Always traced
    def parent_op(x: int) -> int:
        nonlocal parent_calls
        parent_calls += 1
        return child_op(x)

    num_runs = 5
    for i in range(num_runs):
        parent_op(i)

    assert parent_calls == num_runs  # Parent was always executed
    assert child_calls == num_runs  # Child was always executed

    parent_traces = len(list(parent_op.calls()))
    child_traces = len(list(child_op.calls()))

    assert parent_traces == num_runs  # Parent was always traced
    assert child_traces == num_runs  # Child was traced whenever parent was


def test_calls_len(client):
    @weave.op
    def test():
        return 1

    test()
    test()

    assert len(test.calls()) == 2
    assert len(client.get_calls()) == 2


def test_calls_query_multiple_dupe_select_columns(client, capsys, caplog):
    @weave.op
    def test():
        return {"a": {"b": {"c": {"d": 1}}}}

    test()
    test()

    calls = client.get_calls(
        columns=[
            "output",
            "output.a",
            "output.a.b",
            "output.a.b.c",
            "output.a.b.c.d",
        ]
    )

    assert len(calls) == 2
    assert calls[0].output == {"a": {"b": {"c": {"d": 1}}}}
    assert calls[0].output["a"] == {"b": {"c": {"d": 1}}}
    assert calls[0].output["a"]["b"] == {"c": {"d": 1}}
    assert calls[0].output["a"]["b"]["c"] == {"d": 1}
    assert calls[0].output["a"]["b"]["c"]["d"] == 1

    # now make sure we don't make duplicate selects
    if client_is_sqlite(client):
        select_queries = [
            line
            for line in capsys.readouterr().out.split("\n")
            if line.startswith("QUERY SELECT")
        ]
        for query in select_queries:
            assert query.count("output") == 1
    else:
        select_query = get_info_loglines(caplog, "clickhouse_stream_query", ["query"])[
            0
        ]
        assert (
            select_query["query"].count("any(calls_merged.output_dump) AS output_dump")
            == 1
        )


def test_calls_stream_heavy_condition_aggregation_parts(client):
    def _make_query(field: str, value: str) -> tsi.CallsQueryRes:
        query = {
            "$in": [
                {"$getField": field},
                [{"$literal": value}],
            ]
        }
        res = get_client_trace_server(client).calls_query_stream(
            tsi.CallsQueryReq.model_validate(
                {
                    "project_id": get_client_project_id(client),
                    "query": {"$expr": query},
                }
            )
        )
        return list(res)

    call_id = generate_id()
    trace_id = generate_id()
    parent_id = generate_id()
    start = tsi.StartedCallSchemaForInsert(
        project_id=client._project_id(),
        id=call_id,
        op_name="test_name",
        trace_id=trace_id,
        parent_id=parent_id,
        started_at=datetime.datetime.now(tz=datetime.timezone.utc)
        - datetime.timedelta(seconds=1),
        attributes={"a": 5},
        inputs={"param": {"value1": "hello"}},
    )
    client.server.call_start(tsi.CallStartReq(start=start))

    res = _make_query("inputs.param.value1", "hello")
    assert len(res) == 1
    assert res[0].inputs["param"]["value1"] == "hello"
    assert not res[0].output

    end = tsi.EndedCallSchemaForInsert(
        project_id=client._project_id(),
        id=call_id,
        ended_at=datetime.datetime.now(tz=datetime.timezone.utc),
        summary={"c": 5},
        output={"d": 5},
    )
    client.server.call_end(tsi.CallEndReq(end=end))

    res = _make_query("inputs.param.value1", "hello")
    assert len(res) == 1
    assert res[0].inputs["param"]["value1"] == "hello"
    assert res[0].output["d"] == 5


def test_call_stream_query_heavy_query_batch(client):
    # start 10 calls
    call_ids = []
    project_id = get_client_project_id(client)
    for _ in range(10):
        call_id = generate_id()
        call_ids.append(call_id)
        trace_id = generate_id()
        parent_id = generate_id()
        start = tsi.StartedCallSchemaForInsert(
            project_id=project_id,
            id=call_id,
            op_name="test_name",
            trace_id=trace_id,
            parent_id=parent_id,
            started_at=datetime.datetime.now(tz=datetime.timezone.utc)
            - datetime.timedelta(seconds=1),
            attributes={"a": 5, "empty": "", "null": None},
            inputs={"param": {"value1": "hello"}},
        )
        client.server.call_start(tsi.CallStartReq(start=start))

    # end 10 calls
    for i in range(10):
        call_id = generate_id()
        trace_id = generate_id()
        parent_id = generate_id()
        end = tsi.EndedCallSchemaForInsert(
            project_id=project_id,
            id=call_ids[i],
            ended_at=datetime.datetime.now(tz=datetime.timezone.utc),
            summary={"c": 5},
            output={"d": 5, "e": "f", "result": {"message": "completed"}},
        )
        client.server.call_end(tsi.CallEndReq(end=end))

    # filter by output
    output_query = {
        "project_id": project_id,
        "query": {
            "$expr": {
                "$eq": [
                    {"$getField": "output.e"},
                    {"$literal": "f"},
                ]
            }
        },
    }
    res = client.server.calls_query_stream(
        tsi.CallsQueryReq.model_validate(output_query)
    )
    assert len(list(res)) == 10
    for call in res:
        assert call.attributes["a"] == 5

    # now query for inputs by string. This should be okay,
    # because we don't filter out started_at is NULL
    input_string_query = {
        "project_id": project_id,
        "query": {
            "$expr": {
                "$and": [
                    {
                        "$eq": [
                            {"$getField": "inputs.param.value1"},
                            {"$literal": "hello"},
                        ]
                    },
                    {
                        "$contains": {
                            "input": {"$getField": "output.result.message"},
                            "substr": {"$literal": "COMPleted"},
                            "case_insensitive": True,
                        }
                    },
                ]
            }
        },
    }
    res = client.server.calls_query_stream(
        tsi.CallsQueryReq.model_validate(input_string_query)
    )
    assert len(list(res)) == 10
    for call in res:
        assert call.inputs["param"]["value1"] == "hello"
        assert call.output["d"] == 5
        assert call.output["result"]["message"] == "COMPLETED"

    # Now lets add a light filter, which
    # changes how we filter out calls. Make sure that still works
    input_string_query["filter"] = {"op_names": ["test_name"]}
    res = client.server.calls_query_stream(
        tsi.CallsQueryReq.model_validate(input_string_query)
    )
    assert len(list(res)) == 10
    for call in res:
        assert call.inputs["param"]["value1"] == "helslo"
        assert call.output["d"] == 5

    # now try to filter by the empty attribute string
    query = {
        "project_id": project_id,
        "query": {
            "$expr": {"$eq": [{"$getField": "attributes.empty"}, {"$literal": ""}]}
        },
    }
    res = client.server.calls_query_stream(tsi.CallsQueryReq.model_validate(query))
    assert len(list(res)) == 10
    for call in res:
        assert call.attributes["empty"] == ""


@pytest.fixture
def clickhouse_client(client):
    if client_is_sqlite(client):
        return None
    return client.server._next_trace_server.ch_client


def test_calls_query_with_storage_size_clickhouse(client, clickhouse_client):
    """Test querying calls with storage size information"""
    if client_is_sqlite(client):
        pytest.skip("Skipping test for sqlite clients")

    @weave.op
    def test_op(x: dict):
        return x

    # Create a call with some data
    result = test_op({"data": "x" * 1000})

    # This is a best effort to achive consistency in the calls_merged_stats table.
    # due to some race condition/optimizations in clickhouse, there is a chance
    # that the calls_merged_stats table is not updated in time for the query below
    # to return the correct results.
    clickhouse_client.command(
        "OPTIMIZE TABLE calls_merged_stats FINAL",
    )

    # Query with storage size
    calls = list(
        client.server.calls_query_stream(
            tsi.CallsQueryReq(
                project_id=get_client_project_id(client), include_storage_size=True
            )
        )
    )
    assert len(calls) == 1
    call = calls[0]

    # Verify storage size is present, despite that the race condition
    # that the calls_merged_stats table is not updated in time, and we are unable to
    # verify the value against an expected value.
    assert call.storage_size_bytes is not None


def test_calls_query_with_total_storage_size_clickhouse(client, clickhouse_client):
    """Test querying calls with total storage size"""
    if client_is_sqlite(client):
        pytest.skip("Skipping test for sqlite clients")

    @weave.op
    def parent_op(x: dict):
        return child_op(x)  # Call child op to create a trace

    @weave.op
    def child_op(x: dict):
        return x

    # Create a call with nested structure
    parent_op({"data": "x" * 1000})

    # This is a best effort to achive consistency in the calls_merged_stats table.
    # due to some race condition/optimizations in clickhouse, there is a chance
    # that the calls_merged_stats table is not updated in time for the query below
    # to return the correct results.
    clickhouse_client.command(
        "OPTIMIZE TABLE calls_merged_stats FINAL",
    )

    # Query with total storage size
    calls = list(
        client.server.calls_query_stream(
            tsi.CallsQueryReq(
                project_id=get_client_project_id(client),
                include_total_storage_size=True,
            )
        )
    )
    assert len(calls) == 2  # Parent and child calls

    # Find parent and child calls
    parent_call = next(c for c in calls if c.parent_id is None)
    child_call = next(c for c in calls if c.parent_id is not None)

    # Verify that both parent and child calls are present
    assert parent_call is not None
    assert child_call is not None

    # Verify the total storage size is present, despite that the race condition
    # that the calls_merged_stats table is not updated in time, and we are unable to
    # verify the value against an expected value.
    assert (
        parent_call.total_storage_size_bytes is not None
    )  # Parent should have total size
    assert child_call.storage_size_bytes is None
    assert (
        child_call.total_storage_size_bytes is None
    )  # Child should not have total size


def test_calls_query_with_both_storage_sizes_clickhouse(client, clickhouse_client):
    """Test querying calls with total storage size"""
    if client_is_sqlite(client):
        pytest.skip("Skipping test for sqlite clients")

    @weave.op
    def parent_op(x: dict):
        return child_op(x)  # Call child op to create a trace

    @weave.op
    def child_op(x: dict):
        return x

    # Create a call with nested structure
    parent_op({"data": "x" * 1000})

    # This is a best effort to achive consistency in the calls_merged_stats table.
    # due to some race condition/optimizations in clickhouse, there is a chance
    # that the calls_merged_stats table is not updated in time for the query below
    # to return the correct results.
    clickhouse_client.command(
        "OPTIMIZE TABLE calls_merged_stats FINAL",
    )

    # Query with total storage size
    calls = list(
        client.server.calls_query_stream(
            tsi.CallsQueryReq(
                project_id=get_client_project_id(client),
                include_storage_size=True,
                include_total_storage_size=True,
            )
        )
    )

    assert len(calls) == 2  # Parent and child calls

    # Find parent and child calls
    parent_call = next(c for c in calls if c.parent_id is None)
    child_call = next(c for c in calls if c.parent_id is not None)

    # Verify that both parent and child calls are present
    assert parent_call is not None
    assert child_call is not None

    # Verify the storage sizes are present, despite that the race condition
    # that the calls_merged_stats table is not updated in time, and we are unable to
    # verify the value against an expected value.
    assert parent_call.storage_size_bytes is not None
    assert parent_call.total_storage_size_bytes is not None
    assert child_call.storage_size_bytes is not None
    # Child should not have total size
    assert child_call.total_storage_size_bytes is None


def test_calls_hydrated(client):
    nested = {"hi": {"there": {"foo": "bar"}}}
    nested_ref = weave.publish(nested)

    @weave.op
    def nest(input_ref: str):
        my_obj = {
            "woahhhh": input_ref,
        }
        ref = weave.publish(my_obj)
        return ref

    nest(nested_ref)
    nest(nested_ref)
    nest(nested_ref)

    calls = list(
        client.server.calls_query_stream(
            tsi.CallsQueryReq(
                project_id=get_client_project_id(client),
                columns=["inputs", "output", "output.woahhhh"],
                expand_columns=[
                    "inputs",
                    "inputs.input_ref",
                    "output",
                    "output.woahhhh",
                ],
            )
        )
    )

    assert len(calls) == 3
    assert calls[0].output["woahhhh"]["hi"]["there"]["foo"] == "bar"
    assert calls[0].inputs["input_ref"]["hi"]["there"]["foo"] == "bar"
    assert calls[1].output["woahhhh"]["hi"]["there"]["foo"] == "bar"
    assert calls[1].inputs["input_ref"]["hi"]["there"]["foo"] == "bar"
    assert calls[2].output["woahhhh"]["hi"]["there"]["foo"] == "bar"
    assert calls[2].inputs["input_ref"]["hi"]["there"]["foo"] == "bar"


def test_obj_query_with_storage_size_clickhouse(client):
    """Test querying objects with storage size information"""
    if client_is_sqlite(client):
        pytest.skip("Skipping test for sqlite clients")

    # Create a test object with some data to ensure it has size
    dataset = weave.Dataset(name="test_dataset", rows=[{"key": "value" * 1000}])
    weave.publish(dataset)

    # Query the object with storage size included
    res = client.server.objs_query(
        tsi.ObjQueryReq(
            project_id=get_client_project_id(client),
            include_storage_size=True,
            filter={"object_ids": ["test_dataset"]},
        )
    )

    assert len(res.objs) == 1
    queried_obj = res.objs[0]

    # Verify that storage size is present
    assert queried_obj.size_bytes is not None
    assert queried_obj.size_bytes == 257  # Should have some size due to the test data

    # Test that a table is created and its size is correct
    table_ref = parse_uri(queried_obj.val["rows"])
    res = client.server.table_query_stats_batch(
        tsi.TableQueryStatsBatchReq(
            project_id=client._project_id(),
            digests=[table_ref.digest],
            include_storage_size=True,
        )
    )

    assert res.tables[0].storage_size_bytes == 5011

    # Query without storage size (default behavior)
    res_without_size = client.server.objs_query(
        tsi.ObjQueryReq(
            project_id=get_client_project_id(client),
            filter={"object_ids": ["test_dataset"]},
        )
    )

    assert len(res_without_size.objs) == 1
    queried_obj_without_size = res_without_size.objs[0]

    # Verify that storage size is not included when not requested
    assert queried_obj_without_size.size_bytes is None


def test_call_query_stream_with_costs_and_storage_size(client, clickhouse_client):
    if client_is_sqlite(client):
        # dont run this test for sqlite
        return

    @weave.op
    def child_op(a: int, b: int) -> dict[str, Any]:
        return {
            "result": {"a + b": a + b},
            "not result": 123,
            "usage": {"prompt_tokens": 10, "completion_tokens": 10},
            "model": "test_model",
        }

    @weave.op
    def parent_op(x: dict):
        return child_op(x["a"], x["b"])  # Call child op to create a trace

    parent_op({"a": 1, "b": 2})

    # This is a best effort to achive consistency in the calls_merged_stats table.
    # due to some race condition/optimizations in clickhouse, there is a chance
    # that the calls_merged_stats table is not updated in time for the query below
    # to return the correct results.
    clickhouse_client.command(
        "OPTIMIZE TABLE calls_merged FINAL",
    )
    clickhouse_client.command(
        "OPTIMIZE TABLE calls_merged_stats FINAL",
    )

    # Test that "include_costs" and "include_total_storage_size" can be used together
    calls = list(
        client.server.calls_query_stream(
            tsi.CallsQueryReq(
                project_id=get_client_project_id(client),
                columns=["id", "summary", "total_storage_size_bytes"],
                include_costs=True,
                include_total_storage_size=True,
            )
        )
    )

    assert len(calls) == 2

    # Find parent and child calls
    parent_call = next(c for c in calls if "parent_op" in c.op_name)
    child_call = next(c for c in calls if "child_op" in c.op_name)

    # Verify that both parent and child calls are present
    assert parent_call is not None
    assert child_call is not None

    assert parent_call.summary["usage"] is not None
    assert child_call.summary["usage"] is not None

    assert parent_call.total_storage_size_bytes is not None
    assert child_call.storage_size_bytes is None


def test_call_query_stream_with_invalid_filter_field(client):
    if client_is_sqlite(client):
        # dont run this test for sqlite
        return

    with pytest.raises(InvalidFieldError):
        res = get_client_trace_server(client).calls_query(
            tsi.CallsQueryReq.model_validate(
                {
                    "project_id": get_client_project_id(client),
                    "query": {
                        "$expr": {
                            "$contains": {
                                "input": {"$getField": "total_storage_size_bytes"},
                                "substr": {"$literal": "2025-04-11T05:56:12.957Z"},
                            }
                        }
                    },
                }
            )
        )


@pytest.mark.parametrize(
    "obj",
    [
        weave.Dataset(rows=[{"a": 1, "b": 2}]),
        weave.Evaluation(dataset=weave.Dataset(rows=[{"a": 1, "b": 2}])),
    ],
)
def test_get_object_from_uri(client, obj):
    ref = weave.publish(obj)
    uri = ref.uri()

    assert weave.get(uri) == obj


def test_get_object_from_uri_non_registered_object(client):
    class MyModel(weave.Model):
        a: int
        b: float = 2.0

        @weave.op
        def predict(self, x: int) -> int:
            return x + 1

    model = MyModel(name="example", description="fancy", a=1)
    ref = weave.publish(model)
    uri = ref.uri()

    res = weave.get(uri)
    assert res.name == "example"
    assert res.description == "fancy"
    assert res.a == 1
    assert res.b == 2.0
    assert res._class_name == "MyModel"
    assert res._bases == ["Model", "Object", "BaseModel"]
    assert res.predict(5) == 6


def test_dedupe_ref_in_calls_stream(client):
    nested_obj = {"nested": 123}
    nested_ref = weave.publish(nested_obj)

    obj = {
        "my_dataset1": nested_ref,
        "my_dataset2": nested_ref,
        "my_dataset3": nested_ref,
        "my_dataset4": nested_ref,
        "my_dataset5": nested_ref,
        "ref_list": {
            "1": nested_ref,
            "2": nested_ref,
            "3": nested_ref,
        },
    }
    obj_ref = weave.publish(obj)

    @weave.op
    def log():
        return obj_ref

    log()

    def call_stream(columns, expand_columns):
        return list(
            client.server.calls_query_stream(
                tsi.CallsQueryReq(
                    project_id=client._project_id(),
                    columns=columns,
                    expand_columns=expand_columns,
                )
            )
        )

    calls_hydrated = call_stream(columns=["output"], expand_columns=["output"])
    assert len(calls_hydrated) == 1
    assert calls_hydrated[0].output == {
        "_ref": obj_ref.uri(),
        "my_dataset1": nested_ref.uri(),
        "my_dataset2": nested_ref.uri(),
        "my_dataset3": nested_ref.uri(),
        "my_dataset4": nested_ref.uri(),
        "my_dataset5": nested_ref.uri(),
        "ref_list": {
            "1": nested_ref.uri(),
            "2": nested_ref.uri(),
            "3": nested_ref.uri(),
        },
    }

    cols = [
        "output",
        "output.my_dataset1",
        "output.my_dataset2",
        "output.my_dataset3",
        "output.my_dataset4",
        "output.my_dataset5",
        "output.ref_list",
        "output.ref_list.1",
        "output.ref_list.2",
        "output.ref_list.3",
    ]
    nested_obj_with_ref = {"nested": 123, "_ref": nested_ref.uri()}
    calls_all_columns = call_stream(columns=cols, expand_columns=cols)
    assert len(calls_all_columns) == 1
    assert calls_all_columns[0].output["my_dataset1"] == nested_obj_with_ref
    assert calls_all_columns[0].output["my_dataset2"] == nested_obj_with_ref
    assert calls_all_columns[0].output["my_dataset3"] == nested_obj_with_ref
    assert calls_all_columns[0].output["my_dataset4"] == nested_obj_with_ref
    assert calls_all_columns[0].output["my_dataset5"] == nested_obj_with_ref
    assert calls_all_columns[0].output["ref_list"] == {
        "1": nested_obj_with_ref,
        "2": nested_obj_with_ref,
        "3": nested_obj_with_ref,
    }


def test_calls_query_stats_with_limit(client):
    def calls_stats(limit=None, filter=None, include_total_storage_size=False):
        return client.server.calls_query_stats(
            tsi.CallsQueryStatsReq(
                project_id=get_client_project_id(client),
                limit=limit,
                filter=filter,
                include_total_storage_size=include_total_storage_size,
            )
        )

    @weave.op
    def child_op():
        return 1

    @weave.op
    def parent_op():
        return child_op()

    assert calls_stats().count == 0

    parent_op()
    assert calls_stats().count == 2

    trace_id = client.get_calls()[0].trace_id

    # test limit, uses special optimization
    assert calls_stats(limit=1).count == 1
    # test limit, does not use special optimization
    assert calls_stats(limit=2).count == 2
    # test limit and filter, should use limit but not special optimization
    assert calls_stats(limit=1, filter={"trace_roots_only": True}).count == 1
    # test filter, should not use special optimization
    assert calls_stats(filter={"trace_id": trace_id}).count == 2

    with pytest.raises(ValueError):
        calls_stats(limit=-1)

    # Test that the query works with include_total_storage_size
    result = calls_stats(limit=1, include_total_storage_size=True)
    assert result.count == 1
    assert result.total_storage_size_bytes is not None


def test_calls_query_stats_total_storage_size_clickhouse(client, clickhouse_client):
    """Test querying calls with total storage size"""
    if client_is_sqlite(client):
        pytest.skip("Skipping test for sqlite clients")

    @weave.op
    def parent_op(x: dict):
        return child_op(x)  # Call child op to create a trace

    @weave.op
    def child_op(x: dict):
        return x

    # Create a call with nested structure
    parent_op({"data": "x" * 1000})

    # This is a best effort to achive consistency in the calls_merged_stats table.
    # due to some race condition/optimizations in clickhouse, there is a chance
    # that the calls_merged_stats table is not updated in time for the query below
    # to return the correct results.
    clickhouse_client.command(
        "OPTIMIZE TABLE calls_merged_stats FINAL",
    )

    # Query with total storage size
    result = client.server.calls_query_stats(
        tsi.CallsQueryStatsReq(
            project_id=get_client_project_id(client),
            include_total_storage_size=True,
        )
    )

    print(result)
    assert result is not None
    assert result.count == 2
    # Unfortunate that we can't assert the exact value here, because of the
    # uncertainty of the clickhouse materialized view merging moment.
    assert result.total_storage_size_bytes is not None


def test_project_stats_clickhouse(client, clickhouse_client):
    if client_is_sqlite(client):
        pytest.skip("Skipping test for sqlite clients")

    project_id = get_client_project_id(client)
    internal_project_id = DummyIdConverter().ext_to_int_project_id(project_id)

    # Insert test data directly into stats tables
    attr_size = 100
    inputs_size = 200
    output_size = 300
    summary_size = 400
    trace_size = attr_size + inputs_size + output_size + summary_size
    object_size = 5678
    file_size = 4321
    table_size = 1234  # New test data for table storage size

    # directly insert into stats tables to avoid materialized views's consistency issue
    # Insert into calls_merged_stats
    clickhouse_client.command(
        f"INSERT INTO calls_merged_stats (project_id, attributes_size_bytes, inputs_size_bytes, output_size_bytes, summary_size_bytes) "
        f"VALUES ('{internal_project_id}', {attr_size}, {inputs_size}, {output_size}, {summary_size})"
    )
    # Insert into object_versions_stats
    clickhouse_client.command(
        f"INSERT INTO object_versions_stats (project_id, size_bytes) VALUES ('{internal_project_id}', {object_size})"
    )
    # Insert into files_stats
    clickhouse_client.command(
        f"INSERT INTO files_stats (project_id, size_bytes) VALUES ('{internal_project_id}', {file_size})"
    )
    # Insert into table_rows_stats
    clickhouse_client.command(
        f"INSERT INTO table_rows_stats (project_id, size_bytes) VALUES ('{internal_project_id}', {table_size})"
    )

    # Query project stats with all storage sizes included
    res = client.server.project_stats(tsi.ProjectStatsReq(project_id=project_id))

    # Assert the result fields match the inserted values
    assert res.trace_storage_size_bytes == trace_size
    assert res.objects_storage_size_bytes == object_size
    assert res.tables_storage_size_bytes == table_size
    assert res.files_storage_size_bytes == file_size

    # test that requesting with none of the include_* params returns an error
    with pytest.raises(ValueError):
        client.server.project_stats(
            tsi.ProjectStatsReq(
                project_id=project_id,
                include_trace_storage_size=False,
                include_object_storage_size=False,
                include_table_storage_size=False,
                include_file_storage_size=False,
            )
        )


def test_calls_query_with_descendant_error(client):
    class TestException(Exception):
        pass

    @weave.op
    def child_op(val: int):
        if val == 0:
            raise TestException("Error")
        return val

    @weave.op
    def parent_op(val: int):
        if val == 1:
            raise TestException("Error")
        try:
            return child_op(val)
        except TestException as e:
            return val

    try:
        parent_op(0)
    except TestException as e:
        pass

    try:
        parent_op(1)
    except TestException as e:
        pass

    try:
        parent_op(2)
    except TestException as e:
        pass

    calls = list(
        client.server.calls_query_stream(
            tsi.CallsQueryReq(
                project_id=get_client_project_id(client),
                sort_by=[{"field": "started_at", "direction": "asc"}],
            )
        )
    )

    assert len(calls) == 5
    assert "parent_op" in calls[0].op_name
    assert calls[0].inputs["val"] == 0
    assert calls[0].summary["weave"]["status"] == tsi.TraceStatus.DESCENDANT_ERROR

    assert "child_op" in calls[1].op_name
    assert calls[1].inputs["val"] == 0
    assert calls[1].summary["weave"]["status"] == tsi.TraceStatus.ERROR

    assert "parent_op" in calls[2].op_name
    assert calls[2].inputs["val"] == 1
    assert calls[2].summary["weave"]["status"] == tsi.TraceStatus.ERROR

    assert "parent_op" in calls[3].op_name
    assert calls[3].inputs["val"] == 2
    assert calls[3].summary["weave"]["status"] == tsi.TraceStatus.SUCCESS

    assert "child_op" in calls[4].op_name
    assert calls[4].inputs["val"] == 2
    assert calls[4].summary["weave"]["status"] == tsi.TraceStatus.SUCCESS

    calls = list(
        client.server.calls_query_stream(
            tsi.CallsQueryReq(
                project_id=get_client_project_id(client),
                sort_by=[{"field": "summary.weave.status", "direction": "asc"}],
            )
        )
    )

    assert len(calls) == 5
    assert [c.summary["weave"]["status"] for c in calls] == [
        tsi.TraceStatus.DESCENDANT_ERROR,
        tsi.TraceStatus.ERROR,
        tsi.TraceStatus.ERROR,
        tsi.TraceStatus.SUCCESS,
        tsi.TraceStatus.SUCCESS,
    ]

    calls = list(
        client.server.calls_query_stream(
            tsi.CallsQueryReq(
                project_id=get_client_project_id(client),
                sort_by=[{"field": "summary.weave.status", "direction": "desc"}],
            )
        )
    )

    assert len(calls) == 5
    assert [c.summary["weave"]["status"] for c in calls] == [
        tsi.TraceStatus.SUCCESS,
        tsi.TraceStatus.SUCCESS,
        tsi.TraceStatus.ERROR,
        tsi.TraceStatus.ERROR,
        tsi.TraceStatus.DESCENDANT_ERROR,
    ]

    for status, count in [
        (tsi.TraceStatus.DESCENDANT_ERROR, 1),
        (tsi.TraceStatus.ERROR, 2),
        (tsi.TraceStatus.SUCCESS, 2),
    ]:
        calls = list(
            client.server.calls_query_stream(
                tsi.CallsQueryReq(
                    project_id=get_client_project_id(client),
                    query={
                        "$expr": {
                            "$eq": [
                                {"$getField": "summary.weave.status"},
                                {"$literal": status},
                            ]
                        }
                    },
                )
            )
        )

        assert len(calls) == count


<<<<<<< HEAD
def test_calls_query_filter_contains_in_message_array(client):
    @weave.op
    def op1(extra_message: str = None):
        messages = ["hello", "world"]
        if extra_message:
            messages.append(extra_message)
        return {"messages": messages}

    op1()
    op1("extra")
    op1("extra2")

    calls = list(
        client.server.calls_query_stream(
            tsi.CallsQueryReq(project_id=get_client_project_id(client))
        )
    )
    assert len(calls) == 3

    # Test $contains with substring search in the JSON-serialized output
    calls = list(
        client.server.calls_query_stream(
            tsi.CallsQueryReq(
                project_id=get_client_project_id(client),
                query={
                    "$expr": {
                        "$contains": {
                            "input": {"$getField": "output.messages"},
                            "substr": {"$literal": "hello"},
                        }
                    }
                },
            )
        )
    )
    assert len(calls) == 3

    calls = list(
        client.server.calls_query_stream(
            tsi.CallsQueryReq(
                project_id=get_client_project_id(client),
                query={
                    "$expr": {
                        "$contains": {
                            "input": {"$getField": "output.messages"},
                            "substr": {"$literal": "extra2"},
                        }
                    }
                },
            )
        )
    )
    assert len(calls) == 1

    # Test exact match with $eq
    # TODO: this test breaks due to string optimization and how JSON is stored
    # on disk with spaces after items in a list. When we remove pre-where string
    # optimization, this test should be able to pass!
    # calls = list(
    #     client.server.calls_query_stream(
    #         tsi.CallsQueryReq(
    #             project_id=get_client_project_id(client),
    #             query={
    #                 "$expr": {
    #                     "$eq": [
    #                         {"$getField": "output.messages"},
    #                         {"$literal": '["hello","world"]'},
    #                     ]
    #                 }
    #             },
    #         )
    #     )
    # )
    # assert len(calls) == 1
=======
def test_thread_context_with_weave_api(client):
    """Test thread context using the weave.thread() API with ThreadContext."""
    import weave
    from weave.trace.context import call_context

    # Test default thread_id is None (using internal context for verification)
    assert call_context.get_thread_id() is None

    # Test using weave.thread context manager with ThreadContext
    with weave.thread("api_thread_1") as t:
        # Use ThreadContext object to access thread_id
        assert t.thread_id == "api_thread_1"
        assert (
            call_context.get_thread_id() == "api_thread_1"
        )  # Verify internal consistency

        # Test nested context with ThreadContext
        with weave.thread("api_thread_2") as inner_t:
            assert inner_t.thread_id == "api_thread_2"
            assert t.thread_id == "api_thread_1"  # Outer context unchanged
            assert call_context.get_thread_id() == "api_thread_2"

        # Should revert to parent context
        assert t.thread_id == "api_thread_1"
        assert call_context.get_thread_id() == "api_thread_1"

    # Should revert to None
    assert call_context.get_thread_id() is None


def test_thread_id_in_calls(client):
    """Test that thread_id is properly captured in call records, including auto-generation."""
    import weave

    @weave.op
    def test_op_with_thread(x: int) -> int:
        return x * 2

    @weave.op
    def test_op_without_thread(x: int) -> int:
        return x * 3

    @weave.op
    def test_op_auto_thread(x: int) -> int:
        return x * 4

    # Call without thread context
    result1 = test_op_without_thread(5)
    assert result1 == 15

    # Call with explicit thread context
    with weave.thread("test_thread_id") as t:
        assert t.thread_id == "test_thread_id"
        result2 = test_op_with_thread(5)
        assert result2 == 10

    # Call with auto-generated thread_id
    auto_thread_id = None
    with weave.thread() as t:
        auto_thread_id = t.thread_id
        assert auto_thread_id is not None
        assert isinstance(auto_thread_id, str)
        assert len(auto_thread_id) > 20  # Should be UUID v7
        result3 = test_op_auto_thread(5)
        assert result3 == 20

    # Get the calls to verify thread_id
    calls = client.get_calls()

    # Find our calls (most recent first)
    auto_call = None
    thread_call = None
    no_thread_call = None

    for call in calls:
        if "test_op_auto_thread" in call.op_name:
            auto_call = call
        elif "test_op_with_thread" in call.op_name:
            thread_call = call
        elif "test_op_without_thread" in call.op_name:
            no_thread_call = call

    assert auto_call is not None
    assert thread_call is not None
    assert no_thread_call is not None

    # Verify thread_id values
    assert auto_call.thread_id == auto_thread_id  # Should match auto-generated ID
    assert thread_call.thread_id == "test_thread_id"
    assert no_thread_call.thread_id is None


def test_thread_id_inheritance(client):
    """Test that thread_id is inherited by child calls, demonstrated via ThreadContext."""
    import weave

    @weave.op
    def child_op(x: int) -> int:
        return x + 1

    @weave.op
    def parent_op(x: int) -> int:
        return child_op(x) * 2

    # Call with thread context, using ThreadContext to demonstrate inheritance
    inherited_thread_id = None
    with weave.thread("inherited_thread") as t:
        inherited_thread_id = t.thread_id
        assert inherited_thread_id == "inherited_thread"

        # Both parent and child calls should inherit this thread_id
        result = parent_op(10)
        assert result == 22  # (10 + 1) * 2

        # ThreadContext shows the current thread_id throughout execution
        assert t.thread_id == "inherited_thread"

    # Get the calls to verify thread_id inheritance
    calls = client.get_calls()

    # Find our calls
    parent_call = None
    child_call = None

    for call in calls:
        if "parent_op" in call.op_name:
            parent_call = call
        elif "child_op" in call.op_name:
            child_call = call

    assert parent_call is not None
    assert child_call is not None

    # Both should have the same thread_id that was shown in ThreadContext
    assert parent_call.thread_id == inherited_thread_id
    assert child_call.thread_id == inherited_thread_id
    assert parent_call.thread_id == "inherited_thread"
    assert child_call.thread_id == "inherited_thread"


def test_thread_context_error_handling(client):
    """Test that ThreadContext is properly managed even when exceptions occur."""
    import weave
    from weave.trace.context import call_context

    @weave.op
    def failing_op(should_fail: bool) -> str:
        if should_fail:
            raise ValueError("Test exception")
        return "success"

    # Test that thread context is properly restored after exception
    assert call_context.get_thread_id() is None

    # Test ThreadContext behavior during exception
    exception_thread_context = None
    try:
        with weave.thread("exception_thread") as t:
            exception_thread_context = t
            assert t.thread_id == "exception_thread"
            assert call_context.get_thread_id() == "exception_thread"
            failing_op(True)  # This will raise an exception
    except ValueError:
        pass  # Expected

    # Verify ThreadContext maintained its state even after exception
    assert exception_thread_context.thread_id == "exception_thread"

    # Thread context should be restored to None after exiting context
    assert call_context.get_thread_id() is None

    # Test successful call after exception with auto-generated thread
    recovery_thread_id = None
    with weave.thread() as t:  # Use auto-generation
        recovery_thread_id = t.thread_id
        assert recovery_thread_id is not None
        assert len(recovery_thread_id) > 20  # Should be auto-generated UUID v7

        result = failing_op(False)
        assert result == "success"
        assert t.thread_id == recovery_thread_id  # ThreadContext consistent

    assert call_context.get_thread_id() is None


def test_turn_id_functionality(client):
    """Test that turn_id is properly assigned for turn calls and descendants."""
    import weave

    @weave.op
    def child_op(x: int) -> int:
        return x + 1

    @weave.op
    def turn_op_A(x: int) -> int:
        return child_op(x) * 2

    @weave.op
    def turn_op_B(x: int) -> int:
        return x * 3

    @weave.op
    def turn_op_C(x: int) -> int:
        return child_op(x) * 4

    # Test with thread context - sibling turns
    with weave.thread("test_turns"):
        result_a = turn_op_A(10)  # Should be a turn
        result_b = turn_op_B(5)  # Should be a turn
        result_c = turn_op_C(3)  # Should be a turn

    assert result_a == 22  # (10 + 1) * 2
    assert result_b == 15  # 5 * 3
    assert result_c == 16  # (3 + 1) * 4

    # Get calls and verify turn_id assignments
    calls = client.get_calls()

    turn_a_call = None
    turn_b_call = None
    turn_c_call = None
    child_calls = []

    for call in calls:
        if "turn_op_A" in call.op_name:
            turn_a_call = call
        elif "turn_op_B" in call.op_name:
            turn_b_call = call
        elif "turn_op_C" in call.op_name:
            turn_c_call = call
        elif "child_op" in call.op_name:
            child_calls.append(call)

    # Verify turn calls have their own ID as turn_id
    assert turn_a_call.turn_id == turn_a_call.id
    assert turn_b_call.turn_id == turn_b_call.id
    assert turn_c_call.turn_id == turn_c_call.id

    # Verify all have the same thread_id
    assert turn_a_call.thread_id == "test_turns"
    assert turn_b_call.thread_id == "test_turns"
    assert turn_c_call.thread_id == "test_turns"

    # Verify child calls inherit turn_id from their parents
    for child_call in child_calls:
        assert child_call.thread_id == "test_turns"
        # Child should inherit turn_id from its parent turn
        parent_turn_id = None
        for call in calls:
            if call.id == child_call.parent_id:
                parent_turn_id = call.turn_id
                break
        assert child_call.turn_id == parent_turn_id


def test_nested_thread_contexts_turn_lineage(client):
    """Test that nested thread contexts properly cut off turn lineage."""
    import weave

    @weave.op
    def child_op(x: int) -> int:
        return x + 1

    @weave.op
    def outer_turn_A(x: int) -> int:
        return child_op(x) * 2

    @weave.op
    def inner_turn_B(x: int) -> int:
        return x * 3

    @weave.op
    def inner_turn_C(x: int) -> int:
        return child_op(x) * 4

    @weave.op
    def outer_turn_D(x: int) -> int:
        return x * 5

    # Test nested thread contexts
    with weave.thread("outer_thread"):
        result_a = outer_turn_A(10)  # Should be turn in outer_thread

        with weave.thread("inner_thread"):
            result_b = inner_turn_B(5)  # Should be turn in inner_thread
            result_c = inner_turn_C(3)  # Should be turn in inner_thread

        result_d = outer_turn_D(2)  # Should be turn in outer_thread again

    assert result_a == 22  # (10 + 1) * 2
    assert result_b == 15  # 5 * 3
    assert result_c == 16  # (3 + 1) * 4
    assert result_d == 10  # 2 * 5

    # Get calls and verify turn_id assignments
    calls = client.get_calls()

    outer_a_call = None
    inner_b_call = None
    inner_c_call = None
    outer_d_call = None
    child_calls = []

    for call in calls:
        if "outer_turn_A" in call.op_name:
            outer_a_call = call
        elif "inner_turn_B" in call.op_name:
            inner_b_call = call
        elif "inner_turn_C" in call.op_name:
            inner_c_call = call
        elif "outer_turn_D" in call.op_name:
            outer_d_call = call
        elif "child_op" in call.op_name:
            child_calls.append(call)

    # Verify all turn calls have their own ID as turn_id
    assert outer_a_call.turn_id == outer_a_call.id
    assert inner_b_call.turn_id == inner_b_call.id
    assert inner_c_call.turn_id == inner_c_call.id
    assert outer_d_call.turn_id == outer_d_call.id

    # Verify thread_id assignments
    assert outer_a_call.thread_id == "outer_thread"
    assert inner_b_call.thread_id == "inner_thread"
    assert inner_c_call.thread_id == "inner_thread"
    assert outer_d_call.thread_id == "outer_thread"

    # Verify turn lineage is properly cut off - each thread creates new turns
    # outer_turn_A and outer_turn_D should have different turn_ids
    assert outer_a_call.turn_id != outer_d_call.turn_id
    # inner_turn_B and inner_turn_C should have different turn_ids
    assert inner_b_call.turn_id != inner_c_call.turn_id

    # Verify child calls inherit turn_id from their parent turns
    for child_call in child_calls:
        parent_turn_id = None
        for call in calls:
            if call.id == child_call.parent_id:
                parent_turn_id = call.turn_id
                break
        assert child_call.turn_id == parent_turn_id


def test_thread_id_none_turn_id_none(client):
    """Test that when thread_id is None, turn_id is also None."""
    import weave
    from weave.trace.context import call_context

    @weave.op
    def child_op(x: int) -> int:
        return x + 1

    @weave.op
    def turn_op_A(x: int) -> int:
        return child_op(x) * 2

    @weave.op
    def op_outside_thread(x: int) -> int:
        return x * 3

    # First, create a call within a thread context to set up turn context
    with weave.thread("test_thread"):
        result_a = turn_op_A(10)  # Should be a turn with turn_id

    # After exiting thread context, both thread_id and turn_id should be None
    assert call_context.get_thread_id() is None
    assert call_context.get_turn_id() is None

    # Now make a call outside any thread context
    # This should have thread_id = None and turn_id = None
    result_outside = op_outside_thread(5)

    assert result_a == 22  # (10 + 1) * 2
    assert result_outside == 15  # 5 * 3

    # Get calls and verify turn_id/thread_id assignments
    calls = client.get_calls()

    turn_a_call = None
    outside_call = None
    child_call = None

    for call in calls:
        if "turn_op_A" in call.op_name:
            turn_a_call = call
        elif "op_outside_thread" in call.op_name:
            outside_call = call
        elif "child_op" in call.op_name:
            child_call = call

    # Verify the turn call has proper thread_id and turn_id
    assert turn_a_call.thread_id == "test_thread"
    assert turn_a_call.turn_id == turn_a_call.id

    # Verify the child call inherits from its parent turn
    assert child_call.thread_id == "test_thread"
    assert child_call.turn_id == turn_a_call.turn_id

    # Verify the call outside thread context has both None
    assert outside_call.thread_id is None
    assert outside_call.turn_id is None


def test_nested_thread_disable_with_none(client):
    """Test that ThreadContext properly shows thread_id=None when threading is disabled."""
    import weave
    from weave.trace.context import call_context

    @weave.op
    def turn_A(x: int) -> int:
        return x * 2

    @weave.op
    def op_disabled_threading(x: int) -> int:
        return x * 3

    @weave.op
    def turn_C(x: int) -> int:
        return x * 4

    # Test the realistic edge case: nested thread with thread_id=None
    main_thread_context = None
    disabled_thread_context = None

    with weave.thread("main_thread") as t:
        main_thread_context = t
        assert t.thread_id == "main_thread"
        result_a = turn_A(10)  # Should be a turn with turn_id

        # Verify we're in thread context (turn_id is reset after call finishes)
        assert call_context.get_thread_id() == "main_thread"

        with weave.thread(None) as disabled_t:  # Explicitly disable thread tracking
            disabled_thread_context = disabled_t
            # ThreadContext shows None for disabled threading
            assert disabled_t.thread_id is None
            assert disabled_t.turn_id is None

            # Verify thread context is disabled
            assert call_context.get_thread_id() is None
            assert call_context.get_turn_id() is None

            result_b = op_disabled_threading(5)  # Should have no thread_id or turn_id

        # Back in main thread - should create a new turn
        # ThreadContext shows we're back in main thread
        assert t.thread_id == "main_thread"
        result_c = turn_C(3)  # Should be a new turn

    # Verify ThreadContext objects maintained correct state throughout
    assert main_thread_context.thread_id == "main_thread"
    assert disabled_thread_context.thread_id is None

    assert result_a == 20  # 10 * 2
    assert result_b == 15  # 5 * 3
    assert result_c == 12  # 3 * 4

    # Get calls and verify assignments
    calls = client.get_calls()

    turn_a_call = None
    disabled_call = None
    turn_c_call = None

    for call in calls:
        if "turn_A" in call.op_name:
            turn_a_call = call
        elif "op_disabled_threading" in call.op_name:
            disabled_call = call
        elif "turn_C" in call.op_name:
            turn_c_call = call

    # Verify first turn has proper thread_id and turn_id
    assert turn_a_call.thread_id == "main_thread"
    assert turn_a_call.turn_id == turn_a_call.id

    # Verify disabled call has both None (the edge case shown via ThreadContext)
    assert disabled_call.thread_id is None
    assert disabled_call.turn_id is None

    # Verify third turn is a new turn in the main thread
    assert turn_c_call.thread_id == "main_thread"
    assert turn_c_call.turn_id == turn_c_call.id

    # Verify the two turns in main_thread have different turn_ids
    assert turn_a_call.turn_id != turn_c_call.turn_id


def test_thread_api_with_auto_generation(client):
    """Test the thread API with ThreadContext and auto-generation."""
    import weave

    @weave.op
    def test_op(x: int) -> int:
        return x * 2

    # Test 1: Auto-generated thread_id
    with weave.thread() as t:
        assert t.thread_id is not None
        assert isinstance(t.thread_id, str)
        # Should be a valid UUID v7 format (starts with time-based prefix)
        assert len(t.thread_id) > 20  # UUID v7 should be longer than 20 chars

        result1 = test_op(10)
        # turn_id is reset after turn call finishes, so it will be None here
        # We'll verify turn assignment by checking the call data later

    # Test 2: Explicit thread_id
    with weave.thread("custom_thread_123") as t:
        assert t.thread_id == "custom_thread_123"
        result2 = test_op(20)
        # turn_id is reset after turn call finishes

    # Test 3: Disabled threading (explicit None)
    with weave.thread(None) as t:
        assert t.thread_id is None
        result3 = test_op(30)
        assert t.turn_id is None  # Should always be None when threading disabled

    # Verify results
    assert result1 == 20
    assert result2 == 40
    assert result3 == 60

    # Get calls and verify thread assignments
    calls = client.get_calls()

    auto_call = None
    custom_call = None
    disabled_call = None

    for call in calls:
        if call.inputs.get("x") == 10:
            auto_call = call
        elif call.inputs.get("x") == 20:
            custom_call = call
        elif call.inputs.get("x") == 30:
            disabled_call = call

    # Verify auto-generated thread call
    assert auto_call.thread_id is not None
    assert len(auto_call.thread_id) > 20  # Should be UUID v7
    assert auto_call.turn_id == auto_call.id  # Should be a turn

    # Verify custom thread call
    assert custom_call.thread_id == "custom_thread_123"
    assert custom_call.turn_id == custom_call.id  # Should be a turn

    # Verify disabled thread call
    assert disabled_call.thread_id is None
    assert disabled_call.turn_id is None
>>>>>>> e4ea08c0
<|MERGE_RESOLUTION|>--- conflicted
+++ resolved
@@ -4584,7 +4584,559 @@
         assert len(calls) == count
 
 
-<<<<<<< HEAD
+def test_thread_context_with_weave_api(client):
+    """Test thread context using the weave.thread() API with ThreadContext."""
+    import weave
+    from weave.trace.context import call_context
+
+    # Test default thread_id is None (using internal context for verification)
+    assert call_context.get_thread_id() is None
+
+    # Test using weave.thread context manager with ThreadContext
+    with weave.thread("api_thread_1") as t:
+        # Use ThreadContext object to access thread_id
+        assert t.thread_id == "api_thread_1"
+        assert (
+            call_context.get_thread_id() == "api_thread_1"
+        )  # Verify internal consistency
+
+        # Test nested context with ThreadContext
+        with weave.thread("api_thread_2") as inner_t:
+            assert inner_t.thread_id == "api_thread_2"
+            assert t.thread_id == "api_thread_1"  # Outer context unchanged
+            assert call_context.get_thread_id() == "api_thread_2"
+
+        # Should revert to parent context
+        assert t.thread_id == "api_thread_1"
+        assert call_context.get_thread_id() == "api_thread_1"
+
+    # Should revert to None
+    assert call_context.get_thread_id() is None
+
+
+def test_thread_id_in_calls(client):
+    """Test that thread_id is properly captured in call records, including auto-generation."""
+    import weave
+
+    @weave.op
+    def test_op_with_thread(x: int) -> int:
+        return x * 2
+
+    @weave.op
+    def test_op_without_thread(x: int) -> int:
+        return x * 3
+
+    @weave.op
+    def test_op_auto_thread(x: int) -> int:
+        return x * 4
+
+    # Call without thread context
+    result1 = test_op_without_thread(5)
+    assert result1 == 15
+
+    # Call with explicit thread context
+    with weave.thread("test_thread_id") as t:
+        assert t.thread_id == "test_thread_id"
+        result2 = test_op_with_thread(5)
+        assert result2 == 10
+
+    # Call with auto-generated thread_id
+    auto_thread_id = None
+    with weave.thread() as t:
+        auto_thread_id = t.thread_id
+        assert auto_thread_id is not None
+        assert isinstance(auto_thread_id, str)
+        assert len(auto_thread_id) > 20  # Should be UUID v7
+        result3 = test_op_auto_thread(5)
+        assert result3 == 20
+
+    # Get the calls to verify thread_id
+    calls = client.get_calls()
+
+    # Find our calls (most recent first)
+    auto_call = None
+    thread_call = None
+    no_thread_call = None
+
+    for call in calls:
+        if "test_op_auto_thread" in call.op_name:
+            auto_call = call
+        elif "test_op_with_thread" in call.op_name:
+            thread_call = call
+        elif "test_op_without_thread" in call.op_name:
+            no_thread_call = call
+
+    assert auto_call is not None
+    assert thread_call is not None
+    assert no_thread_call is not None
+
+    # Verify thread_id values
+    assert auto_call.thread_id == auto_thread_id  # Should match auto-generated ID
+    assert thread_call.thread_id == "test_thread_id"
+    assert no_thread_call.thread_id is None
+
+
+def test_thread_id_inheritance(client):
+    """Test that thread_id is inherited by child calls, demonstrated via ThreadContext."""
+    import weave
+
+    @weave.op
+    def child_op(x: int) -> int:
+        return x + 1
+
+    @weave.op
+    def parent_op(x: int) -> int:
+        return child_op(x) * 2
+
+    # Call with thread context, using ThreadContext to demonstrate inheritance
+    inherited_thread_id = None
+    with weave.thread("inherited_thread") as t:
+        inherited_thread_id = t.thread_id
+        assert inherited_thread_id == "inherited_thread"
+
+        # Both parent and child calls should inherit this thread_id
+        result = parent_op(10)
+        assert result == 22  # (10 + 1) * 2
+
+        # ThreadContext shows the current thread_id throughout execution
+        assert t.thread_id == "inherited_thread"
+
+    # Get the calls to verify thread_id inheritance
+    calls = client.get_calls()
+
+    # Find our calls
+    parent_call = None
+    child_call = None
+
+    for call in calls:
+        if "parent_op" in call.op_name:
+            parent_call = call
+        elif "child_op" in call.op_name:
+            child_call = call
+
+    assert parent_call is not None
+    assert child_call is not None
+
+    # Both should have the same thread_id that was shown in ThreadContext
+    assert parent_call.thread_id == inherited_thread_id
+    assert child_call.thread_id == inherited_thread_id
+    assert parent_call.thread_id == "inherited_thread"
+    assert child_call.thread_id == "inherited_thread"
+
+
+def test_thread_context_error_handling(client):
+    """Test that ThreadContext is properly managed even when exceptions occur."""
+    import weave
+    from weave.trace.context import call_context
+
+    @weave.op
+    def failing_op(should_fail: bool) -> str:
+        if should_fail:
+            raise ValueError("Test exception")
+        return "success"
+
+    # Test that thread context is properly restored after exception
+    assert call_context.get_thread_id() is None
+
+    # Test ThreadContext behavior during exception
+    exception_thread_context = None
+    try:
+        with weave.thread("exception_thread") as t:
+            exception_thread_context = t
+            assert t.thread_id == "exception_thread"
+            assert call_context.get_thread_id() == "exception_thread"
+            failing_op(True)  # This will raise an exception
+    except ValueError:
+        pass  # Expected
+
+    # Verify ThreadContext maintained its state even after exception
+    assert exception_thread_context.thread_id == "exception_thread"
+
+    # Thread context should be restored to None after exiting context
+    assert call_context.get_thread_id() is None
+
+    # Test successful call after exception with auto-generated thread
+    recovery_thread_id = None
+    with weave.thread() as t:  # Use auto-generation
+        recovery_thread_id = t.thread_id
+        assert recovery_thread_id is not None
+        assert len(recovery_thread_id) > 20  # Should be auto-generated UUID v7
+
+        result = failing_op(False)
+        assert result == "success"
+        assert t.thread_id == recovery_thread_id  # ThreadContext consistent
+
+    assert call_context.get_thread_id() is None
+
+
+def test_turn_id_functionality(client):
+    """Test that turn_id is properly assigned for turn calls and descendants."""
+    import weave
+
+    @weave.op
+    def child_op(x: int) -> int:
+        return x + 1
+
+    @weave.op
+    def turn_op_A(x: int) -> int:
+        return child_op(x) * 2
+
+    @weave.op
+    def turn_op_B(x: int) -> int:
+        return x * 3
+
+    @weave.op
+    def turn_op_C(x: int) -> int:
+        return child_op(x) * 4
+
+    # Test with thread context - sibling turns
+    with weave.thread("test_turns"):
+        result_a = turn_op_A(10)  # Should be a turn
+        result_b = turn_op_B(5)  # Should be a turn
+        result_c = turn_op_C(3)  # Should be a turn
+
+    assert result_a == 22  # (10 + 1) * 2
+    assert result_b == 15  # 5 * 3
+    assert result_c == 16  # (3 + 1) * 4
+
+    # Get calls and verify turn_id assignments
+    calls = client.get_calls()
+
+    turn_a_call = None
+    turn_b_call = None
+    turn_c_call = None
+    child_calls = []
+
+    for call in calls:
+        if "turn_op_A" in call.op_name:
+            turn_a_call = call
+        elif "turn_op_B" in call.op_name:
+            turn_b_call = call
+        elif "turn_op_C" in call.op_name:
+            turn_c_call = call
+        elif "child_op" in call.op_name:
+            child_calls.append(call)
+
+    # Verify turn calls have their own ID as turn_id
+    assert turn_a_call.turn_id == turn_a_call.id
+    assert turn_b_call.turn_id == turn_b_call.id
+    assert turn_c_call.turn_id == turn_c_call.id
+
+    # Verify all have the same thread_id
+    assert turn_a_call.thread_id == "test_turns"
+    assert turn_b_call.thread_id == "test_turns"
+    assert turn_c_call.thread_id == "test_turns"
+
+    # Verify child calls inherit turn_id from their parents
+    for child_call in child_calls:
+        assert child_call.thread_id == "test_turns"
+        # Child should inherit turn_id from its parent turn
+        parent_turn_id = None
+        for call in calls:
+            if call.id == child_call.parent_id:
+                parent_turn_id = call.turn_id
+                break
+        assert child_call.turn_id == parent_turn_id
+
+
+def test_nested_thread_contexts_turn_lineage(client):
+    """Test that nested thread contexts properly cut off turn lineage."""
+    import weave
+
+    @weave.op
+    def child_op(x: int) -> int:
+        return x + 1
+
+    @weave.op
+    def outer_turn_A(x: int) -> int:
+        return child_op(x) * 2
+
+    @weave.op
+    def inner_turn_B(x: int) -> int:
+        return x * 3
+
+    @weave.op
+    def inner_turn_C(x: int) -> int:
+        return child_op(x) * 4
+
+    @weave.op
+    def outer_turn_D(x: int) -> int:
+        return x * 5
+
+    # Test nested thread contexts
+    with weave.thread("outer_thread"):
+        result_a = outer_turn_A(10)  # Should be turn in outer_thread
+
+        with weave.thread("inner_thread"):
+            result_b = inner_turn_B(5)  # Should be turn in inner_thread
+            result_c = inner_turn_C(3)  # Should be turn in inner_thread
+
+        result_d = outer_turn_D(2)  # Should be turn in outer_thread again
+
+    assert result_a == 22  # (10 + 1) * 2
+    assert result_b == 15  # 5 * 3
+    assert result_c == 16  # (3 + 1) * 4
+    assert result_d == 10  # 2 * 5
+
+    # Get calls and verify turn_id assignments
+    calls = client.get_calls()
+
+    outer_a_call = None
+    inner_b_call = None
+    inner_c_call = None
+    outer_d_call = None
+    child_calls = []
+
+    for call in calls:
+        if "outer_turn_A" in call.op_name:
+            outer_a_call = call
+        elif "inner_turn_B" in call.op_name:
+            inner_b_call = call
+        elif "inner_turn_C" in call.op_name:
+            inner_c_call = call
+        elif "outer_turn_D" in call.op_name:
+            outer_d_call = call
+        elif "child_op" in call.op_name:
+            child_calls.append(call)
+
+    # Verify all turn calls have their own ID as turn_id
+    assert outer_a_call.turn_id == outer_a_call.id
+    assert inner_b_call.turn_id == inner_b_call.id
+    assert inner_c_call.turn_id == inner_c_call.id
+    assert outer_d_call.turn_id == outer_d_call.id
+
+    # Verify thread_id assignments
+    assert outer_a_call.thread_id == "outer_thread"
+    assert inner_b_call.thread_id == "inner_thread"
+    assert inner_c_call.thread_id == "inner_thread"
+    assert outer_d_call.thread_id == "outer_thread"
+
+    # Verify turn lineage is properly cut off - each thread creates new turns
+    # outer_turn_A and outer_turn_D should have different turn_ids
+    assert outer_a_call.turn_id != outer_d_call.turn_id
+    # inner_turn_B and inner_turn_C should have different turn_ids
+    assert inner_b_call.turn_id != inner_c_call.turn_id
+
+    # Verify child calls inherit turn_id from their parent turns
+    for child_call in child_calls:
+        parent_turn_id = None
+        for call in calls:
+            if call.id == child_call.parent_id:
+                parent_turn_id = call.turn_id
+                break
+        assert child_call.turn_id == parent_turn_id
+
+
+def test_thread_id_none_turn_id_none(client):
+    """Test that when thread_id is None, turn_id is also None."""
+    import weave
+    from weave.trace.context import call_context
+
+    @weave.op
+    def child_op(x: int) -> int:
+        return x + 1
+
+    @weave.op
+    def turn_op_A(x: int) -> int:
+        return child_op(x) * 2
+
+    @weave.op
+    def op_outside_thread(x: int) -> int:
+        return x * 3
+
+    # First, create a call within a thread context to set up turn context
+    with weave.thread("test_thread"):
+        result_a = turn_op_A(10)  # Should be a turn with turn_id
+
+    # After exiting thread context, both thread_id and turn_id should be None
+    assert call_context.get_thread_id() is None
+    assert call_context.get_turn_id() is None
+
+    # Now make a call outside any thread context
+    # This should have thread_id = None and turn_id = None
+    result_outside = op_outside_thread(5)
+
+    assert result_a == 22  # (10 + 1) * 2
+    assert result_outside == 15  # 5 * 3
+
+    # Get calls and verify turn_id/thread_id assignments
+    calls = client.get_calls()
+
+    turn_a_call = None
+    outside_call = None
+    child_call = None
+
+    for call in calls:
+        if "turn_op_A" in call.op_name:
+            turn_a_call = call
+        elif "op_outside_thread" in call.op_name:
+            outside_call = call
+        elif "child_op" in call.op_name:
+            child_call = call
+
+    # Verify the turn call has proper thread_id and turn_id
+    assert turn_a_call.thread_id == "test_thread"
+    assert turn_a_call.turn_id == turn_a_call.id
+
+    # Verify the child call inherits from its parent turn
+    assert child_call.thread_id == "test_thread"
+    assert child_call.turn_id == turn_a_call.turn_id
+
+    # Verify the call outside thread context has both None
+    assert outside_call.thread_id is None
+    assert outside_call.turn_id is None
+
+
+def test_nested_thread_disable_with_none(client):
+    """Test that ThreadContext properly shows thread_id=None when threading is disabled."""
+    import weave
+    from weave.trace.context import call_context
+
+    @weave.op
+    def turn_A(x: int) -> int:
+        return x * 2
+
+    @weave.op
+    def op_disabled_threading(x: int) -> int:
+        return x * 3
+
+    @weave.op
+    def turn_C(x: int) -> int:
+        return x * 4
+
+    # Test the realistic edge case: nested thread with thread_id=None
+    main_thread_context = None
+    disabled_thread_context = None
+
+    with weave.thread("main_thread") as t:
+        main_thread_context = t
+        assert t.thread_id == "main_thread"
+        result_a = turn_A(10)  # Should be a turn with turn_id
+
+        # Verify we're in thread context (turn_id is reset after call finishes)
+        assert call_context.get_thread_id() == "main_thread"
+
+        with weave.thread(None) as disabled_t:  # Explicitly disable thread tracking
+            disabled_thread_context = disabled_t
+            # ThreadContext shows None for disabled threading
+            assert disabled_t.thread_id is None
+            assert disabled_t.turn_id is None
+
+            # Verify thread context is disabled
+            assert call_context.get_thread_id() is None
+            assert call_context.get_turn_id() is None
+
+            result_b = op_disabled_threading(5)  # Should have no thread_id or turn_id
+
+        # Back in main thread - should create a new turn
+        # ThreadContext shows we're back in main thread
+        assert t.thread_id == "main_thread"
+        result_c = turn_C(3)  # Should be a new turn
+
+    # Verify ThreadContext objects maintained correct state throughout
+    assert main_thread_context.thread_id == "main_thread"
+    assert disabled_thread_context.thread_id is None
+
+    assert result_a == 20  # 10 * 2
+    assert result_b == 15  # 5 * 3
+    assert result_c == 12  # 3 * 4
+
+    # Get calls and verify assignments
+    calls = client.get_calls()
+
+    turn_a_call = None
+    disabled_call = None
+    turn_c_call = None
+
+    for call in calls:
+        if "turn_A" in call.op_name:
+            turn_a_call = call
+        elif "op_disabled_threading" in call.op_name:
+            disabled_call = call
+        elif "turn_C" in call.op_name:
+            turn_c_call = call
+
+    # Verify first turn has proper thread_id and turn_id
+    assert turn_a_call.thread_id == "main_thread"
+    assert turn_a_call.turn_id == turn_a_call.id
+
+    # Verify disabled call has both None (the edge case shown via ThreadContext)
+    assert disabled_call.thread_id is None
+    assert disabled_call.turn_id is None
+
+    # Verify third turn is a new turn in the main thread
+    assert turn_c_call.thread_id == "main_thread"
+    assert turn_c_call.turn_id == turn_c_call.id
+
+    # Verify the two turns in main_thread have different turn_ids
+    assert turn_a_call.turn_id != turn_c_call.turn_id
+
+
+def test_thread_api_with_auto_generation(client):
+    """Test the thread API with ThreadContext and auto-generation."""
+    import weave
+
+    @weave.op
+    def test_op(x: int) -> int:
+        return x * 2
+
+    # Test 1: Auto-generated thread_id
+    with weave.thread() as t:
+        assert t.thread_id is not None
+        assert isinstance(t.thread_id, str)
+        # Should be a valid UUID v7 format (starts with time-based prefix)
+        assert len(t.thread_id) > 20  # UUID v7 should be longer than 20 chars
+
+        result1 = test_op(10)
+        # turn_id is reset after turn call finishes, so it will be None here
+        # We'll verify turn assignment by checking the call data later
+
+    # Test 2: Explicit thread_id
+    with weave.thread("custom_thread_123") as t:
+        assert t.thread_id == "custom_thread_123"
+        result2 = test_op(20)
+        # turn_id is reset after turn call finishes
+
+    # Test 3: Disabled threading (explicit None)
+    with weave.thread(None) as t:
+        assert t.thread_id is None
+        result3 = test_op(30)
+        assert t.turn_id is None  # Should always be None when threading disabled
+
+    # Verify results
+    assert result1 == 20
+    assert result2 == 40
+    assert result3 == 60
+
+    # Get calls and verify thread assignments
+    calls = client.get_calls()
+
+    auto_call = None
+    custom_call = None
+    disabled_call = None
+
+    for call in calls:
+        if call.inputs.get("x") == 10:
+            auto_call = call
+        elif call.inputs.get("x") == 20:
+            custom_call = call
+        elif call.inputs.get("x") == 30:
+            disabled_call = call
+
+    # Verify auto-generated thread call
+    assert auto_call.thread_id is not None
+    assert len(auto_call.thread_id) > 20  # Should be UUID v7
+    assert auto_call.turn_id == auto_call.id  # Should be a turn
+
+    # Verify custom thread call
+    assert custom_call.thread_id == "custom_thread_123"
+    assert custom_call.turn_id == custom_call.id  # Should be a turn
+
+    # Verify disabled thread call
+    assert disabled_call.thread_id is None
+    assert disabled_call.turn_id is None
+
+
 def test_calls_query_filter_contains_in_message_array(client):
     @weave.op
     def op1(extra_message: str = None):
@@ -4658,557 +5210,4 @@
     #         )
     #     )
     # )
-    # assert len(calls) == 1
-=======
-def test_thread_context_with_weave_api(client):
-    """Test thread context using the weave.thread() API with ThreadContext."""
-    import weave
-    from weave.trace.context import call_context
-
-    # Test default thread_id is None (using internal context for verification)
-    assert call_context.get_thread_id() is None
-
-    # Test using weave.thread context manager with ThreadContext
-    with weave.thread("api_thread_1") as t:
-        # Use ThreadContext object to access thread_id
-        assert t.thread_id == "api_thread_1"
-        assert (
-            call_context.get_thread_id() == "api_thread_1"
-        )  # Verify internal consistency
-
-        # Test nested context with ThreadContext
-        with weave.thread("api_thread_2") as inner_t:
-            assert inner_t.thread_id == "api_thread_2"
-            assert t.thread_id == "api_thread_1"  # Outer context unchanged
-            assert call_context.get_thread_id() == "api_thread_2"
-
-        # Should revert to parent context
-        assert t.thread_id == "api_thread_1"
-        assert call_context.get_thread_id() == "api_thread_1"
-
-    # Should revert to None
-    assert call_context.get_thread_id() is None
-
-
-def test_thread_id_in_calls(client):
-    """Test that thread_id is properly captured in call records, including auto-generation."""
-    import weave
-
-    @weave.op
-    def test_op_with_thread(x: int) -> int:
-        return x * 2
-
-    @weave.op
-    def test_op_without_thread(x: int) -> int:
-        return x * 3
-
-    @weave.op
-    def test_op_auto_thread(x: int) -> int:
-        return x * 4
-
-    # Call without thread context
-    result1 = test_op_without_thread(5)
-    assert result1 == 15
-
-    # Call with explicit thread context
-    with weave.thread("test_thread_id") as t:
-        assert t.thread_id == "test_thread_id"
-        result2 = test_op_with_thread(5)
-        assert result2 == 10
-
-    # Call with auto-generated thread_id
-    auto_thread_id = None
-    with weave.thread() as t:
-        auto_thread_id = t.thread_id
-        assert auto_thread_id is not None
-        assert isinstance(auto_thread_id, str)
-        assert len(auto_thread_id) > 20  # Should be UUID v7
-        result3 = test_op_auto_thread(5)
-        assert result3 == 20
-
-    # Get the calls to verify thread_id
-    calls = client.get_calls()
-
-    # Find our calls (most recent first)
-    auto_call = None
-    thread_call = None
-    no_thread_call = None
-
-    for call in calls:
-        if "test_op_auto_thread" in call.op_name:
-            auto_call = call
-        elif "test_op_with_thread" in call.op_name:
-            thread_call = call
-        elif "test_op_without_thread" in call.op_name:
-            no_thread_call = call
-
-    assert auto_call is not None
-    assert thread_call is not None
-    assert no_thread_call is not None
-
-    # Verify thread_id values
-    assert auto_call.thread_id == auto_thread_id  # Should match auto-generated ID
-    assert thread_call.thread_id == "test_thread_id"
-    assert no_thread_call.thread_id is None
-
-
-def test_thread_id_inheritance(client):
-    """Test that thread_id is inherited by child calls, demonstrated via ThreadContext."""
-    import weave
-
-    @weave.op
-    def child_op(x: int) -> int:
-        return x + 1
-
-    @weave.op
-    def parent_op(x: int) -> int:
-        return child_op(x) * 2
-
-    # Call with thread context, using ThreadContext to demonstrate inheritance
-    inherited_thread_id = None
-    with weave.thread("inherited_thread") as t:
-        inherited_thread_id = t.thread_id
-        assert inherited_thread_id == "inherited_thread"
-
-        # Both parent and child calls should inherit this thread_id
-        result = parent_op(10)
-        assert result == 22  # (10 + 1) * 2
-
-        # ThreadContext shows the current thread_id throughout execution
-        assert t.thread_id == "inherited_thread"
-
-    # Get the calls to verify thread_id inheritance
-    calls = client.get_calls()
-
-    # Find our calls
-    parent_call = None
-    child_call = None
-
-    for call in calls:
-        if "parent_op" in call.op_name:
-            parent_call = call
-        elif "child_op" in call.op_name:
-            child_call = call
-
-    assert parent_call is not None
-    assert child_call is not None
-
-    # Both should have the same thread_id that was shown in ThreadContext
-    assert parent_call.thread_id == inherited_thread_id
-    assert child_call.thread_id == inherited_thread_id
-    assert parent_call.thread_id == "inherited_thread"
-    assert child_call.thread_id == "inherited_thread"
-
-
-def test_thread_context_error_handling(client):
-    """Test that ThreadContext is properly managed even when exceptions occur."""
-    import weave
-    from weave.trace.context import call_context
-
-    @weave.op
-    def failing_op(should_fail: bool) -> str:
-        if should_fail:
-            raise ValueError("Test exception")
-        return "success"
-
-    # Test that thread context is properly restored after exception
-    assert call_context.get_thread_id() is None
-
-    # Test ThreadContext behavior during exception
-    exception_thread_context = None
-    try:
-        with weave.thread("exception_thread") as t:
-            exception_thread_context = t
-            assert t.thread_id == "exception_thread"
-            assert call_context.get_thread_id() == "exception_thread"
-            failing_op(True)  # This will raise an exception
-    except ValueError:
-        pass  # Expected
-
-    # Verify ThreadContext maintained its state even after exception
-    assert exception_thread_context.thread_id == "exception_thread"
-
-    # Thread context should be restored to None after exiting context
-    assert call_context.get_thread_id() is None
-
-    # Test successful call after exception with auto-generated thread
-    recovery_thread_id = None
-    with weave.thread() as t:  # Use auto-generation
-        recovery_thread_id = t.thread_id
-        assert recovery_thread_id is not None
-        assert len(recovery_thread_id) > 20  # Should be auto-generated UUID v7
-
-        result = failing_op(False)
-        assert result == "success"
-        assert t.thread_id == recovery_thread_id  # ThreadContext consistent
-
-    assert call_context.get_thread_id() is None
-
-
-def test_turn_id_functionality(client):
-    """Test that turn_id is properly assigned for turn calls and descendants."""
-    import weave
-
-    @weave.op
-    def child_op(x: int) -> int:
-        return x + 1
-
-    @weave.op
-    def turn_op_A(x: int) -> int:
-        return child_op(x) * 2
-
-    @weave.op
-    def turn_op_B(x: int) -> int:
-        return x * 3
-
-    @weave.op
-    def turn_op_C(x: int) -> int:
-        return child_op(x) * 4
-
-    # Test with thread context - sibling turns
-    with weave.thread("test_turns"):
-        result_a = turn_op_A(10)  # Should be a turn
-        result_b = turn_op_B(5)  # Should be a turn
-        result_c = turn_op_C(3)  # Should be a turn
-
-    assert result_a == 22  # (10 + 1) * 2
-    assert result_b == 15  # 5 * 3
-    assert result_c == 16  # (3 + 1) * 4
-
-    # Get calls and verify turn_id assignments
-    calls = client.get_calls()
-
-    turn_a_call = None
-    turn_b_call = None
-    turn_c_call = None
-    child_calls = []
-
-    for call in calls:
-        if "turn_op_A" in call.op_name:
-            turn_a_call = call
-        elif "turn_op_B" in call.op_name:
-            turn_b_call = call
-        elif "turn_op_C" in call.op_name:
-            turn_c_call = call
-        elif "child_op" in call.op_name:
-            child_calls.append(call)
-
-    # Verify turn calls have their own ID as turn_id
-    assert turn_a_call.turn_id == turn_a_call.id
-    assert turn_b_call.turn_id == turn_b_call.id
-    assert turn_c_call.turn_id == turn_c_call.id
-
-    # Verify all have the same thread_id
-    assert turn_a_call.thread_id == "test_turns"
-    assert turn_b_call.thread_id == "test_turns"
-    assert turn_c_call.thread_id == "test_turns"
-
-    # Verify child calls inherit turn_id from their parents
-    for child_call in child_calls:
-        assert child_call.thread_id == "test_turns"
-        # Child should inherit turn_id from its parent turn
-        parent_turn_id = None
-        for call in calls:
-            if call.id == child_call.parent_id:
-                parent_turn_id = call.turn_id
-                break
-        assert child_call.turn_id == parent_turn_id
-
-
-def test_nested_thread_contexts_turn_lineage(client):
-    """Test that nested thread contexts properly cut off turn lineage."""
-    import weave
-
-    @weave.op
-    def child_op(x: int) -> int:
-        return x + 1
-
-    @weave.op
-    def outer_turn_A(x: int) -> int:
-        return child_op(x) * 2
-
-    @weave.op
-    def inner_turn_B(x: int) -> int:
-        return x * 3
-
-    @weave.op
-    def inner_turn_C(x: int) -> int:
-        return child_op(x) * 4
-
-    @weave.op
-    def outer_turn_D(x: int) -> int:
-        return x * 5
-
-    # Test nested thread contexts
-    with weave.thread("outer_thread"):
-        result_a = outer_turn_A(10)  # Should be turn in outer_thread
-
-        with weave.thread("inner_thread"):
-            result_b = inner_turn_B(5)  # Should be turn in inner_thread
-            result_c = inner_turn_C(3)  # Should be turn in inner_thread
-
-        result_d = outer_turn_D(2)  # Should be turn in outer_thread again
-
-    assert result_a == 22  # (10 + 1) * 2
-    assert result_b == 15  # 5 * 3
-    assert result_c == 16  # (3 + 1) * 4
-    assert result_d == 10  # 2 * 5
-
-    # Get calls and verify turn_id assignments
-    calls = client.get_calls()
-
-    outer_a_call = None
-    inner_b_call = None
-    inner_c_call = None
-    outer_d_call = None
-    child_calls = []
-
-    for call in calls:
-        if "outer_turn_A" in call.op_name:
-            outer_a_call = call
-        elif "inner_turn_B" in call.op_name:
-            inner_b_call = call
-        elif "inner_turn_C" in call.op_name:
-            inner_c_call = call
-        elif "outer_turn_D" in call.op_name:
-            outer_d_call = call
-        elif "child_op" in call.op_name:
-            child_calls.append(call)
-
-    # Verify all turn calls have their own ID as turn_id
-    assert outer_a_call.turn_id == outer_a_call.id
-    assert inner_b_call.turn_id == inner_b_call.id
-    assert inner_c_call.turn_id == inner_c_call.id
-    assert outer_d_call.turn_id == outer_d_call.id
-
-    # Verify thread_id assignments
-    assert outer_a_call.thread_id == "outer_thread"
-    assert inner_b_call.thread_id == "inner_thread"
-    assert inner_c_call.thread_id == "inner_thread"
-    assert outer_d_call.thread_id == "outer_thread"
-
-    # Verify turn lineage is properly cut off - each thread creates new turns
-    # outer_turn_A and outer_turn_D should have different turn_ids
-    assert outer_a_call.turn_id != outer_d_call.turn_id
-    # inner_turn_B and inner_turn_C should have different turn_ids
-    assert inner_b_call.turn_id != inner_c_call.turn_id
-
-    # Verify child calls inherit turn_id from their parent turns
-    for child_call in child_calls:
-        parent_turn_id = None
-        for call in calls:
-            if call.id == child_call.parent_id:
-                parent_turn_id = call.turn_id
-                break
-        assert child_call.turn_id == parent_turn_id
-
-
-def test_thread_id_none_turn_id_none(client):
-    """Test that when thread_id is None, turn_id is also None."""
-    import weave
-    from weave.trace.context import call_context
-
-    @weave.op
-    def child_op(x: int) -> int:
-        return x + 1
-
-    @weave.op
-    def turn_op_A(x: int) -> int:
-        return child_op(x) * 2
-
-    @weave.op
-    def op_outside_thread(x: int) -> int:
-        return x * 3
-
-    # First, create a call within a thread context to set up turn context
-    with weave.thread("test_thread"):
-        result_a = turn_op_A(10)  # Should be a turn with turn_id
-
-    # After exiting thread context, both thread_id and turn_id should be None
-    assert call_context.get_thread_id() is None
-    assert call_context.get_turn_id() is None
-
-    # Now make a call outside any thread context
-    # This should have thread_id = None and turn_id = None
-    result_outside = op_outside_thread(5)
-
-    assert result_a == 22  # (10 + 1) * 2
-    assert result_outside == 15  # 5 * 3
-
-    # Get calls and verify turn_id/thread_id assignments
-    calls = client.get_calls()
-
-    turn_a_call = None
-    outside_call = None
-    child_call = None
-
-    for call in calls:
-        if "turn_op_A" in call.op_name:
-            turn_a_call = call
-        elif "op_outside_thread" in call.op_name:
-            outside_call = call
-        elif "child_op" in call.op_name:
-            child_call = call
-
-    # Verify the turn call has proper thread_id and turn_id
-    assert turn_a_call.thread_id == "test_thread"
-    assert turn_a_call.turn_id == turn_a_call.id
-
-    # Verify the child call inherits from its parent turn
-    assert child_call.thread_id == "test_thread"
-    assert child_call.turn_id == turn_a_call.turn_id
-
-    # Verify the call outside thread context has both None
-    assert outside_call.thread_id is None
-    assert outside_call.turn_id is None
-
-
-def test_nested_thread_disable_with_none(client):
-    """Test that ThreadContext properly shows thread_id=None when threading is disabled."""
-    import weave
-    from weave.trace.context import call_context
-
-    @weave.op
-    def turn_A(x: int) -> int:
-        return x * 2
-
-    @weave.op
-    def op_disabled_threading(x: int) -> int:
-        return x * 3
-
-    @weave.op
-    def turn_C(x: int) -> int:
-        return x * 4
-
-    # Test the realistic edge case: nested thread with thread_id=None
-    main_thread_context = None
-    disabled_thread_context = None
-
-    with weave.thread("main_thread") as t:
-        main_thread_context = t
-        assert t.thread_id == "main_thread"
-        result_a = turn_A(10)  # Should be a turn with turn_id
-
-        # Verify we're in thread context (turn_id is reset after call finishes)
-        assert call_context.get_thread_id() == "main_thread"
-
-        with weave.thread(None) as disabled_t:  # Explicitly disable thread tracking
-            disabled_thread_context = disabled_t
-            # ThreadContext shows None for disabled threading
-            assert disabled_t.thread_id is None
-            assert disabled_t.turn_id is None
-
-            # Verify thread context is disabled
-            assert call_context.get_thread_id() is None
-            assert call_context.get_turn_id() is None
-
-            result_b = op_disabled_threading(5)  # Should have no thread_id or turn_id
-
-        # Back in main thread - should create a new turn
-        # ThreadContext shows we're back in main thread
-        assert t.thread_id == "main_thread"
-        result_c = turn_C(3)  # Should be a new turn
-
-    # Verify ThreadContext objects maintained correct state throughout
-    assert main_thread_context.thread_id == "main_thread"
-    assert disabled_thread_context.thread_id is None
-
-    assert result_a == 20  # 10 * 2
-    assert result_b == 15  # 5 * 3
-    assert result_c == 12  # 3 * 4
-
-    # Get calls and verify assignments
-    calls = client.get_calls()
-
-    turn_a_call = None
-    disabled_call = None
-    turn_c_call = None
-
-    for call in calls:
-        if "turn_A" in call.op_name:
-            turn_a_call = call
-        elif "op_disabled_threading" in call.op_name:
-            disabled_call = call
-        elif "turn_C" in call.op_name:
-            turn_c_call = call
-
-    # Verify first turn has proper thread_id and turn_id
-    assert turn_a_call.thread_id == "main_thread"
-    assert turn_a_call.turn_id == turn_a_call.id
-
-    # Verify disabled call has both None (the edge case shown via ThreadContext)
-    assert disabled_call.thread_id is None
-    assert disabled_call.turn_id is None
-
-    # Verify third turn is a new turn in the main thread
-    assert turn_c_call.thread_id == "main_thread"
-    assert turn_c_call.turn_id == turn_c_call.id
-
-    # Verify the two turns in main_thread have different turn_ids
-    assert turn_a_call.turn_id != turn_c_call.turn_id
-
-
-def test_thread_api_with_auto_generation(client):
-    """Test the thread API with ThreadContext and auto-generation."""
-    import weave
-
-    @weave.op
-    def test_op(x: int) -> int:
-        return x * 2
-
-    # Test 1: Auto-generated thread_id
-    with weave.thread() as t:
-        assert t.thread_id is not None
-        assert isinstance(t.thread_id, str)
-        # Should be a valid UUID v7 format (starts with time-based prefix)
-        assert len(t.thread_id) > 20  # UUID v7 should be longer than 20 chars
-
-        result1 = test_op(10)
-        # turn_id is reset after turn call finishes, so it will be None here
-        # We'll verify turn assignment by checking the call data later
-
-    # Test 2: Explicit thread_id
-    with weave.thread("custom_thread_123") as t:
-        assert t.thread_id == "custom_thread_123"
-        result2 = test_op(20)
-        # turn_id is reset after turn call finishes
-
-    # Test 3: Disabled threading (explicit None)
-    with weave.thread(None) as t:
-        assert t.thread_id is None
-        result3 = test_op(30)
-        assert t.turn_id is None  # Should always be None when threading disabled
-
-    # Verify results
-    assert result1 == 20
-    assert result2 == 40
-    assert result3 == 60
-
-    # Get calls and verify thread assignments
-    calls = client.get_calls()
-
-    auto_call = None
-    custom_call = None
-    disabled_call = None
-
-    for call in calls:
-        if call.inputs.get("x") == 10:
-            auto_call = call
-        elif call.inputs.get("x") == 20:
-            custom_call = call
-        elif call.inputs.get("x") == 30:
-            disabled_call = call
-
-    # Verify auto-generated thread call
-    assert auto_call.thread_id is not None
-    assert len(auto_call.thread_id) > 20  # Should be UUID v7
-    assert auto_call.turn_id == auto_call.id  # Should be a turn
-
-    # Verify custom thread call
-    assert custom_call.thread_id == "custom_thread_123"
-    assert custom_call.turn_id == custom_call.id  # Should be a turn
-
-    # Verify disabled thread call
-    assert disabled_call.thread_id is None
-    assert disabled_call.turn_id is None
->>>>>>> e4ea08c0
+    # assert len(calls) == 1