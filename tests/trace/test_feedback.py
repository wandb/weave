import datetime

import pytest

<<<<<<< HEAD
from weave.trace_server.trace_server_interface import (
    FeedbackCreateReq,
    FeedbackQueryReq,
    FeedbackReplaceReq,
)
=======
import weave
from tests.trace.util import client_is_sqlite
from weave.trace.weave_client import WeaveClient, get_ref
from weave.trace_server import trace_server_interface as tsi
from weave.trace_server.errors import InvalidRequest
>>>>>>> ae0f0798


def test_client_feedback(client) -> None:
    feedbacks = client.get_feedback()
    assert len(feedbacks) == 0

    # Make three feedbacks on two calls
    call1 = client.create_call("x", {"a": 5, "b": 10})
    client.finish_call(call1, "hello1")
    trace_object1 = client.get_call(call1.id)
    feedback_id_emoji = trace_object1.feedback.add_reaction("👍")
    trace_object1.feedback.add_note("this is a note on call1")

    call2 = client.create_call("x", {"a": 6, "b": 11})
    client.finish_call(call2, "hello2")
    trace_object2 = client.get_call(call2.id)
    feedback_id_note2 = trace_object2.feedback.add_note("this is a note on call2")

    # Check expectations
    feedbacks = client.get_feedback()
    assert len(feedbacks) == 3

    f = client.get_feedback(feedback_id_note2)[0]
    assert f.payload == {"note": "this is a note on call2"}

    f = client.get_feedback(reaction="👍")[0]
    assert f.id == feedback_id_emoji

    assert len(client.get_feedback(limit=1)) == 1

    # Purge a feedback
    assert len(trace_object2.feedback) == 1
    trace_object2.feedback.purge(feedback_id_note2)
    assert len(trace_object2.feedback) == 0
    feedbacks = client.get_feedback()
    assert len(feedbacks) == 2


def test_custom_feedback(client) -> None:
    feedbacks = client.get_feedback()
    assert len(feedbacks) == 0

    # Add custom feedback to call
    call = client.create_call("x", {"a": 5, "b": 10})
    client.finish_call(call, "hello1")
    trace_object = client.get_call(call.id)
    feedback_id1 = trace_object.feedback.add("correctness", {"value": 4})
    feedback_id2 = trace_object.feedback.add("hallucination", value=0.5)

    # Check expectations
    feedbacks = client.get_feedback()
    assert len(feedbacks) == 2

    f = client.get_feedback(feedback_id1)[0]
    assert f.feedback_type == "correctness"
    assert f.payload["value"] == 4

    f = client.get_feedback(feedback_id2)[0]
    assert f.feedback_type == "hallucination"
    assert f.payload["value"] == 0.5

    with pytest.raises(ValueError):
        trace_object.feedback.add("wandb.trying_to_use_reserved_prefix", value=1)


<<<<<<< HEAD
def test_feedback_replace(client) -> None:
    # Create initial feedback
    create_req = FeedbackCreateReq(
        project_id="test/project",
        weave_ref="weave:///test/project/obj/123:abc",
        feedback_type="reaction",
        payload={"emoji": "👍"},
        wb_user_id="test_user",
    )
    initial_feedback = client.server.feedback_create(create_req)

    # Create another feedback with different type
    note_feedback = client.server.feedback_create(
        FeedbackCreateReq(
            project_id="test/project",
            weave_ref="weave:///test/project/obj/456:def",
            feedback_type="note",
            payload={"note": "This is a test note"},
            wb_user_id="test_user",
        )
    )

    # Replace the first feedback with new content
    replace_req = FeedbackReplaceReq(
        project_id="test/project",
        weave_ref="weave:///test/project/obj/123:abc",
        feedback_type="note",
        payload={"note": "Updated feedback"},
        feedback_id=initial_feedback.id,
        wb_user_id="test_user",
    )
    replaced_feedback = client.server.feedback_replace(replace_req)

    # Verify the replacement
    assert replaced_feedback.feedback_type == "note"
    assert replaced_feedback.payload == {"note": "Updated feedback"}

    # Verify the other feedback remains unchanged
    query_res = client.server.feedback_query(
        FeedbackQueryReq(
            project_id="test/project", fields=["id", "feedback_type", "payload"]
        )
    )

    feedbacks = query_res.result
    assert len(feedbacks) == 2

    # Find the non-replaced feedback and verify it's unchanged
    other_feedback = next(f for f in feedbacks if f["id"] == note_feedback.id)
    assert other_feedback["feedback_type"] == "note"
    assert other_feedback["payload"] == {"note": "This is a test note"}

    # now replace the replaced feedback with the original content
    replace_req = FeedbackReplaceReq(
        project_id="test/project",
        weave_ref="weave:///test/project/obj/123:abc",
        feedback_type="reaction",
        payload={"emoji": "👍"},
        feedback_id=replaced_feedback.id,
        wb_user_id="test_user",
    )
    replaced_feedback = client.server.feedback_replace(replace_req)

    assert replaced_feedback.feedback_type == "reaction"
    assert replaced_feedback.payload == {"emoji": "👍"}
=======
def test_annotation_feedback(client: WeaveClient) -> None:
    project_id = client._project_id()
    column_name = "column_name"
    feedback_type = f"wandb.annotation.{column_name}"
    weave_ref = f"weave:///{project_id}/call/cal_id_123"
    annotation_ref = f"weave:///{project_id}/object/{column_name}:obj_id_123"
    payload = {"value": 1}

    # Case 1: Errors with no name in type (dangle or char len 0)
    with pytest.raises(InvalidRequest):
        client.server.feedback_create(
            tsi.FeedbackCreateReq(
                project_id=project_id,
                weave_ref=weave_ref,
                feedback_type="wandb.annotation",  # No name
                payload=payload,
                annotation_ref=annotation_ref,
            )
        )

    with pytest.raises(InvalidRequest):
        client.server.feedback_create(
            tsi.FeedbackCreateReq(
                project_id=project_id,
                weave_ref=weave_ref,
                feedback_type="wandb.annotation.",  # Trailing period
                payload=payload,
                annotation_ref=annotation_ref,
            )
        )
    # Case 2: Errors with incorrect ref string format
    with pytest.raises(InvalidRequest):
        client.server.feedback_create(
            tsi.FeedbackCreateReq(
                project_id=project_id,
                weave_ref=weave_ref,
                feedback_type=feedback_type,
                payload=payload,
                annotation_ref=f"weave:///{project_id}/object/{column_name}",  # No digest
            )
        )
    # Case 3: Errors with name mismatch
    with pytest.raises(InvalidRequest):
        client.server.feedback_create(
            tsi.FeedbackCreateReq(
                project_id=project_id,
                weave_ref=weave_ref,
                feedback_type=feedback_type + "_wrong_name",
                payload=payload,
                annotation_ref=annotation_ref,
            )
        )
    # Case 4: Errors if annotation ref is present but incorrect type
    with pytest.raises(InvalidRequest):
        client.server.feedback_create(
            tsi.FeedbackCreateReq(
                project_id=project_id,
                weave_ref=weave_ref,
                feedback_type="not.annotation",
                payload=payload,
                annotation_ref=f"weave:///{project_id}/op/{column_name}:obj_id_123",
            )
        )

    # Case 5: Invalid payload
    with pytest.raises(InvalidRequest):
        client.server.feedback_create(
            tsi.FeedbackCreateReq(
                project_id=project_id,
                weave_ref=weave_ref,
                feedback_type=feedback_type,
                payload={"not": "a valid payload"},
                annotation_ref=annotation_ref,
            )
        )

    # Success
    create_res = client.server.feedback_create(
        tsi.FeedbackCreateReq(
            project_id=project_id,
            weave_ref=weave_ref,
            feedback_type=feedback_type,
            payload=payload,
            annotation_ref=annotation_ref,
        )
    )
    assert create_res.id != None
    # Correct Query Result Payload
    query_res = client.server.feedback_query(
        tsi.FeedbackQueryReq(
            project_id=project_id,
        )
    )
    assert len(query_res.result) == 1
    assert query_res.result[0] == {
        "id": create_res.id,
        "project_id": project_id,
        "weave_ref": weave_ref,
        "wb_user_id": "shawn",
        "creator": None,
        # Sad - seems like sqlite and clickhouse remote different types here
        "created_at": create_res.created_at.isoformat().replace("T", " ")
        if client_is_sqlite(client)
        else MatchAnyDatetime(),
        "feedback_type": feedback_type,
        "payload": payload,
        "annotation_ref": annotation_ref,
        "runnable_ref": None,
        "call_ref": None,
        "trigger_ref": None,
    }


def test_runnable_feedback(client: WeaveClient) -> None:
    """Test feedback creation with runnable references."""
    project_id = client._project_id()
    runnable_name = "runnable_name"
    feedback_type = f"wandb.runnable.{runnable_name}"
    weave_ref = f"weave:///{project_id}/call/cal_id_123"
    runnable_ref = f"weave:///{project_id}/op/{runnable_name}:op_id_123"
    call_ref = f"weave:///{project_id}/call/call_id_123"
    trigger_ref = f"weave:///{project_id}/object/{runnable_name}:trigger_id_123"
    payload = {"output": 1}

    # Case 1: Errors with no name in type (dangle or char len 0)
    with pytest.raises(InvalidRequest):
        client.server.feedback_create(
            tsi.FeedbackCreateReq(
                project_id=project_id,
                weave_ref=weave_ref,
                feedback_type="wandb.runnable",  # No name
                payload=payload,
                runnable_ref=runnable_ref,
            )
        )

    with pytest.raises(InvalidRequest):
        client.server.feedback_create(
            tsi.FeedbackCreateReq(
                project_id=project_id,
                weave_ref=weave_ref,
                feedback_type="wandb.runnable.",  # Trailing period
                payload=payload,
                runnable_ref=runnable_ref,
            )
        )

    # Case 2: Errors with incorrect ref string format
    with pytest.raises(InvalidRequest):
        client.server.feedback_create(
            tsi.FeedbackCreateReq(
                project_id=project_id,
                weave_ref=weave_ref,
                feedback_type=feedback_type,
                payload=payload,
                runnable_ref=f"weave:///{project_id}/op/{runnable_name}",  # No digest
            )
        )

    # Case 3: Errors with name mismatch
    with pytest.raises(InvalidRequest):
        client.server.feedback_create(
            tsi.FeedbackCreateReq(
                project_id=project_id,
                weave_ref=weave_ref,
                feedback_type=feedback_type + "_wrong_name",
                payload=payload,
                runnable_ref=runnable_ref,
            )
        )

    # Case 4: Errors if runnable ref is present but incorrect type
    with pytest.raises(InvalidRequest):
        client.server.feedback_create(
            tsi.FeedbackCreateReq(
                project_id=project_id,
                weave_ref=weave_ref,
                feedback_type="not.runnable",  # Wrong type
                payload=payload,
                runnable_ref=runnable_ref,  # Wrong type
            )
        )

    # Case 5: Errors if call ref is present but incorrect type
    with pytest.raises(InvalidRequest):
        client.server.feedback_create(
            tsi.FeedbackCreateReq(
                project_id=project_id,
                weave_ref=weave_ref,
                feedback_type="not.runnable",  # Wrong type
                payload=payload,
                call_ref=call_ref,
            )
        )

    # Case 6: Errors if trigger ref is present but incorrect type
    with pytest.raises(InvalidRequest):
        client.server.feedback_create(
            tsi.FeedbackCreateReq(
                project_id=project_id,
                weave_ref=weave_ref,
                feedback_type="not.runnable",
                payload=payload,
                trigger_ref=trigger_ref,
            )
        )

    # Case 7: Invalid payload
    with pytest.raises(InvalidRequest):
        client.server.feedback_create(
            tsi.FeedbackCreateReq(
                project_id=project_id,
                weave_ref=weave_ref,
                feedback_type=feedback_type,
                payload={"not": "a valid payload"},
                runnable_ref=runnable_ref,
                call_ref=call_ref,
                trigger_ref=trigger_ref,
            )
        )

    # Success
    create_res = client.server.feedback_create(
        tsi.FeedbackCreateReq(
            project_id=project_id,
            weave_ref=weave_ref,
            feedback_type=feedback_type,
            payload=payload,
            runnable_ref=runnable_ref,
            call_ref=call_ref,
            trigger_ref=trigger_ref,
        )
    )
    assert create_res.id is not None

    # Verify Query Result Payload
    query_res = client.server.feedback_query(
        tsi.FeedbackQueryReq(
            project_id=project_id,
        )
    )
    assert len(query_res.result) == 1
    assert query_res.result[0] == {
        "id": create_res.id,
        "project_id": project_id,
        "weave_ref": weave_ref,
        "wb_user_id": "shawn",
        "creator": None,
        # Sad - seems like sqlite and clickhouse remote different types here
        "created_at": create_res.created_at.isoformat().replace("T", " ")
        if client_is_sqlite(client)
        else MatchAnyDatetime(),
        "feedback_type": feedback_type,
        "payload": payload,
        "annotation_ref": None,
        "runnable_ref": runnable_ref,
        "call_ref": call_ref,
        "trigger_ref": trigger_ref,
    }


def populate_feedback(client: WeaveClient) -> None:
    @weave.op
    def my_scorer(x: int, output: int) -> int:
        expected = ["a", "b", "c", "d"][x]
        return {
            "model_output": output,
            "expected": expected,
            "match": output == expected,
        }

    @weave.op
    def my_model(x: int) -> str:
        return [
            "a",
            "x",  # intentional "mistake"
            "c",
            "y",  # intentional "mistake"
        ][x]

    ids = []
    for x in range(4):
        _, c = my_model.call(x)
        ids.append(c.id)
        c._apply_scorer(my_scorer)

    assert len(list(my_scorer.calls())) == 4
    assert len(list(my_model.calls())) == 4

    return ids, my_scorer, my_model


def test_sort_by_feedback(client: WeaveClient) -> None:
    if client_is_sqlite(client):
        # Not implemented in sqlite - skip
        return pytest.skip()

    """Test sorting by feedback."""
    ids, my_scorer, my_model = populate_feedback(client)

    for fields, asc_ids in [
        (
            ["feedback.[wandb.runnable.my_scorer].payload.output.model_output"],
            [ids[0], ids[2], ids[1], ids[3]],
        ),
        (
            ["feedback.[wandb.runnable.my_scorer].payload.output.expected"],
            [ids[0], ids[1], ids[2], ids[3]],
        ),
        (
            [
                "feedback.[wandb.runnable.my_scorer].payload.output.match",
                "feedback.[wandb.runnable.my_scorer].payload.output.model_output",
            ],
            [ids[1], ids[3], ids[0], ids[2]],
        ),
    ]:
        calls = client.server.calls_query_stream(
            tsi.CallsQueryReq(
                project_id=client._project_id(),
                filter=tsi.CallsFilter(op_names=[get_ref(my_model).uri()]),
                sort_by=[
                    tsi.SortBy(
                        field=field,
                        direction="asc",
                    )
                    for field in fields
                ],
            )
        )

        found_ids = [c.id for c in calls]
        assert (
            found_ids == asc_ids
        ), f"Sorting by {fields} ascending failed, expected {asc_ids}, got {found_ids}"

        calls = client.server.calls_query_stream(
            tsi.CallsQueryReq(
                project_id=client._project_id(),
                filter=tsi.CallsFilter(op_names=[get_ref(my_model).uri()]),
                sort_by=[
                    tsi.SortBy(
                        field=field,
                        direction="desc",
                    )
                    for field in fields
                ],
            )
        )

        found_ids = [c.id for c in calls]
        assert (
            found_ids == asc_ids[::-1]
        ), f"Sorting by {fields} descending failed, expected {asc_ids[::-1]}, got {found_ids}"


def test_filter_by_feedback(client: WeaveClient) -> None:
    if client_is_sqlite(client):
        # Not implemented in sqlite - skip
        return pytest.skip()

    """Test filtering by feedback."""
    ids, my_scorer, my_model = populate_feedback(client)
    for field, value, eq_ids, gt_ids in [
        (
            "feedback.[wandb.runnable.my_scorer].payload.output.model_output",
            "a",
            [ids[0]],
            [ids[1], ids[2], ids[3]],
        ),
        (
            "feedback.[wandb.runnable.my_scorer].payload.output.expected",
            "c",
            [ids[2]],
            [ids[3]],
        ),
        (
            "feedback.[wandb.runnable.my_scorer].payload.output.match",
            "false",
            [ids[1], ids[3]],
            [ids[0], ids[2]],
        ),
    ]:
        calls = client.server.calls_query_stream(
            tsi.CallsQueryReq(
                project_id=client._project_id(),
                filter=tsi.CallsFilter(op_names=[get_ref(my_model).uri()]),
                query={
                    "$expr": {
                        "$eq": [
                            {"$getField": field},
                            {"$literal": value},
                        ]
                    }
                },
            )
        )

        found_ids = [c.id for c in calls]
        assert (
            found_ids == eq_ids
        ), f"Filtering by {field} == {value} failed, expected {eq_ids}, got {found_ids}"

        calls = client.server.calls_query_stream(
            tsi.CallsQueryReq(
                project_id=client._project_id(),
                filter=tsi.CallsFilter(op_names=[get_ref(my_model).uri()]),
                query={
                    "$expr": {
                        "$gt": [
                            {"$getField": field},
                            {"$literal": value},
                        ]
                    }
                },
            )
        )

        found_ids = [c.id for c in calls]
        assert (
            found_ids == gt_ids
        ), f"Filtering by {field} > {value} failed, expected {gt_ids}, got {found_ids}"


class MatchAnyDatetime:
    def __eq__(self, other):
        return isinstance(other, datetime.datetime)


def test_filter_and_sort_by_feedback(client: WeaveClient) -> None:
    if client_is_sqlite(client):
        # Not implemented in sqlite - skip
        return pytest.skip()

    """Test filtering by feedback."""
    ids, my_scorer, my_model = populate_feedback(client)
    calls = client.server.calls_query_stream(
        tsi.CallsQueryReq(
            project_id=client._project_id(),
            filter=tsi.CallsFilter(op_names=[get_ref(my_model).uri()]),
            # Filter down to just correct matches
            query={
                "$expr": {
                    "$eq": [
                        {
                            "$getField": "feedback.[wandb.runnable.my_scorer].payload.output.match"
                        },
                        {"$literal": "true"},
                    ]
                }
            },
            # Sort by the model output desc
            sort_by=[
                {
                    "field": "feedback.[wandb.runnable.my_scorer].payload.output.model_output",
                    "direction": "desc",
                }
            ],
        )
    )
    calls = list(calls)
    assert len(calls) == 2
    assert [c.id for c in calls] == [ids[2], ids[0]]
>>>>>>> ae0f0798
<|MERGE_RESOLUTION|>--- conflicted
+++ resolved
@@ -2,19 +2,14 @@
 
 import pytest
 
-<<<<<<< HEAD
-from weave.trace_server.trace_server_interface import (
-    FeedbackCreateReq,
-    FeedbackQueryReq,
-    FeedbackReplaceReq,
-)
-=======
 import weave
 from tests.trace.util import client_is_sqlite
 from weave.trace.weave_client import WeaveClient, get_ref
 from weave.trace_server import trace_server_interface as tsi
 from weave.trace_server.errors import InvalidRequest
->>>>>>> ae0f0798
+from weave.trace_server.trace_server_interface import (FeedbackCreateReq,
+                                                       FeedbackQueryReq,
+                                                       FeedbackReplaceReq)
 
 
 def test_client_feedback(client) -> None:
@@ -80,73 +75,6 @@
         trace_object.feedback.add("wandb.trying_to_use_reserved_prefix", value=1)
 
 
-<<<<<<< HEAD
-def test_feedback_replace(client) -> None:
-    # Create initial feedback
-    create_req = FeedbackCreateReq(
-        project_id="test/project",
-        weave_ref="weave:///test/project/obj/123:abc",
-        feedback_type="reaction",
-        payload={"emoji": "👍"},
-        wb_user_id="test_user",
-    )
-    initial_feedback = client.server.feedback_create(create_req)
-
-    # Create another feedback with different type
-    note_feedback = client.server.feedback_create(
-        FeedbackCreateReq(
-            project_id="test/project",
-            weave_ref="weave:///test/project/obj/456:def",
-            feedback_type="note",
-            payload={"note": "This is a test note"},
-            wb_user_id="test_user",
-        )
-    )
-
-    # Replace the first feedback with new content
-    replace_req = FeedbackReplaceReq(
-        project_id="test/project",
-        weave_ref="weave:///test/project/obj/123:abc",
-        feedback_type="note",
-        payload={"note": "Updated feedback"},
-        feedback_id=initial_feedback.id,
-        wb_user_id="test_user",
-    )
-    replaced_feedback = client.server.feedback_replace(replace_req)
-
-    # Verify the replacement
-    assert replaced_feedback.feedback_type == "note"
-    assert replaced_feedback.payload == {"note": "Updated feedback"}
-
-    # Verify the other feedback remains unchanged
-    query_res = client.server.feedback_query(
-        FeedbackQueryReq(
-            project_id="test/project", fields=["id", "feedback_type", "payload"]
-        )
-    )
-
-    feedbacks = query_res.result
-    assert len(feedbacks) == 2
-
-    # Find the non-replaced feedback and verify it's unchanged
-    other_feedback = next(f for f in feedbacks if f["id"] == note_feedback.id)
-    assert other_feedback["feedback_type"] == "note"
-    assert other_feedback["payload"] == {"note": "This is a test note"}
-
-    # now replace the replaced feedback with the original content
-    replace_req = FeedbackReplaceReq(
-        project_id="test/project",
-        weave_ref="weave:///test/project/obj/123:abc",
-        feedback_type="reaction",
-        payload={"emoji": "👍"},
-        feedback_id=replaced_feedback.id,
-        wb_user_id="test_user",
-    )
-    replaced_feedback = client.server.feedback_replace(replace_req)
-
-    assert replaced_feedback.feedback_type == "reaction"
-    assert replaced_feedback.payload == {"emoji": "👍"}
-=======
 def test_annotation_feedback(client: WeaveClient) -> None:
     project_id = client._project_id()
     column_name = "column_name"
@@ -248,9 +176,11 @@
         "wb_user_id": "shawn",
         "creator": None,
         # Sad - seems like sqlite and clickhouse remote different types here
-        "created_at": create_res.created_at.isoformat().replace("T", " ")
-        if client_is_sqlite(client)
-        else MatchAnyDatetime(),
+        "created_at": (
+            create_res.created_at.isoformat().replace("T", " ")
+            if client_is_sqlite(client)
+            else MatchAnyDatetime()
+        ),
         "feedback_type": feedback_type,
         "payload": payload,
         "annotation_ref": annotation_ref,
@@ -396,9 +326,11 @@
         "wb_user_id": "shawn",
         "creator": None,
         # Sad - seems like sqlite and clickhouse remote different types here
-        "created_at": create_res.created_at.isoformat().replace("T", " ")
-        if client_is_sqlite(client)
-        else MatchAnyDatetime(),
+        "created_at": (
+            create_res.created_at.isoformat().replace("T", " ")
+            if client_is_sqlite(client)
+            else MatchAnyDatetime()
+        ),
         "feedback_type": feedback_type,
         "payload": payload,
         "annotation_ref": None,
@@ -610,4 +542,69 @@
     calls = list(calls)
     assert len(calls) == 2
     assert [c.id for c in calls] == [ids[2], ids[0]]
->>>>>>> ae0f0798
+
+def test_feedback_replace(client) -> None:
+    # Create initial feedback
+    create_req = FeedbackCreateReq(
+        project_id="test/project",
+        weave_ref="weave:///test/project/obj/123:abc",
+        feedback_type="reaction",
+        payload={"emoji": "👍"},
+        wb_user_id="test_user",
+    )
+    initial_feedback = client.server.feedback_create(create_req)
+
+    # Create another feedback with different type
+    note_feedback = client.server.feedback_create(
+        FeedbackCreateReq(
+            project_id="test/project",
+            weave_ref="weave:///test/project/obj/456:def",
+            feedback_type="note",
+            payload={"note": "This is a test note"},
+            wb_user_id="test_user",
+        )
+    )
+
+    # Replace the first feedback with new content
+    replace_req = FeedbackReplaceReq(
+        project_id="test/project",
+        weave_ref="weave:///test/project/obj/123:abc",
+        feedback_type="note",
+        payload={"note": "Updated feedback"},
+        feedback_id=initial_feedback.id,
+        wb_user_id="test_user",
+    )
+    replaced_feedback = client.server.feedback_replace(replace_req)
+
+    # Verify the replacement
+    assert replaced_feedback.feedback_type == "note"
+    assert replaced_feedback.payload == {"note": "Updated feedback"}
+
+    # Verify the other feedback remains unchanged
+    query_res = client.server.feedback_query(
+        FeedbackQueryReq(
+            project_id="test/project", fields=["id", "feedback_type", "payload"]
+        )
+    )
+
+    feedbacks = query_res.result
+    assert len(feedbacks) == 2
+
+    # Find the non-replaced feedback and verify it's unchanged
+    other_feedback = next(f for f in feedbacks if f["id"] == note_feedback.id)
+    assert other_feedback["feedback_type"] == "note"
+    assert other_feedback["payload"] == {"note": "This is a test note"}
+
+    # now replace the replaced feedback with the original content
+    replace_req = FeedbackReplaceReq(
+        project_id="test/project",
+        weave_ref="weave:///test/project/obj/123:abc",
+        feedback_type="reaction",
+        payload={"emoji": "👍"},
+        feedback_id=replaced_feedback.id,
+        wb_user_id="test_user",
+    )
+    replaced_feedback = client.server.feedback_replace(replace_req)
+
+    assert replaced_feedback.feedback_type == "reaction"
+    assert replaced_feedback.payload == {"emoji": "👍"}