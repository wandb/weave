import base64
import tempfile
from pathlib import Path
from unittest.mock import patch

import pytest
from util import generate_media

import weave
from weave import Dataset
from weave.trace.table import Table
from weave.trace.weave_client import WeaveClient
from weave.type_wrappers.Content.content import Content
from weave.utils import http_requests as _http_requests


class _FakeHTTPError(Exception):
    """Custom exception used by FakeResponse.raise_for_status in tests."""

    pass


@pytest.fixture(scope="session")
def video_file(tmp_path_factory) -> Path:
    file = generate_media("MP4")
    fn = tmp_path_factory.mktemp("data") / "file.mp4"
    file.save(fn)
    return fn


@pytest.fixture(scope="session")
def image_file(tmp_path_factory) -> Path:
    file = generate_media("PNG")
    fn = tmp_path_factory.mktemp("data") / "file.png"
    file.save(fn)
    return fn


@pytest.fixture(scope="session")
def pdf_file(tmp_path_factory) -> Path:
    file = generate_media("PDF")
    fn = tmp_path_factory.mktemp("data") / "file.pdf"
    file.save(fn)
    return fn


@pytest.fixture(scope="session")
def audio_file(tmp_path_factory) -> Path:
    file = generate_media("WAV")
    fn = tmp_path_factory.mktemp("data") / "file.wav"
    file.save(fn)
    return fn


# New parameterization list using fixture names
MEDIA_TEST_PARAMS = [
    ("image_file", ".png", "image/png"),
    ("audio_file", ".wav", "audio/x-wav"),
    ("video_file", ".mp4", "video/mp4"),
    ("pdf_file", ".pdf", "application/pdf"),
]


class TestWeaveContent:
    @pytest.mark.parametrize(
        ("fixture_name", "extension", "mimetype"), MEDIA_TEST_PARAMS
    )
    def test_content_from_path(
        self, fixture_name: str, extension: str, mimetype: str, request
    ):
        """Test creating Content from file path."""
        file_path = request.getfixturevalue(fixture_name)

        # Test Content.from_path()
        content = Content.from_path(str(file_path))
        assert content is not None
        assert content.extension == extension
        assert content.mimetype == mimetype
        # assert content.filename == file_path.name
        assert content.filename == f"file-{content.digest[:4]}{extension}"
        assert content.size > 0
        assert isinstance(content.data, bytes)
<<<<<<< HEAD
        # assert content.path == str(file_path.resolve())
=======
>>>>>>> da9ccf18
        assert content.input_type == "str"
        assert content.content_type == "file"

    @pytest.mark.parametrize(
        ("fixture_name", "extension", "mimetype"), MEDIA_TEST_PARAMS
    )
    def test_content_from_bytes(
        self, fixture_name: str, extension: str, mimetype: str, request
    ):
        """Test creating Content from bytes."""
        file_path = request.getfixturevalue(fixture_name)
        file_bytes = file_path.read_bytes()

        # Test Content.from_bytes() with extension
        content = Content.from_bytes(file_bytes, extension=extension)
        assert content is not None
        assert content.extension == extension
        assert content.mimetype == mimetype
        assert content.size == len(file_bytes)
        assert content.data == file_bytes
        assert content.input_type == "bytes"
        assert content.content_type == "bytes"

        # Test with mimetype
        content2 = Content.from_bytes(file_bytes, mimetype=mimetype)
        assert content2.mimetype == mimetype

    @pytest.mark.parametrize(
        ("fixture_name", "extension", "mimetype"), MEDIA_TEST_PARAMS
    )
    def test_content_from_base64(
        self, fixture_name: str, extension: str, mimetype: str, request
    ):
        """Test creating Content from base64 encoded string."""
        file_path = request.getfixturevalue(fixture_name)
        file_bytes = file_path.read_bytes()

        # Create base64 encoded string
        b64_string = base64.b64encode(file_bytes).decode("utf-8")

        # Test Content.from_base64() with base64 string
        content = Content.from_base64(b64_string, extension=extension)
        assert content is not None
        assert content.extension == extension
        assert content.mimetype == mimetype
        assert content.data == file_bytes
        assert content.encoding == "base64"
        assert content.input_type == "str"
        assert content.content_type == "base64"

    @pytest.mark.parametrize(
        ("fixture_name", "extension", "mimetype"), MEDIA_TEST_PARAMS
    )
    def test_content_from_pathlib(
        self, fixture_name: str, extension: str, mimetype: str, request
    ):
        """Test creating Content from pathlib.Path object."""
        file_path = request.getfixturevalue(fixture_name)

        # Test Content.from_path() with Path object
        content = Content.from_path(file_path)
        assert content is not None
        assert content.extension == extension
        assert content.mimetype == mimetype
<<<<<<< HEAD
        # assert content.filename == file_path.name
        assert content.filename == f"file-{content.digest[:4]}{extension}"
        # assert content.path == str(file_path.resolve())
=======
        assert content.filename == file_path.name
>>>>>>> da9ccf18
        assert content.content_type == "file"

    def test_content_save_method(self, image_file):
        """Test saving Content to a file."""
        content = Content.from_path(image_file)

        with tempfile.TemporaryDirectory() as tmpdir:
            # Test save with filename
            dest_path = Path(tmpdir) / "saved_file.png"
            content.save(dest_path)
            assert dest_path.exists()

            # Verify saved content
            saved_data = dest_path.read_bytes()
            assert saved_data == content.data

            # Test save to directory (should use original filename)
            content_with_filename = Content.from_path(image_file)
            content_with_filename.save(tmpdir)
            # filename = image_file.name
            filename = f"file-{content_with_filename.digest[:4]}.png"
            expected_path = Path(tmpdir) / filename
            assert expected_path.exists()

    @pytest.mark.parametrize(
        ("fixture_name", "extension", "mimetype"), MEDIA_TEST_PARAMS
    )
    def test_content_in_ops(
        self, fixture_name: str, extension: str, mimetype: str, request
    ):
        """Test Content as input/output of weave ops."""
        file_path = request.getfixturevalue(fixture_name)

        # Op that returns Content object directly
        @weave.op
        def load_content_direct(path: str) -> Content:
            return Content.from_path(path)

        # Op that takes Content as input
        @weave.op
        def process_content(content: Content) -> dict:
            return {
                "size": content.size,
                "extension": content.extension,
                "mimetype": content.mimetype,
            }

        # Test direct Content return
        content = load_content_direct(str(file_path))
        assert isinstance(content, Content)
        assert content.extension == extension

        # Test Content as input
        result = process_content(content)
        assert result["size"] == content.size
        assert result["extension"] == extension
        assert result["mimetype"] == mimetype

    def test_content_from_text(self):
        """Test creating Content from text string."""
        text_data = "Hello, this is a test file!\nWith multiple lines."

        # Test Content.from_text()
        content = Content.from_text(text_data, extension="txt")
        assert content is not None
        assert content.extension == ".txt"
        assert content.mimetype == "text/plain"
        assert content.data == text_data.encode("utf-8")
        assert content.encoding == "utf-8"
        assert content.input_type == "str"
        assert content.content_type == "text"

        # Test with custom encoding
        content2 = Content.from_text(text_data, extension=".txt", encoding="utf-16")
        assert content2.data == text_data.encode("utf-16")
        assert content2.encoding == "utf-16"

    def test_content_as_string(self):
        """Test converting Content to string for text files using as_string method."""
        # Test 1: Basic UTF-8 text content
        text_data = "Hello, this is a test file!\nWith multiple lines."
        content = Content.from_text(text_data)
        assert content.as_string() == text_data

        # Test 2: UTF-8 content from bytes
        content_bytes = Content.from_bytes(text_data.encode("utf-8"), extension="txt")
        assert content_bytes.as_string() == text_data

        # Test 3: UTF-16 encoded content
        content_utf16 = Content.from_bytes(
            text_data.encode("utf-16"), extension="txt", encoding="utf-16"
        )
        assert content_utf16.as_string() == text_data

        # Test 4: Latin-1 encoded content
        latin_text = "Café, naïve, résumé"
        content_latin1 = Content.from_bytes(
            latin_text.encode("latin-1"), extension="txt", encoding="latin-1"
        )
        assert content_latin1.as_string() == latin_text

        # Test 5: Base64 encoded content
        b64_data = base64.b64encode(b"Binary data \x00\x01\x02").decode("ascii")
        content_b64 = Content.from_base64(b64_data, extension="bin")
        assert content_b64.as_string() == b64_data

        # Test 6: Empty content
        empty_content = Content.from_text("")
        assert empty_content.as_string() == ""

        # Test 7: Content with special characters
        special_chars = "Special chars: \t\n\r€£¥"
        content_special = Content.from_text(special_chars)
        assert content_special.as_string() == special_chars

        # Test 8: Japanese text (UTF-8)
        japanese_text = "こんにちは世界"
        content_japanese = Content.from_text(japanese_text)
        assert content_japanese.as_string() == japanese_text

        # Test 9: Emoji content
        emoji_text = "Hello 👋 World 🌍!"
        content_emoji = Content.from_text(emoji_text)
        assert content_emoji.as_string() == emoji_text

        # Test 10: ASCII art
        ascii_art = """
        ╔═══════════╗
        ║  ASCII    ║
        ║   ART     ║
        ╚═══════════╝
        """
        content_ascii_art = Content.from_text(ascii_art)
        assert content_ascii_art.as_string() == ascii_art

        # Test 11: Binary data through base64
        binary_data = bytes(list(range(256)))
        b64_binary = base64.b64encode(binary_data).decode("ascii")
        content_binary = Content.from_base64(b64_binary)
        assert content_binary.as_string() == b64_binary

        # Test 12: Multiline with different line endings
        multiline = "Line1\nLine2\rLine3\r\nLine4"
        content_multiline = Content.from_text(multiline)
        assert content_multiline.as_string() == multiline

        # Test 13: UTF-32 encoded content
        content_utf32 = Content.from_bytes(
            text_data.encode("utf-32"), extension="txt", encoding="utf-32"
        )
        assert content_utf32.as_string() == text_data

        # Test 14: Windows-1252 encoded content
        win_text = "Windows specific: ''"
        content_win1252 = Content.from_bytes(
            win_text.encode("windows-1252"), extension="txt", encoding="windows-1252"
        )
        assert content_win1252.as_string() == win_text

        # Test 15: Very long string
        long_text = "A" * 10000 + "\n" + "B" * 10000
        content_long = Content.from_text(long_text)
        assert content_long.as_string() == long_text
        assert (
            len(content_long.as_string()) == 20001
        )  # 10000 A's + 1 newline + 10000 B's

    def test_content_metadata(self, image_file):
        """Test Content extra metadata property."""
        metadata = {"test": "value", "author": "test_user"}
        content = Content.from_path(image_file, metadata=metadata)

        # Check that metadata was stored in extra field
        assert content.metadata == metadata

        # Check other fields are accessible
        assert content.size > 0
        # assert content.filename == "file.png"
        assert content.filename == f"file-{content.digest[:4]}.png"
        assert content.extension == ".png"
        assert content.mimetype == "image/png"
        assert content.encoding == "utf-8"
<<<<<<< HEAD
        # assert content.path == str(image_file.resolve())
=======
>>>>>>> da9ccf18

    def test_content_type_hint_variations(self, image_file):
        """Test different type hint formats."""
        with open(image_file, "rb") as f:
            file_bytes = f.read()

        # Test with extension without dot
        content1 = Content.from_bytes(file_bytes, extension="png")
        assert content1.extension == ".png"
        assert content1.mimetype == "image/png"

        # Test with extension with dot
        content2 = Content.from_bytes(file_bytes, extension=".png")
        assert content2.extension == ".png"
        assert content2.mimetype == "image/png"

        # Test with mimetype
        content3 = Content.from_bytes(file_bytes, mimetype="image/png")
        assert content3.extension == ".png"
        assert content3.mimetype == "image/png"

    def test_content_error_handling(self):
        """Test error handling in Content class."""
        # Test with non-existent file
        with pytest.raises(FileNotFoundError):
            Content.from_path("/non/existent/file.txt")

        # Test with invalid base64
        with pytest.raises(ValueError):
            Content.from_base64("not-valid-base64!")

    def test_content_with_kwargs(self):
        """Test Content initialization with additional kwargs."""
        file_bytes = b"Test content"

        # Test with custom metadata
        metadata = {"author": "test", "version": "1.0"}
        content = Content.from_bytes(file_bytes, extension="txt", metadata=metadata)
        assert content.metadata == metadata

        # Test with custom encoding
        content2 = Content.from_bytes(file_bytes, extension="txt", encoding="latin-1")
        assert content2.encoding == "latin-1"

    def test_content_save_and_retrieve(self, image_file, client: WeaveClient):
        """Test publishing and retrieving Content objects."""
        content = Content.from_path(image_file)

        # Publish the content
        ref = weave.publish(content, name=f"test_content_{content.extension}")
        assert ref is not None

        # Retrieve and verify
        retrieved = ref.get()
        assert isinstance(retrieved, Content)
        assert retrieved.data == content.data
        assert retrieved.extension == content.extension
        assert retrieved.mimetype == content.mimetype
        assert retrieved.size == content.size

    def test_content_in_dataset(
        self, image_file, audio_file, video_file, pdf_file, client: WeaveClient
    ):
        """Test Content objects as dataset values."""
        rows = []
        original_files = {}

        # Use fixtures to create content and store original data for verification
        for file_path in [image_file, audio_file, video_file, pdf_file]:
            content = Content.from_path(file_path)
            rows.append(
                {
                    "name": file_path.name,
                    "content": content,
                    "expected_mimetype": content.mimetype,
                }
            )
            original_files[file_path.name] = file_path.read_bytes()

        # Create and publish dataset
        dataset = Dataset(rows=Table(rows))
        ref = weave.publish(dataset, name="test_content_dataset")

        # Retrieve and verify
        retrieved_dataset = ref.get()
        assert len(retrieved_dataset.rows) == len(rows)

        for row in retrieved_dataset.rows:
            assert isinstance(row["content"], Content)
            assert row["content"].mimetype == row["expected_mimetype"]
            # Verify data integrity
            original_data = original_files[row["name"]]
            assert row["content"].data == original_data

    def test_content_postprocessing(self, client: WeaveClient):
        """Test that Content postprocessing works correctly in ops."""

        @weave.op
        def create_content_from_bytes(data: bytes, hint: str) -> Content:
            return Content.from_bytes(data, extension=hint)

        test_data = b"Test content for postprocessing"
        result = create_content_from_bytes(test_data, "txt")

        assert isinstance(result, Content)
        assert result.data == test_data
        assert result.extension == ".txt"
        assert result.mimetype == "text/plain"  # Simplified in mock

    def test_empty_file_with_extension(self):
        """Test handling empty file with extension."""
        empty_data = b""

        # Test empty bytes with .txt extension
        content_txt = Content.from_bytes(empty_data, extension="txt")
        assert content_txt.data == b""
        assert content_txt.extension == ".txt"
        assert content_txt.mimetype == "text/plain"
        assert content_txt.size == 0
        assert content_txt.as_string() == ""

        # Test empty bytes with .json extension
        content_json = Content.from_bytes(empty_data, extension="json")
        assert content_json.data == b""
        assert content_json.extension == ".json"
        assert content_json.mimetype == "application/json"
        assert content_json.size == 0

        # Test empty bytes with .png extension
        content_png = Content.from_bytes(empty_data, extension="png")
        assert content_png.data == b""
        assert content_png.extension == ".png"
        assert content_png.mimetype == "image/png"
        assert content_png.size == 0

        # Test empty text content
        content_text = Content.from_text("", extension="txt")
        assert content_text.data == b""
        assert content_text.extension == ".txt"
        assert content_text.size == 0
        assert content_text.as_string() == ""

        # Test empty base64 content
        content_b64 = Content.from_base64("", extension="bin")
        assert content_b64.data == b""
        assert content_b64.extension == ".bin"
        assert content_b64.size == 0

    def test_file_no_extension_no_contents(self):
        """Test handling file with no extension and no contents."""
        empty_data = b""

        # Test empty bytes with no extension
        content_no_ext = Content.from_bytes(empty_data)
        assert content_no_ext.data == b""
        assert content_no_ext.extension == ""
        assert content_no_ext.mimetype == "application/octet-stream"  # Default mimetype
        assert content_no_ext.size == 0

        # Test empty file path with no extension
        with tempfile.NamedTemporaryFile(delete=False, suffix="") as tmp:
            tmp_path = tmp.name
            # File is created empty by default

        try:
            content_file = Content.from_path(tmp_path)
            assert content_file.data == b""
            assert content_file.extension == ""
            assert content_file.mimetype == "application/octet-stream"
            assert content_file.size == 0
            # assert content_file.filename == Path(tmp_path).name
            assert content_file.filename == f"file-{content_file.digest[:4]}"

        finally:
            # Clean up
            Path(tmp_path).unlink()

        # Test empty text with no extension
        content_text_no_ext = Content.from_text("")
        assert content_text_no_ext.data == b""
        assert content_text_no_ext.extension == ".txt"  # Default for text
        assert content_text_no_ext.size == 0

    def test_emoji_content(self):
        doc = """
My Awesome Emoji Document 👋
This is a simple document to show how you can use emojis in Markdown. It's a great way to add some personality and visual interest to your text! 🥳

I'm feeling pretty happy about it. 😄

My Goals for Today 🚀
Here is a list of things I want to accomplish:

✅ Finish my first task.

💡 Come up with a brilliant new idea.

🍕 Grab a slice of pizza for lunch.

🎉 Celebrate a small victory!

That's all for now. Have a great day! ☀️
"""
        # First do it with the correct constructor
        content = Content.from_text(doc, extension=".md")
        assert content.mimetype == "text/markdown"
        # Next guess from annotated value
        content = Content._from_guess(doc, extension=".md")
        assert content.mimetype == "text/markdown"

    def test_content_from_url_basic(self):
        class FakeResponse:
            def __init__(self):
                self.content = b"hello world"
                self.headers = {"Content-Type": "text/plain; charset=utf-8"}
                self.encoding = "utf-8"
                self.status_code = 200

            def raise_for_status(self):
                if self.status_code >= 400:
                    raise _FakeHTTPError("HTTP error")

        url = "https://example.com/path/to/test.txt"
        with patch.object(_http_requests, "get", return_value=FakeResponse()):
            c = Content.from_url(url)

        assert isinstance(c.data, bytes)
        assert c.data == b"hello world"
        assert c.mimetype == "text/plain"
        assert c.extension == ".txt"
        assert c.filename == "test.txt"
        assert c.size == len(b"hello world")
        assert c.content_type == "bytes"
        assert c.input_type == "str"

    def test__from_guess_http_url_with_content_disposition(self):
        class FakeResponse:
            def __init__(self):
                self.content = b"%PDF-1.4 Mock PDF bytes"
                self.headers = {
                    "Content-Type": "application/pdf",
                    "Content-Disposition": 'attachment; filename="report.pdf"',
                }
                self.encoding = None
                self.status_code = 200

            def raise_for_status(self):
                if self.status_code >= 400:
                    raise _FakeHTTPError("HTTP error")

        url = "http://example.com/download"
        with patch.object(_http_requests, "get", return_value=FakeResponse()):
            c = Content._from_guess(url)

        assert c.mimetype == "application/pdf"
        assert c.extension == ".pdf"
        assert c.filename == "report.pdf"
        assert c.content_type == "bytes"
        assert c.input_type == "str"<|MERGE_RESOLUTION|>--- conflicted
+++ resolved
@@ -80,10 +80,6 @@
         assert content.filename == f"file-{content.digest[:4]}{extension}"
         assert content.size > 0
         assert isinstance(content.data, bytes)
-<<<<<<< HEAD
-        # assert content.path == str(file_path.resolve())
-=======
->>>>>>> da9ccf18
         assert content.input_type == "str"
         assert content.content_type == "file"
 
@@ -148,13 +144,7 @@
         assert content is not None
         assert content.extension == extension
         assert content.mimetype == mimetype
-<<<<<<< HEAD
-        # assert content.filename == file_path.name
-        assert content.filename == f"file-{content.digest[:4]}{extension}"
-        # assert content.path == str(file_path.resolve())
-=======
         assert content.filename == file_path.name
->>>>>>> da9ccf18
         assert content.content_type == "file"
 
     def test_content_save_method(self, image_file):
@@ -337,10 +327,6 @@
         assert content.extension == ".png"
         assert content.mimetype == "image/png"
         assert content.encoding == "utf-8"
-<<<<<<< HEAD
-        # assert content.path == str(image_file.resolve())
-=======
->>>>>>> da9ccf18
 
     def test_content_type_hint_variations(self, image_file):
         """Test different type hint formats."""
