--- conflicted
+++ resolved
@@ -444,22 +444,13 @@
         pred.log_score(scorer={"something": "else"}, score=0.5)
 
     pred.log_score(scorer={"name": "my_scorer"}, score=0.5)
-<<<<<<< HEAD
-=======
     ev.finish()
->>>>>>> 5f1e5b23
 
 
 @pytest.mark.disable_logging_error_check
 def test_passing_dict_requires_name_with_model(client):
     with pytest.raises(ValueError, match="Your dict must contain a `name` key."):
-<<<<<<< HEAD
-        weave.EvaluationLogger(model={"something": "else"})
-
-    weave.EvaluationLogger(model={"name": "my_model"})
-=======
         ev = weave.EvaluationLogger(model={"something": "else"})
 
     ev2 = weave.EvaluationLogger(model={"name": "my_model"})
-    ev2.finish()
->>>>>>> 5f1e5b23
+    ev2.finish()