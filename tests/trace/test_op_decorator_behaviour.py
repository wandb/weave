--- conflicted
+++ resolved
@@ -127,11 +127,7 @@
             entity="shawn",
             project="test-project",
             name="A",
-<<<<<<< HEAD
             _digest="yH2tAdEszket94GzM585yNFDztJAtqXLNpRCz9GXnvo",
-=======
-            _digest="1WOVu4M4sKKHoqhFi0Y1E0CwejyfPFyOvV3mX1YZdOg",
->>>>>>> ca82c293
             _extra=(),
         ),
         "a": 1,
@@ -166,11 +162,7 @@
             entity="shawn",
             project="test-project",
             name="A",
-<<<<<<< HEAD
             _digest="yH2tAdEszket94GzM585yNFDztJAtqXLNpRCz9GXnvo",
-=======
-            _digest="1WOVu4M4sKKHoqhFi0Y1E0CwejyfPFyOvV3mX1YZdOg",
->>>>>>> ca82c293
             _extra=(),
         ),
         "a": 1,
