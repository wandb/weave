import pytest
<<<<<<< HEAD
from openai import AsyncOpenAI
=======
from pydantic import BaseModel
>>>>>>> c6dcf6ce

import weave
from weave.scorers import (
    SummarizationScorer,
)
from weave.scorers.summarization_scorer import (
    EntityExtractionResponse,
    SummarizationEvaluationResponse,
)


@pytest.fixture
def summarization_scorer(monkeypatch):
    async def _mock_acompletion(*args, **kwargs):
        response_format = kwargs.get("response_format")
        if response_format == EntityExtractionResponse:
            content = '{"entities": ["entity1", "entity2"]}'
        elif response_format == SummarizationEvaluationResponse:
            content = (
                '{"think_step_by_step": "This is some reasoning.", '
                '"summarization_evaluation": "excellent"}'
            )

        class Message(BaseModel):
            content: str

        class Choice(BaseModel):
            message: Message

        class Response(BaseModel):
            choices: list[Choice]

        return Response(choices=[Choice(message=Message(content=content))])

    monkeypatch.setattr(
        "weave.scorers.summarization_scorer.acompletion", _mock_acompletion
    )

    return SummarizationScorer(
<<<<<<< HEAD
        client=AsyncOpenAI(api_key="DUMMY_API_KEY"),
=======
>>>>>>> c6dcf6ce
        model_id="gpt-4o",
        temperature=0.7,
        max_tokens=1024,
    )


@pytest.mark.asyncio
async def test_summarization_scorer_evaluate_summary(summarization_scorer):
    input_text = "This is the original text."
    summary_text = "This is the summary."
    result = await summarization_scorer._evaluate_summary(
        input=input_text, summary=summary_text
    )
    assert isinstance(result, SummarizationEvaluationResponse)
    assert result.summarization_evaluation == "excellent"
    assert result.think_step_by_step == "This is some reasoning."


@pytest.mark.asyncio
async def test_summarization_scorer_score(summarization_scorer):
    input_text = "This is the original text."
    output_text = "This is the summary."
    result = await summarization_scorer.score(input=input_text, output=output_text)
    assert isinstance(result, dict)
    assert "summarization_eval_score" in result
    assert result["summarization_eval_score"] == 1.0  # "excellent" maps to 1.0
    assert "llm_eval_reasoning" in result
    assert result["llm_eval_reasoning"] == "This is some reasoning."
    assert "is_entity_dense" in result
    assert isinstance(result["is_entity_dense"], bool)
    assert "entity_density" in result
    assert isinstance(result["entity_density"], float)


def test_summarization_scorer_initialization(summarization_scorer):
    assert isinstance(summarization_scorer, SummarizationScorer)
    assert summarization_scorer.model_id == "gpt-4o"
    assert summarization_scorer.temperature == 0.7
    assert summarization_scorer.max_tokens == 1024


@pytest.mark.asyncio
async def test_summarization_scorer_extract_entities(summarization_scorer):
    text = "This is a sample text with entities."
    entities = await summarization_scorer._extract_entities(text)
    assert isinstance(entities, list)
    assert len(entities) == 2
    assert "entity1" in entities
    assert "entity2" in entities


@pytest.mark.asyncio
async def test_evaluate_summary_scorer(summarization_scorer):
    dataset = [
        {
            "input": "This is the original text.",
        },
        {
            "input": "This is another original text.",
        },
    ]
    evaluation = weave.Evaluation(dataset=dataset, scorers=[summarization_scorer])

    @weave.op
    def model(input: str):
        return "This is the summary."

    result = await evaluation.evaluate(model)
    assert isinstance(result, dict)
    assert "SummarizationScorer" in result
    assert "entity_density" in result["SummarizationScorer"]
    assert "is_entity_dense" in result["SummarizationScorer"]
    assert "summarization_eval_score" in result["SummarizationScorer"]
    assert "model_latency" in result

    assert result["SummarizationScorer"]["entity_density"]["mean"] == pytest.approx(0.5)
    assert result["SummarizationScorer"]["is_entity_dense"]["true_count"] == 2
    assert result["SummarizationScorer"]["is_entity_dense"]["true_fraction"] == 1.0
    assert result["SummarizationScorer"]["summarization_eval_score"]["mean"] == 1.0<|MERGE_RESOLUTION|>--- conflicted
+++ resolved
@@ -1,9 +1,5 @@
 import pytest
-<<<<<<< HEAD
-from openai import AsyncOpenAI
-=======
 from pydantic import BaseModel
->>>>>>> c6dcf6ce
 
 import weave
 from weave.scorers import (
@@ -43,10 +39,6 @@
     )
 
     return SummarizationScorer(
-<<<<<<< HEAD
-        client=AsyncOpenAI(api_key="DUMMY_API_KEY"),
-=======
->>>>>>> c6dcf6ce
         model_id="gpt-4o",
         temperature=0.7,
         max_tokens=1024,
