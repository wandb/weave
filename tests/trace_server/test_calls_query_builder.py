import pytest
import sqlparse

from weave.trace_server import trace_server_interface as tsi
from weave.trace_server.calls_query_builder.calls_query_builder import (
    AggregatedDataSizeField,
    CallsQuery,
    HardCodedFilter,
)
from weave.trace_server.interface import query as tsi_query
from weave.trace_server.orm import ParamBuilder


def test_query_baseline() -> None:
    cq = CallsQuery(project_id="project")
    cq.add_field("id")
    assert_sql(
        cq,
        """
        SELECT calls_merged.id AS id
        FROM calls_merged
        WHERE calls_merged.project_id = {pb_0:String}
        GROUP BY (calls_merged.project_id, calls_merged.id)
        HAVING (
            ((
                any(calls_merged.deleted_at) IS NULL
            ))
            AND
            ((
               NOT ((
                  any(calls_merged.started_at) IS NULL
               ))
            ))
        )
        """,
        {"pb_0": "project"},
    )


def test_query_light_column() -> None:
    cq = CallsQuery(project_id="project")
    cq.add_field("id")
    cq.add_field("started_at")
    assert_sql(
        cq,
        """
        SELECT
            calls_merged.id AS id,
            any(calls_merged.started_at) AS started_at
        FROM calls_merged
        WHERE calls_merged.project_id = {pb_0:String}
        GROUP BY (calls_merged.project_id, calls_merged.id)
        HAVING (
            ((
                any(calls_merged.deleted_at) IS NULL
            ))
            AND
            ((
               NOT ((
                  any(calls_merged.started_at) IS NULL
               ))
            ))
        )
        """,
        {"pb_0": "project"},
    )


def test_query_heavy_column() -> None:
    cq = CallsQuery(project_id="project")
    cq.add_field("id")
    cq.add_field("inputs")
    assert_sql(
        cq,
        """
        SELECT
            calls_merged.id AS id,
            any(calls_merged.inputs_dump) AS inputs_dump
        FROM calls_merged
        WHERE calls_merged.project_id = {pb_0:String}
        GROUP BY (calls_merged.project_id, calls_merged.id)
        HAVING (
            ((
                any(calls_merged.deleted_at) IS NULL
            ))
            AND
            ((
               NOT ((
                  any(calls_merged.started_at) IS NULL
               ))
            ))
        )
        """,
        {"pb_0": "project"},
    )


def test_query_heavy_column_simple_filter() -> None:
    cq = CallsQuery(project_id="project")
    cq.add_field("id")
    cq.add_field("inputs")
    cq.set_hardcoded_filter(
        HardCodedFilter(
            filter=tsi.CallsFilter(
                op_names=["a", "b"],
            )
        )
    )
    assert_sql(
        cq,
        """
        WITH filtered_calls AS (
            SELECT
                calls_merged.id AS id
            FROM calls_merged
            WHERE calls_merged.project_id = {pb_1:String}
                AND ((calls_merged.op_name IN {pb_0:Array(String)})
                    OR (calls_merged.op_name IS NULL))
            GROUP BY (calls_merged.project_id, calls_merged.id)
            HAVING (
                ((any(calls_merged.deleted_at) IS NULL))
                AND ((NOT ((any(calls_merged.started_at) IS NULL))))
            )
        )
        SELECT
            calls_merged.id AS id,
            any(calls_merged.inputs_dump) AS inputs_dump
        FROM calls_merged
        WHERE
            calls_merged.project_id = {pb_1:String}
        AND
            (calls_merged.id IN filtered_calls)
        GROUP BY (calls_merged.project_id, calls_merged.id)
        """,
        {"pb_0": ["a", "b"], "pb_1": "project"},
    )


def test_query_heavy_column_simple_filter_with_order() -> None:
    cq = CallsQuery(project_id="project")
    cq.add_field("id")
    cq.add_field("inputs")
    cq.add_order("started_at", "desc")
    cq.set_hardcoded_filter(
        HardCodedFilter(
            filter=tsi.CallsFilter(
                op_names=["a", "b"],
            )
        )
    )
    assert_sql(
        cq,
        """
        WITH filtered_calls AS (
            SELECT
                calls_merged.id AS id
            FROM calls_merged
            WHERE calls_merged.project_id = {pb_1:String}
                AND ((calls_merged.op_name IN {pb_0:Array(String)})
                    OR (calls_merged.op_name IS NULL))
            GROUP BY (calls_merged.project_id, calls_merged.id)
            HAVING (
                ((any(calls_merged.deleted_at) IS NULL))
                AND ((NOT ((any(calls_merged.started_at) IS NULL))))
            )
            ORDER BY any(calls_merged.started_at) DESC
        )
        SELECT
            calls_merged.id AS id,
            any(calls_merged.inputs_dump) AS inputs_dump
        FROM calls_merged
        WHERE
            calls_merged.project_id = {pb_1:String}
        AND
            (calls_merged.id IN filtered_calls)
        GROUP BY (calls_merged.project_id, calls_merged.id)
        ORDER BY any(calls_merged.started_at) DESC
        """,
        {"pb_0": ["a", "b"], "pb_1": "project"},
    )


def test_query_heavy_column_simple_filter_with_order_and_limit() -> None:
    cq = CallsQuery(project_id="project")
    cq.add_field("id")
    cq.add_field("inputs")
    cq.add_order("started_at", "desc")
    cq.set_limit(10)
    cq.set_hardcoded_filter(
        HardCodedFilter(
            filter=tsi.CallsFilter(
                op_names=["a", "b"],
            )
        )
    )
    assert_sql(
        cq,
        """
        WITH filtered_calls AS (
            SELECT
                calls_merged.id AS id
            FROM calls_merged
            WHERE calls_merged.project_id = {pb_1:String}
                AND ((calls_merged.op_name IN {pb_0:Array(String)})
                    OR (calls_merged.op_name IS NULL))
            GROUP BY (calls_merged.project_id, calls_merged.id)
            HAVING (
                ((any(calls_merged.deleted_at) IS NULL))
            AND
                ((NOT ((any(calls_merged.started_at) IS NULL))))
            )
            ORDER BY any(calls_merged.started_at) DESC
            LIMIT 10
        )
        SELECT
            calls_merged.id AS id,
            any(calls_merged.inputs_dump) AS inputs_dump
        FROM calls_merged
        WHERE
            calls_merged.project_id = {pb_1:String}
        AND
            (calls_merged.id IN filtered_calls)
        GROUP BY (calls_merged.project_id, calls_merged.id)
        ORDER BY any(calls_merged.started_at) DESC
        """,
        {"pb_0": ["a", "b"], "pb_1": "project"},
    )


def test_query_heavy_column_simple_filter_with_order_and_limit_and_mixed_query_conditions() -> (
    None
):
    cq = CallsQuery(project_id="project")
    cq.add_field("id")
    cq.add_field("inputs")
    cq.add_order("started_at", "desc")
    cq.set_limit(10)
    cq.set_hardcoded_filter(
        HardCodedFilter(
            filter=tsi.CallsFilter(
                op_names=["a", "b"],
                trace_ids=["111111111111"],
            )
        )
    )
    cq.add_condition(
        tsi_query.AndOperation.model_validate(
            {
                "$and": [
                    {
                        "$eq": [
                            {"$getField": "inputs.param.val"},
                            {"$literal": "hello"},
                        ]
                    },  # <-- heavy condition
                    {
                        "$eq": [
                            {"$getField": "inputs.param.bool"},
                            {"$literal": "true"},
                        ]
                    },  # <-- heavy condition with boolean literal
                    {
                        "$eq": [{"$getField": "wb_user_id"}, {"$literal": "my_user_id"}]
                    },  # <-- light condition
                ]
            }
        )
    )
    assert_sql(
        cq,
        """
        WITH filtered_calls AS (
            SELECT
                calls_merged.id AS id
            FROM calls_merged
            WHERE calls_merged.project_id = {pb_9:String}
                AND ((calls_merged.op_name IN {pb_5:Array(String)})
                    OR (calls_merged.op_name IS NULL))
                AND (calls_merged.trace_id = {pb_6:String}
                    OR calls_merged.trace_id IS NULL)
                AND ((calls_merged.inputs_dump LIKE {pb_7:String} OR calls_merged.inputs_dump IS NULL)
                    AND (calls_merged.inputs_dump LIKE {pb_8:String} OR calls_merged.inputs_dump IS NULL))
            GROUP BY (calls_merged.project_id, calls_merged.id)
            HAVING (
                ((JSON_VALUE(any(calls_merged.inputs_dump), {pb_0:String}) = {pb_1:String}))
                AND
                ((JSON_VALUE(any(calls_merged.inputs_dump), {pb_2:String}) = {pb_3:String}))
                AND
                ((any(calls_merged.wb_user_id) = {pb_4:String}))
                AND
                ((any(calls_merged.deleted_at) IS NULL))
                AND
                ((NOT ((any(calls_merged.started_at) IS NULL))))
            )
            ORDER BY any(calls_merged.started_at) DESC
            LIMIT 10
        )
        SELECT
            calls_merged.id AS id,
            any(calls_merged.inputs_dump) AS inputs_dump
        FROM calls_merged
        WHERE
            calls_merged.project_id = {pb_9:String}
        AND (calls_merged.id IN filtered_calls)
        GROUP BY (calls_merged.project_id, calls_merged.id)
        ORDER BY any(calls_merged.started_at) DESC
        """,
        {
            "pb_0": '$."param"."val"',
            "pb_1": "hello",
            "pb_2": '$."param"."bool"',
            "pb_3": "true",
            "pb_4": "my_user_id",
            "pb_5": ["a", "b"],
            "pb_6": "111111111111",
            "pb_7": '%"hello"%',
            "pb_8": "%true%",
            "pb_9": "project",
        },
    )


def assert_sql(cq: CallsQuery, exp_query, exp_params):
    pb = ParamBuilder("pb")
    query = cq.as_sql(pb)
    params = pb.get_params()

    exp_formatted = sqlparse.format(exp_query, reindent=True)
    found_formatted = sqlparse.format(query, reindent=True)

    assert exp_formatted == found_formatted
    assert exp_params == params


def test_query_light_column_with_costs() -> None:
    cq = CallsQuery(
        project_id="UHJvamVjdEludGVybmFsSWQ6Mzk1NDg2Mjc=", include_costs=True
    )
    cq.add_field("id")
    cq.add_field("started_at")
    cq.set_hardcoded_filter(
        HardCodedFilter(
            filter=tsi.CallsFilter(
                op_names=["a", "b"],
            )
        )
    )
    assert_sql(
        cq,
        """
        WITH
            filtered_calls AS (
                SELECT calls_merged.id AS id
                FROM calls_merged
                WHERE calls_merged.project_id = {pb_1:String}
                    AND ((calls_merged.op_name IN {pb_0:Array(String)})
                        OR (calls_merged.op_name IS NULL))
                GROUP BY (calls_merged.project_id, calls_merged.id)
                HAVING (((any(calls_merged.deleted_at) IS NULL))
                AND ((NOT ((any(calls_merged.started_at) IS NULL))))
                )
            ),
            all_calls AS (
                SELECT
                    calls_merged.id AS id,
                    any(calls_merged.started_at) AS started_at
                FROM calls_merged
                WHERE calls_merged.project_id = {pb_1:String}
                    AND (calls_merged.id IN filtered_calls)
                GROUP BY (calls_merged.project_id, calls_merged.id)),
            -- From the all_calls we get the usage data for LLMs
            llm_usage AS (
                SELECT
                    *,
                    ifNull(JSONExtractRaw(summary_dump, 'usage'), '{}') AS usage_raw,
                    arrayJoin(
                        if(
                            usage_raw != '' and usage_raw != '{}',
                            JSONExtractKeysAndValuesRaw(usage_raw),
                            [('weave_dummy_llm_id', '{\\"requests\\": 0, \\"prompt_tokens\\": 0, \\"completion_tokens\\": 0, \\"total_tokens\\": 0}')]
                        )
                    ) AS kv,
                    kv.1 AS llm_id,
                    JSONExtractInt(kv.2, 'requests') AS requests,
                    if(JSONHas(kv.2, 'prompt_tokens'), JSONExtractInt(kv.2, 'prompt_tokens'), JSONExtractInt(kv.2, 'input_tokens')) AS prompt_tokens,
                    if(JSONHas(kv.2, 'completion_tokens'), JSONExtractInt(kv.2, 'completion_tokens'), JSONExtractInt(kv.2, 'output_tokens')) AS completion_tokens,
                    JSONExtractInt(kv.2, 'total_tokens') AS total_tokens
                FROM all_calls),
            -- based on the llm_ids in the usage data we get all the prices and rank them according to specificity and effective date
            ranked_prices AS
                (SELECT
                    *,
                    llm_token_prices.id,
                    llm_token_prices.pricing_level,
                    llm_token_prices.pricing_level_id,
                    llm_token_prices.provider_id,
                    llm_token_prices.llm_id,
                    llm_token_prices.effective_date,
                    llm_token_prices.prompt_token_cost,
                    llm_token_prices.completion_token_cost,
                    llm_token_prices.prompt_token_cost_unit,
                    llm_token_prices.completion_token_cost_unit,
                    llm_token_prices.created_by,
                    llm_token_prices.created_at,
                    ROW_NUMBER() OVER (
                        PARTITION BY llm_usage.id, llm_usage.llm_id
                        ORDER BY
                            CASE
                                -- Order by effective_date
                                WHEN llm_usage.started_at >= llm_token_prices.effective_date THEN 1
                                ELSE 2
                            END,
                            CASE
                                -- Order by pricing level then by effective_date
                                -- WHEN llm_token_prices.pricing_level = 'org' AND llm_token_prices.pricing_level_id = ORG_PARAM THEN 1
                                WHEN llm_token_prices.pricing_level = 'project' AND llm_token_prices.pricing_level_id = 'UHJvamVjdEludGVybmFsSWQ6Mzk1NDg2Mjc=' THEN 2
                                WHEN llm_token_prices.pricing_level = 'default' AND llm_token_prices.pricing_level_id = 'default' THEN 3
                                ELSE 4
                            END,
                            llm_token_prices.effective_date DESC
                    ) AS rank
                FROM llm_usage
                LEFT JOIN llm_token_prices ON ((llm_usage.llm_id = llm_token_prices.llm_id) AND ((llm_token_prices.pricing_level_id = {pb_2:String})
                    OR (llm_token_prices.pricing_level_id = {pb_3:String})
                    OR (llm_token_prices.pricing_level_id = {pb_4:String}))) )
            -- Final Select, which just selects the correct fields, and adds a costs object
            SELECT
                id,
                started_at,
                if( any(llm_id) = 'weave_dummy_llm_id' or any(llm_token_prices.id) == '',
                any(summary_dump),
                concat(
                    left(any(summary_dump), length(any(summary_dump)) - 1),
                    ',"weave":{',
                        '"costs":',
                        concat(
                            '{',
                            arrayStringConcat(
                                groupUniqArray(
                                    concat(
                                        '"', toString(llm_id), '":{',
                                        '"prompt_tokens":', toString(prompt_tokens), ',',
                                        '"completion_tokens":', toString(completion_tokens), ',',
                                        '"requests":', toString(requests), ',',
                                        '"total_tokens":', toString(total_tokens), ',',
                                        '"prompt_token_cost":', toString(prompt_token_cost), ',',
                                        '"completion_token_cost":', toString(completion_token_cost), ',',
                                        '"prompt_tokens_total_cost":', toString(prompt_tokens * prompt_token_cost), ',',
                                        '"completion_tokens_total_cost":', toString(completion_tokens * completion_token_cost), ',',
                                        '"prompt_token_cost_unit":"', toString(prompt_token_cost_unit),  '",',
                                        '"completion_token_cost_unit":"', toString(completion_token_cost_unit),  '",',
                                        '"effective_date":"', toString(effective_date),  '",',
                                        '"provider_id":"', toString(provider_id),  '",',
                                        '"pricing_level":"', toString(pricing_level),  '",',
                                        '"pricing_level_id":"', toString(pricing_level_id),  '",',
                                        '"created_by":"', toString(created_by),  '",',
                                        '"created_at":"', toString(created_at),
                                    '"}'
                                    )
                                ), ','
                            ),
                            '} }'
                        ),
                    '}' )
                ) AS summary_dump
            FROM ranked_prices
            WHERE (rank = {pb_5:UInt64})
            GROUP BY id, started_at
        """,
        {
            "pb_0": ["a", "b"],
            "pb_1": "UHJvamVjdEludGVybmFsSWQ6Mzk1NDg2Mjc=",
            "pb_2": "UHJvamVjdEludGVybmFsSWQ6Mzk1NDg2Mjc=",
            "pb_3": "default",
            "pb_4": "",
            "pb_5": 1,
        },
    )


def test_query_with_simple_feedback_sort() -> None:
    cq = CallsQuery(project_id="project")
    cq.add_field("id")
    cq.add_order("feedback.[wandb.runnable.my_op].payload.output.expected", "desc")
    assert_sql(
        cq,
        """
        SELECT
            calls_merged.id AS id
        FROM
            calls_merged
        LEFT JOIN feedback ON
            (feedback.project_id = {pb_4:String} AND
            feedback.weave_ref = concat('weave-trace-internal:///',
            {pb_4:String},
            '/call/',
            calls_merged.id))
        WHERE
            calls_merged.project_id = {pb_4:String}
        GROUP BY
            (calls_merged.project_id,
            calls_merged.id)
        HAVING
            (((any(calls_merged.deleted_at) IS NULL))
                AND ((NOT ((any(calls_merged.started_at) IS NULL)))))
        ORDER BY
            (NOT (JSONType(anyIf(feedback.payload_dump,
            feedback.feedback_type = {pb_0:String}),
            {pb_1:String},
            {pb_2:String}) = 'Null'
                OR JSONType(anyIf(feedback.payload_dump,
                feedback.feedback_type = {pb_0:String}),
                {pb_1:String},
                {pb_2:String}) IS NULL)) desc,
            toFloat64OrNull(JSON_VALUE(anyIf(feedback.payload_dump,
            feedback.feedback_type = {pb_0:String}),
            {pb_3:String})) DESC,
            toString(JSON_VALUE(anyIf(feedback.payload_dump,
            feedback.feedback_type = {pb_0:String}),
            {pb_3:String})) DESC
        """,
        {
            "pb_0": "wandb.runnable.my_op",
            "pb_1": "output",
            "pb_2": "expected",
            "pb_3": '$."output"."expected"',
            "pb_4": "project",
        },
    )


def test_query_with_simple_feedback_sort_with_op_name() -> None:
    cq = CallsQuery(project_id="project")
    cq.add_field("id")
    cq.set_hardcoded_filter(
        HardCodedFilter(
            filter={"op_names": ["weave-trace-internal:///project/op/my_op:1234567890"]}
        )
    )
    cq.add_order("feedback.[wandb.runnable.my_op].payload.output.expected", "desc")
    assert_sql(
        cq,
        """
        WITH filtered_calls AS
        (
        SELECT
            calls_merged.id AS id
        FROM
            calls_merged
        LEFT JOIN feedback ON
            (feedback.project_id = {pb_5:String} AND
            feedback.weave_ref = concat('weave-trace-internal:///',
            {pb_5:String},
            '/call/',
            calls_merged.id))
        WHERE
            calls_merged.project_id = {pb_5:String}
            AND ((calls_merged.op_name IN {pb_0:Array(String)})
                OR (calls_merged.op_name IS NULL))
        GROUP BY
            (calls_merged.project_id,
            calls_merged.id)
        HAVING
            (((any(calls_merged.deleted_at) IS NULL))
                AND ((NOT ((any(calls_merged.started_at) IS NULL)))))
        ORDER BY
            (NOT (JSONType(anyIf(feedback.payload_dump,
            feedback.feedback_type = {pb_1:String}),
            {pb_2:String},
            {pb_3:String}) = 'Null'
                OR JSONType(anyIf(feedback.payload_dump,
                feedback.feedback_type = {pb_1:String}),
                {pb_2:String},
                {pb_3:String}) IS NULL)) desc,
            toFloat64OrNull(JSON_VALUE(anyIf(feedback.payload_dump,
            feedback.feedback_type = {pb_1:String}),
            {pb_4:String})) DESC,
            toString(JSON_VALUE(anyIf(feedback.payload_dump,
            feedback.feedback_type = {pb_1:String}),
            {pb_4:String})) DESC
        )
        SELECT
            calls_merged.id AS id
        FROM
            calls_merged
        LEFT JOIN feedback ON
            (feedback.project_id = {pb_5:String} AND
            feedback.weave_ref = concat('weave-trace-internal:///',
            {pb_5:String},
            '/call/',
            calls_merged.id))
        WHERE
            calls_merged.project_id = {pb_5:String}
            AND (calls_merged.id IN filtered_calls)
        GROUP BY
            (calls_merged.project_id,
            calls_merged.id)
        ORDER BY
            (NOT (JSONType(anyIf(feedback.payload_dump,
            feedback.feedback_type = {pb_1:String}),
            {pb_2:String},
            {pb_3:String}) = 'Null'
                OR JSONType(anyIf(feedback.payload_dump,
                feedback.feedback_type = {pb_1:String}),
                {pb_2:String},
                {pb_3:String}) IS NULL)) desc,
            toFloat64OrNull(JSON_VALUE(anyIf(feedback.payload_dump,
            feedback.feedback_type = {pb_1:String}),
            {pb_4:String})) DESC,
            toString(JSON_VALUE(anyIf(feedback.payload_dump,
            feedback.feedback_type = {pb_1:String}),
            {pb_4:String})) DESC
        """,
        {
            "pb_0": ["weave-trace-internal:///project/op/my_op:1234567890"],
            "pb_1": "wandb.runnable.my_op",
            "pb_2": "output",
            "pb_3": "expected",
            "pb_4": '$."output"."expected"',
            "pb_5": "project",
        },
    )


def test_query_with_simple_feedback_filter() -> None:
    cq = CallsQuery(project_id="project")
    cq.add_field("id")
    cq.add_condition(
        tsi_query.GtOperation.model_validate(
            {
                "$gt": [
                    {
                        "$getField": "feedback.[wandb.runnable.my_op].payload.output.expected"
                    },
                    {
                        "$getField": "feedback.[wandb.runnable.my_op].payload.output.found"
                    },
                ]
            }
        )
    )
    assert_sql(
        cq,
        """
        SELECT
            calls_merged.id AS id
        FROM
            calls_merged
        LEFT JOIN feedback ON
            (feedback.project_id = {pb_3:String} AND
            feedback.weave_ref = concat('weave-trace-internal:///',
            {pb_3:String},
            '/call/',
            calls_merged.id))
        WHERE
            calls_merged.project_id = {pb_3:String}
        GROUP BY
            (calls_merged.project_id,
            calls_merged.id)
        HAVING
            (((JSON_VALUE(anyIf(feedback.payload_dump,
            feedback.feedback_type = {pb_0:String}),
            {pb_1:String}) > JSON_VALUE(anyIf(feedback.payload_dump,
            feedback.feedback_type = {pb_0:String}),
            {pb_2:String})))
                AND ((any(calls_merged.deleted_at) IS NULL))
                    AND ((NOT ((any(calls_merged.started_at) IS NULL)))))
        """,
        {
            "pb_0": "wandb.runnable.my_op",
            "pb_1": '$."output"."expected"',
            "pb_2": '$."output"."found"',
            "pb_3": "project",
        },
    )


def test_query_with_simple_feedback_sort_and_filter() -> None:
    cq = CallsQuery(project_id="project")
    cq.add_field("id")
    cq.add_condition(
        tsi_query.EqOperation.model_validate(
            {
                "$eq": [
                    {
                        "$getField": "feedback.[wandb.runnable.my_op].payload.output.expected"
                    },
                    {"$literal": "a"},
                ]
            }
        )
    )
    cq.add_order("feedback.[wandb.runnable.my_op].payload.output.score", "desc")
    assert_sql(
        cq,
        """
        SELECT
            calls_merged.id AS id
        FROM
            calls_merged
        LEFT JOIN feedback ON
            (feedback.project_id = {pb_6:String} AND
            feedback.weave_ref = concat('weave-trace-internal:///',
            {pb_6:String},
            '/call/',
            calls_merged.id))
        WHERE
            calls_merged.project_id = {pb_6:String}
        GROUP BY
            (calls_merged.project_id,
            calls_merged.id)
        HAVING
            (((JSON_VALUE(anyIf(feedback.payload_dump,
            feedback.feedback_type = {pb_0:String}),
            {pb_1:String}) = {pb_2:String}))
                AND ((any(calls_merged.deleted_at) IS NULL))
                    AND ((NOT ((any(calls_merged.started_at) IS NULL)))))
        ORDER BY
            (NOT (JSONType(anyIf(feedback.payload_dump,
            feedback.feedback_type = {pb_0:String}),
            {pb_3:String},
            {pb_4:String}) = 'Null'
                OR JSONType(anyIf(feedback.payload_dump,
                feedback.feedback_type = {pb_0:String}),
                {pb_3:String},
                {pb_4:String}) IS NULL)) desc,
            toFloat64OrNull(JSON_VALUE(anyIf(feedback.payload_dump,
            feedback.feedback_type = {pb_0:String}),
            {pb_5:String})) DESC,
            toString(JSON_VALUE(anyIf(feedback.payload_dump,
            feedback.feedback_type = {pb_0:String}),
            {pb_5:String})) DESC
        """,
        {
            "pb_0": "wandb.runnable.my_op",
            "pb_1": '$."output"."expected"',
            "pb_2": "a",
            "pb_3": "output",
            "pb_4": "score",
            "pb_5": '$."output"."score"',
            "pb_6": "project",
        },
    )


def test_calls_query_multiple_select_columns() -> None:
    cq = CallsQuery(project_id="project")
    cq.add_field("id")
    cq.add_field("inputs")
    cq.add_field("inputs")
    cq.add_field("inputs")
    cq.add_field("output")
    cq.add_field("output")
    cq.add_field("output")
    cq.add_field("output")
    cq.add_field("output")
    cq.add_field("output")
    cq.add_field("output")
    assert_sql(
        cq,
        """
        SELECT
            calls_merged.id AS id,
            any(calls_merged.inputs_dump) AS inputs_dump,
            any(calls_merged.output_dump) AS output_dump
        FROM calls_merged
        WHERE calls_merged.project_id = {pb_0:String}
        GROUP BY (calls_merged.project_id, calls_merged.id)
        HAVING (
            ((
                any(calls_merged.deleted_at) IS NULL
            ))
            AND
            ((
               NOT ((
                  any(calls_merged.started_at) IS NULL
               ))
            ))
        )
        """,
        {"pb_0": "project"},
    )


def test_calls_query_with_predicate_filters() -> None:
    cq = CallsQuery(project_id="project")
    cq.add_field("id")
    cq.add_field("inputs")
    cq.add_condition(
        tsi_query.AndOperation.model_validate(
            {
                "$and": [
                    {
                        "$eq": [
                            {"$getField": "inputs.param.val"},
                            {"$literal": "hello"},
                        ]
                    },  # <-- heavy condition
                    {
                        "$eq": [{"$getField": "wb_user_id"}, {"$literal": "my_user_id"}]
                    },  # <-- light condition
                ]
            }
        )
    )
    assert_sql(
        cq,
        """
        WITH filtered_calls AS (
            SELECT
                calls_merged.id AS id
            FROM calls_merged
            WHERE calls_merged.project_id = {pb_4:String}
                AND ((calls_merged.inputs_dump LIKE {pb_3:String} OR calls_merged.inputs_dump IS NULL))
            GROUP BY (calls_merged.project_id, calls_merged.id)
            HAVING (
                ((JSON_VALUE(any(calls_merged.inputs_dump), {pb_0:String}) = {pb_1:String}))
                AND ((any(calls_merged.wb_user_id) = {pb_2:String}))
                AND ((any(calls_merged.deleted_at) IS NULL))
                AND ((NOT ((any(calls_merged.started_at) IS NULL))))
            )
        )
        SELECT
            calls_merged.id AS id,
            any(calls_merged.inputs_dump) AS inputs_dump
        FROM calls_merged
        WHERE
            calls_merged.project_id = {pb_4:String}
        AND
            (calls_merged.id IN filtered_calls)
        GROUP BY (calls_merged.project_id, calls_merged.id)
        """,
        {
            "pb_0": '$."param"."val"',
            "pb_1": "hello",
            "pb_2": "my_user_id",
            "pb_3": '%"hello"%',
            "pb_4": "project",
        },
    )


def test_query_with_summary_weave_status_sort() -> None:
    """Test sorting by summary.weave.status field."""
    cq = CallsQuery(project_id="project")
    cq.add_field("id")
    cq.add_field("exception")
    cq.add_field("ended_at")
    cq.add_order("summary.weave.status", "asc")

    # Assert that the query orders by the computed status field
    assert_sql(
        cq,
        """
        SELECT
            calls_merged.id AS id,
            any(calls_merged.exception) AS exception,
            any(calls_merged.ended_at) AS ended_at
        FROM calls_merged
        WHERE calls_merged.project_id = {pb_5:String}
        GROUP BY (calls_merged.project_id, calls_merged.id)
        HAVING (
            ((
                any(calls_merged.deleted_at) IS NULL
            ))
            AND
            ((
               NOT ((
                  any(calls_merged.started_at) IS NULL
               ))
            ))
        )
        ORDER BY CASE
            WHEN any(calls_merged.exception) IS NOT NULL THEN {pb_1:String}
            WHEN IFNULL(
                toInt64OrNull(
                    JSON_VALUE(any(calls_merged.summary_dump), {pb_0:String})
                ),
                0
            ) > 0 THEN {pb_4:String}
            WHEN any(calls_merged.ended_at) IS NULL THEN {pb_2:String}
            ELSE {pb_3:String}
            END ASC
        """,
        {
            "pb_0": '$."status_counts"."error"',
            "pb_1": "error",
            "pb_2": "running",
            "pb_3": "success",
            "pb_4": "descendant_error",
            "pb_5": "project",
        },
    )


def test_query_with_summary_weave_status_sort_and_filter() -> None:
    """Test filtering and sorting by summary.weave.status field."""
    cq = CallsQuery(project_id="project")
    cq.add_field("id")
    cq.add_field("exception")
    cq.add_field("ended_at")

    # Add a condition to filter for only successful calls
    cq.add_condition(
        tsi_query.EqOperation.model_validate(
            {"$eq": [{"$getField": "summary.weave.status"}, {"$literal": "success"}]}
        )
    )

    # Sort by status descending
    cq.add_order("summary.weave.status", "desc")

    # Assert that the query includes both a filter and sort on the status field
    assert_sql(
        cq,
        """
        SELECT
            calls_merged.id AS id,
            any(calls_merged.exception) AS exception,
            any(calls_merged.ended_at) AS ended_at
        FROM calls_merged
        WHERE calls_merged.project_id = {pb_5:String}
        GROUP BY (calls_merged.project_id, calls_merged.id)
        HAVING (((CASE
                WHEN any(calls_merged.exception) IS NOT NULL THEN {pb_1:String}
                WHEN IFNULL(toInt64OrNull(JSON_VALUE(any(calls_merged.summary_dump), {pb_0:String})), 0) > 0 THEN {pb_4:String}
                WHEN any(calls_merged.ended_at) IS NULL THEN {pb_2:String}
                ELSE {pb_3:String}
            END = {pb_3:String}))
        AND ((any(calls_merged.deleted_at) IS NULL))
        AND ((NOT ((any(calls_merged.started_at) IS NULL)))))
        ORDER BY CASE
            WHEN any(calls_merged.exception) IS NOT NULL THEN {pb_1:String}
            WHEN IFNULL(toInt64OrNull(JSON_VALUE(any(calls_merged.summary_dump), {pb_0:String})), 0) > 0 THEN {pb_4:String}
            WHEN any(calls_merged.ended_at) IS NULL THEN {pb_2:String}
            ELSE {pb_3:String}
        END DESC
        """,
        {
            "pb_0": '$."status_counts"."error"',
            "pb_1": "error",
            "pb_2": "running",
            "pb_3": "success",
            "pb_4": "descendant_error",
            "pb_5": "project",
        },
    )


def test_calls_query_with_predicate_filters_multiple_heavy_conditions() -> None:
    cq = CallsQuery(project_id="project")
    cq.add_field("id")
    cq.add_field("inputs")
    cq.add_field("output")
    cq.add_condition(
        tsi_query.AndOperation.model_validate(
            {
                "$and": [
                    {
                        "$eq": [
                            {"$getField": "inputs.param.val"},
                            {"$literal": "hello"},
                        ]
                    },  # <-- heavy condition on start-only field
                    {
                        "$eq": [
                            {"$getField": "output.result"},
                            {"$literal": "success"},
                        ]
                    },  # <-- heavy condition on end-only field
                    {
                        "$eq": [{"$getField": "wb_user_id"}, {"$literal": "my_user_id"}]
                    },  # <-- light condition
                ]
            }
        )
    )
    assert_sql(
        cq,
        """
        WITH filtered_calls AS (
            SELECT
                calls_merged.id AS id
            FROM calls_merged
            WHERE calls_merged.project_id = {pb_7:String}
                AND ((calls_merged.inputs_dump LIKE {pb_5:String} OR calls_merged.inputs_dump IS NULL)
                    AND (calls_merged.output_dump LIKE {pb_6:String} OR calls_merged.output_dump IS NULL))
            GROUP BY (calls_merged.project_id, calls_merged.id)
            HAVING (
                ((JSON_VALUE(any(calls_merged.inputs_dump), {pb_0:String}) = {pb_1:String}))
                AND
                ((JSON_VALUE(any(calls_merged.output_dump), {pb_2:String}) = {pb_3:String}))
                AND
                ((any(calls_merged.wb_user_id) = {pb_4:String}))
                AND ((any(calls_merged.deleted_at) IS NULL))
                AND ((NOT ((any(calls_merged.started_at) IS NULL))))
            )
        )
        SELECT
            calls_merged.id AS id,
            any(calls_merged.inputs_dump) AS inputs_dump,
            any(calls_merged.output_dump) AS output_dump
        FROM calls_merged
        WHERE
            calls_merged.project_id = {pb_7:String}
        AND (calls_merged.id IN filtered_calls)
        GROUP BY (calls_merged.project_id, calls_merged.id)
        """,
        {
            "pb_0": '$."param"."val"',
            "pb_1": "hello",
            "pb_2": '$."result"',
            "pb_3": "success",
            "pb_4": "my_user_id",
            "pb_5": '%"hello"%',
            "pb_6": '%"success"%',
            "pb_7": "project",
        },
    )


def test_calls_query_with_or_between_start_and_end_fields() -> None:
    """Test that we create predicate filters when there's an OR between start and end fields."""
    cq = CallsQuery(project_id="project")
    cq.add_field("id")
    cq.add_field("inputs")
    cq.add_field("output")
    cq.add_condition(
        tsi_query.OrOperation.model_validate(
            {
                "$or": [
                    {
                        "$eq": [
                            {"$getField": "inputs.param.val"},
                            {"$literal": "hello"},
                        ]
                    },  # <-- heavy condition on start-only field
                    {
                        "$eq": [
                            {"$getField": "output.result"},
                            {"$literal": "success"},
                        ]
                    },  # <-- heavy condition on end-only field
                ]
            }
        )
    )
    assert_sql(
        cq,
        """
        SELECT
            calls_merged.id AS id,
            any(calls_merged.inputs_dump) AS inputs_dump,
            any(calls_merged.output_dump) AS output_dump
        FROM calls_merged
        WHERE calls_merged.project_id = {pb_6:String}
            AND (((calls_merged.inputs_dump LIKE {pb_4:String} OR calls_merged.inputs_dump IS NULL)
                OR (calls_merged.output_dump LIKE {pb_5:String} OR calls_merged.output_dump IS NULL)))
        GROUP BY (calls_merged.project_id, calls_merged.id)
        HAVING ((
            ((JSON_VALUE(any(calls_merged.inputs_dump), {pb_0:String}) = {pb_1:String})
            OR
            (JSON_VALUE(any(calls_merged.output_dump), {pb_2:String}) = {pb_3:String})))
            AND ((any(calls_merged.deleted_at) IS NULL))
            AND ((NOT ((any(calls_merged.started_at) IS NULL)))))
        """,
        {
            "pb_0": '$."param"."val"',
            "pb_1": "hello",
            "pb_2": '$."result"',
            "pb_3": "success",
            "pb_4": '%"hello"%',
            "pb_5": '%"success"%',
            "pb_6": "project",
        },
    )


def test_calls_query_with_complex_heavy_filters() -> None:
    """Test complex combinations of heavy filter conditions on inputs and outputs."""
    cq = CallsQuery(project_id="project")
    cq.add_field("id")
    cq.add_field("inputs")
    cq.add_field("output")

    # Create a complex query with multiple conditions on inputs and outputs
    cq.add_condition(
        tsi_query.AndOperation.model_validate(
            {
                "$and": [
                    # Multiple conditions on inputs
                    {
                        "$eq": [
                            {"$getField": "inputs.param.val"},
                            {"$literal": "hello"},
                        ]
                    },
                    {
                        "$gt": [
                            {"$getField": "inputs.param.count"},
                            {"$literal": 5},
                        ]
                    },
                    {
                        # Multiple conditions in nested OR
                        "$or": [
                            {
                                "$eq": [
                                    {"$getField": "output.result.status"},
                                    {"$literal": "success"},
                                ]
                            },
                            {
                                "$contains": {
                                    "input": {"$getField": "inputs.param.message"},
                                    "substr": {"$literal": "completed"},
                                    "case_insensitive": True,
                                }
                            },
                        ]
                    },
                    # Light condition
                    {"$eq": [{"$getField": "wb_user_id"}, {"$literal": "my_user_id"}]},
                ]
            }
        )
    )

    assert_sql(
        cq,
        """
        WITH filtered_calls AS (
            SELECT
                calls_merged.id AS id
            FROM calls_merged
            WHERE calls_merged.project_id = {pb_12:String}
                AND (
                (calls_merged.inputs_dump LIKE {pb_9:String} OR calls_merged.inputs_dump IS NULL)
                AND ((calls_merged.output_dump LIKE {pb_10:String} OR calls_merged.output_dump IS NULL)
                    OR (lower(calls_merged.inputs_dump) LIKE {pb_11:String} OR calls_merged.inputs_dump IS NULL)))
            GROUP BY (calls_merged.project_id, calls_merged.id)
            HAVING (
                ((JSON_VALUE(any(calls_merged.inputs_dump), {pb_0:String}) = {pb_1:String}))
                AND
                ((JSON_VALUE(any(calls_merged.inputs_dump), {pb_2:String}) > {pb_3:UInt64}))
                AND (((JSON_VALUE(any(calls_merged.output_dump), {pb_4:String}) = {pb_5:String})
                  OR positionCaseInsensitive(JSON_VALUE(any(calls_merged.inputs_dump), {pb_6:String}), {pb_7:String}) > 0))
                AND
                ((any(calls_merged.wb_user_id) = {pb_8:String}))
                AND ((any(calls_merged.deleted_at) IS NULL))
                AND ((NOT ((any(calls_merged.started_at) IS NULL))))
            )
        )
        SELECT
            calls_merged.id AS id,
            any(calls_merged.inputs_dump) AS inputs_dump,
            any(calls_merged.output_dump) AS output_dump
        FROM calls_merged
        WHERE
            calls_merged.project_id = {pb_12:String}
          AND (calls_merged.id IN filtered_calls)
        GROUP BY (calls_merged.project_id, calls_merged.id)
        """,
        {
            "pb_0": '$."param"."val"',
            "pb_1": "hello",
            "pb_2": '$."param"."count"',
            "pb_3": 5,
            "pb_4": '$."result"."status"',
            "pb_5": "success",
            "pb_6": '$."param"."message"',
            "pb_7": "completed",
            "pb_8": "my_user_id",
            "pb_9": '%"hello"%',
            "pb_10": '%"success"%',
            "pb_11": '%"%completed%"%',
            "pb_12": "project",
        },
    )


def test_calls_query_with_like_optimization() -> None:
    """Test that simple JSON field equality checks use LIKE optimization."""
    cq = CallsQuery(project_id="project")
    cq.add_field("id")
    cq.add_condition(
        tsi_query.EqOperation.model_validate(
            {
                "$eq": [
                    {"$getField": "inputs.param"},
                    {"$literal": "hello"},
                ]
            }
        )
    )

    assert_sql(
        cq,
        """
        SELECT
            calls_merged.id AS id
        FROM calls_merged
        WHERE
            calls_merged.project_id = {pb_3:String}
        AND
            ((calls_merged.inputs_dump LIKE {pb_2:String} OR calls_merged.inputs_dump IS NULL))
        GROUP BY (calls_merged.project_id, calls_merged.id)
        HAVING (
            ((JSON_VALUE(any(calls_merged.inputs_dump), {pb_0:String}) = {pb_1:String}))
            AND ((any(calls_merged.deleted_at) IS NULL))
            AND ((NOT ((any(calls_merged.started_at) IS NULL))))
        )
        """,
        {
            "pb_3": "project",
            "pb_2": '%"hello"%',
            "pb_1": "hello",
            "pb_0": '$."param"',
        },
    )


def test_calls_query_with_like_optimization_contains() -> None:
    """Test that contains operations on JSON fields use LIKE optimization."""
    cq = CallsQuery(project_id="project")
    cq.add_field("id")
    cq.add_condition(
        tsi_query.ContainsOperation.model_validate(
            {
                "$contains": {
                    "input": {"$getField": "inputs.param"},
                    "substr": {"$literal": "hello"},
                    "case_insensitive": True,
                }
            }
        )
    )

    assert_sql(
        cq,
        """
        SELECT
            calls_merged.id AS id
        FROM calls_merged
        WHERE
            calls_merged.project_id = {pb_3:String}
        AND
            ((lower(calls_merged.inputs_dump) LIKE {pb_2:String} OR calls_merged.inputs_dump IS NULL))
        GROUP BY (calls_merged.project_id, calls_merged.id)
        HAVING (
            (positionCaseInsensitive(JSON_VALUE(any(calls_merged.inputs_dump), {pb_0:String}), {pb_1:String}) > 0)
            AND ((any(calls_merged.deleted_at) IS NULL))
            AND ((NOT ((any(calls_merged.started_at) IS NULL))))
        )
        """,
        {
            "pb_0": '$."param"',
            "pb_3": "project",
            "pb_2": '%"%hello%"%',
            "pb_1": "hello",
        },
    )


def test_query_with_json_value_in_condition() -> None:
    """Test that in operations on JSON fields use JSON_VALUE with IN."""
    cq = CallsQuery(project_id="project")
    cq.add_field("id")
    cq.add_condition(
        tsi_query.InOperation.model_validate(
            {
                "$in": [
                    {"$getField": "inputs.param"},
                    [{"$literal": "hello"}, {"$literal": "world"}],
                ]
            }
        )
    )

    assert_sql(
        cq,
        """
        SELECT
            calls_merged.id AS id
        FROM calls_merged
        WHERE
            calls_merged.project_id = {pb_5:String}
        AND
            (((calls_merged.inputs_dump LIKE {pb_3:String} OR calls_merged.inputs_dump LIKE {pb_4:String})
                OR calls_merged.inputs_dump IS NULL))
        GROUP BY (calls_merged.project_id, calls_merged.id)
        HAVING (
            ((JSON_VALUE(any(calls_merged.inputs_dump), {pb_0:String}) IN ({pb_1:String},{pb_2:String})))
            AND ((any(calls_merged.deleted_at) IS NULL))
            AND ((NOT ((any(calls_merged.started_at) IS NULL))))
        )
        """,
        {
            "pb_0": '$."param"',
            "pb_1": "hello",
            "pb_2": "world",
            "pb_5": "project",
            "pb_3": '%"hello"%',
            "pb_4": '%"world"%',
        },
    )


def test_calls_query_with_combined_like_optimizations_and_op_filter() -> None:
    """Test combining multiple LIKE optimizations with different operators and fields."""
    cq = CallsQuery(project_id="project")
    cq.add_field("id")
    cq.add_field("attributes")
    cq.add_field("inputs")

    # Add a hardcoded filter for op_names
    cq.set_hardcoded_filter(
        HardCodedFilter(
            filter=tsi.CallsFilter(
                op_names=["llm/openai", "llm/anthropic"],
            )
        )
    )

    # Add a complex condition with multiple operators on different fields
    cq.add_condition(
        tsi_query.AndOperation.model_validate(
            {
                "$and": [
                    # Equality on attributes
                    {
                        "$eq": [
                            {"$getField": "attributes.model"},
                            {"$literal": "gpt-4"},
                        ]
                    },
                    # Contains on inputs
                    {
                        "$contains": {
                            "input": {"$getField": "inputs.prompt"},
                            "substr": {"$literal": "weather"},
                            "case_insensitive": True,
                        }
                    },
                    # In operation on attributes
                    {
                        "$in": [
                            {"$getField": "attributes.temperature"},
                            [{"$literal": "0.7"}, {"$literal": "0.8"}],
                        ]
                    },
                ]
            }
        )
    )

    assert_sql(
        cq,
        """
        WITH filtered_calls AS (
            SELECT
                calls_merged.id AS id
            FROM calls_merged
            WHERE calls_merged.project_id = {pb_12:String}
                AND ((calls_merged.op_name IN {pb_7:Array(String)})
                    OR (calls_merged.op_name IS NULL))
                AND ((calls_merged.attributes_dump LIKE {pb_8:String} OR calls_merged.attributes_dump IS NULL)
                    AND (lower(calls_merged.inputs_dump) LIKE {pb_9:String} OR calls_merged.inputs_dump IS NULL)
                    AND ((calls_merged.attributes_dump LIKE {pb_10:String} OR calls_merged.attributes_dump LIKE {pb_11:String})
                        OR calls_merged.attributes_dump IS NULL))
            GROUP BY (calls_merged.project_id, calls_merged.id)
            HAVING (
                ((JSON_VALUE(any(calls_merged.attributes_dump), {pb_0:String}) = {pb_1:String}))
                AND
                (positionCaseInsensitive(JSON_VALUE(any(calls_merged.inputs_dump), {pb_2:String}), {pb_3:String}) > 0)
                AND
                ((JSON_VALUE(any(calls_merged.attributes_dump), {pb_4:String}) IN ({pb_5:String},{pb_6:String})))
                AND ((any(calls_merged.deleted_at) IS NULL))
                AND ((NOT ((any(calls_merged.started_at) IS NULL))))
            )
        )
        SELECT
            calls_merged.id AS id,
            any(calls_merged.attributes_dump) AS attributes_dump,
            any(calls_merged.inputs_dump) AS inputs_dump
        FROM calls_merged
        WHERE
            calls_merged.project_id = {pb_12:String}
        AND
            (calls_merged.id IN filtered_calls)
        GROUP BY (calls_merged.project_id, calls_merged.id)
        """,
        {
            "pb_0": '$."model"',
            "pb_1": "gpt-4",
            "pb_2": '$."prompt"',
            "pb_3": "weather",
            "pb_4": '$."temperature"',
            "pb_5": "0.7",
            "pb_6": "0.8",
            "pb_7": ["llm/openai", "llm/anthropic"],
            "pb_8": '%"gpt-4"%',
            "pb_9": '%"%weather%"%',
            "pb_10": '%"0.7"%',
            "pb_11": '%"0.8"%',
            "pb_12": "project",
        },
    )


def test_calls_query_with_unoptimizable_or_condition() -> None:
    cq = CallsQuery(project_id="project")
    cq.add_field("id")
    cq.add_field("inputs")
    cq.add_condition(
        tsi_query.OrOperation.model_validate(
            {
                "$or": [
                    {"$eq": [{"$getField": "inputs.param.val"}, {"$literal": "hello"}]},
                    {"$gt": [{"$getField": "inputs.param.number"}, {"$literal": 10}]},
                ]
            }
        )
    )

    assert_sql(
        cq,
        """
        SELECT
            calls_merged.id AS id,
            any(calls_merged.inputs_dump) AS inputs_dump
        FROM calls_merged
        WHERE
            calls_merged.project_id = {pb_5:String}
        GROUP BY (calls_merged.project_id, calls_merged.id)
        HAVING (((
            (JSON_VALUE(any(calls_merged.inputs_dump), {pb_0:String}) = {pb_1:String})
            OR (JSON_VALUE(any(calls_merged.inputs_dump), {pb_2:String}) > {pb_3:UInt64})))
            AND ((any(calls_merged.deleted_at) IS NULL))
            AND ((NOT ((any(calls_merged.started_at) IS NULL))))
        )
        """,
        {
            "pb_0": '$."param"."val"',
            "pb_1": "hello",
            "pb_2": '$."param"."number"',
            "pb_3": 10,
            "pb_4": '%"hello"%',
            "pb_5": "project",
        },
    )


def test_calls_query_filter_by_empty_string() -> None:
    cq = CallsQuery(project_id="project")
    cq.add_field("id")
    cq.add_field("inputs")
    cq.add_condition(
        tsi_query.EqOperation.model_validate(
            {"$eq": [{"$getField": "inputs.param.val"}, {"$literal": ""}]}
        )
    )
    # Empty string is not a valid value for LIKE optimization, this test ensures we do
    # not try to optimize
    assert_sql(
        cq,
        """
        SELECT
            calls_merged.id AS id,
            any(calls_merged.inputs_dump) AS inputs_dump
        FROM calls_merged
        WHERE calls_merged.project_id = {pb_2:String}
        GROUP BY (calls_merged.project_id, calls_merged.id)
        HAVING (
            ((JSON_VALUE(any(calls_merged.inputs_dump), {pb_0:String}) = {pb_1:String}))
            AND ((any(calls_merged.deleted_at) IS NULL))
            AND ((NOT ((any(calls_merged.started_at) IS NULL))))
        )
        """,
        {
            "pb_0": '$."param"."val"',
            "pb_1": "",
            "pb_2": "project",
        },
    )


def test_query_with_summary_weave_latency_ms_sort() -> None:
    """Test sorting by summary.weave.latency_ms field."""
    cq = CallsQuery(project_id="project")
    cq.add_field("id")
    cq.add_field("started_at")
    cq.add_field("ended_at")
    cq.add_order("summary.weave.latency_ms", "desc")

    # Assert that the query orders by the computed latency field
    assert_sql(
        cq,
        """
        SELECT
            calls_merged.id AS id,
            any(calls_merged.started_at) AS started_at,
            any(calls_merged.ended_at) AS ended_at
        FROM calls_merged
        WHERE calls_merged.project_id = {pb_0:String}
        GROUP BY (calls_merged.project_id, calls_merged.id)
        HAVING (
            ((
                any(calls_merged.deleted_at) IS NULL
            ))
            AND
            ((
               NOT ((
                  any(calls_merged.started_at) IS NULL
               ))
            ))
        )
        ORDER BY CASE
            WHEN any(calls_merged.ended_at) IS NULL THEN NULL
            ELSE (toUnixTimestamp64Milli(any(calls_merged.ended_at)) - toUnixTimestamp64Milli(any(calls_merged.started_at)))
        END DESC
        """,
        {"pb_0": "project"},
    )


def test_query_with_summary_weave_latency_ms_filter() -> None:
    """Test filtering by summary.weave.latency_ms field."""
    cq = CallsQuery(project_id="project")
    cq.add_field("id")
    cq.add_field("started_at")
    cq.add_field("ended_at")

    # Add a condition to filter for calls with latency greater than 1000ms (1s)
    cq.add_condition(
        tsi_query.GtOperation.model_validate(
            {"$gt": [{"$getField": "summary.weave.latency_ms"}, {"$literal": 1000}]}
        )
    )

    # Assert that the query includes a filter on the latency field
    assert_sql(
        cq,
        """
        SELECT
            calls_merged.id AS id,
            any(calls_merged.started_at) AS started_at,
            any(calls_merged.ended_at) AS ended_at
        FROM calls_merged
        WHERE calls_merged.project_id = {pb_1:String}
        GROUP BY (calls_merged.project_id, calls_merged.id)
        HAVING (((CASE
              WHEN any(calls_merged.ended_at) IS NULL THEN NULL
              ELSE (toUnixTimestamp64Milli(any(calls_merged.ended_at)) - toUnixTimestamp64Milli(any(calls_merged.started_at)))
          END > {pb_0:UInt64}))
        AND ((any(calls_merged.deleted_at) IS NULL))
        AND ((NOT ((any(calls_merged.started_at) IS NULL)))))
        """,
        {"pb_0": 1000, "pb_1": "project"},
    )


def test_query_with_summary_weave_trace_name_sort() -> None:
    """Test sorting by summary.weave.trace_name field."""
    cq = CallsQuery(project_id="project")
    cq.add_field("id")
    cq.add_field("op_name")
    cq.add_field("display_name")
    cq.add_order("summary.weave.trace_name", "asc")

    # Assert that the query orders by the computed trace_name field
    assert_sql(
        cq,
        """
        SELECT
            calls_merged.id AS id,
            any(calls_merged.op_name) AS op_name,
            argMaxMerge(calls_merged.display_name) AS display_name
        FROM calls_merged
        WHERE calls_merged.project_id = {pb_0:String}
        GROUP BY (calls_merged.project_id, calls_merged.id)
        HAVING (
            ((
                any(calls_merged.deleted_at) IS NULL
            ))
            AND
            ((
               NOT ((
                  any(calls_merged.started_at) IS NULL
               ))
            ))
        )
        ORDER BY CASE
            WHEN argMaxMerge(calls_merged.display_name) IS NOT NULL AND argMaxMerge(calls_merged.display_name) != '' THEN argMaxMerge(calls_merged.display_name)
            WHEN any(calls_merged.op_name) IS NOT NULL AND any(calls_merged.op_name) LIKE 'weave-trace-internal:///%' THEN
                regexpExtract(toString(any(calls_merged.op_name)), '/([^/:]*):', 1)
            ELSE any(calls_merged.op_name)
        END ASC
        """,
        {"pb_0": "project"},
    )


def test_query_with_summary_weave_trace_name_filter() -> None:
    """Test filtering by summary.weave.trace_name field."""
    cq = CallsQuery(project_id="project")
    cq.add_field("id")
    cq.add_field("op_name")
    cq.add_field("display_name")

    # Add a condition to filter for calls with a specific trace name
    cq.add_condition(
        tsi_query.EqOperation.model_validate(
            {
                "$eq": [
                    {"$getField": "summary.weave.trace_name"},
                    {"$literal": "my_model"},
                ]
            }
        )
    )

    # Assert that the query includes a filter on the trace_name field
    assert_sql(
        cq,
        """
        SELECT
            calls_merged.id AS id,
            any(calls_merged.op_name) AS op_name,
            argMaxMerge(calls_merged.display_name) AS display_name
        FROM calls_merged
        WHERE calls_merged.project_id = {pb_1:String}
        GROUP BY (calls_merged.project_id, calls_merged.id)
        HAVING (((CASE
                WHEN argMaxMerge(calls_merged.display_name) IS NOT NULL AND argMaxMerge(calls_merged.display_name) != '' THEN argMaxMerge(calls_merged.display_name)
                WHEN any(calls_merged.op_name) IS NOT NULL AND any(calls_merged.op_name) LIKE 'weave-trace-internal:///%' THEN
                    regexpExtract(toString(any(calls_merged.op_name)), '/([^/:]*):', 1)
                ELSE any(calls_merged.op_name)
            END = {pb_0:String}))
        AND ((any(calls_merged.deleted_at) IS NULL))
        AND ((NOT ((any(calls_merged.started_at) IS NULL)))))
        """,
        {"pb_0": "my_model", "pb_1": "project"},
    )


def test_storage_size_fields():
    """Test querying with storage size fields"""
    cq = CallsQuery(project_id="test/project", include_storage_size=True)
    cq.add_field("id")
    cq.add_field("storage_size_bytes")

    assert_sql(
        cq,
        """
        SELECT calls_merged.id AS id,
           any(storage_size_tbl.storage_size_bytes) AS storage_size_bytes
        FROM calls_merged
        LEFT JOIN
        (SELECT id,
                sum(COALESCE(attributes_size_bytes, 0) + COALESCE(inputs_size_bytes, 0) + COALESCE(output_size_bytes, 0) + COALESCE(summary_size_bytes, 0)) as storage_size_bytes
        FROM calls_merged_stats
        WHERE project_id = {pb_0:String}
        GROUP BY id) as storage_size_tbl on calls_merged.id = storage_size_tbl.id
        WHERE calls_merged.project_id = {pb_0:String}
        GROUP BY (calls_merged.project_id,
                calls_merged.id)
        HAVING (((any(calls_merged.deleted_at) IS NULL))
                AND ((NOT ((any(calls_merged.started_at) IS NULL)))))
        """,
        {"pb_0": "test/project"},
    )


def test_total_storage_size():
    """Test querying with total storage size"""
    cq = CallsQuery(project_id="test/project", include_total_storage_size=True)
    cq.add_field("id")
    cq.add_field("total_storage_size_bytes")

    assert_sql(
        cq,
        """
        SELECT
            calls_merged.id AS id,
            CASE
                WHEN any(calls_merged.parent_id) IS NULL
                THEN any(rolled_up_cms.total_storage_size_bytes)
                ELSE NULL
            END AS total_storage_size_bytes
        FROM calls_merged
        LEFT JOIN (SELECT
            trace_id,
            sum(COALESCE(attributes_size_bytes,0) + COALESCE(inputs_size_bytes,0) + COALESCE(output_size_bytes,0) + COALESCE(summary_size_bytes,0)) as total_storage_size_bytes
        FROM calls_merged_stats
        WHERE project_id = {pb_0:String}
        GROUP BY trace_id) as rolled_up_cms
        on calls_merged.trace_id = rolled_up_cms.trace_id
        WHERE calls_merged.project_id = {pb_0:String}
        GROUP BY (calls_merged.project_id, calls_merged.id)
        HAVING (
            ((any(calls_merged.deleted_at) IS NULL))
            AND ((NOT ((any(calls_merged.started_at) IS NULL))))
        )
        """,
        {"pb_0": "test/project"},
    )


def test_aggregated_data_size_field():
    """Test the AggregatedDataSizeField class"""
    field = AggregatedDataSizeField(
        field="total_storage_size_bytes", join_table_name="rolled_up_cms"
    )
    pb = ParamBuilder()

    # Test SQL generation
    sql = field.as_select_sql(pb, "calls_merged")
    assert "CASE" in sql
    assert "parent_id" in sql
    assert "rolled_up_cms.total_storage_size_bytes" in sql


def test_datetime_optimization_simple() -> None:
    """Test basic datetime optimization with a single timestamp condition."""
    cq = CallsQuery(project_id="project")
    cq.add_field("id")
    cq.add_condition(
        tsi_query.GtOperation.model_validate(
            {
                "$gt": [
                    {"$getField": "started_at"},
                    {"$literal": 1709251200},  # 2024-03-01 00:00:00 UTC
                ]
            }
        )
    )

    # The optimization should add a condition on the ID field based on the UUIDv7 timestamp
    assert_sql(
        cq,
        """
        SELECT
            calls_merged.id AS id
        FROM calls_merged
        WHERE calls_merged.project_id = {pb_2:String}
            AND (calls_merged.sortable_datetime > {pb_1:String})
        GROUP BY (calls_merged.project_id, calls_merged.id)
        HAVING (
            ((any(calls_merged.started_at) > {pb_0:UInt64}))
            AND ((any(calls_merged.deleted_at) IS NULL))
            AND ((NOT ((any(calls_merged.started_at) IS NULL))))
        )
        """,
        {
            "pb_0": 1709251200,
            "pb_2": "project",
            "pb_1": "2024-02-29 23:55:00.000000",
        },
    )


def test_datetime_optimization_not_operation() -> None:
    """Test datetime optimization with a NOT operation."""
    cq = CallsQuery(project_id="project")
    cq.add_field("id")
    cq.add_condition(
        tsi_query.NotOperation.model_validate(
            {
                "$not": [
                    {
                        "$gte": [
                            {"$getField": "started_at"},
                            {"$literal": 1709251200},  # 2024-03-01 00:00:00 UTC
                        ]
                    }
                ]
            }
        )
    )

    # The optimization should add a condition on the ID field with reversed comparison
    assert_sql(
        cq,
        """
        SELECT
            calls_merged.id AS id
        FROM calls_merged
        WHERE calls_merged.project_id = {pb_2:String}
            AND (NOT (calls_merged.sortable_datetime >= {pb_1:String}))
        GROUP BY (calls_merged.project_id, calls_merged.id)
        HAVING ((
            (NOT ((any(calls_merged.started_at) >= {pb_0:UInt64}))))
            AND ((any(calls_merged.deleted_at) IS NULL))
            AND ((NOT ((any(calls_merged.started_at) IS NULL))))
        )
        """,
        {
            "pb_0": 1709251200,
            "pb_2": "project",
            "pb_1": "2024-03-01 00:05:00.000000",
        },
    )


def test_datetime_optimization_multiple_conditions() -> None:
    """Test datetime optimization with multiple timestamp conditions."""
    cq = CallsQuery(project_id="project")
    cq.add_field("id")
    cq.add_condition(
        tsi_query.AndOperation.model_validate(
            {
                "$and": [
                    {
                        "$and": [
                            {
                                "$gt": [
                                    {"$getField": "started_at"},
                                    {"$literal": 1709251200},  # 2024-03-01 00:00:00 UTC
                                ]
                            },
                            {
                                "$not": [
                                    {
                                        "$gt": [
                                            {"$getField": "started_at"},
                                            {
                                                "$literal": 1709337600
                                            },  # 2024-03-02 00:00:00 UTC
                                        ]
                                    }
                                ]
                            },
                        ]
                    },
                    {
                        "$or": [
                            {
                                "$gt": [
                                    {"$getField": "ended_at"},
                                    {"$literal": 1709251200},
                                ]
                            },
                            {
                                "$and": [
                                    {
                                        "$gte": [
                                            {"$getField": "ended_at"},
                                            {"$literal": 1709251200},
                                        ]
                                    },
                                    {
                                        "$gt": [
                                            {"$getField": "ended_at"},
                                            {"$literal": 1709337600},
                                        ]
                                    },
                                ]
                            },
                        ]
                    },
                ]
            }
        )
    )

    assert_sql(
        cq,
        """
        SELECT
            calls_merged.id AS id
        FROM calls_merged
        WHERE calls_merged.project_id = {pb_4:String}
            AND (calls_merged.sortable_datetime > {pb_2:String}
            AND NOT (calls_merged.sortable_datetime > {pb_3:String}))
        GROUP BY (calls_merged.project_id, calls_merged.id)
        HAVING (((any(calls_merged.started_at) > {pb_0:UInt64}))
            AND ((NOT ((any(calls_merged.started_at) > {pb_1:UInt64}))))
            AND (((any(calls_merged.ended_at) > {pb_0:UInt64})
                OR ((any(calls_merged.ended_at) >= {pb_0:UInt64})
                    AND (any(calls_merged.ended_at) > {pb_1:UInt64}))))
            AND ((any(calls_merged.deleted_at) IS NULL))
            AND ((NOT ((any(calls_merged.started_at) IS NULL))))
        )
        """,
        {
            "pb_0": 1709251200,
            "pb_1": 1709337600,
            "pb_4": "project",
            "pb_2": "2024-02-29 23:55:00.000000",
            "pb_3": "2024-03-02 00:05:00.000000",
        },
    )


def test_datetime_optimization_invalid_field() -> None:
    """Test that datetime optimization is not applied for non-timestamp fields."""
    cq = CallsQuery(project_id="project")
    cq.add_field("id")
    cq.add_condition(
        tsi_query.GtOperation.model_validate(
            {
                "$gt": [
                    {"$getField": "wb_user_id"},
                    {"$literal": 1709251200},
                ]
            }
        )
    )
    cq.add_condition(
        tsi_query.GtOperation.model_validate(
            {
                "$gt": [
                    {"$getField": "started_at"},
                    {"$literal": "2025-03-01 00:00:00 UTC"},
                ]
            }
        )
    )

    # The optimization should not be applied since wb_user_id is not a timestamp field
    # and '2025-03-01 00:00:00 UTC' isn't a timestamp
    assert_sql(
        cq,
        """
        SELECT
            calls_merged.id AS id
        FROM calls_merged
        WHERE calls_merged.project_id = {pb_2:String}
        GROUP BY (calls_merged.project_id, calls_merged.id)
        HAVING (
            ((any(calls_merged.wb_user_id) > {pb_0:UInt64}))
            AND ((any(calls_merged.started_at) > {pb_1:String}))
            AND ((any(calls_merged.deleted_at) IS NULL))
            AND ((NOT ((any(calls_merged.started_at) IS NULL))))
        )
        """,
        {"pb_0": 1709251200, "pb_1": "2025-03-01 00:00:00 UTC", "pb_2": "project"},
    )


def test_query_with_feedback_filter_and_datetime_and_string_filter() -> None:
    cq = CallsQuery(project_id="project")
    cq.add_field("id")
    cq.add_condition(
        tsi_query.AndOperation.model_validate(
            {
                "$and": [
                    {
                        "$gt": [
                            {
                                "$getField": "feedback.[wandb.runnable.my_op].payload.output.expected"
                            },
                            {
                                "$getField": "feedback.[wandb.runnable.my_op].payload.output.found"
                            },
                        ]
                    },
                    {
                        "$gt": [
                            {"$getField": "started_at"},
                            {"$literal": 1709251200},
                        ]
                    },
                    {
                        "$eq": [
                            {"$getField": "inputs.message"},
                            {"$literal": "hello"},
                        ]
                    },
                ]
            }
        )
    )
    assert_sql(
        cq,
        """
        WITH filtered_calls AS
            (SELECT calls_merged.id AS id
            FROM calls_merged
            LEFT JOIN feedback ON (feedback.project_id = {pb_8:String} AND feedback.weave_ref = concat('weave-trace-internal:///', {pb_8:String}, '/call/', calls_merged.id))
            WHERE calls_merged.project_id = {pb_8:String}
                AND (calls_merged.sortable_datetime > {pb_7:String})
                AND ((calls_merged.inputs_dump LIKE {pb_6:String}
                    OR calls_merged.inputs_dump IS NULL))
            GROUP BY (calls_merged.project_id,
                        calls_merged.id)
            HAVING (((JSON_VALUE(anyIf(feedback.payload_dump, feedback.feedback_type = {pb_0:String}), {pb_1:String}) > JSON_VALUE(anyIf(feedback.payload_dump, feedback.feedback_type = {pb_0:String}), {pb_2:String})))
                AND ((any(calls_merged.started_at) > {pb_3:UInt64}))
                AND ((JSON_VALUE(any(calls_merged.inputs_dump), {pb_4:String}) = {pb_5:String}))
                AND ((any(calls_merged.deleted_at) IS NULL))
                AND ((NOT ((any(calls_merged.started_at) IS NULL))))))
        SELECT calls_merged.id AS id
        FROM calls_merged
        WHERE calls_merged.project_id = {pb_8:String}
            AND (calls_merged.id IN filtered_calls)
        GROUP BY (calls_merged.project_id,
                calls_merged.id)
        """,
        {
            "pb_0": "wandb.runnable.my_op",
            "pb_1": '$."output"."expected"',
            "pb_2": '$."output"."found"',
            "pb_3": 1709251200,
            "pb_4": '$."message"',
            "pb_5": "hello",
            "pb_6": '%"hello"%',
            "pb_7": "2024-02-29 23:55:00.000000",
            "pb_8": "project",
        },
    )


def test_trace_id_filter_in():
    cq = CallsQuery(project_id="project")
    cq.add_field("id")
    cq.hardcoded_filter = HardCodedFilter(
        filter={"trace_ids": ["111111111111", "222222222222"]}
    )
    assert_sql(
        cq,
        """
        SELECT
            calls_merged.id AS id
        FROM calls_merged
        WHERE calls_merged.project_id = {pb_1:String}
            AND (calls_merged.trace_id IN {pb_0:Array(String)}
                OR calls_merged.trace_id IS NULL)
        GROUP BY (calls_merged.project_id, calls_merged.id)
        HAVING (((any(calls_merged.deleted_at) IS NULL))
            AND ((NOT ((any(calls_merged.started_at) IS NULL)))))
        """,
        {"pb_0": ["111111111111", "222222222222"], "pb_1": "project"},
    )


def test_trace_id_filter_eq():
    cq = CallsQuery(project_id="project")
    cq.add_field("id")
    cq.hardcoded_filter = HardCodedFilter(
        filter={
            "trace_ids": ["111111111111"],
            "op_names": ["weave-trace-internal:///%"],
        }
    )
    assert_sql(
        cq,
        """
        SELECT
            calls_merged.id AS id
        FROM calls_merged
        WHERE calls_merged.project_id = {pb_2:String}
            AND ((calls_merged.op_name IN {pb_0:Array(String)})
                OR (calls_merged.op_name IS NULL))
            AND (calls_merged.trace_id = {pb_1:String}
                OR calls_merged.trace_id IS NULL)
        GROUP BY (calls_merged.project_id, calls_merged.id)
        HAVING (((any(calls_merged.deleted_at) IS NULL))
            AND ((NOT ((any(calls_merged.started_at) IS NULL)))))
        """,
        {
            "pb_1": "111111111111",
            "pb_0": ["weave-trace-internal:///%"],
            "pb_2": "project",
        },
    )


def test_trace_roots_only_filter_with_condition():
    cq = CallsQuery(project_id="project")
    cq.add_field("id")
    cq.hardcoded_filter = HardCodedFilter(filter={"trace_roots_only": True})
    cq.add_condition(
        tsi_query.EqOperation.model_validate(
            {
                "$eq": [
                    {"$getField": "wb_user_id"},
                    {"$literal": 1},
                ]
            }
        )
    )
    assert_sql(
        cq,
        """
        SELECT
            calls_merged.id AS id
        FROM calls_merged
        WHERE calls_merged.project_id = {pb_1:String}
            AND (calls_merged.parent_id IS NULL)
        GROUP BY (calls_merged.project_id, calls_merged.id)
        HAVING (((any(calls_merged.wb_user_id) = {pb_0:UInt64}))
            AND ((any(calls_merged.deleted_at) IS NULL))
            AND ((NOT ((any(calls_merged.started_at) IS NULL)))))
        """,
        {"pb_0": 1, "pb_1": "project"},
    )


def test_parent_id_filter():
    cq = CallsQuery(project_id="project")
    cq.add_field("id")
    cq.hardcoded_filter = HardCodedFilter(
        filter={"parent_ids": ["111111111111", "222222222222"]}
    )
    assert_sql(
        cq,
        """
        SELECT
            calls_merged.id AS id
        FROM calls_merged
        WHERE calls_merged.project_id = {pb_2:String}
            AND (calls_merged.parent_id IN {pb_1:Array(String)}
                OR calls_merged.parent_id IS NULL)
        GROUP BY (calls_merged.project_id, calls_merged.id)
        HAVING (((any(calls_merged.deleted_at) IS NULL))
            AND ((NOT ((any(calls_merged.started_at) IS NULL))))
            AND (any(calls_merged.parent_id) IN {pb_0:Array(String)}))
        """,
        {
            "pb_0": ["111111111111", "222222222222"],
            "pb_1": ["111111111111", "222222222222"],
            "pb_2": "project",
        },
    )


def test_input_output_refs_filter():
    cq = CallsQuery(project_id="project")
    cq.add_field("id")
    cq.hardcoded_filter = HardCodedFilter(
        filter={
            "input_refs": ["weave-trace-internal:///222222222222%"],
            "output_refs": ["weave-trace-internal:///111111111111%"],
        }
    )
    assert_sql(
        cq,
        """
        SELECT
            calls_merged.id AS id
        FROM calls_merged
        WHERE calls_merged.project_id = {pb_4:String}
            AND (((hasAny(calls_merged.input_refs, {pb_2:Array(String)})
                OR length(calls_merged.input_refs) = 0)
            AND (hasAny(calls_merged.output_refs, {pb_3:Array(String)})
                OR length(calls_merged.output_refs) = 0)))
        GROUP BY (calls_merged.project_id, calls_merged.id)
        HAVING (((any(calls_merged.deleted_at) IS NULL))
            AND ((NOT ((any(calls_merged.started_at) IS NULL))))
            AND (((hasAny(array_concat_agg(calls_merged.input_refs), {pb_0:Array(String)}))
                AND (hasAny(array_concat_agg(calls_merged.output_refs), {pb_1:Array(String)})))))
        """,
        {
            "pb_4": "project",
            "pb_0": ["weave-trace-internal:///222222222222%"],
            "pb_1": ["weave-trace-internal:///111111111111%"],
            "pb_2": ["weave-trace-internal:///222222222222%"],
            "pb_3": ["weave-trace-internal:///111111111111%"],
        },
    )


def test_all_optimization_filters():
    cq = CallsQuery(project_id="project")
    cq.add_field("id")
    cq.hardcoded_filter = HardCodedFilter(
        filter={
            "input_refs": ["weave-trace-internal:///222222222222%"],
            "output_refs": ["weave-trace-internal:///111111111111%"],
            "trace_ids": ["111111111111", "222222222222"],
            "op_names": [
                "weave-trace-internal:///222222222222",
                "weave-trace-internal:///111111111111",
            ],
            "parent_ids": ["111111111111", "222222222222"],
            "thread_ids": ["thread_333", "thread_444"],
            "turn_ids": ["turn_555", "turn_666"],
        }
    )
    assert_sql(
        cq,
        """
        SELECT
            calls_merged.id AS id
        FROM calls_merged
        WHERE calls_merged.project_id = {pb_12:String}
            AND (calls_merged.parent_id IN {pb_11:Array(String)}
                OR calls_merged.parent_id IS NULL)
            AND ((calls_merged.op_name IN {pb_5:Array(String)})
                OR (calls_merged.op_name IS NULL))
            AND (calls_merged.trace_id IN {pb_6:Array(String)}
                OR calls_merged.trace_id IS NULL)
            AND (calls_merged.thread_id IN {pb_7:Array(String)}
                OR calls_merged.thread_id IS NULL)
            AND (calls_merged.turn_id IN {pb_8:Array(String)}
                OR calls_merged.turn_id IS NULL)
            AND (((hasAny(calls_merged.input_refs, {pb_9:Array(String)})
                OR length(calls_merged.input_refs) = 0)
                AND (hasAny(calls_merged.output_refs, {pb_10:Array(String)})
                    OR length(calls_merged.output_refs) = 0)))
        GROUP BY (calls_merged.project_id, calls_merged.id)
        HAVING (((any(calls_merged.deleted_at) IS NULL))
            AND ((NOT ((any(calls_merged.started_at) IS NULL))))
            AND (((hasAny(array_concat_agg(calls_merged.input_refs), {pb_0:Array(String)}))
                AND (hasAny(array_concat_agg(calls_merged.output_refs), {pb_1:Array(String)}))
            AND (any(calls_merged.parent_id) IN {pb_2:Array(String)})
              AND (any(calls_merged.thread_id) IN {pb_3:Array(String)})
              AND (any(calls_merged.turn_id) IN {pb_4:Array(String)}))))
        """,
        {
            "pb_0": ["weave-trace-internal:///222222222222%"],
            "pb_1": ["weave-trace-internal:///111111111111%"],
            "pb_2": ["111111111111", "222222222222"],
            "pb_3": ["thread_333", "thread_444"],
            "pb_4": ["turn_555", "turn_666"],
            "pb_5": [
                "weave-trace-internal:///222222222222",
                "weave-trace-internal:///111111111111",
            ],
            "pb_6": ["111111111111", "222222222222"],
            "pb_7": ["thread_333", "thread_444"],
            "pb_8": ["turn_555", "turn_666"],
            "pb_9": ["weave-trace-internal:///222222222222%"],
            "pb_10": ["weave-trace-internal:///111111111111%"],
            "pb_11": ["111111111111", "222222222222"],
            "pb_12": "project",
        },
    )


def test_filter_length_validation():
    """Test that filter length validation works"""
    pb = ParamBuilder()
    cq = CallsQuery(project_id="test/project")
    cq.hardcoded_filter = HardCodedFilter(
        filter={"op_names": ["weave-trace-internal:///%"] * 1001}
    )
    with pytest.raises(ValueError):
        cq.as_sql(pb)

    cq = CallsQuery(project_id="test/project")
    cq.hardcoded_filter = HardCodedFilter(
        filter={"input_refs": ["weave-trace-internal:///%"] * 1001}
    )
    with pytest.raises(ValueError):
        cq.as_sql(pb)

    cq = CallsQuery(project_id="test/project")
    cq.hardcoded_filter = HardCodedFilter(
        filter={"output_refs": ["weave-trace-internal:///%"] * 1001}
    )
    with pytest.raises(ValueError):
        cq.as_sql(pb)

    cq = CallsQuery(project_id="test/project")
    cq.hardcoded_filter = HardCodedFilter(
        filter={"parent_ids": ["weave-trace-internal:///%"] * 1001}
    )
    with pytest.raises(ValueError):
        cq.as_sql(pb)

    cq = CallsQuery(project_id="test/project")
    cq.hardcoded_filter = HardCodedFilter(
        filter={"trace_ids": ["weave-trace-internal:///%"] * 1001}
    )
    with pytest.raises(ValueError):
        cq.as_sql(pb)

    cq = CallsQuery(project_id="test/project")
    cq.hardcoded_filter = HardCodedFilter(
        filter={"call_ids": ["weave-trace-internal:///%"] * 1001}
    )
    with pytest.raises(ValueError):
        cq.as_sql(pb)
    cq = CallsQuery(project_id="test/project")
    cq.hardcoded_filter = HardCodedFilter(filter={"thread_ids": ["thread_123"] * 1001})
    with pytest.raises(ValueError):
        cq.as_sql(pb)

    cq = CallsQuery(project_id="test/project")
    cq.hardcoded_filter = HardCodedFilter(filter={"turn_ids": ["turn_123"] * 1001})
    with pytest.raises(ValueError):
        cq.as_sql(pb)


def test_disallowed_fields():
    cq = CallsQuery(project_id="test/project")
    # allowed order field
    cq.add_order("id", "ASC")
    with pytest.raises(ValueError):
        cq.add_order("storage_size_bytes", "ASC")
    with pytest.raises(ValueError):
        cq.add_order("total_storage_size_bytes", "DESC")
    # with bogus direction
    with pytest.raises(ValueError):
        cq.add_order("storage_size_bytes", "ASCDESC")
    # now try filtering with disallowed
    with pytest.raises(ValueError):
        cq.add_condition(
            tsi_query.GtOperation.model_validate(
                {
                    "$gt": [
                        {"$getField": "storage_size_bytes"},
                        {"$literal": 1},
                    ]
                }
            )
        )
        cq.as_sql(ParamBuilder())

    cq = CallsQuery(project_id="test/project")  # reset
    with pytest.raises(ValueError):
        cq.add_condition(
            tsi_query.GteOperation.model_validate(
                {
                    "$gte": [
                        {"$getField": "total_storage_size_bytes"},
                        {"$literal": 1},
                    ]
                }
            )
        )
        cq.as_sql(ParamBuilder())


<<<<<<< HEAD
def test_object_ref_filter_simple() -> None:
    cq = CallsQuery(project_id="project")
    cq.add_field("id")
    cq.add_condition(
        tsi_query.EqOperation.model_validate(
            {
                "$eq": [
                    {"$getField": "inputs.model.temperature"},
                    {"$literal": 1},
                ]
            }
        )
    )
    cq.add_order("started_at", "desc")
    cq.set_expand_columns(["inputs.model"])
    assert_sql(
        cq,
        """
        WITH obj_filter_0 AS
          (SELECT object_id,
                  digest,
                  concat('weave-trace-internal:///', project_id, '/object/', object_id, ':', digest) AS ref
           FROM object_versions
           WHERE project_id = {pb_0:String}
             AND JSON_VALUE(val_dump, {pb_1:String}) = {pb_2:UInt64}
           GROUP BY project_id,
                    object_id,
                    digest),
             filtered_calls AS
          (SELECT calls_merged.id AS id
           FROM calls_merged
           WHERE calls_merged.project_id = {pb_0:String}
           GROUP BY (calls_merged.project_id,
                     calls_merged.id)
           HAVING ((JSON_VALUE(any(calls_merged.inputs_dump), {pb_3:String}) IN
                      (SELECT ref
                       FROM obj_filter_0))
                   AND ((any(calls_merged.deleted_at) IS NULL))
                   AND ((NOT ((any(calls_merged.started_at) IS NULL)))))
           ORDER BY any(calls_merged.started_at) DESC)
        SELECT calls_merged.id AS id
        FROM calls_merged
        WHERE calls_merged.project_id = {pb_0:String}
          AND (calls_merged.id IN filtered_calls)
        GROUP BY (calls_merged.project_id,
                  calls_merged.id)
        ORDER BY any(calls_merged.started_at) DESC
        """,
        {
            "pb_0": "project",
            "pb_1": '$."temperature"',
            "pb_2": 1,
            "pb_3": '$."model"',
        },
    )


def test_object_ref_filter_nested() -> None:
    cq = CallsQuery(project_id="project")
    cq.add_field("id")
    cq.add_condition(
        tsi_query.EqOperation.model_validate(
            {
                "$eq": [
                    {"$getField": "inputs.model.temperature.unit.size"},
                    {"$literal": "large"},
                ]
            }
        )
    )
    cq.set_hardcoded_filter(HardCodedFilter(filter={"trace_roots_only": True}))
    cq.add_order("started_at", "desc")
    cq.set_limit(50)
    cq.set_offset(0)
    cq.set_expand_columns(
        ["inputs.model", "inputs.model.temperature", "inputs.model.temperature.unit"]
    )
    assert_sql(
        cq,
        """
        WITH obj_filter_0 AS
          (SELECT object_id,
                  digest,
                  concat('weave-trace-internal:///', project_id, '/object/', object_id, ':', digest) AS ref
           FROM object_versions
           WHERE project_id = {pb_0:String}
             AND JSON_VALUE(val_dump, {pb_1:String}) = {pb_2:String}
           GROUP BY project_id,
                    object_id,
                    digest),
             obj_filter_1 AS
          (SELECT ov.object_id,
                  ov.digest,
                  concat('weave-trace-internal:///', ov.project_id, '/object/', ov.object_id, ':', ov.digest) AS ref
           FROM object_versions ov
           WHERE ov.project_id = {pb_0:String}
             AND JSON_VALUE(ov.val_dump, {pb_3:String}) IN (SELECT ref FROM obj_filter_0)
           GROUP BY ov.project_id,
                    ov.object_id,
                    ov.digest),
             obj_filter_2 AS
          (SELECT ov.object_id,
                  ov.digest,
                  concat('weave-trace-internal:///', ov.project_id, '/object/', ov.object_id, ':', ov.digest) AS ref
           FROM object_versions ov
           WHERE ov.project_id = {pb_0:String}
             AND JSON_VALUE(ov.val_dump, {pb_4:String}) IN (SELECT ref FROM obj_filter_1)
           GROUP BY ov.project_id,
                    ov.object_id,
                    ov.digest),
             filtered_calls AS
          (SELECT calls_merged.id AS id
           FROM calls_merged
           WHERE calls_merged.project_id = {pb_0:String}
             AND (calls_merged.parent_id IS NULL)
           GROUP BY (calls_merged.project_id,
                     calls_merged.id)
           HAVING ((JSON_VALUE(any(calls_merged.inputs_dump), {pb_5:String}) IN
                      (SELECT ref
                       FROM obj_filter_2))
                   AND ((any(calls_merged.deleted_at) IS NULL))
                   AND ((NOT ((any(calls_merged.started_at) IS NULL)))))
           ORDER BY any(calls_merged.started_at) DESC
           LIMIT 50
           OFFSET 0)
        SELECT calls_merged.id AS id
        FROM calls_merged
        WHERE calls_merged.project_id = {pb_0:String}
          AND (calls_merged.id IN filtered_calls)
        GROUP BY (calls_merged.project_id,
                  calls_merged.id)
        ORDER BY any(calls_merged.started_at) DESC
        """,
        {
            "pb_0": "project",
            "pb_1": '$."size"',
            "pb_2": "large",
            "pb_3": '$."unit"',
            "pb_4": '$."temperature"',
            "pb_5": '$."model"',
        },
    )


def test_multiple_object_ref_filters() -> None:
    cq = CallsQuery(project_id="project")
    cq.add_field("id")
    cq.add_condition(
        tsi_query.AndOperation.model_validate(
            {
                "$and": [
                    {
                        "$eq": [
                            {"$getField": "inputs.model.temperature"},
                            {"$literal": 1},
                        ]
                    },
                    {
                        "$not": [
                            {
                                "$gt": [
                                    {
                                        "$convert": {
                                            "input": {
                                                "$getField": "inputs.model.temperature"
                                            },
                                            "to": "double",
                                        }
                                    },
                                    {"$literal": 2},
                                ],
                            }
                        ],
                    },
                ]
            }
        )
    )
    cq.set_hardcoded_filter(HardCodedFilter(filter={"trace_roots_only": True}))
    cq.add_order("started_at", "desc")
    cq.set_expand_columns(["inputs.model"])
    assert_sql(
        cq,
        """
        WITH obj_filter_0 AS
          (SELECT object_id,
                  digest,
                  concat('weave-trace-internal:///', project_id, '/object/', object_id, ':', digest) AS ref
           FROM object_versions
           WHERE project_id = {pb_0:String}
             AND JSON_VALUE(val_dump, {pb_1:String}) = {pb_2:UInt64}
           GROUP BY project_id,
                    object_id,
                    digest),
            obj_filter_1 AS
          (SELECT object_id,
                  digest,
                  concat('weave-trace-internal:///', project_id, '/object/', object_id, ':', digest) AS ref
           FROM object_versions
           WHERE project_id = {pb_0:String}
             AND toFloat64OrNull(JSON_VALUE(val_dump, {pb_1:String})) > {pb_3:UInt64}
           GROUP BY project_id,
                    object_id,
                    digest),
             filtered_calls AS
          (SELECT calls_merged.id AS id
           FROM calls_merged
           WHERE calls_merged.project_id = {pb_0:String}
             AND (calls_merged.parent_id IS NULL)
           GROUP BY (calls_merged.project_id,
                     calls_merged.id)
           HAVING ((JSON_VALUE(any(calls_merged.inputs_dump), {pb_4:String}) IN
                      (SELECT ref
                       FROM obj_filter_0))
                   AND ((NOT (JSON_VALUE(any(calls_merged.inputs_dump), {pb_4:String}) IN
                               (SELECT ref
                                FROM obj_filter_1))))
                   AND ((any(calls_merged.deleted_at) IS NULL))
                   AND ((NOT ((any(calls_merged.started_at) IS NULL)))))
           ORDER BY any(calls_merged.started_at) DESC)
        SELECT calls_merged.id AS id
        FROM calls_merged
        WHERE calls_merged.project_id = {pb_0:String}
          AND (calls_merged.id IN filtered_calls)
        GROUP BY (calls_merged.project_id,
                  calls_merged.id)
        ORDER BY any(calls_merged.started_at) DESC
        """,
        {
            "pb_0": "project",
            "pb_1": '$."temperature"',
            "pb_2": 1,
            "pb_3": 2,
            "pb_4": '$."model"',
        },
    )


def test_object_ref_filter_duplicates_and_similar() -> None:
    """Test duplicate identical conditions and very similar ones to ensure proper deduplication."""
    cq = CallsQuery(project_id="project")
    cq.add_field("id")
    cq.add_condition(
        tsi_query.AndOperation.model_validate(
            {
                "$and": [
                    # Identical conditions - should be deduplicated
                    {
                        "$eq": [
                            {"$getField": "inputs.model.temperature"},
                            {"$literal": 1},
                        ]
                    },
                    {
                        "$eq": [
                            {"$getField": "inputs.model.temperature"},
                            {"$literal": 1},
                        ]
                    },
                    # Very similar but different value - should create separate CTEs
                    {
                        "$eq": [
                            {"$getField": "inputs.model.temperature"},
                            {"$literal": 2},
                        ]
                    },
                    # Different field path but same object - should reuse existing CTEs
                    {
                        "$eq": [
                            {"$getField": "inputs.model.max_tokens"},
                            {"$literal": 100},
                        ]
                    },
                    # Same ref path, different value
                    {
                        "$eq": [
                            {"$getField": "inputs.model.max_tokens.size"},
                            {"$literal": 1},
                        ]
                    },
                ]
            }
        )
    )
    cq.set_hardcoded_filter(HardCodedFilter(filter={"trace_roots_only": True}))
    cq.set_expand_columns(["inputs.model"])

    assert_sql(
        cq,
        """
        WITH obj_filter_0 AS
          (SELECT object_id,
                  digest,
                  concat('weave-trace-internal:///', project_id, '/object/', object_id, ':', digest) AS ref
           FROM object_versions
           WHERE project_id = {pb_0:String}
             AND JSON_VALUE(val_dump, {pb_1:String}) = {pb_2:UInt64}
           GROUP BY project_id,
                    object_id,
                    digest),
             obj_filter_1 AS
          (SELECT object_id,
                  digest,
                  concat('weave-trace-internal:///', project_id, '/object/', object_id, ':', digest) AS ref
           FROM object_versions
           WHERE project_id = {pb_0:String}
             AND JSON_VALUE(val_dump, {pb_1:String}) = {pb_3:UInt64}
           GROUP BY project_id,
                    object_id,
                    digest),
             obj_filter_2 AS
          (SELECT object_id,
                  digest,
                  concat('weave-trace-internal:///', project_id, '/object/', object_id, ':', digest) AS ref
           FROM object_versions
           WHERE project_id = {pb_0:String}
             AND JSON_VALUE(val_dump, {pb_4:String}) = {pb_5:UInt64}
           GROUP BY project_id,
                    object_id,
                    digest),
             obj_filter_3 AS
          (SELECT object_id,
                  digest,
                  concat('weave-trace-internal:///', project_id, '/object/', object_id, ':', digest) AS ref
           FROM object_versions
           WHERE project_id = {pb_0:String}
             AND JSON_VALUE(val_dump, {pb_6:String}) = {pb_2:UInt64}
           GROUP BY project_id,
                    object_id,
                    digest),
             filtered_calls AS
          (SELECT calls_merged.id AS id
           FROM calls_merged
           WHERE calls_merged.project_id = {pb_0:String}
             AND (calls_merged.parent_id IS NULL)
           GROUP BY (calls_merged.project_id,
                     calls_merged.id)
           HAVING ((JSON_VALUE(any(calls_merged.inputs_dump), {pb_7:String}) IN
              (SELECT ref
               FROM obj_filter_0))
           AND (JSON_VALUE(any(calls_merged.inputs_dump), {pb_7:String}) IN
              (SELECT ref
               FROM obj_filter_0))
           AND (JSON_VALUE(any(calls_merged.inputs_dump), {pb_7:String}) IN
              (SELECT ref
               FROM obj_filter_1))
           AND (JSON_VALUE(any(calls_merged.inputs_dump), {pb_7:String}) IN
               (SELECT ref
               FROM obj_filter_2))
           AND (JSON_VALUE(any(calls_merged.inputs_dump), {pb_7:String}) IN
              (SELECT ref
               FROM obj_filter_3))
           AND ((any(calls_merged.deleted_at) IS NULL))
           AND ((NOT ((any(calls_merged.started_at) IS NULL))))))
        SELECT calls_merged.id AS id
        FROM calls_merged
        WHERE calls_merged.project_id = {pb_0:String}
          AND (calls_merged.id IN filtered_calls)
        GROUP BY (calls_merged.project_id,
                  calls_merged.id)
        """,
        {
            "pb_0": "project",
            "pb_1": '$."temperature"',
            "pb_2": 1,
            "pb_3": 2,
            "pb_4": '$."max_tokens"',
            "pb_5": 100,
            "pb_6": '$."max_tokens"."size"',
            "pb_7": '$."model"',
        },
    )


def test_object_ref_filter_complex_mixed_conditions() -> None:
    """Test complex scenarios with OR conditions mixing object refs and non-object refs."""
    cq = CallsQuery(project_id="project")
    cq.add_field("id")
    cq.add_field("inputs")
    cq.add_condition(
        tsi_query.OrOperation.model_validate(
            {
                "$or": [
                    # Object ref condition
                    {
                        "$and": [
                            {
                                "$eq": [
                                    {"$getField": "inputs.model.provider"},
                                    {"$literal": "openai"},
                                ]
                            },
                            {
                                "$gt": [
                                    {"$getField": "inputs.model.temperature"},
                                    {"$literal": 0.5},
                                ]
                            },
                        ]
                    },
                    # Non-object ref condition (should go to regular HAVING)
                    {
                        "$eq": [
                            {"$getField": "inputs.prompt"},
                            {"$literal": "test prompt"},
                        ]
                    },
                    # Another object ref with NOT
                    {
                        "$not": [
                            {
                                "$eq": [
                                    {"$getField": "inputs.model.stream"},
                                    {"$literal": True},
                                ]
                            }
                        ]
                    },
                ]
            }
        )
    )
    cq.set_hardcoded_filter(HardCodedFilter(filter={"op_names": ["llm_call"]}))
    cq.add_order("started_at", "desc")
    cq.set_limit(10)
    cq.set_expand_columns(["inputs.model"])

    assert_sql(
        cq,
        """
        WITH obj_filter_0 AS
          (SELECT object_id,
                  digest,
                  concat('weave-trace-internal:///', project_id, '/object/', object_id, ':', digest) AS ref
           FROM object_versions
           WHERE project_id = {pb_0:String}
             AND JSON_VALUE(val_dump, {pb_1:String}) = {pb_2:String}
           GROUP BY project_id,
                    object_id,
                    digest),
                           obj_filter_1 AS
          (SELECT object_id,
                  digest,
                  concat('weave-trace-internal:///', project_id, '/object/', object_id, ':', digest) AS ref
           FROM object_versions
           WHERE project_id = {pb_0:String}
             AND JSON_VALUE(val_dump, {pb_3:String}) > {pb_4:Float64}
           GROUP BY project_id,
                    object_id,
                    digest),
                           obj_filter_2 AS
          (SELECT object_id,
                  digest,
                  concat('weave-trace-internal:///', project_id, '/object/', object_id, ':', digest) AS ref
           FROM object_versions
           WHERE project_id = {pb_0:String}
             AND JSON_VALUE(val_dump, {pb_5:String}) = {pb_6:Bool}
           GROUP BY project_id,
                    object_id,
                    digest),
             filtered_calls AS (
        SELECT calls_merged.id AS id
        FROM calls_merged
        WHERE calls_merged.project_id = {pb_0:String}
          AND ((calls_merged.op_name IN {pb_10:Array(String)})
               OR (calls_merged.op_name IS NULL))
        GROUP BY (calls_merged.project_id,
                  calls_merged.id)
        HAVING ((((((JSON_VALUE(any(calls_merged.inputs_dump), {pb_7:String}) IN
                       (SELECT ref
                        FROM obj_filter_0))
                    AND (JSON_VALUE(any(calls_merged.inputs_dump), {pb_7:String}) IN
                           (SELECT ref
                            FROM obj_filter_1))))
                  OR ((JSON_VALUE(any(calls_merged.inputs_dump), {pb_8:String}) = {pb_9:String}))
                  OR ((NOT (JSON_VALUE(any(calls_merged.inputs_dump), {pb_7:String}) IN
                              (SELECT ref
                               FROM obj_filter_2))))))
                AND ((any(calls_merged.deleted_at) IS NULL))
                AND ((NOT ((any(calls_merged.started_at) IS NULL)))))
                ORDER BY any(calls_merged.started_at) DESC
                LIMIT 10)
        SELECT calls_merged.id AS id,
               any(calls_merged.inputs_dump) AS inputs_dump
        FROM calls_merged
        WHERE calls_merged.project_id = {pb_0:String}
          AND (calls_merged.id IN filtered_calls)
        GROUP BY (calls_merged.project_id,
                  calls_merged.id)
        ORDER BY any(calls_merged.started_at) DESC
        """,
        {
            "pb_0": "project",
            "pb_1": '$."provider"',
            "pb_2": "openai",
            "pb_3": '$."temperature"',
            "pb_4": 0.5,
            "pb_5": '$."stream"',
            "pb_6": True,
            "pb_7": '$."model"',
            "pb_8": '$."prompt"',
            "pb_9": "test prompt",
            "pb_10": ["llm_call"],
        },
    )


def test_object_ref_order_by_simple() -> None:
    cq = CallsQuery(project_id="project")
    cq.add_field("id")
    cq.add_order("inputs.model.temperature", "desc")
    cq.set_expand_columns(["inputs.model"])
    assert_sql(
        cq,
        """
        WITH obj_filter_0 AS
          (SELECT object_id,
                  digest,
                  nullIf(JSON_VALUE(any(val_dump), {pb_1:String}), '') AS object_val_dump,
                  concat('weave-trace-internal:///', project_id, '/object/', object_id, ':', digest) AS ref
           FROM object_versions
           WHERE project_id = {pb_0:String}
           GROUP BY project_id,
                    object_id,
                    digest),
             filtered_calls AS
          (SELECT calls_merged.id AS id
           FROM calls_merged
           LEFT JOIN obj_filter_0 ON JSON_VALUE(calls_merged.inputs_dump, {pb_2:String}) = obj_filter_0.ref
           WHERE calls_merged.project_id = {pb_0:String}
           GROUP BY (calls_merged.project_id,
                     calls_merged.id)
           HAVING (((any(calls_merged.deleted_at) IS NULL))
                   AND ((NOT ((any(calls_merged.started_at) IS NULL)))))
           ORDER BY (NOT (JSONType(any(obj_filter_0.object_val_dump)) = 'Null'
                          OR JSONType(any(obj_filter_0.object_val_dump)) IS NULL)) desc, toFloat64OrNull(any(obj_filter_0.object_val_dump)) DESC, toString(any(obj_filter_0.object_val_dump)) DESC)
        SELECT calls_merged.id AS id
        FROM calls_merged
        LEFT JOIN obj_filter_0 ON JSON_VALUE(calls_merged.inputs_dump, {pb_2:String}) = obj_filter_0.ref
        WHERE calls_merged.project_id = {pb_0:String}
          AND (calls_merged.id IN filtered_calls)
        GROUP BY (calls_merged.project_id,
                  calls_merged.id)
        ORDER BY (NOT (JSONType(any(obj_filter_0.object_val_dump)) = 'Null'
                       OR JSONType(any(obj_filter_0.object_val_dump)) IS NULL)) desc, toFloat64OrNull(any(obj_filter_0.object_val_dump)) DESC, toString(any(obj_filter_0.object_val_dump)) DESC
        """,
        {
            "pb_0": "project",
            "pb_1": '$."temperature"',
            "pb_2": '$."model"',
        },
    )


def test_object_ref_filter_heavily_nested_keys() -> None:
    """Test that heavily nested keys are properly quoted in JSON paths."""
    cq = CallsQuery(project_id="project")
    cq.add_field("id")
    cq.add_condition(
        tsi_query.EqOperation.model_validate(
            {
                "$eq": [
                    {"$getField": "inputs.model.config.temperature.value.unit"},
                    {"$literal": "celsius"},
                ]
            }
        )
    )
    cq.set_expand_columns(["inputs.model", "inputs.model.config"])
    assert_sql(
        cq,
        """
        WITH obj_filter_0 AS
          (SELECT object_id,
                  digest,
                  concat('weave-trace-internal:///', project_id, '/object/', object_id, ':', digest) AS ref
           FROM object_versions
           WHERE project_id = {pb_0:String}
             AND JSON_VALUE(val_dump, {pb_1:String}) = {pb_2:String}
           GROUP BY project_id,
                    object_id,
                    digest),
             obj_filter_1 AS
          (SELECT ov.object_id,
                  ov.digest,
                  concat('weave-trace-internal:///', ov.project_id, '/object/', ov.object_id, ':', ov.digest) AS ref
           FROM object_versions ov
           WHERE ov.project_id = {pb_0:String}
             AND JSON_VALUE(ov.val_dump, {pb_3:String}) IN (SELECT ref FROM obj_filter_0)
           GROUP BY ov.project_id,
                    ov.object_id,
                    ov.digest),
             filtered_calls AS
          (SELECT calls_merged.id AS id
           FROM calls_merged
           WHERE calls_merged.project_id = {pb_0:String}
           GROUP BY (calls_merged.project_id,
                     calls_merged.id)
           HAVING ((JSON_VALUE(any(calls_merged.inputs_dump), {pb_4:String}) IN
                      (SELECT ref
                       FROM obj_filter_1))
                   AND ((any(calls_merged.deleted_at) IS NULL))
                   AND ((NOT ((any(calls_merged.started_at) IS NULL)))))
        )
        SELECT calls_merged.id AS id
        FROM calls_merged
        WHERE calls_merged.project_id = {pb_0:String}
          AND (calls_merged.id IN filtered_calls)
        GROUP BY (calls_merged.project_id,
                  calls_merged.id)
        """,
        {
            "pb_0": "project",
            "pb_1": '$."temperature"."value"."unit"',
            "pb_2": "celsius",
            "pb_3": '$."config"',
            "pb_4": '$."model"',
        },
    )


def test_object_ref_filter_complex_nested_path() -> None:
    """Test the specific case mentioned: path = "a.b.c.d.e" with expand_columns=["a.b", "a.b.c.d"]"""
    cq = CallsQuery(project_id="project")
    cq.add_field("id")
    cq.add_condition(
        tsi_query.EqOperation.model_validate(
            {
                "$eq": [
                    {"$getField": "inputs.a.b.c.d.e"},
                    {"$literal": "test_value"},
                ]
            }
        )
    )
    cq.set_hardcoded_filter(HardCodedFilter(filter={"trace_roots_only": True}))
    cq.add_order("started_at", "desc")
    cq.set_expand_columns(["inputs.a.b", "inputs.a.b.c.d"])

    assert_sql(
        cq,
        """
        WITH obj_filter_0 AS
          (SELECT object_id,
                  digest,
                  concat('weave-trace-internal:///', project_id, '/object/', object_id, ':', digest) AS ref
           FROM object_versions
           WHERE project_id = {pb_0:String}
             AND JSON_VALUE(val_dump, {pb_1:String}) = {pb_2:String}
           GROUP BY project_id,
                    object_id,
                    digest),
             obj_filter_1 AS
          (SELECT ov.object_id,
                  ov.digest,
                  concat('weave-trace-internal:///', ov.project_id, '/object/', ov.object_id, ':', ov.digest) AS ref
           FROM object_versions ov
           WHERE ov.project_id = {pb_0:String}
             AND JSON_VALUE(ov.val_dump, {pb_3:String}) IN (SELECT ref FROM obj_filter_0)
           GROUP BY ov.project_id,
                    ov.object_id,
                    ov.digest),
             filtered_calls AS
          (SELECT calls_merged.id AS id
           FROM calls_merged
           WHERE calls_merged.project_id = {pb_0:String}
             AND (calls_merged.parent_id IS NULL)
           GROUP BY (calls_merged.project_id,
                     calls_merged.id)
           HAVING ((JSON_VALUE(any(calls_merged.inputs_dump), {pb_4:String}) IN
                      (SELECT ref
                       FROM obj_filter_1))
                   AND ((any(calls_merged.deleted_at) IS NULL))
                   AND ((NOT ((any(calls_merged.started_at) IS NULL)))))
           ORDER BY any(calls_merged.started_at) DESC)
        SELECT calls_merged.id AS id
        FROM calls_merged
        WHERE calls_merged.project_id = {pb_0:String}
          AND (calls_merged.id IN filtered_calls)
        GROUP BY (calls_merged.project_id,
                  calls_merged.id)
        ORDER BY any(calls_merged.started_at) DESC
        """,
        {
            "pb_0": "project",
            "pb_1": '$."e"',
            "pb_2": "test_value",
            "pb_3": '$."c"."d"',
            "pb_4": '$."a"."b"',
=======
def test_thread_id_filter_eq():
    """Test thread_id filter with single thread ID"""
    cq = CallsQuery(project_id="project")
    cq.add_field("id")
    cq.hardcoded_filter = HardCodedFilter(filter={"thread_ids": ["thread_123"]})
    assert_sql(
        cq,
        """
        SELECT
            calls_merged.id AS id
        FROM calls_merged
        WHERE calls_merged.project_id = {pb_2:String}
            AND (calls_merged.thread_id = {pb_1:String}
                OR calls_merged.thread_id IS NULL)
        GROUP BY (calls_merged.project_id, calls_merged.id)
        HAVING (((any(calls_merged.deleted_at) IS NULL))
            AND ((NOT ((any(calls_merged.started_at) IS NULL))))
            AND (any(calls_merged.thread_id) IN {pb_0:Array(String)}))
        """,
        {"pb_0": ["thread_123"], "pb_1": "thread_123", "pb_2": "project"},
    )


def test_thread_id_filter_in():
    """Test thread_id filter with multiple thread IDs"""
    cq = CallsQuery(project_id="project")
    cq.add_field("id")
    cq.hardcoded_filter = HardCodedFilter(
        filter={"thread_ids": ["thread_123", "thread_456"]}
    )
    assert_sql(
        cq,
        """
        SELECT
            calls_merged.id AS id
        FROM calls_merged
        WHERE calls_merged.project_id = {pb_2:String}
            AND (calls_merged.thread_id IN {pb_1:Array(String)}
                OR calls_merged.thread_id IS NULL)
        GROUP BY (calls_merged.project_id, calls_merged.id)
        HAVING (((any(calls_merged.deleted_at) IS NULL))
            AND ((NOT ((any(calls_merged.started_at) IS NULL))))
            AND (any(calls_merged.thread_id) IN {pb_0:Array(String)}))
        """,
        {
            "pb_0": ["thread_123", "thread_456"],
            "pb_1": ["thread_123", "thread_456"],
            "pb_2": "project",
        },
    )


def test_turn_id_filter_eq():
    """Test turn_id filter with single turn ID"""
    cq = CallsQuery(project_id="project")
    cq.add_field("id")
    cq.hardcoded_filter = HardCodedFilter(filter={"turn_ids": ["turn_123"]})
    assert_sql(
        cq,
        """
        SELECT
            calls_merged.id AS id
        FROM calls_merged
        WHERE calls_merged.project_id = {pb_2:String}
            AND (calls_merged.turn_id = {pb_1:String}
                OR calls_merged.turn_id IS NULL)
        GROUP BY (calls_merged.project_id, calls_merged.id)
        HAVING (((any(calls_merged.deleted_at) IS NULL))
            AND ((NOT ((any(calls_merged.started_at) IS NULL))))
            AND (any(calls_merged.turn_id) IN {pb_0:Array(String)}))
        """,
        {"pb_0": ["turn_123"], "pb_1": "turn_123", "pb_2": "project"},
    )


def test_turn_id_filter_in():
    """Test turn_id filter with multiple turn IDs"""
    cq = CallsQuery(project_id="project")
    cq.add_field("id")
    cq.hardcoded_filter = HardCodedFilter(filter={"turn_ids": ["turn_123", "turn_456"]})
    assert_sql(
        cq,
        """
        SELECT
            calls_merged.id AS id
        FROM calls_merged
        WHERE calls_merged.project_id = {pb_2:String}
            AND (calls_merged.turn_id IN {pb_1:Array(String)}
                OR calls_merged.turn_id IS NULL)
        GROUP BY (calls_merged.project_id, calls_merged.id)
        HAVING (((any(calls_merged.deleted_at) IS NULL))
            AND ((NOT ((any(calls_merged.started_at) IS NULL))))
            AND (any(calls_merged.turn_id) IN {pb_0:Array(String)}))
        """,
        {
            "pb_0": ["turn_123", "turn_456"],
            "pb_1": ["turn_123", "turn_456"],
            "pb_2": "project",
        },
    )


def test_thread_id_and_turn_id_filter_combined():
    """Test thread_id and turn_id filters together"""
    cq = CallsQuery(project_id="project")
    cq.add_field("id")
    cq.hardcoded_filter = HardCodedFilter(
        filter={
            "thread_ids": ["thread_123", "thread_456"],
            "turn_ids": ["turn_789", "turn_abc"],
        }
    )
    assert_sql(
        cq,
        """
        SELECT
            calls_merged.id AS id
        FROM calls_merged
        WHERE calls_merged.project_id = {pb_4:String}
            AND (calls_merged.thread_id IN {pb_2:Array(String)}
                OR calls_merged.thread_id IS NULL)
            AND (calls_merged.turn_id IN {pb_3:Array(String)}
                OR calls_merged.turn_id IS NULL)
        GROUP BY (calls_merged.project_id, calls_merged.id)
        HAVING (((any(calls_merged.deleted_at) IS NULL))
            AND ((NOT ((any(calls_merged.started_at) IS NULL))))
            AND (((any(calls_merged.thread_id) IN {pb_0:Array(String)})
              AND (any(calls_merged.turn_id) IN {pb_1:Array(String)}))))
        """,
        {
            "pb_0": ["thread_123", "thread_456"],
            "pb_1": ["turn_789", "turn_abc"],
            "pb_2": ["thread_123", "thread_456"],
            "pb_3": ["turn_789", "turn_abc"],
            "pb_4": "project",
>>>>>>> 733a665a
        },
    )<|MERGE_RESOLUTION|>--- conflicted
+++ resolved
@@ -2324,7 +2324,145 @@
         cq.as_sql(ParamBuilder())
 
 
-<<<<<<< HEAD
+def test_thread_id_filter_eq():
+    """Test thread_id filter with single thread ID"""
+    cq = CallsQuery(project_id="project")
+    cq.add_field("id")
+    cq.hardcoded_filter = HardCodedFilter(filter={"thread_ids": ["thread_123"]})
+    assert_sql(
+        cq,
+        """
+        SELECT
+            calls_merged.id AS id
+        FROM calls_merged
+        WHERE calls_merged.project_id = {pb_2:String}
+            AND (calls_merged.thread_id = {pb_1:String}
+                OR calls_merged.thread_id IS NULL)
+        GROUP BY (calls_merged.project_id, calls_merged.id)
+        HAVING (((any(calls_merged.deleted_at) IS NULL))
+            AND ((NOT ((any(calls_merged.started_at) IS NULL))))
+            AND (any(calls_merged.thread_id) IN {pb_0:Array(String)}))
+        """,
+        {"pb_0": ["thread_123"], "pb_1": "thread_123", "pb_2": "project"},
+    )
+
+
+def test_thread_id_filter_in():
+    """Test thread_id filter with multiple thread IDs"""
+    cq = CallsQuery(project_id="project")
+    cq.add_field("id")
+    cq.hardcoded_filter = HardCodedFilter(
+        filter={"thread_ids": ["thread_123", "thread_456"]}
+    )
+    assert_sql(
+        cq,
+        """
+        SELECT
+            calls_merged.id AS id
+        FROM calls_merged
+        WHERE calls_merged.project_id = {pb_2:String}
+            AND (calls_merged.thread_id IN {pb_1:Array(String)}
+                OR calls_merged.thread_id IS NULL)
+        GROUP BY (calls_merged.project_id, calls_merged.id)
+        HAVING (((any(calls_merged.deleted_at) IS NULL))
+            AND ((NOT ((any(calls_merged.started_at) IS NULL))))
+            AND (any(calls_merged.thread_id) IN {pb_0:Array(String)}))
+        """,
+        {
+            "pb_0": ["thread_123", "thread_456"],
+            "pb_1": ["thread_123", "thread_456"],
+            "pb_2": "project",
+        },
+    )
+
+
+def test_turn_id_filter_eq():
+    """Test turn_id filter with single turn ID"""
+    cq = CallsQuery(project_id="project")
+    cq.add_field("id")
+    cq.hardcoded_filter = HardCodedFilter(filter={"turn_ids": ["turn_123"]})
+    assert_sql(
+        cq,
+        """
+        SELECT
+            calls_merged.id AS id
+        FROM calls_merged
+        WHERE calls_merged.project_id = {pb_2:String}
+            AND (calls_merged.turn_id = {pb_1:String}
+                OR calls_merged.turn_id IS NULL)
+        GROUP BY (calls_merged.project_id, calls_merged.id)
+        HAVING (((any(calls_merged.deleted_at) IS NULL))
+            AND ((NOT ((any(calls_merged.started_at) IS NULL))))
+            AND (any(calls_merged.turn_id) IN {pb_0:Array(String)}))
+        """,
+        {"pb_0": ["turn_123"], "pb_1": "turn_123", "pb_2": "project"},
+    )
+
+
+def test_turn_id_filter_in():
+    """Test turn_id filter with multiple turn IDs"""
+    cq = CallsQuery(project_id="project")
+    cq.add_field("id")
+    cq.hardcoded_filter = HardCodedFilter(filter={"turn_ids": ["turn_123", "turn_456"]})
+    assert_sql(
+        cq,
+        """
+        SELECT
+            calls_merged.id AS id
+        FROM calls_merged
+        WHERE calls_merged.project_id = {pb_2:String}
+            AND (calls_merged.turn_id IN {pb_1:Array(String)}
+                OR calls_merged.turn_id IS NULL)
+        GROUP BY (calls_merged.project_id, calls_merged.id)
+        HAVING (((any(calls_merged.deleted_at) IS NULL))
+            AND ((NOT ((any(calls_merged.started_at) IS NULL))))
+            AND (any(calls_merged.turn_id) IN {pb_0:Array(String)}))
+        """,
+        {
+            "pb_0": ["turn_123", "turn_456"],
+            "pb_1": ["turn_123", "turn_456"],
+            "pb_2": "project",
+        },
+    )
+
+
+def test_thread_id_and_turn_id_filter_combined():
+    """Test thread_id and turn_id filters together"""
+    cq = CallsQuery(project_id="project")
+    cq.add_field("id")
+    cq.hardcoded_filter = HardCodedFilter(
+        filter={
+            "thread_ids": ["thread_123", "thread_456"],
+            "turn_ids": ["turn_789", "turn_abc"],
+        }
+    )
+    assert_sql(
+        cq,
+        """
+        SELECT
+            calls_merged.id AS id
+        FROM calls_merged
+        WHERE calls_merged.project_id = {pb_4:String}
+            AND (calls_merged.thread_id IN {pb_2:Array(String)}
+                OR calls_merged.thread_id IS NULL)
+            AND (calls_merged.turn_id IN {pb_3:Array(String)}
+                OR calls_merged.turn_id IS NULL)
+        GROUP BY (calls_merged.project_id, calls_merged.id)
+        HAVING (((any(calls_merged.deleted_at) IS NULL))
+            AND ((NOT ((any(calls_merged.started_at) IS NULL))))
+            AND (((any(calls_merged.thread_id) IN {pb_0:Array(String)})
+              AND (any(calls_merged.turn_id) IN {pb_1:Array(String)}))))
+        """,
+        {
+            "pb_0": ["thread_123", "thread_456"],
+            "pb_1": ["turn_789", "turn_abc"],
+            "pb_2": ["thread_123", "thread_456"],
+            "pb_3": ["turn_789", "turn_abc"],
+            "pb_4": "project",
+        },
+    )
+
+
 def test_object_ref_filter_simple() -> None:
     cq = CallsQuery(project_id="project")
     cq.add_field("id")
@@ -2400,7 +2538,7 @@
     cq.set_limit(50)
     cq.set_offset(0)
     cq.set_expand_columns(
-        ["inputs.model", "inputs.model.temperature", "inputs.model.temperature.unit"]
+        ["inputs.model", "inputs.model.temperature", "inputs.model.temperature.unit"],
     )
     assert_sql(
         cq,
@@ -3014,142 +3152,5 @@
             "pb_2": "test_value",
             "pb_3": '$."c"."d"',
             "pb_4": '$."a"."b"',
-=======
-def test_thread_id_filter_eq():
-    """Test thread_id filter with single thread ID"""
-    cq = CallsQuery(project_id="project")
-    cq.add_field("id")
-    cq.hardcoded_filter = HardCodedFilter(filter={"thread_ids": ["thread_123"]})
-    assert_sql(
-        cq,
-        """
-        SELECT
-            calls_merged.id AS id
-        FROM calls_merged
-        WHERE calls_merged.project_id = {pb_2:String}
-            AND (calls_merged.thread_id = {pb_1:String}
-                OR calls_merged.thread_id IS NULL)
-        GROUP BY (calls_merged.project_id, calls_merged.id)
-        HAVING (((any(calls_merged.deleted_at) IS NULL))
-            AND ((NOT ((any(calls_merged.started_at) IS NULL))))
-            AND (any(calls_merged.thread_id) IN {pb_0:Array(String)}))
-        """,
-        {"pb_0": ["thread_123"], "pb_1": "thread_123", "pb_2": "project"},
-    )
-
-
-def test_thread_id_filter_in():
-    """Test thread_id filter with multiple thread IDs"""
-    cq = CallsQuery(project_id="project")
-    cq.add_field("id")
-    cq.hardcoded_filter = HardCodedFilter(
-        filter={"thread_ids": ["thread_123", "thread_456"]}
-    )
-    assert_sql(
-        cq,
-        """
-        SELECT
-            calls_merged.id AS id
-        FROM calls_merged
-        WHERE calls_merged.project_id = {pb_2:String}
-            AND (calls_merged.thread_id IN {pb_1:Array(String)}
-                OR calls_merged.thread_id IS NULL)
-        GROUP BY (calls_merged.project_id, calls_merged.id)
-        HAVING (((any(calls_merged.deleted_at) IS NULL))
-            AND ((NOT ((any(calls_merged.started_at) IS NULL))))
-            AND (any(calls_merged.thread_id) IN {pb_0:Array(String)}))
-        """,
-        {
-            "pb_0": ["thread_123", "thread_456"],
-            "pb_1": ["thread_123", "thread_456"],
-            "pb_2": "project",
-        },
-    )
-
-
-def test_turn_id_filter_eq():
-    """Test turn_id filter with single turn ID"""
-    cq = CallsQuery(project_id="project")
-    cq.add_field("id")
-    cq.hardcoded_filter = HardCodedFilter(filter={"turn_ids": ["turn_123"]})
-    assert_sql(
-        cq,
-        """
-        SELECT
-            calls_merged.id AS id
-        FROM calls_merged
-        WHERE calls_merged.project_id = {pb_2:String}
-            AND (calls_merged.turn_id = {pb_1:String}
-                OR calls_merged.turn_id IS NULL)
-        GROUP BY (calls_merged.project_id, calls_merged.id)
-        HAVING (((any(calls_merged.deleted_at) IS NULL))
-            AND ((NOT ((any(calls_merged.started_at) IS NULL))))
-            AND (any(calls_merged.turn_id) IN {pb_0:Array(String)}))
-        """,
-        {"pb_0": ["turn_123"], "pb_1": "turn_123", "pb_2": "project"},
-    )
-
-
-def test_turn_id_filter_in():
-    """Test turn_id filter with multiple turn IDs"""
-    cq = CallsQuery(project_id="project")
-    cq.add_field("id")
-    cq.hardcoded_filter = HardCodedFilter(filter={"turn_ids": ["turn_123", "turn_456"]})
-    assert_sql(
-        cq,
-        """
-        SELECT
-            calls_merged.id AS id
-        FROM calls_merged
-        WHERE calls_merged.project_id = {pb_2:String}
-            AND (calls_merged.turn_id IN {pb_1:Array(String)}
-                OR calls_merged.turn_id IS NULL)
-        GROUP BY (calls_merged.project_id, calls_merged.id)
-        HAVING (((any(calls_merged.deleted_at) IS NULL))
-            AND ((NOT ((any(calls_merged.started_at) IS NULL))))
-            AND (any(calls_merged.turn_id) IN {pb_0:Array(String)}))
-        """,
-        {
-            "pb_0": ["turn_123", "turn_456"],
-            "pb_1": ["turn_123", "turn_456"],
-            "pb_2": "project",
-        },
-    )
-
-
-def test_thread_id_and_turn_id_filter_combined():
-    """Test thread_id and turn_id filters together"""
-    cq = CallsQuery(project_id="project")
-    cq.add_field("id")
-    cq.hardcoded_filter = HardCodedFilter(
-        filter={
-            "thread_ids": ["thread_123", "thread_456"],
-            "turn_ids": ["turn_789", "turn_abc"],
-        }
-    )
-    assert_sql(
-        cq,
-        """
-        SELECT
-            calls_merged.id AS id
-        FROM calls_merged
-        WHERE calls_merged.project_id = {pb_4:String}
-            AND (calls_merged.thread_id IN {pb_2:Array(String)}
-                OR calls_merged.thread_id IS NULL)
-            AND (calls_merged.turn_id IN {pb_3:Array(String)}
-                OR calls_merged.turn_id IS NULL)
-        GROUP BY (calls_merged.project_id, calls_merged.id)
-        HAVING (((any(calls_merged.deleted_at) IS NULL))
-            AND ((NOT ((any(calls_merged.started_at) IS NULL))))
-            AND (((any(calls_merged.thread_id) IN {pb_0:Array(String)})
-              AND (any(calls_merged.turn_id) IN {pb_1:Array(String)}))))
-        """,
-        {
-            "pb_0": ["thread_123", "thread_456"],
-            "pb_1": ["turn_789", "turn_abc"],
-            "pb_2": ["thread_123", "thread_456"],
-            "pb_3": ["turn_789", "turn_abc"],
-            "pb_4": "project",
->>>>>>> 733a665a
         },
     )