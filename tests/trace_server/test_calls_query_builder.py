--- conflicted
+++ resolved
@@ -2031,16 +2031,6 @@
     )
 
 
-<<<<<<< HEAD
-def test_input_output_refs_filter():
-    cq = CallsQuery(project_id="project")
-    cq.add_field("id")
-    cq.hardcoded_filter = HardCodedFilter(
-        filter={
-            "input_refs": ["weave-trace-internal:///222222222222%"],
-            "output_refs": ["weave-trace-internal:///111111111111%"],
-        }
-=======
 def test_trace_roots_only_filter_with_condition():
     cq = CallsQuery(project_id="project")
     cq.add_field("id")
@@ -2054,7 +2044,6 @@
                 ]
             }
         )
->>>>>>> 99d33f56
     )
     assert_sql(
         cq,
@@ -2062,7 +2051,32 @@
         SELECT
             calls_merged.id AS id
         FROM calls_merged
-<<<<<<< HEAD
+        WHERE calls_merged.project_id = {pb_1:String}
+            AND (calls_merged.parent_id IS NULL)
+        GROUP BY (calls_merged.project_id, calls_merged.id)
+        HAVING (((any(calls_merged.wb_user_id) = {pb_0:UInt64}))
+            AND ((any(calls_merged.deleted_at) IS NULL))
+            AND ((NOT ((any(calls_merged.started_at) IS NULL)))))
+        """,
+        {"pb_0": 1, "pb_1": "project"},
+    )
+
+
+def test_input_output_refs_filter():
+    cq = CallsQuery(project_id="project")
+    cq.add_field("id")
+    cq.hardcoded_filter = HardCodedFilter(
+        filter={
+            "input_refs": ["weave-trace-internal:///222222222222%"],
+            "output_refs": ["weave-trace-internal:///111111111111%"],
+        }
+    )
+    assert_sql(
+        cq,
+        """
+        SELECT
+            calls_merged.id AS id
+        FROM calls_merged
         WHERE calls_merged.project_id = {pb_4:String}
             AND ((hasAny(calls_merged.input_refs, {pb_2:Array(String)})
                 OR length(calls_merged.input_refs) = 0)
@@ -2081,16 +2095,6 @@
             "pb_2": ["weave-trace-internal:///222222222222%"],
             "pb_3": ["weave-trace-internal:///111111111111%"],
         },
-=======
-        WHERE calls_merged.project_id = {pb_1:String}
-            AND (calls_merged.parent_id IS NULL)
-        GROUP BY (calls_merged.project_id, calls_merged.id)
-        HAVING (((any(calls_merged.wb_user_id) = {pb_0:UInt64}))
-            AND ((any(calls_merged.deleted_at) IS NULL))
-            AND ((NOT ((any(calls_merged.started_at) IS NULL)))))
-        """,
-        {"pb_0": 1, "pb_1": "project"},
->>>>>>> 99d33f56
     )
 
 
