import os
import uuid
from contextlib import contextmanager
from datetime import datetime
from unittest.mock import patch

from litellm.types.utils import ModelResponse

from tests.trace.util import client_is_sqlite
from weave.trace.settings import _context_vars
from weave.trace_server import trace_server_interface as tsi
from weave.trace_server.errors import NotFoundError
from weave.trace_server.interface.builtin_object_classes.provider import (
    Provider,
    ProviderModel,
    ProviderReturnType,
)
from weave.trace_server.llm_completion import get_custom_provider_info
from weave.trace_server.secret_fetcher_context import (
    _secret_fetcher_context,
)


@contextmanager
def with_tracing_disabled():
    token = _context_vars["disabled"].set(True)
    try:
        yield
    finally:
        _context_vars["disabled"].reset(token)


class DummySecretFetcher:
    def fetch(self, secret_name: str) -> dict:
        return {
            "secrets": {secret_name: os.environ.get(secret_name, "DUMMY_SECRET_VALUE")}
        }


def create_provider_obj(
    project_id: str,
    provider_id: str,
    base_url: str = "https://api.example.com",
    api_key_name: str = "EXAMPLE_API_KEY",
    extra_headers: dict = None,
    return_type: str = "openai",
) -> tsi.ObjSchema:
    """Create a Provider object for testing.

    Args:
        project_id: The project ID
        provider_id: The provider ID
        base_url: The base URL for the provider's API
        api_key_name: The name of the API key secret
        extra_headers: Additional headers to include in requests
        return_type: The return type for the provider

    Returns:
        tsi.ObjSchema: A provider object
    """
    provider = Provider(
        base_url=base_url,
        api_key_name=api_key_name,
        extra_headers=extra_headers or {},
        return_type=ProviderReturnType(return_type),
    )

    return tsi.ObjSchema(
        project_id=project_id,
        object_id=provider_id,
        base_object_class="Provider",
<<<<<<< HEAD
        leaf_object_class=None,
=======
        leaf_object_class="Provider",
>>>>>>> ce3127a5
        val=provider.model_dump(),
        created_at=datetime.now(),
        version_index=1,
        is_latest=1,
        kind="object",
        deleted_at=None,
        digest="test-digest-1",
    )


def create_provider_model_obj(
    project_id: str,
    provider_id: str,
    model_id: str,
    model_name: str = None,
    max_tokens: int = 4096,
) -> tsi.ObjSchema:
    """Create a ProviderModel object for testing.

    Args:
        project_id: The project ID
        provider_id: The provider ID
        model_id: The model ID
        model_name: The actual model name to use (defaults to model_id)
        max_tokens: Maximum tokens for the model

    Returns:
        tsi.ObjSchema: A provider model object
    """
    provider_model = ProviderModel(
        name=model_name or model_id,
        provider=provider_id,
        max_tokens=max_tokens,
    )

    return tsi.ObjSchema(
        project_id=project_id,
        object_id=f"{provider_id}-{model_id}",
        base_object_class="ProviderModel",
<<<<<<< HEAD
        leaf_object_class=None,
=======
        leaf_object_class="ProviderModel",
>>>>>>> ce3127a5
        val=provider_model.model_dump(),
        created_at=datetime.now(),
        version_index=1,
        is_latest=1,
        kind="object",
        deleted_at=None,
        digest="test-digest-2",
    )


def create_mock_completion_response(
    model_name: str = "example-model",
    content: str = "Hello from custom provider!",
    completion_tokens: int = 5,
    prompt_tokens: int = 11,
) -> dict:
    """Create a mock completion response for testing.

    Args:
        model_name: The name of the model
        content: The response content
        completion_tokens: Number of completion tokens
        prompt_tokens: Number of prompt tokens

    Returns:
        dict: A mock completion response
    """
    return {
        "id": f"chatcmpl-{uuid.uuid4()}",
        "created": 1730235604,
        "model": model_name,
        "object": "chat.completion",
        "system_fingerprint": None,
        "choices": [
            {
                "finish_reason": "stop",
                "index": 0,
                "message": {
                    "content": content,
                    "role": "assistant",
                    "tool_calls": None,
                    "function_call": None,
                },
            }
        ],
        "usage": {
            "completion_tokens": completion_tokens,
            "prompt_tokens": prompt_tokens,
            "total_tokens": completion_tokens + prompt_tokens,
            "completion_tokens_details": None,
            "prompt_tokens_details": None,
        },
        "completion_tokens_details": None,
        "prompt_tokens_details": None,
    }


def setup_test_environment(mock_secret_fetcher=None):
    """Set up the test environment with a secret fetcher.

    Args:
        mock_secret_fetcher: Optional custom secret fetcher to use

    Returns:
        tuple: (secret_fetcher, context_token)
    """
    mock_secret_fetcher = mock_secret_fetcher or DummySecretFetcher()
    token = _secret_fetcher_context.set(mock_secret_fetcher)
    return mock_secret_fetcher, token


def create_mock_obj_read(
    provider_obj: tsi.ObjSchema, provider_model_obj: tsi.ObjSchema
):
    """Create a mock obj_read function for testing.

    Args:
        provider_obj: The provider object configuration
        provider_model_obj: The provider model object configuration

    Returns:
        function: A mock obj_read function
    """

    def mock_obj_read(req):
        if req.object_id == provider_obj.object_id:
            return tsi.ObjReadRes(obj=provider_obj)
        elif req.object_id == provider_model_obj.object_id:
            return tsi.ObjReadRes(obj=provider_model_obj)
        raise NotFoundError(f"Unknown object_id: {req.object_id}")

    return mock_obj_read


def test_custom_provider_model_classes():
    """Test the model classes for Provider and ProviderModel.

    This test verifies that:
    1. Provider class can be instantiated with correct configuration
    2. Provider attributes are properly set and accessible
    3. ProviderModel class can be instantiated with correct configuration
    4. ProviderModel attributes are properly set and accessible

    The test checks both required and optional fields, ensuring they are
    properly typed and accessible through the model instances.
    """
    # Test Provider class initialization and attribute access
    provider = Provider(
        base_url="https://api.example.com",
        api_key_name="EXAMPLE_API_KEY",
        extra_headers={"X-Custom-Header": "value"},
        return_type=ProviderReturnType.OPENAI,
    )

    # Verify Provider attributes
    assert provider.base_url == "https://api.example.com", (
        f"Provider base_url mismatch. Expected 'https://api.example.com', "
        f"got '{provider.base_url}'"
    )
    assert provider.api_key_name == "EXAMPLE_API_KEY", (
        f"Provider api_key_name mismatch. Expected 'EXAMPLE_API_KEY', "
        f"got '{provider.api_key_name}'"
    )
    assert provider.extra_headers == {"X-Custom-Header": "value"}, (
        f"Provider extra_headers mismatch. Expected {{'X-Custom-Header': 'value'}}, "
        f"got {provider.extra_headers}"
    )
    assert provider.return_type == ProviderReturnType.OPENAI, (
        f"Provider return_type mismatch. Expected {ProviderReturnType.OPENAI}, "
        f"got {provider.return_type}"
    )

    # Test ProviderModel class initialization and attribute access
    provider_model = ProviderModel(
        provider="provider_id",
        max_tokens=4096,
    )

    # Verify ProviderModel attributes
    assert provider_model.provider == "provider_id", (
        f"ProviderModel provider mismatch. Expected 'provider_id', "
        f"got '{provider_model.provider}'"
    )
    assert provider_model.max_tokens == 4096, (
        f"ProviderModel max_tokens mismatch. Expected 4096, "
        f"got {provider_model.max_tokens}"
    )


def test_custom_provider_completions_create(client):
    """Test the completions_create endpoint with a custom provider.

    This test verifies the complete flow of creating a completion using a custom provider:
    1. Provider and model object creation with correct configuration
    2. Proper request handling and parameter passing to LiteLLM
    3. Response transformation and validation
    4. Usage tracking and logging of the completion call

    The test mocks:
    - Object read operations to simulate provider/model configuration
    - LiteLLM completion call to simulate API response
    - Secret fetching for API keys

    Args:
        client: The test client fixture providing access to the completion endpoint
    """
    is_sqlite = client_is_sqlite(client)
    if is_sqlite:
        # no need to test in sqlite
        return

    # Create unique provider ID and model ID for test isolation
    provider_id = f"test-provider-{uuid.uuid4()}"
    model_id = "test-model"
    model_name = f"{provider_id}/{model_id}"

    # Create a Provider object with test configuration
    provider_obj = create_provider_obj(
        project_id=client._project_id(),
        provider_id=provider_id,
        extra_headers={"X-Custom-Header": "value"},
    )

    # Create a ProviderModel object with test configuration
    provider_model_obj = create_provider_model_obj(
        project_id=client._project_id(),
        provider_id=provider_id,
        model_id=model_id,
        model_name=model_name,  # Use the full model name
    )

    # Mock responses for obj_read calls to return our test configurations
    mock_obj_read = create_mock_obj_read(provider_obj, provider_model_obj)

    # Create test input with a simple chat message
    inputs = {
        "model": model_name,
        "messages": [{"role": "user", "content": "Hello, world!"}],
    }

    # Mock response from LiteLLM to simulate successful API call
    mock_response = create_mock_completion_response(model_name=model_name)

    # Run test with tracing disabled to avoid interference
    with with_tracing_disabled():
        # Set up the secret fetcher
        mock_secret_fetcher, token = setup_test_environment()
        try:
            with patch(
                "weave.trace_server.clickhouse_trace_server_batched.ClickHouseTraceServer.obj_read"
            ) as mock_read:
                mock_read.side_effect = mock_obj_read
                with patch("litellm.completion") as mock_completion:
                    mock_completion.return_value = ModelResponse.model_validate(
                        mock_response
                    )

                    res = client.server.completions_create(
                        tsi.CompletionsCreateReq.model_validate(
                            {
                                "project_id": client._project_id(),
                                "inputs": inputs,
                            }
                        )
                    )

            # Verify the response matches our mock
            assert (
                res.response == mock_response
            ), f"Response mismatch. Expected {mock_response}, got {res.response}"

            # Verify LiteLLM was called with correct parameters
            mock_completion.assert_called_once()
            call_args = mock_completion.call_args[1]
            assert (
                call_args["model"] == model_name
            ), f"Model name mismatch. Expected '{model_name}', got '{call_args['model']}'"
            assert call_args["messages"] == inputs["messages"], (
                f"Messages mismatch. Expected {inputs['messages']}, "
                f"got {call_args['messages']}"
            )
            assert call_args["api_key"] == "DUMMY_SECRET_VALUE", (
                f"API key mismatch. Expected 'DUMMY_SECRET_VALUE', "
                f"got '{call_args['api_key']}'"
            )
            assert call_args["api_base"] == "https://api.example.com", (
                f"API base URL mismatch. Expected 'https://api.example.com', "
                f"got '{call_args['api_base']}'"
            )
            assert call_args["extra_headers"] == {"X-Custom-Header": "value"}, (
                f"Extra headers mismatch. Expected {{'X-Custom-Header': 'value'}}, "
                f"got {call_args['extra_headers']}"
            )

            # Verify the call was properly logged
            calls = list(client.get_calls())
            assert len(calls) == 1, f"Expected 1 logged call, got {len(calls)}"
            assert calls[0].output == res.response, (
                f"Logged output mismatch. Expected {res.response}, "
                f"got {calls[0].output}"
            )
            assert calls[0].summary["usage"][model_name] == res.response["usage"], (
                f"Usage summary mismatch. Expected {res.response['usage']}, "
                f"got {calls[0].summary['usage'][model_name]}"
            )
            assert (
                calls[0].inputs == inputs
            ), f"Logged inputs mismatch. Expected {inputs}, got {calls[0].inputs}"
            assert calls[0].op_name == "weave.completions_create", (
                f"Operation name mismatch. Expected 'weave.completions_create', "
                f"got {calls[0].op_name}"
            )
        finally:
            _secret_fetcher_context.reset(token)


def test_custom_provider_ollama_model(client):
    """Test handling of ollama models that need special prefixing."""
    is_sqlite = client_is_sqlite(client)
    if is_sqlite:
        # no need to test in sqlite
        return

    # Create provider ID and model ID for testing
    provider_id = f"test-ollama-{uuid.uuid4()}"
    model_id = "llama2"
    model_name = f"{provider_id}/{model_id}"

    # Create a Provider object with Ollama-specific configuration
    provider_obj = create_provider_obj(
        project_id=client._project_id(),
        provider_id=provider_id,
        base_url="http://localhost:11434",
        api_key_name="OLLAMA_API_KEY",
        extra_headers={},
    )

    # Create a ProviderModel object with Ollama-specific configuration
    provider_model_obj = create_provider_model_obj(
        project_id=client._project_id(),
        provider_id=provider_id,
        model_id=model_id,
        model_name="llama2",  # Note: this will be prefixed with ollama/
    )

    # Mock responses for obj_read calls
    mock_obj_read = create_mock_obj_read(provider_obj, provider_model_obj)

    # Create test input
    inputs = {
        "model": model_name,
        "messages": [{"role": "user", "content": "Hello, world!"}],
    }

    # Mock response from LiteLLM with Ollama-specific details
    mock_response = create_mock_completion_response(
        model_name="ollama/llama2",
        content="Hello from Ollama!",
        completion_tokens=4,
        prompt_tokens=11,
    )

    with with_tracing_disabled():
        # Set up the secret fetcher
        mock_secret_fetcher, token = setup_test_environment()
        try:
            with patch(
                "weave.trace_server.clickhouse_trace_server_batched.ClickHouseTraceServer.obj_read"
            ) as mock_read:
                mock_read.side_effect = mock_obj_read
                with patch("litellm.completion") as mock_completion:
                    mock_completion.return_value = ModelResponse.model_validate(
                        mock_response
                    )
                    res = client.server.completions_create(
                        tsi.CompletionsCreateReq.model_validate(
                            {
                                "project_id": client._project_id(),
                                "inputs": inputs,
                            }
                        )
                    )

            # Verify the correct response is returned
            assert res.response == mock_response

            # Verify the litellm.completion was called with the right parameters
            mock_completion.assert_called_once()
            call_args = mock_completion.call_args[1]
            assert call_args["model"] == "ollama/llama2"  # Should add ollama/ prefix
            assert call_args["api_key"] == "DUMMY_SECRET_VALUE"
            assert call_args["api_base"] == "http://localhost:11434"
        finally:
            _secret_fetcher_context.reset(token)


def test_get_custom_provider_info():
    """Test the get_custom_provider_info function directly."""
    # Set up test data
    project_id = "test-project"
    model_name = "test-provider/test-model"

    # Create a Provider object with explicit extra headers
    provider_obj = create_provider_obj(
        project_id=project_id,
        provider_id="test-provider",
        extra_headers={"X-Custom-Header": "value"},
    )

    # Create a ProviderModel object
    provider_model_obj = create_provider_model_obj(
        project_id=project_id, provider_id="test-provider", model_id="test-model"
    )

    # Mock the obj_read_func
    mock_obj_read = create_mock_obj_read(provider_obj, provider_model_obj)

    # Set up the secret fetcher
    mock_secret_fetcher, token = setup_test_environment()
    try:
        # Call the function
        provider_info = get_custom_provider_info(
            project_id=project_id,
            model_name=model_name,
            obj_read_func=mock_obj_read,
        )

        # Verify the results
        assert provider_info.base_url == "https://api.example.com"
        assert provider_info.api_key == "DUMMY_SECRET_VALUE"
        assert provider_info.extra_headers == {"X-Custom-Header": "value"}
        assert provider_info.return_type == "openai"
        assert provider_info.actual_model_name == "test-model"
    finally:
        _secret_fetcher_context.reset(token)


def test_error_handling_custom_provider(client):
    """Test error handling for custom provider."""
    is_sqlite = client_is_sqlite(client)
    if is_sqlite:
        # no need to test in sqlite
        return

    # Create provider ID and model ID for testing
    provider_id = f"test-error-{uuid.uuid4()}"
    model_id = "test-model"
    model_name = f"{provider_id}/{model_id}"

    # Create test input
    inputs = {
        "model": model_name,
        "messages": [{"role": "user", "content": "Hello, world!"}],
    }

    # Mock obj_read to raise an exception
    def mock_obj_read(req):
        raise NotFoundError("Test error fetching provider")

    with with_tracing_disabled():
        # Set up the secret fetcher
        mock_secret_fetcher, token = setup_test_environment()
        try:
            with patch(
                "weave.trace_server.clickhouse_trace_server_batched.ClickHouseTraceServer.obj_read"
            ) as mock_read:
                mock_read.side_effect = mock_obj_read
                res = client.server.completions_create(
                    tsi.CompletionsCreateReq.model_validate(
                        {
                            "project_id": client._project_id(),
                            "inputs": inputs,
                        }
                    )
                )

            # Verify error is returned in the response
            assert "error" in res.response
            assert "Test error fetching provider" in res.response["error"]
        finally:
            _secret_fetcher_context.reset(token)


def test_custom_provider_invalid_model_format(client):
    """Test error handling for invalid model format."""
    is_sqlite = client_is_sqlite(client)
    if is_sqlite:
        # no need to test in sqlite
        return

    # Use an invalid model format (no slash)
    model_name = "invalid-model-format"

    # Create test input
    inputs = {
        "model": model_name,
        "messages": [{"role": "user", "content": "Hello, world!"}],
    }

    with with_tracing_disabled():
        # Set up the secret fetcher
        mock_secret_fetcher, token = setup_test_environment()
        try:
            res = client.server.completions_create(
                tsi.CompletionsCreateReq.model_validate(
                    {
                        "project_id": client._project_id(),
                        "inputs": inputs,
                    }
                )
            )

            # Verify error is returned in the response
            assert "error" in res.response
            assert "Invalid custom provider model format" in res.response["error"]
        finally:
            _secret_fetcher_context.reset(token)<|MERGE_RESOLUTION|>--- conflicted
+++ resolved
@@ -69,11 +69,7 @@
         project_id=project_id,
         object_id=provider_id,
         base_object_class="Provider",
-<<<<<<< HEAD
-        leaf_object_class=None,
-=======
         leaf_object_class="Provider",
->>>>>>> ce3127a5
         val=provider.model_dump(),
         created_at=datetime.now(),
         version_index=1,
@@ -113,11 +109,7 @@
         project_id=project_id,
         object_id=f"{provider_id}-{model_id}",
         base_object_class="ProviderModel",
-<<<<<<< HEAD
-        leaf_object_class=None,
-=======
         leaf_object_class="ProviderModel",
->>>>>>> ce3127a5
         val=provider_model.model_dump(),
         created_at=datetime.now(),
         version_index=1,
