import json
import os
import sys
from collections.abc import Generator
from pathlib import Path
from typing import Optional

import pytest
import yaml

import weave
from weave.evaluation.eval import EvaluationResults
from weave.integrations.notdiamond.custom_router import evaluate_router, train_router
from weave.integrations.notdiamond.tracing import get_notdiamond_patcher
from weave.integrations.notdiamond.util import get_model_evals
from weave.trace.weave_client import WeaveClient


@pytest.fixture(autouse=True)
def patch_notdiamond() -> Generator[None, None, None]:
    """Patch NotDiamond for all tests in this file."""
    patcher = get_notdiamond_patcher()
    patcher.attempt_patch()
    yield
    patcher.undo_patch()


@pytest.fixture
def model_evals():
    return get_model_evals()


@pytest.fixture
def model_datasets(model_evals: dict[str, EvaluationResults]):
    model_datasets = {}
    for model, eval_results in model_evals.items():
        table_rows = []
        for eval_idx, eval_row in enumerate(eval_results.rows):
            table_rows.append(
                {
                    "id": eval_idx,
                    "prompt": eval_row["prompt"],
                    "actual": eval_row["actual"],
                    "scores": eval_row["scores"],
                }
            )

        model_datasets[model] = weave.Table(table_rows)

    return model_datasets


@pytest.fixture
def preference_id():
    try:
<<<<<<< HEAD
        # Get path relative to this test file
        test_dir = Path(__file__).parent
        cassette_path = (
            test_dir
            / "cassettes"
            / "custom_router_test"
            / "test_custom_router_train_router.yaml"
        )
        with open(cassette_path) as file:
=======
        with open(
            "integrations/notdiamond/cassettes/custom_router_test/test_train_router.yaml",
        ) as file:
>>>>>>> 61e9524a
            cassette = yaml.safe_load(file)

        response_body = cassette["interactions"][0]["response"]["body"]
        return json.loads(response_body["string"])["preference_id"]
    except FileNotFoundError:
        return None


@pytest.mark.skip_clickhouse_client
@pytest.mark.vcr(filter_headers=["authorization"], decode_compressed_response=True)
@pytest.mark.skipif(
    sys.platform == "win32",
    reason="Currently not working on Windows",
)
def test_train_router(
    client: WeaveClient,
    model_evals: dict[str, EvaluationResults],
    preference_id: Optional[str],
):
    api_key = os.getenv("NOTDIAMOND_API_KEY", "DUMMY_API_KEY")
    preference_id = train_router(
        model_evals=model_evals,
        prompt_column="prompt",
        response_column="actual",
        language="en",
        maximize=True,
        api_key=api_key,
        preference_id=preference_id,
    )

    assert len(list(client.get_calls())) > 0
    nd_calls = [call for call in client.get_calls() if "train_router" in call.op_name]
    assert len(nd_calls) == 1

    # confirm router was trained
    assert preference_id is not None


@pytest.mark.skip_clickhouse_client
@pytest.mark.vcr(filter_headers=["authorization"])
def test_evaluate_router(
    client: WeaveClient, model_datasets: dict[str, weave.Table], preference_id: str
):
    api_key = os.getenv("NOTDIAMOND_API_KEY", "DUMMY_API_KEY")
    best_routed_model, nd_model = evaluate_router(
        model_datasets=model_datasets,
        preference_id=preference_id,
        prompt_column="prompt",
        response_column="actual",
        api_key=api_key,
    )

    assert len(list(client.get_calls())) > 0
    nd_calls = [
        call for call in client.get_calls() if "evaluate_router" in call.op_name
    ]
    assert len(nd_calls) == 1<|MERGE_RESOLUTION|>--- conflicted
+++ resolved
@@ -53,21 +53,14 @@
 @pytest.fixture
 def preference_id():
     try:
-<<<<<<< HEAD
-        # Get path relative to this test file
         test_dir = Path(__file__).parent
         cassette_path = (
             test_dir
             / "cassettes"
             / "custom_router_test"
-            / "test_custom_router_train_router.yaml"
+            / "test_train_router.yaml"
         )
         with open(cassette_path) as file:
-=======
-        with open(
-            "integrations/notdiamond/cassettes/custom_router_test/test_train_router.yaml",
-        ) as file:
->>>>>>> 61e9524a
             cassette = yaml.safe_load(file)
 
         response_body = cassette["interactions"][0]["response"]["body"]
