import os

import pytest

from weave.integrations.integration_utilities import op_name_from_ref


# NOTE: These asserts are slightly more relaxed than other integrations because we can't yet save
# the output with vcrpy.  When VCR.py supports GRPC, we should add recordings for these tests!
# NOTE: We have retries because these tests are not deterministic (they use the live Gemini APIs),
# which can sometimes fail unexpectedly.
def assert_correct_output_shape(output: dict):
    assert "candidates" in output
    assert isinstance(output["candidates"], list)
    for candidate in output["candidates"]:
        assert isinstance(parts := candidate["content"]["parts"], list)
        for part in parts:
            assert isinstance(part["text"], str)

        # https://cloud.google.com/vertex-ai/generative-ai/docs/reference/python/latest/vertexai.preview.generative_models.FinishReason
        # 0 is FINISH_REASON_UNSPECIFIED
        # 1 is STOP
        assert candidate["finish_reason"] in (0, 1)
        assert isinstance(candidate["index"], int)
        assert isinstance(candidate["safety_ratings"], list)
        assert isinstance(candidate["token_count"], int)
        assert isinstance(candidate["grounding_attributions"], list)
        assert isinstance(candidate["avg_logprobs"], float)
    assert isinstance(output["usage_metadata"], dict)
    assert isinstance(output["usage_metadata"]["prompt_token_count"], int)
    assert isinstance(output["usage_metadata"]["candidates_token_count"], int)
    assert isinstance(output["usage_metadata"]["total_token_count"], int)
    assert isinstance(output["usage_metadata"]["cached_content_token_count"], int)


def assert_correct_summary(summary: dict, trace_name: str):
    assert "usage" in summary
    assert "gemini-1.5-flash" in summary["usage"]
    assert summary["usage"]["gemini-1.5-flash"]["requests"] == 1
    assert summary["usage"]["gemini-1.5-flash"]["prompt_tokens"] > 0
    assert summary["usage"]["gemini-1.5-flash"]["completion_tokens"] > 0
    assert summary["usage"]["gemini-1.5-flash"]["total_tokens"] > 0

    assert "weave" in summary
    assert summary["weave"]["status"] == "success"
    assert summary["weave"]["trace_name"] == trace_name
    assert summary["weave"]["latency_ms"] > 0


@pytest.mark.retry(max_attempts=5)
@pytest.mark.skip_clickhouse_client
def test_content_generation(client):
    import google.generativeai as genai

    genai.configure(api_key=os.getenv("GOOGLE_GENAI_KEY"))
    model = genai.GenerativeModel("gemini-1.5-flash")
    model.generate_content("What is the capital of France?")

    calls = list(client.calls())
    assert len(calls) == 1

    call = calls[0]
    assert call.started_at < call.ended_at

    trace_name = op_name_from_ref(call.op_name)
    assert trace_name == "google.generativeai.GenerativeModel.generate_content"
<<<<<<< HEAD
    assert "paris" in str(call.output).lower()
    # TODO: Re-enable after dictify is fixed
    # assert_correct_output_shape(call.output)
    # assert_correct_summary(call.summary, trace_name)
=======
    assert call.output is not None
    assert_correct_output_shape(call.output)
    assert_correct_summary(call.summary, trace_name)
>>>>>>> cf572b9f


@pytest.mark.retry(max_attempts=5)
@pytest.mark.skip_clickhouse_client
def test_content_generation_stream(client):
    import google.generativeai as genai

    genai.configure(api_key=os.getenv("GOOGLE_GENAI_KEY"))
    model = genai.GenerativeModel("gemini-1.5-flash")
    response = model.generate_content("What is the capital of France?", stream=True)
    chunks = [chunk.text for chunk in response]
    assert len(chunks) > 1

    calls = list(client.calls())
    assert len(calls) == 1

    call = calls[0]
    assert call.started_at < call.ended_at

    trace_name = op_name_from_ref(call.op_name)
    assert trace_name == "google.generativeai.GenerativeModel.generate_content"
<<<<<<< HEAD
    assert "paris" in str(call.output).lower()
    # TODO: Re-enable after dictify is fixed
    # assert_correct_output_shape(call.output)
    # assert_correct_summary(call.summary, trace_name)
=======
    assert call.output is not None
    assert_correct_output_shape(call.output)
    assert_correct_summary(call.summary, trace_name)
>>>>>>> cf572b9f


@pytest.mark.retry(max_attempts=5)
@pytest.mark.asyncio
@pytest.mark.skip_clickhouse_client
async def test_content_generation_async(client):
    import google.generativeai as genai

    genai.configure(api_key=os.getenv("GOOGLE_GENAI_KEY"))
    model = genai.GenerativeModel("gemini-1.5-flash")

    _ = await model.generate_content_async("What is the capital of France?")

    calls = list(client.calls())
    assert len(calls) == 1

    call = calls[0]
    assert call.started_at < call.ended_at
    trace_name = op_name_from_ref(call.op_name)
    assert trace_name == "google.generativeai.GenerativeModel.generate_content_async"
<<<<<<< HEAD
    assert "paris" in str(call.output).lower()
    # TODO: Re-enable after dictify is fixed
    # assert_correct_output_shape(call.output)
    # assert_correct_summary(call.summary, trace_name)


@pytest.mark.retry(max_attempts=5)
@pytest.mark.skip_clickhouse_client
def test_send_message(client):
    import google.generativeai as genai

    genai.configure(api_key=os.getenv("GOOGLE_GENAI_KEY"))
    model = genai.GenerativeModel(model_name="gemini-1.5-pro", tools="code_execution")
    chat = model.start_chat()
    chat.send_message(
        (
            "What is the sum of the first 50 prime numbers? "
            "Generate and run code for the calculation, and make sure you get all 50."
        )
    )

    calls = list(client.calls())
    assert len(calls) == 2

    call = calls[0]
    assert call.started_at < call.ended_at
    trace_name = op_name_from_ref(call.op_name)
    assert trace_name == "google.generativeai.ChatSession.send_message"
    assert "executable_code" in str(call.output).lower()

    call = calls[1]
    assert call.started_at < call.ended_at
    trace_name = op_name_from_ref(call.op_name)
    assert trace_name == "google.generativeai.GenerativeModel.generate_content"
    assert "executable_code" in str(call.output).lower()


@pytest.mark.retry(max_attempts=5)
@pytest.mark.skip_clickhouse_client
def test_send_message_stream(client):
    import google.generativeai as genai

    genai.configure(api_key=os.getenv("GOOGLE_GENAI_KEY"))
    model = genai.GenerativeModel(model_name="gemini-1.5-pro", tools="code_execution")
    chat = model.start_chat()
    response = chat.send_message(
        (
            "What is the sum of the first 50 prime numbers? "
            "Generate and run code for the calculation, and make sure you get all 50."
        ),
        stream=True,
    )
    _ = [r for r in response]

    calls = list(client.calls())
    assert len(calls) == 2

    call = calls[0]
    assert call.started_at < call.ended_at
    trace_name = op_name_from_ref(call.op_name)
    assert trace_name == "google.generativeai.ChatSession.send_message"
    assert "executable_code" in str(call.output).lower()

    call = calls[1]
    assert call.started_at < call.ended_at
    trace_name = op_name_from_ref(call.op_name)
    assert trace_name == "google.generativeai.GenerativeModel.generate_content"
    assert "executable_code" in str(call.output).lower()


@pytest.mark.retry(max_attempts=5)
@pytest.mark.asyncio
@pytest.mark.skip_clickhouse_client
async def test_send_message_async(client):
    import google.generativeai as genai

    genai.configure(api_key=os.getenv("GOOGLE_GENAI_KEY"))
    model = genai.GenerativeModel(model_name="gemini-1.5-pro", tools="code_execution")
    chat = model.start_chat()
    await chat.send_message_async(
        (
            "What is the sum of the first 50 prime numbers? "
            "Generate and run code for the calculation, and make sure you get all 50."
        )
    )

    calls = list(client.calls())
    assert len(calls) == 2

    call = calls[0]
    assert call.started_at < call.ended_at
    trace_name = op_name_from_ref(call.op_name)
    assert trace_name == "google.generativeai.ChatSession.send_message_async"
    assert "executable_code" in str(call.output).lower()

    call = calls[1]
    assert call.started_at < call.ended_at
    trace_name = op_name_from_ref(call.op_name)
    assert trace_name == "google.generativeai.GenerativeModel.generate_content_async"
    assert "executable_code" in str(call.output).lower()
=======
    assert call.output is not None
    assert_correct_output_shape(call.output)
    assert_correct_summary(call.summary, trace_name)
>>>>>>> cf572b9f
<|MERGE_RESOLUTION|>--- conflicted
+++ resolved
@@ -64,16 +64,9 @@
 
     trace_name = op_name_from_ref(call.op_name)
     assert trace_name == "google.generativeai.GenerativeModel.generate_content"
-<<<<<<< HEAD
-    assert "paris" in str(call.output).lower()
-    # TODO: Re-enable after dictify is fixed
-    # assert_correct_output_shape(call.output)
-    # assert_correct_summary(call.summary, trace_name)
-=======
     assert call.output is not None
     assert_correct_output_shape(call.output)
     assert_correct_summary(call.summary, trace_name)
->>>>>>> cf572b9f
 
 
 @pytest.mark.retry(max_attempts=5)
@@ -95,16 +88,9 @@
 
     trace_name = op_name_from_ref(call.op_name)
     assert trace_name == "google.generativeai.GenerativeModel.generate_content"
-<<<<<<< HEAD
-    assert "paris" in str(call.output).lower()
-    # TODO: Re-enable after dictify is fixed
-    # assert_correct_output_shape(call.output)
-    # assert_correct_summary(call.summary, trace_name)
-=======
     assert call.output is not None
     assert_correct_output_shape(call.output)
     assert_correct_summary(call.summary, trace_name)
->>>>>>> cf572b9f
 
 
 @pytest.mark.retry(max_attempts=5)
@@ -125,11 +111,9 @@
     assert call.started_at < call.ended_at
     trace_name = op_name_from_ref(call.op_name)
     assert trace_name == "google.generativeai.GenerativeModel.generate_content_async"
-<<<<<<< HEAD
-    assert "paris" in str(call.output).lower()
-    # TODO: Re-enable after dictify is fixed
-    # assert_correct_output_shape(call.output)
-    # assert_correct_summary(call.summary, trace_name)
+    assert call.output is not None
+    assert_correct_output_shape(call.output)
+    assert_correct_summary(call.summary, trace_name)
 
 
 @pytest.mark.retry(max_attempts=5)
@@ -225,9 +209,4 @@
     assert call.started_at < call.ended_at
     trace_name = op_name_from_ref(call.op_name)
     assert trace_name == "google.generativeai.GenerativeModel.generate_content_async"
-    assert "executable_code" in str(call.output).lower()
-=======
-    assert call.output is not None
-    assert_correct_output_shape(call.output)
-    assert_correct_summary(call.summary, trace_name)
->>>>>>> cf572b9f
+    assert "executable_code" in str(call.output).lower()