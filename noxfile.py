import os

import nox

nox.options.default_venv_backend = "uv"
nox.options.reuse_existing_virtualenvs = True
nox.options.stop_on_first_error = True


SUPPORTED_PYTHON_VERSIONS = ["3.9", "3.10", "3.11", "3.12", "3.13"]
PY313_INCOMPATIBLE_SHARDS = [
    "anthropic",
    "cohere",
    "dspy",
    "notdiamond",
    "crewai",
]
<<<<<<< HEAD
PY39_INCOMPATIBLE_SHARDS = [
    "crewai",
    "google_genai",
    "mcp",
    "smolagents",
    "autogen_tests",
]
=======
PY39_INCOMPATIBLE_SHARDS = ["crewai", "google_genai", "mcp", "smolagents", "dspy"]
>>>>>>> fe3dae36


@nox.session
def lint(session):
    session.install("pre-commit", "jupyter")
    session.run("pre-commit", "run", "--hook-stage=pre-push", "--all-files")


@nox.session(python=SUPPORTED_PYTHON_VERSIONS)
@nox.parametrize(
    "shard",
    [
        # The `custom` shard is included if you want to run your own tests.  By default,
        # no tests are specified, which means ALL tests will run.  To run just your own
        # subset, you can pass `-- test_your_thing.py` to nox.
        # For example,
        #   nox -e "tests-3.12(shard='custom')" -- test_your_thing.py
        "custom",
        "trace",
        "flow",
        "trace_server",
        "anthropic",
        "cerebras",
        "cohere",
        "crewai",
        "dspy",
        "google_ai_studio",
        "google_genai",
        "groq",
        "instructor",
        "langchain_nvidia_ai_endpoints",
        "langchain",
        "litellm",
        "llamaindex",
        "mistral0",
        "mistral1",
        "notdiamond",
        "openai",
        "openai_agents",
        "vertexai",
        "bedrock",
        "scorers",
        "pandas-test",
        "huggingface",
        "smolagents",
        "mcp",
        "autogen_tests",
    ],
)
def tests(session, shard):
    if session.python.startswith("3.13") and shard in PY313_INCOMPATIBLE_SHARDS:
        session.skip(f"Skipping {shard=} as it is not compatible with Python 3.13")

    if session.python.startswith("3.9") and shard in PY39_INCOMPATIBLE_SHARDS:
        session.skip(f"Skipping {shard=} as it is not compatible with Python 3.9")

    session.install("-e", f".[{shard},test]")
    session.chdir("tests")

    env = {
        k: session.env.get(k)
        for k in [
            "WEAVE_SENTRY_ENV",
            "CI",
            "WB_SERVER_HOST",
            "WF_CLICKHOUSE_HOST",
            "WEAVE_SERVER_DISABLE_ECOSYSTEM",
            "DD_TRACE_ENABLED",
        ]
    }
    # Add the GOOGLE_API_KEY environment variable for the "google" shard
    if shard in ["google_ai_studio", "google_genai"]:
        env["GOOGLE_API_KEY"] = session.env.get("GOOGLE_API_KEY")

    if shard == "google_ai_studio":
        env["GOOGLE_API_KEY"] = os.getenv("GOOGLE_API_KEY", "MISSING")

    # Add the NVIDIA_API_KEY environment variable for the "langchain_nvidia_ai_endpoints" shard
    if shard == "langchain_nvidia_ai_endpoints":
        env["NVIDIA_API_KEY"] = os.getenv("NVIDIA_API_KEY", "MISSING")

    # we are doing some integration test in test_llm_integrations.py that requires
    # setting some environment variables for the LLM providers
    if shard == "scorers":
        env["GOOGLE_API_KEY"] = os.getenv("GOOGLE_API_KEY", "MISSING")
        env["GEMINI_API_KEY"] = os.getenv("GEMINI_API_KEY", "MISSING")
        env["ANTHROPIC_API_KEY"] = os.getenv("ANTHROPIC_API_KEY", "MISSING")
        env["MISTRAL_API_KEY"] = os.getenv("MISTRAL_API_KEY", "MISSING")
        env["OPENAI_API_KEY"] = os.getenv("OPENAI_API_KEY", "MISSING")

    if shard == "openai_agents":
        env["OPENAI_API_KEY"] = os.getenv("OPENAI_API_KEY", "MISSING")

    default_test_dirs = [f"integrations/{shard}/"]
    test_dirs_dict = {
        "custom": [],
        "trace": ["trace/"],
        "flow": ["flow/"],
        "trace_server": ["trace_server/"],
        "mistral0": ["integrations/mistral/v0/"],
        "mistral1": ["integrations/mistral/v1/"],
        "scorers": ["scorers/"],
        "autogen_tests": ["integrations/autogen/"],
    }

    test_dirs = test_dirs_dict.get(shard, default_test_dirs)

    # seems to resolve ci issues
    if shard == "llamaindex":
        session.posargs.insert(0, "-n4")

    session.run(
        "pytest",
        "--durations=20",
        "--strict-markers",
        "--cov=weave",
        "--cov-report=html",
        "--cov-branch",
        *session.posargs,
        *test_dirs,
        env=env,
    )<|MERGE_RESOLUTION|>--- conflicted
+++ resolved
@@ -15,17 +15,7 @@
     "notdiamond",
     "crewai",
 ]
-<<<<<<< HEAD
-PY39_INCOMPATIBLE_SHARDS = [
-    "crewai",
-    "google_genai",
-    "mcp",
-    "smolagents",
-    "autogen_tests",
-]
-=======
-PY39_INCOMPATIBLE_SHARDS = ["crewai", "google_genai", "mcp", "smolagents", "dspy"]
->>>>>>> fe3dae36
+PY39_INCOMPATIBLE_SHARDS = ["crewai", "google_genai", "mcp", "smolagents", "dspy", "autogen_tests"]
 
 
 @nox.session
