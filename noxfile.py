import os

import nox

nox.options.default_venv_backend = "uv"
nox.options.reuse_existing_virtualenvs = True
nox.options.stop_on_first_error = True


SUPPORTED_PYTHON_VERSIONS = ["3.9", "3.10", "3.11", "3.12", "3.13"]
PY313_INCOMPATIBLE_SHARDS = [
    "anthropic",
    "cohere",
    "dspy",
    "notdiamond",
    "crewai",
]
<<<<<<< HEAD
PY39_INCOMPATIBLE_SHARDS = ["crewai", "google_genai", "smolagents", "mcp"]
=======
PY39_INCOMPATIBLE_SHARDS = [
    "crewai",
    "google_genai",
    "mcp",
]
>>>>>>> c30b1ec9


@nox.session
def lint(session):
    session.install("pre-commit", "jupyter")
    session.run("pre-commit", "run", "--hook-stage=pre-push", "--all-files")


@nox.session(python=SUPPORTED_PYTHON_VERSIONS)
@nox.parametrize(
    "shard",
    [
        # The `custom` shard is included if you want to run your own tests.  By default,
        # no tests are specified, which means ALL tests will run.  To run just your own
        # subset, you can pass `-- test_your_thing.py` to nox.
        # For example,
        #   nox -e "tests-3.12(shard='custom')" -- test_your_thing.py
        "custom",
        "trace",
        "flow",
        "trace_server",
        "anthropic",
        "cerebras",
        "cohere",
        "crewai",
        "dspy",
        "google_ai_studio",
        "google_genai",
        "groq",
        "instructor",
        "langchain_nvidia_ai_endpoints",
        "langchain",
        "litellm",
        "llamaindex",
        "mistral0",
        "mistral1",
        "notdiamond",
        "openai",
        "openai_agents",
        "vertexai",
        "bedrock",
        "scorers",
        "pandas-test",
        "huggingface",
        "smolagents",
        "mcp",
    ],
)
def tests(session, shard):
    if session.python.startswith("3.13") and shard in PY313_INCOMPATIBLE_SHARDS:
        session.skip(f"Skipping {shard=} as it is not compatible with Python 3.13")

    if session.python.startswith("3.9") and shard in PY39_INCOMPATIBLE_SHARDS:
        session.skip(f"Skipping {shard=} as it is not compatible with Python 3.9")

    session.install("-e", f".[{shard},test]")
    session.chdir("tests")

    env = {
        k: session.env.get(k)
        for k in [
            "WEAVE_SENTRY_ENV",
            "CI",
            "WB_SERVER_HOST",
            "WF_CLICKHOUSE_HOST",
            "WEAVE_SERVER_DISABLE_ECOSYSTEM",
            "DD_TRACE_ENABLED",
        ]
    }
    # Add the GOOGLE_API_KEY environment variable for the "google" shard
    if shard in ["google_ai_studio", "google_genai"]:
        env["GOOGLE_API_KEY"] = session.env.get("GOOGLE_API_KEY")

    if shard == "google_ai_studio":
        env["GOOGLE_API_KEY"] = os.getenv("GOOGLE_API_KEY", "MISSING")

    # Add the NVIDIA_API_KEY environment variable for the "langchain_nvidia_ai_endpoints" shard
    if shard == "langchain_nvidia_ai_endpoints":
        env["NVIDIA_API_KEY"] = os.getenv("NVIDIA_API_KEY", "MISSING")

    # we are doing some integration test in test_llm_integrations.py that requires
    # setting some environment variables for the LLM providers
    if shard == "scorers":
        env["GOOGLE_API_KEY"] = os.getenv("GOOGLE_API_KEY", "MISSING")
        env["GEMINI_API_KEY"] = os.getenv("GEMINI_API_KEY", "MISSING")
        env["ANTHROPIC_API_KEY"] = os.getenv("ANTHROPIC_API_KEY", "MISSING")
        env["MISTRAL_API_KEY"] = os.getenv("MISTRAL_API_KEY", "MISSING")
        env["OPENAI_API_KEY"] = os.getenv("OPENAI_API_KEY", "MISSING")

    if shard == "openai_agents":
        env["OPENAI_API_KEY"] = os.getenv("OPENAI_API_KEY", "MISSING")

    default_test_dirs = [f"integrations/{shard}/"]
    test_dirs_dict = {
        "custom": [],
        "trace": ["trace/"],
        "flow": ["flow/"],
        "trace_server": ["trace_server/"],
        "mistral0": ["integrations/mistral/v0/"],
        "mistral1": ["integrations/mistral/v1/"],
        "scorers": ["scorers/"],
    }

    test_dirs = test_dirs_dict.get(shard, default_test_dirs)

    # seems to resolve ci issues
    if shard == "llamaindex":
        session.posargs.insert(0, "-n4")

    session.run(
        "pytest",
        "--durations=20",
        "--strict-markers",
        "--cov=weave",
        "--cov-report=html",
        "--cov-branch",
        *session.posargs,
        *test_dirs,
        env=env,
    )<|MERGE_RESOLUTION|>--- conflicted
+++ resolved
@@ -15,15 +15,12 @@
     "notdiamond",
     "crewai",
 ]
-<<<<<<< HEAD
-PY39_INCOMPATIBLE_SHARDS = ["crewai", "google_genai", "smolagents", "mcp"]
-=======
 PY39_INCOMPATIBLE_SHARDS = [
     "crewai",
     "google_genai",
     "mcp",
+    "smolagents"
 ]
->>>>>>> c30b1ec9
 
 
 @nox.session
