import os

import nox

nox.options.default_venv_backend = "uv"
nox.options.reuse_existing_virtualenvs = True
nox.options.stop_on_first_error = True


SUPPORTED_PYTHON_VERSIONS = ["3.9", "3.10", "3.11", "3.12", "3.13"]
PY313_INCOMPATIBLE_SHARDS = [
    "cohere",
    "notdiamond",
    "verifiers_test",
]
PY39_INCOMPATIBLE_SHARDS = [
    "crewai",
    "google_genai",
    "mcp",
    "smolagents",
    "dspy",
    "autogen_tests",
    "langchain",
    "verifiers_test",
    "notdiamond",
]
PY310_INCOMPATIBLE_SHARDS = [
    "verifiers_test",
]
# NUM_TRACE_SERVER_SHARDS = 4  # No longer using sharding for trace tests


@nox.session
def lint(session):
    session.run("uv", "sync", "--active", "--group", "dev")
    dry_run = session.posargs and "dry-run" in session.posargs
    all_files = session.posargs and "--all-files" in session.posargs
    ruff_only = session.posargs and "--ruff-only" in session.posargs

    if ruff_only:
        # Run only ruff checks on all files
        session.run(
            "pre-commit", "run", "--hook-stage=pre-push", "ruff-check", "--all-files"
        )
        session.run(
            "pre-commit", "run", "--hook-stage=pre-push", "ruff-format", "--all-files"
        )
    elif dry_run:
        session.run(
            "pre-commit",
            "run",
            "--hook-stage",
            "pre-push",
            "--files",
            "./weave/__init__.py",
        )
    elif all_files:
        # Allow running on all files if explicitly requested
        session.run("pre-commit", "run", "--hook-stage=pre-push", "--all-files")
    else:
        # Default: run only on staged files for faster execution
        session.run("pre-commit", "run", "--hook-stage=pre-push")


# trace_server_shards = [f"trace{i}" for i in range(1, NUM_TRACE_SERVER_SHARDS + 1)]  # No longer using sharding

# Shards that don't have corresponding optional dependencies in pyproject.toml
# Note: _test/_tests shards are dependency groups, not optional dependencies
SHARDS_WITHOUT_EXTRAS = {
    "custom",
    "flow",
    "trace",
    "trace_no_server",
    "trace_server",
    "trace_server_bindings",
    *trace_server_shards,
    "openai_realtime",
    "autogen_tests",
    "verifiers_test",
    "pandas_test",
}


@nox.session(python=SUPPORTED_PYTHON_VERSIONS)
@nox.parametrize(
    "shard",
    [
        # The `custom` shard is included if you want to run your own tests.  By default,
        # no tests are specified, which means ALL tests will run.  To run just your own
        # subset, you can pass `-- test_your_thing.py` to nox.
        # For example,
        #   nox -e "tests-3.12(shard='custom')" -- test_your_thing.py
        "custom",
        "flow",
        "trace_server",
        "trace_server_bindings",
        "anthropic",
        "cerebras",
        "cohere",
        "crewai",
        "dspy",
        "google_genai",
        "groq",
        "instructor",
        "langchain_nvidia_ai_endpoints",
        "langchain",
        "litellm",
        "llamaindex",
        "mistral",
        "notdiamond",
        "openai",
        "openai_agents",
        "openai_realtime",
        "vertexai",
        "bedrock",
        "scorers",
        "pandas_test",
        "huggingface",
        "smolagents",
        "mcp",
        "verdict",
        "verifiers_test",
        "autogen_tests",
        "trace",
        # *trace_server_shards,  # No longer using sharding for trace tests
        "trace_no_server",
    ],
)
def tests(session, shard):
    if session.python.startswith("3.13") and shard in PY313_INCOMPATIBLE_SHARDS:
        session.skip(f"Skipping {shard=} as it is not compatible with Python 3.13")

    if session.python.startswith("3.9") and shard in PY39_INCOMPATIBLE_SHARDS:
        session.skip(f"Skipping {shard=} as it is not compatible with Python 3.9")

    if session.python.startswith("3.10") and shard in PY310_INCOMPATIBLE_SHARDS:
        session.skip(f"Skipping {shard=} as it is not compatible with Python 3.10")

    # Only add --extra shard if the shard has a corresponding optional dependency
    # Use --active to sync to the active nox virtual environment
    # Test-related shards (ending in _test/_tests) are dependency groups, not extras
    sync_args = ["uv", "sync", "--active", "--group", "test"]

    if shard not in SHARDS_WITHOUT_EXTRAS:
        sync_args.extend(["--extra", shard])
    elif shard in ("autogen_tests", "verifiers_test", "pandas_test"):
        sync_args.extend(["--group", shard])
    elif shard == "trace_server":
        # trace_server shard needs both trace_server dependency group and trace_server_tests
        sync_args.extend(["--group", "trace_server", "--group", "trace_server_tests"])

    session.run(*sync_args)

    env = {
        k: session.env.get(k) or os.getenv(k)
        for k in [
            "WEAVE_SENTRY_ENV",
            "CI",
            "WB_SERVER_HOST",
            "WF_CLICKHOUSE_HOST",
            "WEAVE_SERVER_DISABLE_ECOSYSTEM",
            "DD_TRACE_ENABLED",
        ]
    }
    # Add the GOOGLE_API_KEY environment variable for the "google" shard
    if shard == "google_genai":
        env["GOOGLE_API_KEY"] = os.getenv("GOOGLE_API_KEY", "MISSING")

    # Add the NVIDIA_API_KEY environment variable for the "langchain_nvidia_ai_endpoints" shard
    if shard == "langchain_nvidia_ai_endpoints":
        env["NVIDIA_API_KEY"] = os.getenv("NVIDIA_API_KEY", "MISSING")

    # we are doing some integration test in test_llm_integrations.py that requires
    # setting some environment variables for the LLM providers
    if shard == "scorers":
        env["GOOGLE_API_KEY"] = os.getenv("GOOGLE_API_KEY", "MISSING")
        env["GEMINI_API_KEY"] = os.getenv("GEMINI_API_KEY", "MISSING")
        env["ANTHROPIC_API_KEY"] = os.getenv("ANTHROPIC_API_KEY", "MISSING")
        env["MISTRAL_API_KEY"] = os.getenv("MISTRAL_API_KEY", "MISSING")
        env["OPENAI_API_KEY"] = os.getenv("OPENAI_API_KEY", "MISSING")

    if shard == "openai_agents":
        env["OPENAI_API_KEY"] = os.getenv("OPENAI_API_KEY", "MISSING")

    default_test_dirs = [f"tests/integrations/{shard}/"]
    test_dirs_dict = {
        "custom": [],
<<<<<<< HEAD
        "flow": ["flow/"],
        "trace_server": ["trace_server/"],
        "trace_server_bindings": ["trace_server_bindings"],
        "mistral": ["integrations/mistral/"],
        "scorers": ["scorers/"],
        "autogen_tests": ["integrations/autogen/"],
        "verifiers_test": ["integrations/verifiers/"],
        "trace": ["trace/"],
        # **{shard: ["trace/"] for shard in trace_server_shards},  # No longer using sharding
        "trace_no_server": ["trace/"],
=======
        "flow": ["tests/flow/"],
        "trace_server": ["tests/trace_server/"],
        "trace_server_bindings": ["tests/trace_server_bindings"],
        "mistral": ["tests/integrations/mistral/"],
        "scorers": ["tests/scorers/"],
        "autogen_tests": ["tests/integrations/autogen/"],
        "verifiers_test": ["tests/integrations/verifiers/"],
        "trace": ["tests/trace/"],
        **{shard: ["tests/trace/"] for shard in trace_server_shards},
        "trace_no_server": ["tests/trace/"],
>>>>>>> ad4c4941
    }

    test_dirs = test_dirs_dict.get(shard, default_test_dirs)

    # seems to resolve ci issues
    if shard == "llamaindex":
        session.posargs.insert(0, "-n4")

    # Add sharding logic for trace1, trace2, trace3
    pytest_args = [
        "pytest",
        "--durations=20",
        "--strict-markers",
        "--cov=weave",
        "--cov-report=html",
        "--cov-report=xml",
        "--cov-branch",
    ]

    # # Handle trace sharding: run every 3rd test starting at different offsets
    # if shard in trace_server_shards:
    #     shard_id = int(shard[-1]) - 1
    #     pytest_args.extend(
    #         [
    #             f"--shard-id={shard_id}",
    #             f"--num-shards={NUM_TRACE_SERVER_SHARDS}",
    #             "-m trace_server",
    #         ]
    #     )
    
    # Run all trace tests when shard is "trace"
    if shard == "trace":
        pytest_args.extend(["-m", "trace_server"])
        # Use higher parallelism since we consolidated 4 shards into 1
        # Each worker gets its own isolated database namespace
        session.posargs.insert(0, "-n8")

    if shard == "trace_no_server":
        pytest_args.extend(["-m", "not trace_server"])

    if shard == "verifiers_test":
        # Pinning to this commit because the latest version of the gsm8k environment is broken.
        session.install(
            "git+https://github.com/willccbb/verifiers.git@b4d851db42cebbab2358b827fd0ed19773631937#subdirectory=environments/gsm8k"
        )

    # Check if posargs contains test files (ending with .py or containing :: for specific tests)
    has_test_files = any(
        arg.endswith(".py") or "::" in arg
        for arg in session.posargs
        if not arg.startswith("-")
    )

    # If specific test files are provided, don't add default test directories
    if has_test_files:
        session.run(
            *pytest_args,
            *session.posargs,
            env=env,
        )
    else:
        # Include default test directories when no specific files are provided
        session.run(
            *pytest_args,
            *session.posargs,
            *test_dirs,
            env=env,
        )<|MERGE_RESOLUTION|>--- conflicted
+++ resolved
@@ -185,18 +185,6 @@
     default_test_dirs = [f"tests/integrations/{shard}/"]
     test_dirs_dict = {
         "custom": [],
-<<<<<<< HEAD
-        "flow": ["flow/"],
-        "trace_server": ["trace_server/"],
-        "trace_server_bindings": ["trace_server_bindings"],
-        "mistral": ["integrations/mistral/"],
-        "scorers": ["scorers/"],
-        "autogen_tests": ["integrations/autogen/"],
-        "verifiers_test": ["integrations/verifiers/"],
-        "trace": ["trace/"],
-        # **{shard: ["trace/"] for shard in trace_server_shards},  # No longer using sharding
-        "trace_no_server": ["trace/"],
-=======
         "flow": ["tests/flow/"],
         "trace_server": ["tests/trace_server/"],
         "trace_server_bindings": ["tests/trace_server_bindings"],
@@ -205,9 +193,8 @@
         "autogen_tests": ["tests/integrations/autogen/"],
         "verifiers_test": ["tests/integrations/verifiers/"],
         "trace": ["tests/trace/"],
-        **{shard: ["tests/trace/"] for shard in trace_server_shards},
+        # **{shard: ["tests/trace/"] for shard in trace_server_shards},
         "trace_no_server": ["tests/trace/"],
->>>>>>> ad4c4941
     }
 
     test_dirs = test_dirs_dict.get(shard, default_test_dirs)
