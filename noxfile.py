import os

import nox

nox.options.default_venv_backend = "uv"
nox.options.reuse_existing_virtualenvs = True
nox.options.stop_on_first_error = True


SUPPORTED_PYTHON_VERSIONS = ["3.9", "3.10", "3.11", "3.12", "3.13"]
PY313_INCOMPATIBLE_SHARDS = [
    "cohere",
    "notdiamond",
    "verifiers_test",
]
PY39_INCOMPATIBLE_SHARDS = [
    "crewai",
    "google_genai",
    "mcp",
    "smolagents",
    "dspy",
    "autogen_tests",
    "langchain",
    "verifiers_test",
]
PY310_INCOMPATIBLE_SHARDS = [
    "verifiers_test",
]
# NUM_TRACE_SERVER_SHARDS = 4  # No longer using sharding for trace tests


@nox.session
def lint(session):
    session.install("pre-commit", "jupyter")
    dry_run = session.posargs and "dry-run" in session.posargs
    all_files = session.posargs and "--all-files" in session.posargs
    ruff_only = session.posargs and "--ruff-only" in session.posargs

    if ruff_only:
        # Run only ruff checks on all files
        session.run(
            "pre-commit", "run", "--hook-stage=pre-push", "ruff-check", "--all-files"
        )
        session.run(
            "pre-commit", "run", "--hook-stage=pre-push", "ruff-format", "--all-files"
        )
    elif dry_run:
        session.run(
            "pre-commit",
            "run",
            "--hook-stage",
            "pre-push",
            "--files",
            "./weave/__init__.py",
        )
    elif all_files:
        # Allow running on all files if explicitly requested
        session.run("pre-commit", "run", "--hook-stage=pre-push", "--all-files")
    else:
        # Default: run only on staged files for faster execution
        session.run("pre-commit", "run", "--hook-stage=pre-push")


# trace_server_shards = [f"trace{i}" for i in range(1, NUM_TRACE_SERVER_SHARDS + 1)]  # No longer using sharding


@nox.session(python=SUPPORTED_PYTHON_VERSIONS)
@nox.parametrize(
    "shard",
    [
        # The `custom` shard is included if you want to run your own tests.  By default,
        # no tests are specified, which means ALL tests will run.  To run just your own
        # subset, you can pass `-- test_your_thing.py` to nox.
        # For example,
        #   nox -e "tests-3.12(shard='custom')" -- test_your_thing.py
        "custom",
        "flow",
        "trace_server",
        "trace_server_bindings",
        "anthropic",
        "cerebras",
        "cohere",
        "crewai",
        "dspy",
        "google_ai_studio",
        "google_genai",
        "groq",
        "instructor",
        "langchain_nvidia_ai_endpoints",
        "langchain",
        "litellm",
        "llamaindex",
        "mistral",
        "notdiamond",
        "openai",
        "openai_agents",
        "openai_realtime",
        "vertexai",
        "bedrock",
        "scorers",
        "pandas-test",
        "huggingface",
        "smolagents",
        "mcp",
        "verdict",
        "verifiers_test",
        "autogen_tests",
        "trace",
        # *trace_server_shards,  # No longer using sharding for trace tests
        "trace_no_server",
    ],
)
def tests(session, shard):
    if session.python.startswith("3.13") and shard in PY313_INCOMPATIBLE_SHARDS:
        session.skip(f"Skipping {shard=} as it is not compatible with Python 3.13")

    if session.python.startswith("3.9") and shard in PY39_INCOMPATIBLE_SHARDS:
        session.skip(f"Skipping {shard=} as it is not compatible with Python 3.9")

    if session.python.startswith("3.10") and shard in PY310_INCOMPATIBLE_SHARDS:
        session.skip(f"Skipping {shard=} as it is not compatible with Python 3.10")

    session.install("-e", f".[{shard},test]")
    session.chdir("tests")

    env = {
        k: session.env.get(k) or os.getenv(k)
        for k in [
            "WEAVE_SENTRY_ENV",
            "CI",
            "WB_SERVER_HOST",
            "WF_CLICKHOUSE_HOST",
            "WEAVE_SERVER_DISABLE_ECOSYSTEM",
            "DD_TRACE_ENABLED",
        ]
    }
    # Add the GOOGLE_API_KEY environment variable for the "google" shard
    if shard in ["google_ai_studio", "google_genai"]:
        env["GOOGLE_API_KEY"] = session.env.get("GOOGLE_API_KEY")

    if shard == "google_ai_studio":
        env["GOOGLE_API_KEY"] = os.getenv("GOOGLE_API_KEY", "MISSING")

    # Add the NVIDIA_API_KEY environment variable for the "langchain_nvidia_ai_endpoints" shard
    if shard == "langchain_nvidia_ai_endpoints":
        env["NVIDIA_API_KEY"] = os.getenv("NVIDIA_API_KEY", "MISSING")

    # we are doing some integration test in test_llm_integrations.py that requires
    # setting some environment variables for the LLM providers
    if shard == "scorers":
        env["GOOGLE_API_KEY"] = os.getenv("GOOGLE_API_KEY", "MISSING")
        env["GEMINI_API_KEY"] = os.getenv("GEMINI_API_KEY", "MISSING")
        env["ANTHROPIC_API_KEY"] = os.getenv("ANTHROPIC_API_KEY", "MISSING")
        env["MISTRAL_API_KEY"] = os.getenv("MISTRAL_API_KEY", "MISSING")
        env["OPENAI_API_KEY"] = os.getenv("OPENAI_API_KEY", "MISSING")

    if shard == "openai_agents":
        env["OPENAI_API_KEY"] = os.getenv("OPENAI_API_KEY", "MISSING")

    default_test_dirs = [f"integrations/{shard}/"]
    test_dirs_dict = {
        "custom": [],
        "flow": ["flow/"],
        "trace_server": ["trace_server/"],
        "trace_server_bindings": ["trace_server_bindings"],
        "mistral": ["integrations/mistral/"],
        "scorers": ["scorers/"],
        "autogen_tests": ["integrations/autogen/"],
        "verifiers_test": ["integrations/verifiers/"],
        "trace": ["trace/"],
        # **{shard: ["trace/"] for shard in trace_server_shards},  # No longer using sharding
        "trace_no_server": ["trace/"],
    }

    test_dirs = test_dirs_dict.get(shard, default_test_dirs)

    # seems to resolve ci issues
    if shard == "llamaindex":
        session.posargs.insert(0, "-n4")

    # Add sharding logic for trace1, trace2, trace3
    pytest_args = [
        "pytest",
        "--durations=20",
        "--strict-markers",
        "--cov=weave",
        "--cov-report=html",
        "--cov-report=xml",
        "--cov-branch",
    ]

<<<<<<< HEAD
    # Memray profiling is optional and controlled via environment variable
    # (not working with trace_server shard atm)
    if os.getenv("WEAVE_USE_MEMRAY") == "1" and shard != "trace_server":
        pytest_args.extend(
            [
                "--memray",
                "--most-allocations=5",
            ]
        )

    # # Handle trace sharding: run every 3rd test starting at different offsets
    # if shard in trace_server_shards:
    #     shard_id = int(shard[-1]) - 1
    #     pytest_args.extend(
    #         [
    #             f"--shard-id={shard_id}",
    #             f"--num-shards={NUM_TRACE_SERVER_SHARDS}",
    #             "-m trace_server",
    #         ]
    #     )
    
    # Run all trace tests when shard is "trace"
    if shard == "trace":
        pytest_args.extend(["-m", "trace_server"])
        # Use higher parallelism since we consolidated 4 shards into 1
        # Each worker gets its own isolated database namespace
        session.posargs.insert(0, "-n8")
=======
    # Handle trace sharding: run every 3rd test starting at different offsets
    if shard in trace_server_shards:
        shard_id = int(shard[-1]) - 1
        pytest_args.extend(
            [
                f"--shard-id={shard_id}",
                f"--num-shards={NUM_TRACE_SERVER_SHARDS}",
                "-m trace_server",
            ]
        )
>>>>>>> 906fb34c

    if shard == "trace_no_server":
        pytest_args.extend(["-m", "not trace_server"])

    if shard == "verifiers_test":
        # Pinning to this commit because the latest version of the gsm8k environment is broken.
        session.install(
            "git+https://github.com/willccbb/verifiers.git@b4d851db42cebbab2358b827fd0ed19773631937#subdirectory=environments/gsm8k"
        )

    # Check if posargs contains test files (ending with .py or containing :: for specific tests)
    has_test_files = any(
        arg.endswith(".py") or "::" in arg
        for arg in session.posargs
        if not arg.startswith("-")
    )

    # If specific test files are provided, don't add default test directories
    if has_test_files:
        session.run(
            *pytest_args,
            *session.posargs,
            env=env,
        )
    else:
        # Include default test directories when no specific files are provided
        session.run(
            *pytest_args,
            *session.posargs,
            *test_dirs,
            env=env,
        )<|MERGE_RESOLUTION|>--- conflicted
+++ resolved
@@ -189,17 +189,6 @@
         "--cov-branch",
     ]
 
-<<<<<<< HEAD
-    # Memray profiling is optional and controlled via environment variable
-    # (not working with trace_server shard atm)
-    if os.getenv("WEAVE_USE_MEMRAY") == "1" and shard != "trace_server":
-        pytest_args.extend(
-            [
-                "--memray",
-                "--most-allocations=5",
-            ]
-        )
-
     # # Handle trace sharding: run every 3rd test starting at different offsets
     # if shard in trace_server_shards:
     #     shard_id = int(shard[-1]) - 1
@@ -217,18 +206,6 @@
         # Use higher parallelism since we consolidated 4 shards into 1
         # Each worker gets its own isolated database namespace
         session.posargs.insert(0, "-n8")
-=======
-    # Handle trace sharding: run every 3rd test starting at different offsets
-    if shard in trace_server_shards:
-        shard_id = int(shard[-1]) - 1
-        pytest_args.extend(
-            [
-                f"--shard-id={shard_id}",
-                f"--num-shards={NUM_TRACE_SERVER_SHARDS}",
-                "-m trace_server",
-            ]
-        )
->>>>>>> 906fb34c
 
     if shard == "trace_no_server":
         pytest_args.extend(["-m", "not trace_server"])
