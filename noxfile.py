--- conflicted
+++ resolved
@@ -41,11 +41,8 @@
         "mistral1",
         "notdiamond",
         "openai",
-<<<<<<< HEAD
         "scorers_tests",
-=======
         "pandas-test",
->>>>>>> 152a6d80
     ],
 )
 def tests(session, shard):
