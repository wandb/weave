import nox

nox.options.default_venv_backend = "uv"

SUPPORTED_PYTHON_VERSIONS = ["3.9", "3.10", "3.11", "3.12", "3.13"]
PY313_INCOMPATIBLE_SHARDS = [
    "anthropic",
    "cohere",
    "dspy",
    "langchain",
    "litellm",
    "notdiamond",
    "google_ai_studio",
    "scorers_tests",
]


@nox.session
def lint(session):
    session.install("pre-commit", "jupyter")
    session.run("pre-commit", "run", "--hook-stage=pre-push", "--all-files")


@nox.session(python=SUPPORTED_PYTHON_VERSIONS)
@nox.parametrize(
    "shard",
    [
        "trace",
        "trace_server",
        "anthropic",
        "cerebras",
        "cohere",
        "dspy",
        "google_ai_studio",
        "groq",
        "instructor",
        "langchain",
        "litellm",
        "llamaindex",
        "mistral0",
        "mistral1",
        "notdiamond",
        "openai",
<<<<<<< HEAD
        "vertexai",
=======
        "scorers_tests",
>>>>>>> f79fbcc8
        "pandas-test",
    ],
)
def tests(session, shard):
    if session.python.startswith("3.13") and shard in PY313_INCOMPATIBLE_SHARDS:
        session.skip(f"Skipping {shard=} as it is not compatible with Python 3.13")

    session.install("-e", f".[{shard},test]")
    session.chdir("tests")

    env = {
        k: session.env.get(k)
        for k in [
            "WEAVE_SENTRY_ENV",
            "CI",
            "WB_SERVER_HOST",
            "WF_CLICKHOUSE_HOST",
            "WEAVE_SERVER_DISABLE_ECOSYSTEM",
        ]
    }
    # Add the GOOGLE_API_KEY environment variable for the "google" shard
    if shard == "google_ai_studio":
        env["GOOGLE_API_KEY"] = session.env.get("GOOGLE_API_KEY")

    # we are doing some integration test in test_llm_integrations.py that requires
    # setting some environment variables for the LLM providers
    if shard == "scorers_tests":
        env["GOOGLE_API_KEY"] = session.env.get("GOOGLE_API_KEY")
        env["ANTHROPIC_API_KEY"] = session.env.get("ANTHROPIC_API_KEY")
        env["MISTRAL_API_KEY"] = session.env.get("MISTRAL_API_KEY")
        env["OPENAI_API_KEY"] = session.env.get("OPENAI_API_KEY")

    default_test_dirs = [f"integrations/{shard}/"]
    test_dirs_dict = {
        "trace": ["trace/"],
        "trace_server": ["trace_server/"],
        "mistral0": ["integrations/mistral/v0/"],
        "mistral1": ["integrations/mistral/v1/"],
        "scorers_tests": ["scorers/"],
    }

    test_dirs = test_dirs_dict.get(shard, default_test_dirs)

    # seems to resolve ci issues
    if shard == "llamaindex":
        session.posargs.insert(0, "-n4")

    session.run(
        "pytest",
        "--cov=weave",
        "--cov-report=html",
        "--cov-branch",
        *session.posargs,
        *test_dirs,
        env=env,
    )


# Configure pytest
nox.options.reuse_existing_virtualenvs = True
nox.options.stop_on_first_error = True<|MERGE_RESOLUTION|>--- conflicted
+++ resolved
@@ -41,11 +41,8 @@
         "mistral1",
         "notdiamond",
         "openai",
-<<<<<<< HEAD
         "vertexai",
-=======
         "scorers_tests",
->>>>>>> f79fbcc8
         "pandas-test",
     ],
 )
