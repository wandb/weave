import os

import nox

nox.options.default_venv_backend = "uv"
nox.options.reuse_existing_virtualenvs = True
nox.options.stop_on_first_error = True


SUPPORTED_PYTHON_VERSIONS = ["3.9", "3.10", "3.11", "3.12", "3.13"]
PY313_INCOMPATIBLE_SHARDS = [
    "anthropic",
    "cohere",
    "dspy",
    "notdiamond",
    "crewai",
]
<<<<<<< HEAD
PY39_INCOMPATIBLE_SHARDS = [
    "crewai",
    "google_genai",
    "mcp",
    "smolagents",
    "dspy",
    "autogen_tests",
]
=======
PY39_INCOMPATIBLE_SHARDS = ["crewai", "google_genai", "mcp", "smolagents", "dspy"]
NUM_TRACE_SHARDS = 4
>>>>>>> 0fc5bdee


@nox.session
def lint(session):
    session.install("pre-commit", "jupyter")
    dry_run = session.posargs and "dry-run" in session.posargs
    if dry_run:
        session.run(
            "pre-commit",
            "run",
            "--hook-stage",
            "pre-push",
            "--files",
            "./weave/__init__.py",
        )
    else:
        session.run("pre-commit", "run", "--hook-stage=pre-push", "--all-files")


trace_shards = [f"trace{i}" for i in range(1, NUM_TRACE_SHARDS + 1)]


@nox.session(python=SUPPORTED_PYTHON_VERSIONS)
@nox.parametrize(
    "shard",
    [
        # The `custom` shard is included if you want to run your own tests.  By default,
        # no tests are specified, which means ALL tests will run.  To run just your own
        # subset, you can pass `-- test_your_thing.py` to nox.
        # For example,
        #   nox -e "tests-3.12(shard='custom')" -- test_your_thing.py
        "custom",
        "flow",
        "trace_server",
        "trace_server_bindings",
        "anthropic",
        "cerebras",
        "cohere",
        "crewai",
        "dspy",
        "google_ai_studio",
        "google_genai",
        "groq",
        "instructor",
        "langchain_nvidia_ai_endpoints",
        "langchain",
        "litellm",
        "llamaindex",
        "mistral",
        "notdiamond",
        "openai",
        "openai_agents",
        "vertexai",
        "bedrock",
        "scorers",
        "pandas-test",
        "huggingface",
        "smolagents",
        "mcp",
<<<<<<< HEAD
        "autogen_tests",
=======
        "trace",
        *trace_shards,
>>>>>>> 0fc5bdee
    ],
)
def tests(session, shard):
    if session.python.startswith("3.13") and shard in PY313_INCOMPATIBLE_SHARDS:
        session.skip(f"Skipping {shard=} as it is not compatible with Python 3.13")

    if session.python.startswith("3.9") and shard in PY39_INCOMPATIBLE_SHARDS:
        session.skip(f"Skipping {shard=} as it is not compatible with Python 3.9")

    session.install("-e", f".[{shard},test]")
    session.chdir("tests")

    env = {
        k: session.env.get(k) or os.getenv(k)
        for k in [
            "WEAVE_SENTRY_ENV",
            "CI",
            "WB_SERVER_HOST",
            "WF_CLICKHOUSE_HOST",
            "WEAVE_SERVER_DISABLE_ECOSYSTEM",
            "DD_TRACE_ENABLED",
        ]
    }
    # Add the GOOGLE_API_KEY environment variable for the "google" shard
    if shard in ["google_ai_studio", "google_genai"]:
        env["GOOGLE_API_KEY"] = session.env.get("GOOGLE_API_KEY")

    if shard == "google_ai_studio":
        env["GOOGLE_API_KEY"] = os.getenv("GOOGLE_API_KEY", "MISSING")

    # Add the NVIDIA_API_KEY environment variable for the "langchain_nvidia_ai_endpoints" shard
    if shard == "langchain_nvidia_ai_endpoints":
        env["NVIDIA_API_KEY"] = os.getenv("NVIDIA_API_KEY", "MISSING")

    # we are doing some integration test in test_llm_integrations.py that requires
    # setting some environment variables for the LLM providers
    if shard == "scorers":
        env["GOOGLE_API_KEY"] = os.getenv("GOOGLE_API_KEY", "MISSING")
        env["GEMINI_API_KEY"] = os.getenv("GEMINI_API_KEY", "MISSING")
        env["ANTHROPIC_API_KEY"] = os.getenv("ANTHROPIC_API_KEY", "MISSING")
        env["MISTRAL_API_KEY"] = os.getenv("MISTRAL_API_KEY", "MISSING")
        env["OPENAI_API_KEY"] = os.getenv("OPENAI_API_KEY", "MISSING")

    if shard == "openai_agents":
        env["OPENAI_API_KEY"] = os.getenv("OPENAI_API_KEY", "MISSING")

    default_test_dirs = [f"integrations/{shard}/"]
    test_dirs_dict = {
        "custom": [],
        "flow": ["flow/"],
        "trace_server": ["trace_server/"],
        "trace_server_bindings": ["trace_server_bindings"],
        "mistral": ["integrations/mistral/"],
        "scorers": ["scorers/"],
<<<<<<< HEAD
        "autogen_tests": ["integrations/autogen/"],
=======
        "trace": ["trace/"],
        **{shard: ["trace/"] for shard in trace_shards},
>>>>>>> 0fc5bdee
    }

    test_dirs = test_dirs_dict.get(shard, default_test_dirs)

    # seems to resolve ci issues
    if shard == "llamaindex":
        session.posargs.insert(0, "-n4")

    # Add sharding logic for trace1, trace2, trace3
    pytest_args = [
        "pytest",
        "--durations=20",
        "--strict-markers",
        "--cov=weave",
        "--cov-report=html",
        "--cov-branch",
    ]

    # Handle trace sharding: run every 3rd test starting at different offsets
    if shard in trace_shards:
        shard_id = int(shard[-1]) - 1
        pytest_args.extend(
            ["--shard-id", str(shard_id), "--num-shards", str(NUM_TRACE_SHARDS)]
        )

    session.run(
        *pytest_args,
        *session.posargs,
        *test_dirs,
        env=env,
    )<|MERGE_RESOLUTION|>--- conflicted
+++ resolved
@@ -15,7 +15,6 @@
     "notdiamond",
     "crewai",
 ]
-<<<<<<< HEAD
 PY39_INCOMPATIBLE_SHARDS = [
     "crewai",
     "google_genai",
@@ -24,10 +23,7 @@
     "dspy",
     "autogen_tests",
 ]
-=======
-PY39_INCOMPATIBLE_SHARDS = ["crewai", "google_genai", "mcp", "smolagents", "dspy"]
 NUM_TRACE_SHARDS = 4
->>>>>>> 0fc5bdee
 
 
 @nox.session
@@ -87,12 +83,9 @@
         "huggingface",
         "smolagents",
         "mcp",
-<<<<<<< HEAD
         "autogen_tests",
-=======
         "trace",
         *trace_shards,
->>>>>>> 0fc5bdee
     ],
 )
 def tests(session, shard):
@@ -147,12 +140,9 @@
         "trace_server_bindings": ["trace_server_bindings"],
         "mistral": ["integrations/mistral/"],
         "scorers": ["scorers/"],
-<<<<<<< HEAD
         "autogen_tests": ["integrations/autogen/"],
-=======
         "trace": ["trace/"],
         **{shard: ["trace/"] for shard in trace_shards},
->>>>>>> 0fc5bdee
     }
 
     test_dirs = test_dirs_dict.get(shard, default_test_dirs)
