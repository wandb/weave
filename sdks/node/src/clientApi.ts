--- conflicted
+++ resolved
@@ -41,11 +41,7 @@
   }
 
   const netrc = new Netrc();
-<<<<<<< HEAD
   netrc.setEntry({machine: domain, login: 'user', password: options.apiKey});
-=======
-  netrc.setEntry(domain, {login: 'user', password: apiKey});
->>>>>>> aee080a2
   netrc.save();
   console.log(`Successfully logged in.  Credentials saved for ${domain}`);
 }
