-r requirements.txt

# This file is a temporary hold over until the Core repo is updated to just point to legacy
# -r requirements.legacy.test.txt

pytest>=8.2.0
pytest-asyncio>=0.23.6
pytest-xdist>=3.1.0
clickhouse_connect==0.7.0
fastapi>=0.110.0
sqlparse==0.5.0

# Used for format and lint tests
pre-commit>=3.3.3

# TODO: Remove all integrations requirements once we have tox properly setup

# Integration Tests
pytest-recording==0.13.1
vcrpy==6.0.1
semver==2.13.0             # Used for switching logic based on package versions

<<<<<<< HEAD
# Integration Vendors
mistralai>=1.0.0            # MistralAI
litellm>=1.36.1             # LiteLLM
llama-index>=0.10.35        # LlamaIndex
anthropic>=0.18.0           # Anthropic
langchain-core>=0.2.1       # LangChain
langchain-openai>=0.1.7     # LangChain
langchain-community>=0.2.1  # LangChain
chromadb>=0.5.0             # LangChain
pysqlite3-binary==0.5.3     # LangChain
cohere>=5.9.1               # Cohere
groq>=0.9.0                 # Groq
cerebras-cloud-sdk          # cerebras-cloud-sdk
google-generativeai>=0.7.2  # Google Generative AI
=======
# serving tests
flask
uvicorn>=0.27.0

pillow
>>>>>>> 7da60bba
<|MERGE_RESOLUTION|>--- conflicted
+++ resolved
@@ -20,25 +20,8 @@
 vcrpy==6.0.1
 semver==2.13.0             # Used for switching logic based on package versions
 
-<<<<<<< HEAD
-# Integration Vendors
-mistralai>=1.0.0            # MistralAI
-litellm>=1.36.1             # LiteLLM
-llama-index>=0.10.35        # LlamaIndex
-anthropic>=0.18.0           # Anthropic
-langchain-core>=0.2.1       # LangChain
-langchain-openai>=0.1.7     # LangChain
-langchain-community>=0.2.1  # LangChain
-chromadb>=0.5.0             # LangChain
-pysqlite3-binary==0.5.3     # LangChain
-cohere>=5.9.1               # Cohere
-groq>=0.9.0                 # Groq
-cerebras-cloud-sdk          # cerebras-cloud-sdk
-google-generativeai>=0.7.2  # Google Generative AI
-=======
 # serving tests
 flask
 uvicorn>=0.27.0
 
-pillow
->>>>>>> 7da60bba
+pillow