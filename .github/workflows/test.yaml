# We use self-hosted runners for performance: we can rely on docker caching
# on the runner machines for 0s startup times for our tests.
# There is an issue with self-hosted runners where if you use a mix of
# host and container jobs, the host jobs will fail to start
# (https://github.com/actions/checkout/issues/273).
# So we create a separate "builder" tagged runner to do the build job on
# the host, and then all the tests run on "runner" tagged runners.

name: test

on:
  push:

jobs:
  check-which-tests-to-run:
    uses: ./.github/workflows/check-which-tests-to-run.yaml

  # ==== Query Service Jobs ====
  build-container-query-service:
    name: Build Legacy (Query Service) test container
    timeout-minutes: 30
    runs-on: [self-hosted, builder]
    outputs:
      build_needed: ${{ steps.build_check.outputs.build_needed }}
    env:
      REGISTRY: us-east4-docker.pkg.dev/weave-support-367421/weave-images
    needs: check-which-tests-to-run

    # if: github.ref == 'refs/heads/master' || needs.check-which-tests-to-run.outputs.weave_query_tests
    steps:
      - uses: actions/checkout@v3
        with:
          fetch-depth: 2

      - name: Check if build is needed
        id: build_check
        run: |
          if [[ "${{ github.ref }}" == "refs/heads/master" || "${{ needs.check-which-tests-to-run.outputs.weave_query_tests }}" == "true" ]]; then
            echo "Build is needed"
            echo "build_needed=true" >> $GITHUB_OUTPUT
          else
            echo "Build is not needed"
            echo "build_needed=false" >> $GITHUB_OUTPUT
          fi

      - name: Login to Docker Hub
        if: steps.build_check.outputs.build_needed == 'true'
        uses: docker/login-action@v2
        with:
          registry: us-east4-docker.pkg.dev
          username: _json_key
          password: ${{ secrets.gcp_sa_key }}

      - name: Prune docker cache
        if: steps.build_check.outputs.build_needed == 'true'
        run: docker system prune -f

      - name: Build legacy (query service) unit test image
        if: steps.build_check.outputs.build_needed == 'true'
        run: python3 weave_query/docker/docker_build.py build_deps weave-test-python-query-service builder . weave_query/Dockerfile.ci.test

  test-query-service:
    name: Legacy (Query Service) Python unit tests
    timeout-minutes: 15 # do not raise! running longer than this indicates an issue with the tests. fix there.
    needs:
      - check-which-tests-to-run
      - build-container-query-service
    runs-on: ubuntu-latest
    strategy:
      fail-fast: false
      matrix:
        job_num: [0, 1]
    # runs-on: ubuntu-latest
    container: ${{ needs.build-container-query-service.outputs.build_needed == 'true' && format('us-east4-docker.pkg.dev/weave-support-367421/weave-images/weave-test-python-query-service:{0}', github.sha) || null }}
    services:
      wandbservice:
        image: us-central1-docker.pkg.dev/wandb-production/images/local-testcontainer:master
        credentials:
          username: _json_key
          password: ${{ secrets.gcp_wb_sa_key }}
        env:
          CI: 1
          WANDB_ENABLE_TEST_CONTAINER: true
          LOGGING_ENABLED: true
        ports:
<<<<<<< HEAD
          - "8080:8080"
          - "8083:8083"
          - "9015:9015"
        options: --health-cmd "curl --fail http://localhost:8080/healthz || exit 1" --health-interval=5s --health-timeout=3s
=======
          - '8080:8080'
          - '8083:8083'
          - '9015:9015'
        options: >-
          --health-cmd "wget -q -O /dev/null http://localhost:8080/healthz || exit 1"
          --health-interval=5s
          --health-timeout=3s
          --health-start-period=10s
>>>>>>> 6841aa70
    outputs:
      tests_should_run: ${{ steps.test_check.outputs.tests_should_run }}
    steps:
      - uses: actions/checkout@v2
      - name: Check if tests should run
        id: test_check
        run: |
          if [[ "${{ github.ref }}" == "refs/heads/master" || "${{ needs.check-which-tests-to-run.outputs.weave_query_tests }}" == "true" ]]; then
            echo "Tests should run"
            echo "tests_should_run=true" >> $GITHUB_OUTPUT
          else
            echo "Tests should not run"
            echo "tests_should_run=false" >> $GITHUB_OUTPUT
          fi
      - name: Verify wandb server is running
        if: steps.test_check.outputs.tests_should_run == 'true'
        run: curl -s http://wandbservice:8080/healthz
      - name: Run Legacy (Query Service) Python Unit Tests
        if: steps.test_check.outputs.tests_should_run == 'true'
        env:
          DD_SERVICE: weave-python
          DD_ENV: ci
          WEAVE_SENTRY_ENV: ci
          CI: 1
          WB_SERVER_HOST: http://wandbservice
          WEAVE_SERVER_DISABLE_ECOSYSTEM: 1
        run: |
          source /root/venv/bin/activate && \
          cd weave_query && \
          pytest \
          --job-num=${{ matrix.job_num }} \
          --timeout=90 \
          --ddtrace \
          --durations=5 \
          .

  test-query-service-matrix-check: # This job does nothing and is only used for the branch protection
    if: always()

    needs:
      - test-query-service

    runs-on: ubuntu-latest

    steps:
      - name: Passes if all test-query-service jobs succeeded
        uses: re-actors/alls-green@release/v1
        with:
          jobs: ${{ toJSON(needs) }}

  # ==== Weave UI Jobs ====
  weavejs-lint-compile:
    name: WeaveJS Lint and Compile
    runs-on: ubuntu-latest
    needs:
      - check-which-tests-to-run
    steps:
      - uses: actions/checkout@v2
        with:
          fetch-depth: 0
          token: ${{ secrets.GITHUB_TOKEN }}
      - name: Check if lint and compile should run
        id: check_run
        run: |
          if [[ "${{ github.ref }}" == "refs/heads/master" || "${{ needs.check-which-tests-to-run.outputs.weave_js_tests }}" == "true" ]]; then
            echo "Lint and compile should run"
            echo "should_lint_and_compile=true" >> $GITHUB_OUTPUT
          else
            echo "Lint and compile should not run"
            echo "should_lint_and_compile=false" >> $GITHUB_OUTPUT
          fi
      - uses: actions/setup-node@v1
        if: steps.check_run.outputs.should_lint_and_compile == 'true'
        with:
          node-version: "18.x"
      - name: Configure npm for GitHub Packages
        run: |
          echo "//npm.pkg.github.com/:_authToken=${{ secrets.GITHUB_TOKEN }}" >> .npmrc
      - name: Run WeaveJS Lint and Compile
        if: steps.check_run.outputs.should_lint_and_compile == 'true'
        run: |
          set -e
          cd weave-js
          yarn install --frozen-lockfile
          yarn generate
          yarn eslint --max-warnings=0
          yarn tslint
          yarn prettier
          yarn run tsc

  # ==== Trace Jobs ====
  lint:
    name: Python lint
    runs-on: ubuntu-latest
    steps:
      - name: Checkout
        uses: actions/checkout@v3
      - name: Set up Python
        uses: actions/setup-python@v5
        with:
          python-version: 3.9
      - name: Install dependencies
        run: |
          python -m pip install --upgrade pip
          pip install nox uv
      - name: Run nox
        run: nox -e lint

  trace-docs:
    name: Trace docs
    timeout-minutes: 10
    runs-on: ubuntu-latest
    steps:
      - name: Checkout
        uses: actions/checkout@v3
      - name: Setup Node.js
        uses: actions/setup-node@v3
        with:
          node-version: "20"
      - name: Setup docs
        run: make setup-docs-ci
      - name: Run docs
        run: make docs

  trace-tests:
    name: Trace nox tests
    timeout-minutes: 10
    runs-on: ubuntu-latest
    strategy:
      matrix:
        python-version-major: ["3"]
        python-version-minor: [
            "9",
            "10",
            "11",
            "12",
            "13",
            #
          ]
        nox-shard:
          [
            "trace",
            "trace_server",
            "anthropic",
            "cerebras",
            "cohere",
            "dspy",
            "groq",
            "google_ai_studio",
            "instructor",
            "langchain",
            "litellm",
            "llamaindex",
            "mistral0",
            "mistral1",
            "notdiamond",
            "openai",
            "vertexai",
            "scorers_tests",
            "pandas-test",
          ]
      fail-fast: false
    services:
      wandbservice:
        image: us-central1-docker.pkg.dev/wandb-production/images/local-testcontainer:master
        credentials:
          username: _json_key
          password: ${{ secrets.gcp_wb_sa_key }}
        env:
          CI: 1
          WANDB_ENABLE_TEST_CONTAINER: true
          LOGGING_ENABLED: true
        ports:
<<<<<<< HEAD
          - "8080:8080"
          - "8083:8083"
          - "9015:9015"
        options: --health-cmd "curl --fail http://localhost:8080/healthz || exit 1" --health-interval=5s --health-timeout=3s
=======
          - '8080:8080'
          - '8083:8083'
          - '9015:9015'
        options: >-
          --health-cmd "wget -q -O /dev/null http://localhost:8080/healthz || exit 1"
          --health-interval=5s
          --health-timeout=3s
          --health-start-period=10s
>>>>>>> 6841aa70
      weave_clickhouse:
        image: clickhouse/clickhouse-server
        ports:
          - "8123:8123"
        options: --health-cmd "wget -nv -O- 'http://localhost:8123/ping' || exit 1" --health-interval=5s --health-timeout=3s
    steps:
      - name: Checkout
        uses: actions/checkout@v3
      - name: Enable debug logging
        run: echo "ACTIONS_STEP_DEBUG=true" >> $GITHUB_ENV
      - name: Set up Python ${{ matrix.python-version-major }}.${{ matrix.python-version-minor }}
        uses: actions/setup-python@v5
        with:
          python-version: ${{ matrix.python-version-major }}.${{ matrix.python-version-minor }}
      - name: Install dependencies
        run: |
          python -m pip install --upgrade pip
          pip install nox uv
      - name: Run nox (Clickhouse Only)
        env:
          WEAVE_SENTRY_ENV: ci
          CI: 1
          WB_SERVER_HOST: http://wandbservice
          WF_CLICKHOUSE_HOST: localhost
          WEAVE_SERVER_DISABLE_ECOSYSTEM: 1
        run: |
          nox -e "tests-${{ matrix.python-version-major }}.${{ matrix.python-version-minor }}(shard='${{ matrix.nox-shard }}')" -- \
            -m "weave_client and not skip_clickhouse_client" \
            --weave-server=clickhouse
      - name: Run nox
        env:
          WEAVE_SENTRY_ENV: ci
          CI: 1
          WB_SERVER_HOST: http://wandbservice
          WF_CLICKHOUSE_HOST: weave_clickhouse
          WEAVE_SERVER_DISABLE_ECOSYSTEM: 1
          GOOGLE_API_KEY: ${{ secrets.GOOGLE_API_KEY }}
          ANTHROPIC_API_KEY: ${{ secrets.ANTHROPIC_API_KEY }}
          MISTRAL_API_KEY: ${{ secrets.MISTRAL_API_KEY }}
          OPENAI_API_KEY: ${{ secrets.OPENAI_API_KEY }}
        run: |
          nox -e "tests-${{ matrix.python-version-major }}.${{ matrix.python-version-minor }}(shard='${{ matrix.nox-shard }}')"
  trace-tests-matrix-check: # This job does nothing and is only used for the branch protection
    if: always()

    needs:
      - trace-tests

    runs-on: ubuntu-latest

    steps:
      - name: Passes if all trace-tests jobs succeeded
        uses: re-actors/alls-green@release/v1
        with:
          jobs: ${{ toJSON(needs) }}<|MERGE_RESOLUTION|>--- conflicted
+++ resolved
@@ -83,21 +83,14 @@
           WANDB_ENABLE_TEST_CONTAINER: true
           LOGGING_ENABLED: true
         ports:
-<<<<<<< HEAD
           - "8080:8080"
           - "8083:8083"
           - "9015:9015"
-        options: --health-cmd "curl --fail http://localhost:8080/healthz || exit 1" --health-interval=5s --health-timeout=3s
-=======
-          - '8080:8080'
-          - '8083:8083'
-          - '9015:9015'
         options: >-
           --health-cmd "wget -q -O /dev/null http://localhost:8080/healthz || exit 1"
           --health-interval=5s
           --health-timeout=3s
           --health-start-period=10s
->>>>>>> 6841aa70
     outputs:
       tests_should_run: ${{ steps.test_check.outputs.tests_should_run }}
     steps:
@@ -271,21 +264,14 @@
           WANDB_ENABLE_TEST_CONTAINER: true
           LOGGING_ENABLED: true
         ports:
-<<<<<<< HEAD
           - "8080:8080"
           - "8083:8083"
           - "9015:9015"
-        options: --health-cmd "curl --fail http://localhost:8080/healthz || exit 1" --health-interval=5s --health-timeout=3s
-=======
-          - '8080:8080'
-          - '8083:8083'
-          - '9015:9015'
         options: >-
           --health-cmd "wget -q -O /dev/null http://localhost:8080/healthz || exit 1"
           --health-interval=5s
           --health-timeout=3s
           --health-start-period=10s
->>>>>>> 6841aa70
       weave_clickhouse:
         image: clickhouse/clickhouse-server
         ports:
