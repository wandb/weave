# We use self-hosted runners for performance: we can rely on docker caching
# on the runner machines for 0s startup times for our tests.
# There is an issue with self-hosted runners where if you use a mix of
# host and container jobs, the host jobs will fail to start
# (https://github.com/actions/checkout/issues/273).
# So we create a separate "builder" tagged runner to do the build job on
# the host, and then all the tests run on "runner" tagged runners.

name: test

on:
  push:

jobs:
  check-which-tests-to-run:
    uses: ./.github/workflows/check-which-tests-to-run.yaml

  # ==== Query Service Jobs ====
  build-container-query-service:
    name: Build Legacy (Query Service) test container
    timeout-minutes: 30
    runs-on: [self-hosted, builder]
    outputs:
      build_needed: ${{ steps.build_check.outputs.build_needed }}
    env:
      REGISTRY: us-east4-docker.pkg.dev/weave-support-367421/weave-images
    needs: check-which-tests-to-run

    # if: github.ref == 'refs/heads/master' || needs.check-which-tests-to-run.outputs.weave_query_tests
    steps:
      - uses: actions/checkout@v3
        with:
          fetch-depth: 2

      - name: Check if build is needed
        id: build_check
        run: |
          if [[ "${{ github.ref }}" == "refs/heads/master" || "${{ needs.check-which-tests-to-run.outputs.weave_query_tests }}" == "true" ]]; then
            echo "Build is needed"
            echo "build_needed=true" >> $GITHUB_OUTPUT
          else
            echo "Build is not needed"
            echo "build_needed=false" >> $GITHUB_OUTPUT
          fi

      - name: Login to Docker Hub
        if: steps.build_check.outputs.build_needed == 'true'
        uses: docker/login-action@v2
        with:
          registry: us-east4-docker.pkg.dev
          username: _json_key
          password: ${{ secrets.gcp_sa_key }}

      - name: Prune docker cache
        if: steps.build_check.outputs.build_needed == 'true'
        run: docker system prune -f

      - name: Build legacy (query service) unit test image
        if: steps.build_check.outputs.build_needed == 'true'
        run: python3 weave_query/docker/docker_build.py build_deps weave-test-python-query-service builder . weave_query/Dockerfile.ci.test

  test-query-service:
    name: Legacy (Query Service) Python unit tests
    timeout-minutes: 15 # do not raise! running longer than this indicates an issue with the tests. fix there.
    needs:
      - check-which-tests-to-run
      - build-container-query-service
    runs-on: ubuntu-latest
    strategy:
      fail-fast: false
      matrix:
        job_num: [0, 1]
    # runs-on: ubuntu-latest
    container: ${{ needs.build-container-query-service.outputs.build_needed == 'true' && format('us-east4-docker.pkg.dev/weave-support-367421/weave-images/weave-test-python-query-service:{0}', github.sha) || null }}
    services:
      wandbservice:
        image: us-central1-docker.pkg.dev/wandb-production/images/local-testcontainer:master
        credentials:
          username: _json_key
          password: ${{ secrets.gcp_wb_sa_key }}
        env:
          CI: 1
          WANDB_ENABLE_TEST_CONTAINER: true
          LOGGING_ENABLED: true
        ports:
          - "8080:8080"
          - "8083:8083"
          - "9015:9015"
        options: >-
          --health-cmd "wget -q -O /dev/null http://localhost:8080/healthz || exit 1"
          --health-interval=5s
          --health-timeout=3s
          --health-start-period=10s
    outputs:
      tests_should_run: ${{ steps.test_check.outputs.tests_should_run }}
    steps:
      - uses: actions/checkout@v2
      - name: Check if tests should run
        id: test_check
        run: |
          if [[ "${{ github.ref }}" == "refs/heads/master" || "${{ needs.check-which-tests-to-run.outputs.weave_query_tests }}" == "true" ]]; then
            echo "Tests should run"
            echo "tests_should_run=true" >> $GITHUB_OUTPUT
          else
            echo "Tests should not run"
            echo "tests_should_run=false" >> $GITHUB_OUTPUT
          fi
      - name: Verify wandb server is running
        if: steps.test_check.outputs.tests_should_run == 'true'
        run: curl -s http://wandbservice:8080/healthz
      - name: Run Legacy (Query Service) Python Unit Tests
        if: steps.test_check.outputs.tests_should_run == 'true'
        env:
          DD_SERVICE: weave-python
          DD_ENV: ci
          WEAVE_SENTRY_ENV: ci
          CI: 1
          WB_SERVER_HOST: http://wandbservice
          WEAVE_SERVER_DISABLE_ECOSYSTEM: 1
        run: |
          source /root/venv/bin/activate && \
          cd weave_query && \
          pytest \
          --job-num=${{ matrix.job_num }} \
          --timeout=90 \
          --ddtrace \
          --durations=5 \
          .

  test-query-service-matrix-check: # This job does nothing and is only used for the branch protection
    if: always()

    needs:
      - test-query-service

    runs-on: ubuntu-latest

    steps:
      - name: Passes if all test-query-service jobs succeeded
        uses: re-actors/alls-green@release/v1
        with:
          jobs: ${{ toJSON(needs) }}

  # ==== Weave UI Jobs ====
  weavejs-lint-compile:
    name: WeaveJS Lint and Compile
    runs-on: ubuntu-latest
    needs:
      - check-which-tests-to-run
    steps:
      - uses: actions/checkout@v2
        with:
          fetch-depth: 0
          token: ${{ secrets.GITHUB_TOKEN }}
      - name: Check if lint and compile should run
        id: check_run
        run: |
          if [[ "${{ github.ref }}" == "refs/heads/master" || "${{ needs.check-which-tests-to-run.outputs.weave_js_tests }}" == "true" ]]; then
            echo "Lint and compile should run"
            echo "should_lint_and_compile=true" >> $GITHUB_OUTPUT
          else
            echo "Lint and compile should not run"
            echo "should_lint_and_compile=false" >> $GITHUB_OUTPUT
          fi
      - uses: actions/setup-node@v1
        if: steps.check_run.outputs.should_lint_and_compile == 'true'
        with:
          node-version: "20.x"
      - name: Configure npm for GitHub Packages
        run: |
          echo "//npm.pkg.github.com/:_authToken=${{ secrets.GITHUB_TOKEN }}" >> .npmrc
      - name: Run WeaveJS Lint and Compile
        if: steps.check_run.outputs.should_lint_and_compile == 'true'
        run: |
          set -e
          cd weave-js
          yarn install --frozen-lockfile
          yarn generate
          yarn eslint --max-warnings=0
          yarn prettier
          yarn run tsc
          yarn testci

  weave-ts-sdk-lint:
    name: Weave TS SDK Lint
    runs-on: ubuntu-latest
    needs:
      - check-which-tests-to-run
    steps:
      - uses: actions/checkout@v3
        with:
          fetch-depth: 0
      - name: Check if lint should run
        id: check_run
        run: |
          if [[ "${{ github.ref }}" == "refs/heads/master" || "${{ needs.check-which-tests-to-run.outputs.weave_ts_sdk_tests }}" == "true" ]]; then
            echo "Lint should run"
            echo "should_lint=true" >> $GITHUB_OUTPUT
          else
            echo "Lint should not run"
            echo "should_lint=false" >> $GITHUB_OUTPUT
          fi
      - uses: pnpm/action-setup@v4
        with:
          version: 10.8.1
      - name: Run Weave TS SDK Lint
        if: steps.check_run.outputs.should_lint == 'true'
        run: |
          cd sdks/node
          pnpm install --frozen-lockfile
          pnpm run prettier-check

  # ==== Trace Jobs ====
  lint:
    name: Python lint
    runs-on: ubuntu-latest
    steps:
      - name: Checkout
        uses: actions/checkout@v3
      - name: Set up Python
        uses: actions/setup-python@v5
        with:
          python-version: 3.9
      - name: Install dependencies
        run: |
          python -m pip install --upgrade pip
          pip install nox "uv<0.7.0"  # pin to unblock CI
      - name: Run nox
        run: nox -e lint

  trace-docs:
    name: Trace docs
    timeout-minutes: 10
    runs-on: ubuntu-latest
    steps:
      - name: Checkout
        uses: actions/checkout@v3
      - name: Setup Node.js
        uses: actions/setup-node@v3
        with:
          node-version: "20"
      - name: Setup docs
        run: make setup-docs-ci
      - name: Run docs
        run: make docs

  trace-tests:
    name: Trace nox tests
    timeout-minutes: 30
    runs-on: ubuntu-latest
    strategy:
      matrix:
        python-version-major: ["3"]
        python-version-minor: [
            "9",
            "10",
            "11",
            "12",
            "13",
            #
          ]
        nox-shard: [
            "trace1",
            "trace2",
            "trace3",
            "trace4",
            "flow",
            "trace_server",
            "trace_server_bindings",
            "anthropic",
            "bedrock",
            "cerebras",
            "cohere",
            "crewai",
            "dspy",
            "groq",
            # "huggingface",
            "google_ai_studio",
            "google_genai",
            "instructor",
            "langchain",
            "litellm",
            "llamaindex",
            "mistral",
            "notdiamond",
            "openai",
            "vertexai",
            "pandas-test",
            "mcp",
            "smolagents",
          ]
      fail-fast: false
    services:
      wandbservice:
        image: us-central1-docker.pkg.dev/wandb-production/images/local-testcontainer:master
        credentials:
          username: _json_key
          password: ${{ secrets.gcp_wb_sa_key }}
        env:
          CI: 1
          WANDB_ENABLE_TEST_CONTAINER: true
          LOGGING_ENABLED: true
        ports:
          - "8080:8080"
          - "8083:8083"
          - "9015:9015"
        options: >-
          --health-cmd "wget -q -O /dev/null http://localhost:8080/healthz || exit 1"
          --health-interval=5s
          --health-timeout=3s
          --health-start-period=10s
      azurite:
        image: mcr.microsoft.com/azure-storage/azurite
        ports:
          - "10000:10000"
      weave_clickhouse:
        image: clickhouse/clickhouse-server:25.4
        env:
          CLICKHOUSE_DEFAULT_ACCESS_MANAGEMENT: 1
          CLICKHOUSE_USER: default
          CLICKHOUSE_PASSWORD: ""
          CLICKHOUSE_DB: default
        ports:
          - "8123:8123"
        options: --health-cmd "wget -nv -O- 'http://localhost:8123/ping' || exit 1" --health-interval=5s --health-timeout=3s
    steps:
      - name: Checkout
        uses: actions/checkout@v3
      - name: Enable debug logging
        run: echo "ACTIONS_STEP_DEBUG=true" >> $GITHUB_ENV
      - name: Install SQLite dev package
        run: sudo apt update && sudo apt install -y libsqlite3-dev
      - name: Set up Python ${{ matrix.python-version-major }}.${{ matrix.python-version-minor }}
        uses: actions/setup-python@v5
        with:
          python-version: ${{ matrix.python-version-major }}.${{ matrix.python-version-minor }}
      - name: Install dependencies
        run: |
          python -m pip install --upgrade pip
          pip install nox "uv<0.7.0"  # pin to unblock CI
      - name: Run nox (Non Trace Server)
        env:
          WEAVE_SENTRY_ENV: ci
          CI: 1
          WB_SERVER_HOST: http://wandbservice
          WF_CLICKHOUSE_HOST: localhost
          WEAVE_SERVER_DISABLE_ECOSYSTEM: 1
          DD_TRACE_ENABLED: false
        run: |
          nox -e "tests-${{ matrix.python-version-major }}.${{ matrix.python-version-minor }}(shard='${{ matrix.nox-shard }}')" -- \
            -m "not trace_server"
<<<<<<< HEAD
      - name: Run nox (Clickhouse Trace Server)
        env:
          WEAVE_SENTRY_ENV: ci
          CI: 1
          WB_SERVER_HOST: http://wandbservice
          WF_CLICKHOUSE_HOST: localhost
          WEAVE_SERVER_DISABLE_ECOSYSTEM: 1
          DD_TRACE_ENABLED: false
          OPENAI_API_KEY: ${{ secrets.OPENAI_API_KEY }}
        run: |
          nox -e "tests-${{ matrix.python-version-major }}.${{ matrix.python-version-minor }}(shard='${{ matrix.nox-shard }}')" -- \
            -m "trace_server and not skip_clickhouse_client"
=======
>>>>>>> f4e2fd81
      - name: Run nox (Sqlite Trace Server)
        env:
          WEAVE_SENTRY_ENV: ci
          CI: 1
          WB_SERVER_HOST: http://wandbservice
          WF_CLICKHOUSE_HOST: weave_clickhouse
          WEAVE_SERVER_DISABLE_ECOSYSTEM: 1
          WANDB_API_KEY: ${{ secrets.WANDB_API_KEY }}
          GOOGLE_API_KEY: ${{ secrets.GOOGLE_API_KEY }}
          GEMINI_API_KEY: ${{ secrets.GEMINI_API_KEY }}
          ANTHROPIC_API_KEY: ${{ secrets.ANTHROPIC_API_KEY }}
          MISTRAL_API_KEY: ${{ secrets.MISTRAL_API_KEY }}
          OPENAI_API_KEY: ${{ secrets.OPENAI_API_KEY }}
          DD_TRACE_ENABLED: false
        run: |
          nox -e "tests-${{ matrix.python-version-major }}.${{ matrix.python-version-minor }}(shard='${{ matrix.nox-shard }}')" -- \
            -m "trace_server" \
            --trace-server=sqlite
      - name: Run nox (Clickhouse Trace Server)
        env:
          WEAVE_SENTRY_ENV: ci
          CI: 1
          WB_SERVER_HOST: http://wandbservice
          WF_CLICKHOUSE_HOST: localhost
          WEAVE_SERVER_DISABLE_ECOSYSTEM: 1
          DD_TRACE_ENABLED: false
        run: |
          nox -e "tests-${{ matrix.python-version-major }}.${{ matrix.python-version-minor }}(shard='${{ matrix.nox-shard }}')" -- \
            -m "trace_server and not skip_clickhouse_client"
  trace-tests-matrix-check: # This job does nothing and is only used for the branch protection
    if: always()

    needs:
      - trace-tests

    runs-on: ubuntu-latest

    steps:
      - name: Passes if all trace-tests jobs succeeded
        uses: re-actors/alls-green@release/v1
        with:
          jobs: ${{ toJSON(needs) }}<|MERGE_RESOLUTION|>--- conflicted
+++ resolved
@@ -349,21 +349,6 @@
         run: |
           nox -e "tests-${{ matrix.python-version-major }}.${{ matrix.python-version-minor }}(shard='${{ matrix.nox-shard }}')" -- \
             -m "not trace_server"
-<<<<<<< HEAD
-      - name: Run nox (Clickhouse Trace Server)
-        env:
-          WEAVE_SENTRY_ENV: ci
-          CI: 1
-          WB_SERVER_HOST: http://wandbservice
-          WF_CLICKHOUSE_HOST: localhost
-          WEAVE_SERVER_DISABLE_ECOSYSTEM: 1
-          DD_TRACE_ENABLED: false
-          OPENAI_API_KEY: ${{ secrets.OPENAI_API_KEY }}
-        run: |
-          nox -e "tests-${{ matrix.python-version-major }}.${{ matrix.python-version-minor }}(shard='${{ matrix.nox-shard }}')" -- \
-            -m "trace_server and not skip_clickhouse_client"
-=======
->>>>>>> f4e2fd81
       - name: Run nox (Sqlite Trace Server)
         env:
           WEAVE_SENTRY_ENV: ci
@@ -390,6 +375,7 @@
           WF_CLICKHOUSE_HOST: localhost
           WEAVE_SERVER_DISABLE_ECOSYSTEM: 1
           DD_TRACE_ENABLED: false
+          OPENAI_API_KEY: ${{ secrets.OPENAI_API_KEY }}
         run: |
           nox -e "tests-${{ matrix.python-version-major }}.${{ matrix.python-version-minor }}(shard='${{ matrix.nox-shard }}')" -- \
             -m "trace_server and not skip_clickhouse_client"
