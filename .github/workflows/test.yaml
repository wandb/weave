# We use self-hosted runners for performance: we can rely on docker caching
# on the runner machines for 0s startup times for our tests.
# There is an issue with self-hosted runners where if you use a mix of
# host and container jobs, the host jobs will fail to start
# (https://github.com/actions/checkout/issues/273).
# So we create a separate "builder" tagged runner to do the build job on
# the host, and then all the tests run on "runner" tagged runners.

name: test

on:
  push:

jobs:
  check-which-tests-to-run:
    uses: ./.github/workflows/check-which-tests-to-run.yaml

  # ==== Query Service Jobs ====
  build-container-query-service:
    name: Build Legacy (Query Service) test container
    timeout-minutes: 30
    runs-on: [self-hosted, builder]
    outputs:
      build_needed: ${{ steps.build_check.outputs.build_needed }}
    env:
      REGISTRY: us-east4-docker.pkg.dev/weave-support-367421/weave-images
    needs: check-which-tests-to-run

    # if: github.ref == 'refs/heads/master' || needs.check-which-tests-to-run.outputs.weave_query_tests
    steps:
      - uses: actions/checkout@v3
        with:
          fetch-depth: 2

      - name: Check if build is needed
        id: build_check
        run: |
          if [[ "${{ github.ref }}" == "refs/heads/master" || "${{ needs.check-which-tests-to-run.outputs.weave_query_tests }}" == "true" ]]; then
            echo "Build is needed"
            echo "build_needed=true" >> $GITHUB_OUTPUT
          else
            echo "Build is not needed"
            echo "build_needed=false" >> $GITHUB_OUTPUT
          fi

      - name: Login to Docker Hub
        if: steps.build_check.outputs.build_needed == 'true'
        uses: docker/login-action@v2
        with:
          registry: us-east4-docker.pkg.dev
          username: _json_key
          password: ${{ secrets.gcp_sa_key }}

      - name: Prune docker cache
        if: steps.build_check.outputs.build_needed == 'true'
        run: docker system prune -f

      - name: Build legacy (query service) unit test image
        if: steps.build_check.outputs.build_needed == 'true'
        run: python3 weave_query/docker/docker_build.py build_deps weave-test-python-query-service builder . weave_query/Dockerfile.ci.test

  test-query-service:
    name: Legacy (Query Service) Python unit tests
    timeout-minutes: 15 # do not raise! running longer than this indicates an issue with the tests. fix there.
    needs:
      - check-which-tests-to-run
      - build-container-query-service
    runs-on: ubuntu-latest
    strategy:
      fail-fast: false
      matrix:
        job_num: [0, 1]
    # runs-on: ubuntu-latest
    container: ${{ needs.build-container-query-service.outputs.build_needed == 'true' && format('us-east4-docker.pkg.dev/weave-support-367421/weave-images/weave-test-python-query-service:{0}', github.sha) || null }}
    services:
      wandbservice:
        image: us-central1-docker.pkg.dev/wandb-production/images/local-testcontainer:master
        credentials:
          username: _json_key
          password: ${{ secrets.gcp_wb_sa_key }}
        env:
          CI: 1
          WANDB_ENABLE_TEST_CONTAINER: true
          LOGGING_ENABLED: true
        ports:
          - "8080:8080"
          - "8083:8083"
          - "9015:9015"
        options: >-
          --health-cmd "wget -q -O /dev/null http://localhost:8080/healthz || exit 1"
          --health-interval=5s
          --health-timeout=3s
          --health-start-period=10s
    outputs:
      tests_should_run: ${{ steps.test_check.outputs.tests_should_run }}
    steps:
      - uses: actions/checkout@v2
      - name: Check if tests should run
        id: test_check
        run: |
          if [[ "${{ github.ref }}" == "refs/heads/master" || "${{ needs.check-which-tests-to-run.outputs.weave_query_tests }}" == "true" ]]; then
            echo "Tests should run"
            echo "tests_should_run=true" >> $GITHUB_OUTPUT
          else
            echo "Tests should not run"
            echo "tests_should_run=false" >> $GITHUB_OUTPUT
          fi
      - name: Verify wandb server is running
        if: steps.test_check.outputs.tests_should_run == 'true'
        run: curl -s http://wandbservice:8080/healthz
      - name: Run Legacy (Query Service) Python Unit Tests
        if: steps.test_check.outputs.tests_should_run == 'true'
        env:
          DD_SERVICE: weave-python
          DD_ENV: ci
          WEAVE_SENTRY_ENV: ci
          CI: 1
          WB_SERVER_HOST: http://wandbservice
          WEAVE_SERVER_DISABLE_ECOSYSTEM: 1
        run: |
          source /root/venv/bin/activate && \
          cd weave_query && \
          pytest \
          --job-num=${{ matrix.job_num }} \
          --timeout=90 \
          --ddtrace \
          --durations=5 \
          .

  test-query-service-matrix-check: # This job does nothing and is only used for the branch protection
    if: always()

    needs:
      - test-query-service

    runs-on: ubuntu-latest

    steps:
      - name: Passes if all test-query-service jobs succeeded
        uses: re-actors/alls-green@release/v1
        with:
          jobs: ${{ toJSON(needs) }}

  # ==== Weave UI Jobs ====
  weavejs-lint-compile:
    name: WeaveJS Lint and Compile
    runs-on: ubuntu-latest
    needs:
      - check-which-tests-to-run
    steps:
      - uses: actions/checkout@v2
        with:
          fetch-depth: 0
          token: ${{ secrets.GITHUB_TOKEN }}
      - name: Check if lint and compile should run
        id: check_run
        run: |
          if [[ "${{ github.ref }}" == "refs/heads/master" || "${{ needs.check-which-tests-to-run.outputs.weave_js_tests }}" == "true" ]]; then
            echo "Lint and compile should run"
            echo "should_lint_and_compile=true" >> $GITHUB_OUTPUT
          else
            echo "Lint and compile should not run"
            echo "should_lint_and_compile=false" >> $GITHUB_OUTPUT
          fi
      - uses: actions/setup-node@v1
        if: steps.check_run.outputs.should_lint_and_compile == 'true'
        with:
          node-version: "18.x"
      - name: Configure npm for GitHub Packages
        run: |
          echo "//npm.pkg.github.com/:_authToken=${{ secrets.GITHUB_TOKEN }}" >> .npmrc
      - name: Run WeaveJS Lint and Compile
        if: steps.check_run.outputs.should_lint_and_compile == 'true'
        run: |
          set -e
          cd weave-js
          yarn install --frozen-lockfile
          yarn generate
          yarn eslint --max-warnings=0
          yarn prettier
          yarn run tsc
          yarn testci

  # ==== Trace Jobs ====
  lint:
    name: Python lint
    runs-on: ubuntu-latest
    steps:
      - name: Checkout
        uses: actions/checkout@v3
      - name: Set up Python
        uses: actions/setup-python@v5
        with:
          python-version: 3.9
      - name: Install dependencies
        run: |
          python -m pip install --upgrade pip
          pip install nox "uv<0.7.0"  # pin to unblock CI
      - name: Run nox
        run: nox -e lint

  trace-docs:
    name: Trace docs
    timeout-minutes: 10
    runs-on: ubuntu-latest
    steps:
      - name: Checkout
        uses: actions/checkout@v3
      - name: Setup Node.js
        uses: actions/setup-node@v3
        with:
          node-version: "20"
      - name: Setup docs
        run: make setup-docs-ci
      - name: Run docs
        run: make docs

  trace-tests:
    name: Trace nox tests
<<<<<<< HEAD
    timeout-minutes: 18
=======
    timeout-minutes: 30
>>>>>>> 57c5ec83
    runs-on: ubuntu-latest
    strategy:
      matrix:
        python-version-major: ["3"]
        python-version-minor: [
            "9",
            "10",
            "11",
            "12",
            "13",
            #
          ]
        nox-shard:
          [
            "trace",
            "flow",
            "trace_server",
            "anthropic",
            "bedrock",
            "cerebras",
            "cohere",
            "crewai",
            "dspy",
            "groq",
            "huggingface",
            "google_ai_studio",
            "google_genai",
            "instructor",
            "langchain",
            "litellm",
            "llamaindex",
            "mistral0",
            "mistral1",
            "notdiamond",
            "openai",
            "vertexai",
            "pandas-test",
            "mcp",
          ]
      fail-fast: false
    services:
      wandbservice:
        image: us-central1-docker.pkg.dev/wandb-production/images/local-testcontainer:master
        credentials:
          username: _json_key
          password: ${{ secrets.gcp_wb_sa_key }}
        env:
          CI: 1
          WANDB_ENABLE_TEST_CONTAINER: true
          LOGGING_ENABLED: true
        ports:
          - "8080:8080"
          - "8083:8083"
          - "9015:9015"
        options: >-
          --health-cmd "wget -q -O /dev/null http://localhost:8080/healthz || exit 1"
          --health-interval=5s
          --health-timeout=3s
          --health-start-period=10s
      azurite:
        image: mcr.microsoft.com/azure-storage/azurite
        ports:
          - "10000:10000"
      weave_clickhouse:
        image: clickhouse/clickhouse-server
        env:
          CLICKHOUSE_DEFAULT_ACCESS_MANAGEMENT: 1
          CLICKHOUSE_USER: default
          CLICKHOUSE_PASSWORD: ""
          CLICKHOUSE_DB: default
        ports:
          - "8123:8123"
        options: --health-cmd "wget -nv -O- 'http://localhost:8123/ping' || exit 1" --health-interval=5s --health-timeout=3s
    steps:
      - name: Checkout
        uses: actions/checkout@v3
      - name: Enable debug logging
        run: echo "ACTIONS_STEP_DEBUG=true" >> $GITHUB_ENV
      - name: Install SQLite dev package
        run: sudo apt update && sudo apt install -y libsqlite3-dev
      - name: Set up Python ${{ matrix.python-version-major }}.${{ matrix.python-version-minor }}
        uses: actions/setup-python@v5
        with:
          python-version: ${{ matrix.python-version-major }}.${{ matrix.python-version-minor }}
      - name: Install dependencies
        run: |
          python -m pip install --upgrade pip
          pip install nox "uv<0.7.0"  # pin to unblock CI
      - name: Run nox (Sqlite Only)
        env:
          WEAVE_SENTRY_ENV: ci
          CI: 1
          WB_SERVER_HOST: http://wandbservice
          WF_CLICKHOUSE_HOST: weave_clickhouse
          WEAVE_SERVER_DISABLE_ECOSYSTEM: 1
          WANDB_API_KEY: ${{ secrets.WANDB_API_KEY }}
          GOOGLE_API_KEY: ${{ secrets.GOOGLE_API_KEY }}
          GEMINI_API_KEY: ${{ secrets.GEMINI_API_KEY }}
          ANTHROPIC_API_KEY: ${{ secrets.ANTHROPIC_API_KEY }}
          MISTRAL_API_KEY: ${{ secrets.MISTRAL_API_KEY }}
          OPENAI_API_KEY: ${{ secrets.OPENAI_API_KEY }}
          DD_TRACE_ENABLED: false
        run: |
          nox -e "tests-${{ matrix.python-version-major }}.${{ matrix.python-version-minor }}(shard='${{ matrix.nox-shard }}')"
      - name: Run nox (Clickhouse Only)
        env:
          WEAVE_SENTRY_ENV: ci
          CI: 1
          WB_SERVER_HOST: http://wandbservice
          WF_CLICKHOUSE_HOST: localhost
          WEAVE_SERVER_DISABLE_ECOSYSTEM: 1
          DD_TRACE_ENABLED: false
        run: |
          nox -e "tests-${{ matrix.python-version-major }}.${{ matrix.python-version-minor }}(shard='${{ matrix.nox-shard }}')" -- \
            -m "weave_client and not skip_clickhouse_client" \
            --weave-server=clickhouse
  trace-tests-matrix-check: # This job does nothing and is only used for the branch protection
    if: always()

    needs:
      - trace-tests

    runs-on: ubuntu-latest

    steps:
      - name: Passes if all trace-tests jobs succeeded
        uses: re-actors/alls-green@release/v1
        with:
          jobs: ${{ toJSON(needs) }}<|MERGE_RESOLUTION|>--- conflicted
+++ resolved
@@ -217,11 +217,7 @@
 
   trace-tests:
     name: Trace nox tests
-<<<<<<< HEAD
-    timeout-minutes: 18
-=======
     timeout-minutes: 30
->>>>>>> 57c5ec83
     runs-on: ubuntu-latest
     strategy:
       matrix:
