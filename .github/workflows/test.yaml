--- conflicted
+++ resolved
@@ -214,11 +214,8 @@
             'cohere',
             'dspy',
             'groq',
-<<<<<<< HEAD
             'google_ai_studio',
-=======
             'instructor',
->>>>>>> 6bf8642d
             'langchain',
             'litellm',
             'llamaindex',
