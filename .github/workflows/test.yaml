--- conflicted
+++ resolved
@@ -240,11 +240,8 @@
             'mistral1',
             'notdiamond',
             'openai',
-<<<<<<< HEAD
             'scorers_tests',
-=======
             'pandas-test',
->>>>>>> 152a6d80
           ]
       fail-fast: false
     services:
