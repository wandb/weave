# We use self-hosted runners for performance: we can rely on docker caching
# on the runner machines for 0s startup times for our tests.
# There is an issue with self-hosted runners where if you use a mix of
# host and container jobs, the host jobs will fail to start
# (https://github.com/actions/checkout/issues/273).
# So we create a separate "builder" tagged runner to do the build job on
# the host, and then all the tests run on "runner" tagged runners.

name: test

on:
  push:

jobs:
  check-which-tests-to-run:
    uses: ./.github/workflows/check-which-tests-to-run.yaml

  # ==== Query Service Jobs ====
  build-container-query-service:
    name: Build Legacy (Query Service) test container
    timeout-minutes: 30
    runs-on: [self-hosted, builder]
    outputs:
      build_needed: ${{ steps.build_check.outputs.build_needed }}
    env:
      REGISTRY: us-east4-docker.pkg.dev/weave-support-367421/weave-images
    needs: check-which-tests-to-run

    # if: github.ref == 'refs/heads/master' || needs.check-which-tests-to-run.outputs.weave_query_tests
    steps:
      - uses: actions/checkout@v3
        with:
          fetch-depth: 2

      - name: Check if build is needed
        id: build_check
        run: |
          if [[ "${{ github.ref }}" == "refs/heads/master" || "${{ needs.check-which-tests-to-run.outputs.weave_query_tests }}" == "true" ]]; then
            echo "Build is needed"
            echo "build_needed=true" >> $GITHUB_OUTPUT
          else
            echo "Build is not needed"
            echo "build_needed=false" >> $GITHUB_OUTPUT
          fi

      - name: Login to Docker Hub
        if: steps.build_check.outputs.build_needed == 'true'
        uses: docker/login-action@v2
        with:
          registry: us-east4-docker.pkg.dev
          username: _json_key
          password: ${{ secrets.gcp_sa_key }}

      - name: Prune docker cache
        if: steps.build_check.outputs.build_needed == 'true'
        run: docker system prune -f

      - name: Build legacy (query service) unit test image
        if: steps.build_check.outputs.build_needed == 'true'
        run: python3 weave_query/docker/docker_build.py build_deps weave-test-python-query-service builder . weave_query/Dockerfile.ci.test

  test-query-service:
    name: Legacy (Query Service) Python unit tests
    timeout-minutes: 15 # do not raise! running longer than this indicates an issue with the tests. fix there.
    needs:
      - check-which-tests-to-run
      - build-container-query-service
    runs-on: ubuntu-latest
    strategy:
      fail-fast: false
      matrix:
        job_num: [0, 1]
    # runs-on: ubuntu-latest
    container: ${{ needs.build-container-query-service.outputs.build_needed == 'true' && format('us-east4-docker.pkg.dev/weave-support-367421/weave-images/weave-test-python-query-service:{0}', github.sha) || null }}
    services:
      wandbservice:
        image: us-central1-docker.pkg.dev/wandb-production/images/local-testcontainer:master
        credentials:
          username: _json_key
          password: ${{ secrets.gcp_wb_sa_key }}
        env:
          CI: 1
          WANDB_ENABLE_TEST_CONTAINER: true
          LOGGING_ENABLED: true
        ports:
          - "8080:8080"
          - "8083:8083"
          - "9015:9015"
        options: >-
          --health-cmd "wget -q -O /dev/null http://localhost:8080/healthz || exit 1"
          --health-interval=5s
          --health-timeout=3s
          --health-start-period=10s
    outputs:
      tests_should_run: ${{ steps.test_check.outputs.tests_should_run }}
    steps:
      - uses: actions/checkout@v2
      - name: Check if tests should run
        id: test_check
        run: |
          if [[ "${{ github.ref }}" == "refs/heads/master" || "${{ needs.check-which-tests-to-run.outputs.weave_query_tests }}" == "true" ]]; then
            echo "Tests should run"
            echo "tests_should_run=true" >> $GITHUB_OUTPUT
          else
            echo "Tests should not run"
            echo "tests_should_run=false" >> $GITHUB_OUTPUT
          fi
      - name: Verify wandb server is running
        if: steps.test_check.outputs.tests_should_run == 'true'
        run: curl -s http://wandbservice:8080/healthz
      - name: Run Legacy (Query Service) Python Unit Tests
        if: steps.test_check.outputs.tests_should_run == 'true'
        env:
          DD_SERVICE: weave-python
          DD_ENV: ci
          WEAVE_SENTRY_ENV: ci
          CI: 1
          WB_SERVER_HOST: http://wandbservice
          WEAVE_SERVER_DISABLE_ECOSYSTEM: 1
        run: |
          source /root/venv/bin/activate && \
          cd weave_query && \
          pytest \
          --job-num=${{ matrix.job_num }} \
          --timeout=90 \
          --ddtrace \
          --durations=5 \
          .

  test-query-service-matrix-check: # This job does nothing and is only used for the branch protection
    if: always()

    needs:
      - test-query-service

    runs-on: ubuntu-latest

    steps:
      - name: Passes if all test-query-service jobs succeeded
        uses: re-actors/alls-green@release/v1
        with:
          jobs: ${{ toJSON(needs) }}

  # ==== Weave UI Jobs ====
  weavejs-lint-compile:
    name: WeaveJS Lint and Compile
    runs-on: ubuntu-latest
    needs:
      - check-which-tests-to-run
    steps:
      - uses: actions/checkout@v2
        with:
          fetch-depth: 0
          token: ${{ secrets.GITHUB_TOKEN }}
      - name: Check if lint and compile should run
        id: check_run
        run: |
          if [[ "${{ github.ref }}" == "refs/heads/master" || "${{ needs.check-which-tests-to-run.outputs.weave_js_tests }}" == "true" ]]; then
            echo "Lint and compile should run"
            echo "should_lint_and_compile=true" >> $GITHUB_OUTPUT
          else
            echo "Lint and compile should not run"
            echo "should_lint_and_compile=false" >> $GITHUB_OUTPUT
          fi
      - uses: actions/setup-node@v1
        if: steps.check_run.outputs.should_lint_and_compile == 'true'
        with:
          node-version: "18.x"
      - name: Configure npm for GitHub Packages
        run: |
          echo "//npm.pkg.github.com/:_authToken=${{ secrets.GITHUB_TOKEN }}" >> .npmrc
      - name: Run WeaveJS Lint and Compile
        if: steps.check_run.outputs.should_lint_and_compile == 'true'
        run: |
          set -e
          cd weave-js
          yarn install --frozen-lockfile
          yarn generate
          yarn eslint --max-warnings=0
          yarn prettier
          yarn run tsc
          yarn testci

  # ==== Trace Jobs ====
  lint:
    name: Python lint
    runs-on: ubuntu-latest
    steps:
      - name: Checkout
        uses: actions/checkout@v3
      - name: Set up Python
        uses: actions/setup-python@v5
        with:
          python-version: 3.9
      - name: Install dependencies
        run: |
          python -m pip install --upgrade pip
          pip install nox uv
      - name: Run nox
        run: nox -e lint

  trace-docs:
    name: Trace docs
    timeout-minutes: 10
    runs-on: ubuntu-latest
    steps:
      - name: Checkout
        uses: actions/checkout@v3
      - name: Setup Node.js
        uses: actions/setup-node@v3
        with:
          node-version: "20"
      - name: Setup docs
        run: make setup-docs-ci
      - name: Run docs
        run: make docs

  trace-tests:
    name: Trace nox tests
    timeout-minutes: 15
    runs-on: ubuntu-latest
    strategy:
      matrix:
        python-version-major: ["3"]
        python-version-minor: [
            "9",
            "10",
            "11",
            "12",
            "13",
            #
          ]
        nox-shard:
          [
            "trace",
            "trace_server",
            "anthropic",
            "bedrock",
            "cerebras",
            "cohere",
            "crewai",
            "dspy",
            "groq",
            "huggingface",
            "google_ai_studio",
            "google_genai",
            "instructor",
            "langchain",
            "litellm",
            "llamaindex",
            "mistral0",
            "mistral1",
            "notdiamond",
            "openai",
            "vertexai",
            "pandas-test",
<<<<<<< HEAD
            "smolagents",
=======
            "mcp",
>>>>>>> 535bcccb
          ]
      fail-fast: false
    services:
      wandbservice:
        image: us-central1-docker.pkg.dev/wandb-production/images/local-testcontainer:master
        credentials:
          username: _json_key
          password: ${{ secrets.gcp_wb_sa_key }}
        env:
          CI: 1
          WANDB_ENABLE_TEST_CONTAINER: true
          LOGGING_ENABLED: true
        ports:
          - "8080:8080"
          - "8083:8083"
          - "9015:9015"
        options: >-
          --health-cmd "wget -q -O /dev/null http://localhost:8080/healthz || exit 1"
          --health-interval=5s
          --health-timeout=3s
          --health-start-period=10s
      azurite:
        image: mcr.microsoft.com/azure-storage/azurite
        ports:
          - "10000:10000"
      weave_clickhouse:
        image: clickhouse/clickhouse-server
        env:
          CLICKHOUSE_DEFAULT_ACCESS_MANAGEMENT: 1
          CLICKHOUSE_USER: default
          CLICKHOUSE_PASSWORD: ""
          CLICKHOUSE_DB: default
        ports:
          - "8123:8123"
        options: --health-cmd "wget -nv -O- 'http://localhost:8123/ping' || exit 1" --health-interval=5s --health-timeout=3s
    steps:
      - name: Checkout
        uses: actions/checkout@v3
      - name: Enable debug logging
        run: echo "ACTIONS_STEP_DEBUG=true" >> $GITHUB_ENV
      - name: Install SQLite dev package
        run: sudo apt update && sudo apt install -y libsqlite3-dev
      - name: Set up Python ${{ matrix.python-version-major }}.${{ matrix.python-version-minor }}
        uses: actions/setup-python@v5
        with:
          python-version: ${{ matrix.python-version-major }}.${{ matrix.python-version-minor }}
      - name: Install dependencies
        run: |
          python -m pip install --upgrade pip
          pip install nox uv
      - name: Run nox (Clickhouse Only)
        env:
          WEAVE_SENTRY_ENV: ci
          CI: 1
          WB_SERVER_HOST: http://wandbservice
          WF_CLICKHOUSE_HOST: localhost
          WEAVE_SERVER_DISABLE_ECOSYSTEM: 1
          DD_TRACE_ENABLED: false
        run: |
          nox -e "tests-${{ matrix.python-version-major }}.${{ matrix.python-version-minor }}(shard='${{ matrix.nox-shard }}')" -- \
            -m "weave_client and not skip_clickhouse_client" \
            --weave-server=clickhouse
      - name: Run nox
        env:
          WEAVE_SENTRY_ENV: ci
          CI: 1
          WB_SERVER_HOST: http://wandbservice
          WF_CLICKHOUSE_HOST: weave_clickhouse
          WEAVE_SERVER_DISABLE_ECOSYSTEM: 1
          WANDB_API_KEY: ${{ secrets.WANDB_API_KEY }}
          GOOGLE_API_KEY: ${{ secrets.GOOGLE_API_KEY }}
          GEMINI_API_KEY: ${{ secrets.GEMINI_API_KEY }}
          ANTHROPIC_API_KEY: ${{ secrets.ANTHROPIC_API_KEY }}
          MISTRAL_API_KEY: ${{ secrets.MISTRAL_API_KEY }}
          OPENAI_API_KEY: ${{ secrets.OPENAI_API_KEY }}
          DD_TRACE_ENABLED: false
        run: |
          nox -e "tests-${{ matrix.python-version-major }}.${{ matrix.python-version-minor }}(shard='${{ matrix.nox-shard }}')"
  trace-tests-matrix-check: # This job does nothing and is only used for the branch protection
    if: always()

    needs:
      - trace-tests

    runs-on: ubuntu-latest

    steps:
      - name: Passes if all trace-tests jobs succeeded
        uses: re-actors/alls-green@release/v1
        with:
          jobs: ${{ toJSON(needs) }}<|MERGE_RESOLUTION|>--- conflicted
+++ resolved
@@ -254,11 +254,8 @@
             "openai",
             "vertexai",
             "pandas-test",
-<<<<<<< HEAD
+            "mcp",
             "smolagents",
-=======
-            "mcp",
->>>>>>> 535bcccb
           ]
       fail-fast: false
     services:
