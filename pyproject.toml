[project]
name = "weave"
description = "A toolkit for building composable interactive data driven applications."
readme = "README.md"
license = { file = "LICENSE" }
maintainers = [{ name = "W&B", email = "support@wandb.com" }]
authors = [
  { name = "Shawn Lewis", email = "shawn@wandb.com" },
  { name = "Tim Sweeney", email = "tim@wandb.com" },
  { name = "Nick Peneranda", email = "nick.penaranda@wandb.com" },
  { name = "Jeff Raubitschek", email = "jeff@wandb.com" },
  { name = "Jamie Rasmussen", email = "jamie.rasmussen@wandb.com" },
  { name = "Griffin Tarpenning", email = "griffin.tarpenning@wandb.com" },
  { name = "Josiah Lee", email = "josiah.lee@wandb.com" },
  { name = "Andrew Truong", email = "andrew@wandb.com" },
]
classifiers = [
  "Development Status :: 4 - Beta",
  "Environment :: Web Environment",
  "Framework :: Flask",
  "Framework :: Jupyter",
  "Intended Audience :: Developers",
  "Intended Audience :: Science/Research",
  "License :: OSI Approved :: Apache Software License",
  "Operating System :: OS Independent",
  "Programming Language :: Python",
  "Topic :: Database :: Front-Ends",
  "Topic :: Office/Business :: Financial :: Spreadsheet",
  "Topic :: Scientific/Engineering :: Information Analysis",
  "Topic :: Scientific/Engineering :: Visualization",
  "Topic :: Software Development :: Libraries :: Application Frameworks",
  "Topic :: Software Development :: Widget Sets",
]
requires-python = ">=3.9"
dynamic = ["version"]
dependencies = [
  "pydantic>=2.0.0",
  "wandb>=0.17.1",
  "packaging>=21.0",         # For version parsing in integrations
  "tenacity>=8.3.0,!=8.4.0", # Excluding 8.4.0 because it had a bug on import of AsyncRetrying
  "emoji>=2.12.1",           # For emoji shortcode support in Feedback
  "uuid-utils>=0.9.0",       # Used for ID generation - remove once python's built-in uuid supports UUIDv7
  "numpy>1.21.0",            # Used in box.py and scorer.py (should be made optional)
  "rich",                    # Used for special formatting of tables (should be made optional)
  "gql[aiohttp,requests]",   # Used exclusively in wandb_api.py
]

[project.optional-dependencies]
docs = ["playwright", "lazydocs", "nbformat", "nbconvert"]
anthropic = ["anthropic>=0.18.0"]
cerebras = ["cerebras-cloud-sdk"]
cohere = ["cohere>=5.9.1,<5.9.3"]
dspy = ["dspy>=0.1.5", "litellm<=1.49.1"]
google_ai_studio = ["google-generativeai>=0.8.3"]
groq = ["groq>=0.9.0"]
instructor = ["instructor>=1.4.3"]
langchain = [
  "langchain-core>=0.2.1",
  "langchain-openai>=0.1.7",
  "langchain-community>=0.2.1",
  "chromadb>=0.5.0",
  "pysqlite3",
  "opentelemetry-exporter-otlp",
]
litellm = ["litellm>=1.36.1"]
llamaindex = ["llama-index>=0.10.35"]
mistral0 = ["mistralai>=0.1.8,<1.0.0"]
mistral1 = ["mistralai>=1.0.0"]
scorers = ["Levenshtein>=0.26.0", "instructor>=1.5.2"]
scorers_tests = [
  "instructor>=1.5.2",
  "Levenshtein>=0.26.0",
  "openai>=1.0.0",
  "google-generativeai>=0.8.0",
  "mistralai>=1.0.3",
  "anthropic>=0.30.0",
]
notdiamond = ["notdiamond>=0.3.21", "litellm<=1.49.1"]
openai = ["openai>=1.0.0"]
pandas-test = ["pandas>=2.2.3"]
modal = ["modal", "python-dotenv"]
test = [
  "nox",
  "pytest>=8.2.0",
  "pytest-asyncio>=0.23.6",
  "pytest-cov>=5.0.0",
  "pytest-xdist>=3.1.0",
  "pytest-rerunfailures>=12.0",
  "clickhouse_connect==0.7.0",
  "fastapi>=0.110.0",
  "sqlparse==0.5.0",

  # Integration Tests
  "pytest-recording>=0.13.2",
  "vcrpy>=6.0.1",

  # serving tests
  "flask",
  "uvicorn>=0.27.0",
  "pillow",
  "filelock",
  "httpx",
]

[project.scripts]
weave = "weave.trace.cli:cli"

[project.urls]
Company = "https://wandb.com"
Documentation = "https://docs.wandb.com/"
Changes = "https://github.com/wandb/weave/releases"
"Source Code" = "https://github.com/wandb/weave"
"Issue Tracker" = "https://github.com/wandb/weave/issues/"
Twitter = "https://twitter.com/weights_biases"

[build-system]
requires = ["hatchling"]
build-backend = "hatchling.build"

[tool.hatch.version]
path = "weave/version.py"

[tool.hatch.build]
include = ["weave"]
exclude = [
  "weave_query",
  "weave-js",
  "examples",
  "tests",
  "docs",
  "dev_docs",
  "weave/clear_cache.py",
]


[tool.pytest.ini_options]
filterwarnings = [
  # treat warnings as errors
  # "error",
  # ignore deprecation warnings from installed packages, they're printed at the
  # bottom of test output, making it hard to find the actual errors.
  "ignore::DeprecationWarning",
]
addopts = "-v"
markers = [
  "skip_clickhouse_client: marks tests as requiring clickhouse client to be skipped",
  "weave_client: alias for `client` fixture used for CI dispatching. Do not use directly in code.",
  "disable_logging_error_check: means that the test expects logging errors (and the default assertion for no logging errors will fail)",
]

[tool.ruff.lint]
preview = true
select = [
  "D200",   # https://docs.astral.sh/ruff/rules/fits-on-one-line/
  "D201",   # https://docs.astral.sh/ruff/rules/no-blank-line-before-function/
  "D202",   # https://docs.astral.sh/ruff/rules/no-blank-line-after-function/
  "D204",   # https://docs.astral.sh/ruff/rules/one-blank-line-after-class/
  "D210",   # https://docs.astral.sh/ruff/rules/surrounding-whitespace/
  "D211",   # https://docs.astral.sh/ruff/rules/blank-line-before-class/
  "D214",   # https://docs.astral.sh/ruff/rules/section-not-over-indented/
  "FIX001", # https://beta.ruff.rs/docs/rules/#flake8-fixme-fix
  "FIX003", # https://docs.astral.sh/ruff/rules/line-contains-xxx/
  "F541",   # https://docs.astral.sh/ruff/rules/f-string-missing-placeholders/
  "I",      # https://docs.astral.sh/ruff/rules/#isort-i
  "W",      # https://docs.astral.sh/ruff/rules/#warning-w
  "F401",   # https://docs.astral.sh/ruff/rules/unused-import/
  "TID252", # https://docs.astral.sh/ruff/rules/relative-imports/#relative-imports-tid252
  "UP",     # https://docs.astral.sh/ruff/rules/#pyupgrade-up
  "TRY002", # https://docs.astral.sh/ruff/rules/raise-vanilla-class/
  "TRY004", # https://docs.astral.sh/ruff/rules/type-check-without-type-error/
  "TRY300", # https://docs.astral.sh/ruff/rules/try-consider-else/
<<<<<<< HEAD
  "TRY400", # https://docs.astral.sh/ruff/rules/error-instead-of-exception/
=======
  "C",      # https://docs.astral.sh/ruff/rules/#convention-c
>>>>>>> 4ca41151
]
ignore = [
  # we use Google style
  "D203", # https://docs.astral.sh/ruff/rules/one-blank-line-before-class/
  "D213", # https://docs.astral.sh/ruff/rules/multi-line-summary-second-line/
  "D215", # https://docs.astral.sh/ruff/rules/section-underline-not-over-indented/

  # This is a more involved change, so disabling for now.
  "C901", # https://docs.astral.sh/ruff/rules/complex-structure/
]
exclude = ["weave_query"]

[tool.ruff.lint.isort]
known-third-party = ["wandb", "weave_query"]

[tool.ruff]
line-length = 88
show-fixes = true
exclude = ["weave_query"]

[tool.pyright]
include = ["weave"]
exclude = ["weave_query", "tests", "examples", "docs", "noxfile.py"]
# In cases where we support multiple versions of an integration, some imports can be missing
reportMissingImports = false

# TODO: Gradually remove as we improve our code!
reportAttributeAccessIssue = false
reportPossiblyUnboundVariable = false
reportOptionalMemberAccess = false
reportArgumentType = false
reportCallIssue = false

[tool.mypy]
warn_unused_configs = true
# Note: You have to update .pre-commit-config.yaml too!
exclude = [".*pyi$", "weave_query", "tests", "examples"]
ignore_missing_imports = true

[[tool.mypy.overrides]]
module = "weave.*"
disallow_untyped_defs = true
disallow_untyped_calls = true

[[tool.mypy.overrides]]
module = "weave_query.*"
ignore_errors = true

[tool.bumpversion]
current_version = "0.51.20-dev0"
parse = """(?x)
    (?P<major>0|[1-9]\\d*)\\.
    (?P<minor>0|[1-9]\\d*)\\.
    (?P<patch>0|[1-9]\\d*)
    (?:
        -                             # dash separator for pre-release section
        (?P<pre_l>[a-zA-Z-]+)         # pre-release label
        (?P<pre_n>0|[1-9]\\d*)        # pre-release version number
    )?                                # pre-release section is optional
"""
serialize = [
  "{major}.{minor}.{patch}-{pre_l}{pre_n}",
  "{major}.{minor}.{patch}",
]
search = "{current_version}"
replace = "{new_version}"
regex = false
ignore_missing_version = false
ignore_missing_files = false
tag = false
sign_tags = false
tag_name = "v{new_version}"
tag_message = "Release version: {current_version} → {new_version}"
allow_dirty = false
commit = false
message = "Release version: {current_version} → {new_version}"
commit_args = ""

[tool.bumpversion.parts.pre_l]
values = ["dev", "final"]
optional_value = "final"<|MERGE_RESOLUTION|>--- conflicted
+++ resolved
@@ -169,11 +169,8 @@
   "TRY002", # https://docs.astral.sh/ruff/rules/raise-vanilla-class/
   "TRY004", # https://docs.astral.sh/ruff/rules/type-check-without-type-error/
   "TRY300", # https://docs.astral.sh/ruff/rules/try-consider-else/
-<<<<<<< HEAD
   "TRY400", # https://docs.astral.sh/ruff/rules/error-instead-of-exception/
-=======
   "C",      # https://docs.astral.sh/ruff/rules/#convention-c
->>>>>>> 4ca41151
 ]
 ignore = [
   # we use Google style
