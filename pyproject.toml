[project]
name = "weave"
description = "A toolkit for building composable interactive data driven applications."
readme = "README.md"
license = { file = "LICENSE" }
maintainers = [{ name = "W&B", email = "support@wandb.com" }]
authors = [
  { name = "Shawn Lewis", email = "shawn@wandb.com" },
  { name = "Tim Sweeney", email = "tim@wandb.com" },
  { name = "Nick Peneranda", email = "nick.penaranda@wandb.com" },
  { name = "Jeff Raubitschek", email = "jeff@wandb.com" },
  { name = "Jamie Rasmussen", email = "jamie.rasmussen@wandb.com" },
  { name = "Griffin Tarpenning", email = "griffin.tarpenning@wandb.com" },
  { name = "Josiah Lee", email = "josiah.lee@wandb.com" },
  { name = "Andrew Truong", email = "andrew@wandb.com" },
  { name = "Niall McQuay", email = "niall.mcquay@wandb.com" },
]
classifiers = [
  "Development Status :: 4 - Beta",
  "Environment :: Web Environment",
  "Framework :: Flask",
  "Framework :: Jupyter",
  "Intended Audience :: Developers",
  "Intended Audience :: Science/Research",
  "License :: OSI Approved :: Apache Software License",
  "Operating System :: OS Independent",
  "Programming Language :: Python",
  "Topic :: Database :: Front-Ends",
  "Topic :: Office/Business :: Financial :: Spreadsheet",
  "Topic :: Scientific/Engineering :: Information Analysis",
  "Topic :: Scientific/Engineering :: Visualization",
  "Topic :: Software Development :: Libraries :: Application Frameworks",
  "Topic :: Software Development :: Widget Sets",
]
requires-python = ">=3.9"
dynamic = ["version"]
dependencies = [
  "wandb>=0.17.1",
  "sentry-sdk>=2.0.0,<3.0.0",
  "pydantic>=2.0.0",
  "packaging>=21.0",          # For version parsing in integrations
  "tenacity>=8.3.0,!=8.4.0",  # Excluding 8.4.0 because it had a bug on import of AsyncRetrying
  "rich",                     # Used for special formatting of tables (should be made optional)
  "click",                    # Used for terminal/stdio printing
  "gql[aiohttp,requests]",    # Used exclusively in wandb_api.py
  "jsonschema>=4.23.0",       # Used by scorers for field validation
  "diskcache==5.6.3",         # Used for data caching
  "nest-asyncio==1.6.0",      # Used to support nested event loops in asyncio

  # This dependency will be updated each time we regenerate the trace server bindings.
  # 1. For normal dev, pin to a SHA and allow direct references.  This will look like:
  #    weave_server_sdk @ git+https://github.com/wandb/weave-stainless@daf91fdd07535c570eb618b343e2d125f9b09e25
  # 2. For deploys, pin to a specific version and remove allow-direct-references.  This will look like:
  #    weave_server_sdk==0.0.1

  # TODO: Uncomment when ready to commit to the new bindings.
  # "weave_server_sdk @ git+https://github.com/wandb/weave-stainless@9f62f9b3422d2afa7ad56f853ff510a81c1abb73",

  # This transforms X | Y into typing.Union[X, Y] and list[X] into typing.List[X] etc.
  # It allows us to use those type annotations in Python 3.9 with Pydantic.
  # See https://github.com/pydantic/pydantic/issues/7873
  "eval-type-backport",
]

[project.optional-dependencies]
# `trace_server` is the dependency list of the trace server itself. We eventually will extract
# this to a separate package. Note, when that happens, we will need to pull along some of the
#default dependencies as well.
wandb = ["wandb>=0.17.1"]
trace_server = [
  "ddtrace>=2.7.0",
  # BYOB - S3
  "boto3>=1.34.0",
  # BYOB - Azure
  "azure-storage-blob>=12.24.0,<12.26.0",
  # BYOB - GCP
  "google-cloud-storage>=2.7.0",
  # LLM Support
  "litellm>=1.36.1",
  # OTEL trace support
  "opentelemetry-proto>=1.12.0",
  "opentelemetry-semantic-conventions-ai>=0.4.3",
  "openinference-semantic-conventions>=0.1.17",
  # For emoji shortcode support in Feedback
  "emoji>=2.12.1",
]
trace_server_tests = [
  # BYOB - S3
  "moto[s3]>=5.0.0",
]
docs = [
  "playwright",
  "lazydocs",
  "nbformat",
  "nbconvert",
  "weave[trace_server]",
]
video_support = ["moviepy<=1.0.3"]
anthropic = ["anthropic>=0.18.0"]
cerebras = ["cerebras-cloud-sdk"]
cohere = ["cohere>=5.9.1,<5.9.3"]
# Pin until https://github.com/crewAIInc/crewAI/pull/2553 is released
crewai = ["crewai>=0.100.1,<=0.108.0", "crewai-tools>=0.38.0"]
dspy = ["dspy>=2.6.27"]
google_ai_studio = ["google-generativeai>=0.8.3"]
google_genai = ["google-genai>=1.0.0,<=1.23.0", "pillow>=11.1.0"]
groq = ["groq>=0.13.0"]
huggingface = ["huggingface-hub>=0.28.1"]
smolagents = [
  "openai>=1.0.0",
  "litellm>=1.58",
  "smolagents>=1.17.0,<1.19.0",
  "huggingface-hub>=0.28.1",
  "SQLAlchemy>=2.0.38",
]
instructor = [
  "instructor>=1.4.3,<1.7.0; python_version <= '3.9'",
  "instructor>=1.4.3; python_version > '3.9'",
  "google-genai>=1.5.0",
]
langchain = [
  "langchain-core>=0.2.1",
  "langchain-openai>=0.1.7",
  "langchain-community>=0.2.1",
  "langchain-google-vertexai>=2.0.24",
  "langchain-google-genai>=2.1.5",
  "langchain-anthropic>=0.3.15",
  "chromadb>=0.5.0",
  "pysqlite3",
  "opentelemetry-exporter-otlp",
  "openai<1.92.0",
]
langchain_nvidia_ai_endpoints = [
  "langchain-core>=0.2.1",
  "langchain-nvidia-ai-endpoints",
]
litellm = ["litellm>=1.36.1"]
# temporary max pin b/c 0.12.0 changes call structure and therefor tests
llamaindex = ["llama-index>=0.10.35", "openai<1.92.0"]
mistral = ["mistralai>=1.0.0"]
scorers = [
  "numpy>1.21.0",
  "Levenshtein>=0.26.0",
  "litellm>=1.58",
  "sentence-transformers>=3.3.1",
  "scikit-learn>=1.5.2",
  "transformers>=4.51.1",
  "torch>=2.4.1",
  "sentencepiece>=0.2.0",
  "pip>=20.0",                    # this is needed for presidio-analyzer to pull the spacy models
  "presidio-analyzer>=2.2.0",
  "presidio-anonymizer>=2.2.0",
]
notdiamond = ["notdiamond>=0.3.21", "litellm<=1.49.1"]
openai = ["openai>=1.0.0,<1.92.0"]
openai_agents = ["openai-agents>=0.0.4"]
pandas-test = ["pandas>=2.2.3"]
presidio = ["presidio-analyzer==2.2.357", "presidio-anonymizer==2.2.357"]
modal = ["modal", "python-dotenv"]
mcp = ["mcp[cli]>=1.6.0,<1.10.0"]
vertexai = ["vertexai>=1.70.0", "shapely<=2.0.6"] # shapely is busted on 2.0.7
bedrock = ["boto3", "moto[bedrock]>=5.0.24"]
verdict = ["verdict>=0.2.3"]
autogen = ["autogen-agentchat>=0.5.7"]
autogen_tests = ["autogen-agentchat>=0.5.7", "autogen-ext[openai]>=0.5.7"]

test = [
  "nox",
  "pytest>=8.2.0",
  "pytest-asyncio>=0.23.6",
  "pytest-cov>=5.0.0",
  "pytest-xdist>=3.1.0",
  "pytest-rerunfailures>=12.0",
  "pytest-rerunfailures>=14.0",
  "pytest-shard==0.1.2",
  "clickhouse_connect==0.7.0",
  "fastapi>=0.110.0",
  "sqlparse==0.5.0",
  "freezegun",

  # Integration Tests
  "pytest-recording>=0.13.2",
  "vcrpy>=7.0.0",

  # serving tests
  "flask",
  "uvicorn>=0.27.0",
  "pillow",
  "moviepy<=1.0.3",
  "filelock",
  "httpx",

  "confluent-kafka",

  "weave[trace_server]",
  "weave[trace_server_tests]",
]
dev = [
  # codegen
  "tomlkit",
  "python-multipart",

]

[project.urls]
Company = "https://wandb.com"
Documentation = "https://docs.wandb.com/"
Changes = "https://github.com/wandb/weave/releases"
"Source Code" = "https://github.com/wandb/weave"
"Issue Tracker" = "https://github.com/wandb/weave/issues/"
Twitter = "https://twitter.com/weights_biases"

[build-system]
requires = ["hatchling"]
build-backend = "hatchling.build"

[tool.hatch.version]
path = "weave/version.py"

[tool.hatch.build]
include = ["weave"]
exclude = [
  "weave_query",
  "weave-js",
  "examples",
  "tests",
  "docs",
  "dev_docs",
  "weave/clear_cache.py",
]

# [tool.hatch.metadata]
# allow-direct-references = true
[tool.pytest.ini_options]
filterwarnings = [
  # treat warnings as errors
  # "error",
  # ignore deprecation warnings from installed packages, they're printed at the
  # bottom of test output, making it hard to find the actual errors.
  "ignore::DeprecationWarning",
]
addopts = "-v"
markers = [
  "skip_clickhouse_client: marks tests as requiring clickhouse client to be skipped",
  "trace_server: alias for `trace_server` fixture used for CI dispatching. Do not use directly in code.",
  "disable_logging_error_check: means that the test expects logging errors (and the default assertion for no logging errors will fail)",
]

[tool.ruff.lint]
preview = true
select = [
  "D200",    # https://docs.astral.sh/ruff/rules/fits-on-one-line/
  "D201",    # https://docs.astral.sh/ruff/rules/no-blank-line-before-function/
  "D202",    # https://docs.astral.sh/ruff/rules/no-blank-line-after-function/
  "D204",    # https://docs.astral.sh/ruff/rules/one-blank-line-after-class/
  "D210",    # https://docs.astral.sh/ruff/rules/surrounding-whitespace/
  "D211",    # https://docs.astral.sh/ruff/rules/blank-line-before-class/
  "D214",    # https://docs.astral.sh/ruff/rules/section-not-over-indented/
  "FIX001",  # https://beta.ruff.rs/docs/rules/#flake8-fixme-fix
  "FIX003",  # https://docs.astral.sh/ruff/rules/line-contains-xxx/
  "F541",    # https://docs.astral.sh/ruff/rules/f-string-missing-placeholders/
  "I",       # https://docs.astral.sh/ruff/rules/#isort-i
  "W",       # https://docs.astral.sh/ruff/rules/#warning-w
  "F401",    # https://docs.astral.sh/ruff/rules/unused-import/
  "F402",    # https://docs.astral.sh/ruff/rules/import-shadowed-by-loop-var/
  "F6",      # https://docs.astral.sh/ruff/rules/multi-value-repeated-key-literal/
  "F811",    # https://docs.astral.sh/ruff/rules/redefined-while-unused/
  "F821",    # https://docs.astral.sh/ruff/rules/undefined-name/
  "F822",    # https://docs.astral.sh/ruff/rules/undefined-export/
  "TID252",  # https://docs.astral.sh/ruff/rules/relative-imports/#relative-imports-tid252
  "UP",      # https://docs.astral.sh/ruff/rules/#pyupgrade-up
  "TRY002",  # https://docs.astral.sh/ruff/rules/raise-vanilla-class/
  "TRY004",  # https://docs.astral.sh/ruff/rules/type-check-without-type-error/
  "TRY300",  # https://docs.astral.sh/ruff/rules/try-consider-else/
  "TRY400",  # https://docs.astral.sh/ruff/rules/error-instead-of-exception/
  "TRY401",  # https://docs.astral.sh/ruff/rules/verbose-log-message/
  "C",       # https://docs.astral.sh/ruff/rules/#convention-c
  "T201",    # https://docs.astral.sh/ruff/rules/print-statement/
  "B006",    # https://docs.astral.sh/ruff/rules/mutable-argument-default/
  "B007",    # https://docs.astral.sh/ruff/rules/unused-loop-control-variable/
  "B008",    # https://docs.astral.sh/ruff/rules/function-call-in-default-argument/
  "B009",    # https://docs.astral.sh/ruff/rules/get-attr-with-constant/
  "B017",    # https://docs.astral.sh/ruff/rules/assert-raises-exception/
  "B020",    # https://docs.astral.sh/ruff/rules/loop-variable-overrides-iterator/
  "B028",    # https://docs.astral.sh/ruff/rules/no-explicit-stacklevel/
  "B904",    # https://docs.astral.sh/ruff/rules/raise-without-from-inside-except/
  "SIM102",  # https://docs.astral.sh/ruff/rules/collapsible-if/,
  "N801",    # https://docs.astral.sh/ruff/rules/invalid-class-name/
  "N802",    # https://docs.astral.sh/ruff/rules/invalid-function-name/
  "N803",    # https://docs.astral.sh/ruff/rules/invalid-argument-name/
  "N804",    # https://docs.astral.sh/ruff/rules/non-lowercase-variable-in-class/
  "N805",    # https://docs.astral.sh/ruff/rules/invalid-first-argument-name-for-method/
  "N806",    # https://docs.astral.sh/ruff/rules/non-lowercase-variable-in-function/
  "PERF102", # https://docs.astral.sh/ruff/rules/incorrect-dict-iterator/
  "T20",     # https://docs.astral.sh/ruff/rules/#flake8-print-t20
  "PT001",   # https://docs.astral.sh/ruff/rules/pytest-fixture-incorrect-parentheses-style/
  "PT006",   # https://docs.astral.sh/ruff/rules/pytest-parametrize-names-wrong-type/
  "PT008",   # https://docs.astral.sh/ruff/rules/pytest-parametrize-values-wrong-type/
  "PT018",   # https://docs.astral.sh/ruff/rules/pytest-composite-assertion/
  "PT022",   # https://docs.astral.sh/ruff/rules/pytest-useless-yield-fixture/
  "PT023",   # https://docs.astral.sh/ruff/rules/pytest-incorrect-mark-parentheses-style/
  "RUF010",  # https://docs.astral.sh/ruff/rules/explicit-f-string-type-conversion/
  "RUF012",  # https://docs.astral.sh/ruff/rules/mutable-class-default/
  "RUF013",  # https://docs.astral.sh/ruff/rules/implicit-optional/
  "RUF015",  # https://docs.astral.sh/ruff/rules/unnecessary-iterable-allocation-for-first-element/
  "RUF018",  # https://docs.astral.sh/ruff/rules/assignment-in-assert/
  "RUF022",  # https://docs.astral.sh/ruff/rules/unsorted-dunder-all/
  "RUF031",  # https://docs.astral.sh/ruff/rules/incorrectly-parenthesized-tuple-in-subscript/
  "RUF046",  # https://docs.astral.sh/ruff/rules/unnecessary-cast-to-int/
  "RUF047",  # https://docs.astral.sh/ruff/rules/needless-else/
  "RUF052",  # https://docs.astral.sh/ruff/rules/used-dummy-variable/
  "RUF059",  # https://docs.astral.sh/ruff/rules/unused-unpacked-variable/
  "RUF100",  # https://docs.astral.sh/ruff/rules/unused-noqa/
<<<<<<< HEAD
  "E711",    # https://docs.astral.sh/ruff/rules/none-comparison/
=======
  "E713",    # https://docs.astral.sh/ruff/rules/not-in-test/
>>>>>>> fa89a43d
]
ignore = [
  # we use Google style
  "D203", # https://docs.astral.sh/ruff/rules/one-blank-line-before-class/
  "D213", # https://docs.astral.sh/ruff/rules/multi-line-summary-second-line/
  "D215", # https://docs.astral.sh/ruff/rules/section-underline-not-over-indented/

  # This is a more involved change, so disabling for now.
  "C901", # https://docs.astral.sh/ruff/rules/complex-structure/
]
exclude = ["weave_query"]

[tool.ruff.lint.isort]
known-third-party = ["wandb", "weave_query"]

[tool.ruff.lint.flake8-pytest-style]
mark-parentheses = false
fixture-parentheses = false

[tool.ruff]
line-length = 88
show-fixes = true
exclude = ["weave_query", "rules"]

[tool.ruff.lint.per-file-ignores]
"!/weave/trace/**/*.py" = ["T201"]
"!/tests/**/*.py" = ["RUF059"]

[tool.pyright]
include = ["weave"]
exclude = ["weave_query", "tests", "examples", "docs", "noxfile.py"]
# In cases where we support multiple versions of an integration, some imports can be missing
reportMissingImports = false

# TODO: Gradually remove as we improve our code!
reportAttributeAccessIssue = false
reportPossiblyUnboundVariable = false
reportOptionalMemberAccess = false
reportArgumentType = false
reportCallIssue = false

[tool.mypy]
warn_unused_configs = true
# Note: You have to update .pre-commit-config.yaml too!
exclude = [".*pyi$", "weave_query", "tests", "examples"]
ignore_missing_imports = true

[[tool.mypy.overrides]]
module = "weave.*"
disallow_untyped_defs = true
disallow_untyped_calls = true

[[tool.mypy.overrides]]
module = "weave_query.*"
ignore_errors = true

[tool.bumpversion]
current_version = "0.51.57-dev0"
parse = """(?x)
    (?P<major>0|[1-9]\\d*)\\.
    (?P<minor>0|[1-9]\\d*)\\.
    (?P<patch>0|[1-9]\\d*)
    (?:
        -                             # dash separator for pre-release section
        (?P<pre_l>[a-zA-Z-]+)         # pre-release label
        (?P<pre_n>0|[1-9]\\d*)        # pre-release version number
    )?                                # pre-release section is optional
"""
serialize = [
  "{major}.{minor}.{patch}-{pre_l}{pre_n}",
  "{major}.{minor}.{patch}",
]
search = "{current_version}"
replace = "{new_version}"
regex = false
ignore_missing_version = false
ignore_missing_files = false
tag = false
sign_tags = false
tag_name = "v{new_version}"
tag_message = "Release version: {current_version} → {new_version}"
allow_dirty = false
commit = false
message = "Release version: {current_version} → {new_version}"
commit_args = ""

[tool.bumpversion.parts.pre_l]
values = ["dev", "final"]
optional_value = "final"

[tool.typos.default.extend-words]
fasion = "fasion" # Wandb lore

[tool.typos.default.extend-identifiers]
alog_score = "alog_score"
BoxedNDArray = "BoxedNDArray"

[tool.fixit]
enable = [".rules.op_deco"]
disable = ["fixit.rules"]<|MERGE_RESOLUTION|>--- conflicted
+++ resolved
@@ -311,11 +311,8 @@
   "RUF052",  # https://docs.astral.sh/ruff/rules/used-dummy-variable/
   "RUF059",  # https://docs.astral.sh/ruff/rules/unused-unpacked-variable/
   "RUF100",  # https://docs.astral.sh/ruff/rules/unused-noqa/
-<<<<<<< HEAD
   "E711",    # https://docs.astral.sh/ruff/rules/none-comparison/
-=======
   "E713",    # https://docs.astral.sh/ruff/rules/not-in-test/
->>>>>>> fa89a43d
 ]
 ignore = [
   # we use Google style
