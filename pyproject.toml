--- conflicted
+++ resolved
@@ -37,7 +37,6 @@
 dependencies = [
   "pydantic>=2.0.0",
   "wandb>=0.17.1",
-<<<<<<< HEAD
   "packaging>=21.0",              # For version parsing in integrations
   "tenacity>=8.3.0,!=8.4.0",      # Excluding 8.4.0 because it had a bug on import of AsyncRetrying
   "emoji>=2.12.1",                # For emoji shortcode support in Feedback
@@ -48,17 +47,7 @@
   "jsonschema>=4.23.0",           # Used by scorers for field validation
   "presidio-analyzer==2.2.357",   # Used for PII redaction
   "presidio-anonymizer==2.2.357", # Used for PII redaction
-=======
-  "packaging>=21.0",         # For version parsing in integrations
-  "tenacity>=8.3.0,!=8.4.0", # Excluding 8.4.0 because it had a bug on import of AsyncRetrying
-  "emoji>=2.12.1",           # For emoji shortcode support in Feedback
-  "uuid-utils>=0.9.0",       # Used for ID generation - remove once python's built-in uuid supports UUIDv7
-  "numpy>1.21.0",            # Used in box.py and scorer.py (should be made optional)
-  "rich",                    # Used for special formatting of tables (should be made optional)
-  "gql[aiohttp,requests]",   # Used exclusively in wandb_api.py
-  "jsonschema>=4.23.0",      # Used by scorers for field validation
-  "diskcache==5.6.3",        # Used for data caching
->>>>>>> 05207b79
+  "diskcache==5.6.3",             # Used for data caching
 ]
 
 [project.optional-dependencies]
