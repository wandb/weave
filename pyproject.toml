--- conflicted
+++ resolved
@@ -167,11 +167,8 @@
   "TID252", # https://docs.astral.sh/ruff/rules/relative-imports/#relative-imports-tid252
   "UP",     # https://docs.astral.sh/ruff/rules/#pyupgrade-up
   "TRY002", # https://docs.astral.sh/ruff/rules/raise-vanilla-class/
-<<<<<<< HEAD
   "TRY004", # https://docs.astral.sh/ruff/rules/type-check-without-type-error/
-=======
   "C",      # https://docs.astral.sh/ruff/rules/#convention-c
->>>>>>> 5332bf5d
 ]
 ignore = [
   # we use Google style
