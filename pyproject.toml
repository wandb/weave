--- conflicted
+++ resolved
@@ -37,16 +37,7 @@
 dependencies = [
   "wandb>=0.17.1",
   "sentry-sdk>=2.0.0,<3.0.0",
-<<<<<<< HEAD
-  "pydantic>=2.0.0,!=2.12.0",
-  "packaging>=21.0",          # For version parsing in integrations
-  "tenacity>=8.3.0,!=8.4.0",  # Excluding 8.4.0 because it had a bug on import of AsyncRetrying
-  "click",                    # Used for terminal/stdio printing
-  "gql[aiohttp,requests]",    # Used exclusively in wandb_api.py
-  "jsonschema>=4.23.0",       # Used by scorers for field validation
-  "diskcache==5.6.3",         # Used for data caching
-=======
-  "pydantic>=2.0.0,<2.12.0",
+  "pydantic>=2.0.0",
   "packaging>=21.0",                      # For version parsing in integrations
   "tenacity>=8.3.0,!=8.4.0",              # Excluding 8.4.0 because it had a bug on import of AsyncRetrying
   "click",                                # Used for terminal/stdio printing
@@ -54,7 +45,6 @@
   "jsonschema>=4.23.0",                   # Used by scorers for field validation
   "diskcache==5.6.3",                     # Used for data caching
   "tzdata; platform_system == 'Windows'", # Required for timezone support on Windows
->>>>>>> 212468cf
 
   # Used for content type detection
   # Remove once license content filtering is upstreamed
