[project]
name = "weave"
description = "A toolkit for building composable interactive data driven applications."
readme = "README.md"
license = { file = "LICENSE" }
maintainers = [{ name = "W&B", email = "support@wandb.com" }]
authors = [
  { name = "Shawn Lewis", email = "shawn@wandb.com" },
  { name = "Tim Sweeney", email = "tim@wandb.com" },
  { name = "Nick Peneranda", email = "nick.penaranda@wandb.com" },
  { name = "Jeff Raubitschek", email = "jeff@wandb.com" },
  { name = "Jamie Rasmussen", email = "jamie.rasmussen@wandb.com" },
  { name = "Griffin Tarpenning", email = "griffin.tarpenning@wandb.com" },
  { name = "Josiah Lee", email = "josiah.lee@wandb.com" },
  { name = "Andrew Truong", email = "andrew@wandb.com" },
  { name = "Niall McQuay", email = "niall.mcquay@wandb.com" },
]
classifiers = [
  "Development Status :: 4 - Beta",
  "Environment :: Web Environment",
  "Framework :: Flask",
  "Framework :: Jupyter",
  "Intended Audience :: Developers",
  "Intended Audience :: Science/Research",
  "License :: OSI Approved :: Apache Software License",
  "Operating System :: OS Independent",
  "Programming Language :: Python",
  "Topic :: Database :: Front-Ends",
  "Topic :: Office/Business :: Financial :: Spreadsheet",
  "Topic :: Scientific/Engineering :: Information Analysis",
  "Topic :: Scientific/Engineering :: Visualization",
  "Topic :: Software Development :: Libraries :: Application Frameworks",
  "Topic :: Software Development :: Widget Sets",
]
requires-python = ">=3.9"
dynamic = ["version"]
dependencies = [
  "pydantic>=2.0.0",
  "wandb>=0.17.1",
  "packaging>=21.0",         # For version parsing in integrations
  "tenacity>=8.3.0,!=8.4.0", # Excluding 8.4.0 because it had a bug on import of AsyncRetrying
  "emoji>=2.12.1",           # For emoji shortcode support in Feedback
  "numpy>1.21.0",            # Used in box.py and scorer.py (should be made optional)
  "rich",                    # Used for special formatting of tables (should be made optional)
  "click",                   # Used for terminal/stdio printing
  "gql[aiohttp,requests]",   # Used exclusively in wandb_api.py
  "jsonschema>=4.23.0",      # Used by scorers for field validation
  "diskcache==5.6.3",        # Used for data caching
  "nest-asyncio==1.6.0",     # Used to support nested event loops in asyncio

  # This dependency will be updated each time we regenerate the trace server bindings.
  # 1. For normal dev, pin to a SHA and allow direct references.  This will look like:
  #    weave_server_sdk @ git+https://github.com/wandb/weave-stainless@daf91fdd07535c570eb618b343e2d125f9b09e25
  # 2. For deploys, pin to a specific version and remove allow-direct-references.  This will look like:
  #    weave_server_sdk==0.0.1

  # TODO: Uncomment when ready to commit to the new bindings.
  # "weave_server_sdk @ git+https://github.com/wandb/weave-stainless@9f62f9b3422d2afa7ad56f853ff510a81c1abb73",
]

[project.optional-dependencies]
# `trace_server` is the dependency list of the trace server itself. We eventually will extract
# this to a separate package. Note, when that happens, we will need to pull along some of the
#default dependencies as well.
trace_server = [
  "ddtrace>=2.7.0",
  # BYOB - S3
  "boto3>=1.34.0",
  # BYOB - Azure
  "azure-storage-blob>=12.24.0",
  # BYOB - GCP
  "google-cloud-storage>=2.7.0",
  # LLM Support
  "litellm>=1.36.1",
  # OTEL trace support
  "opentelemetry-proto>=1.12.0",
  "opentelemetry-semantic-conventions-ai>=0.4.3",
  "openinference-semantic-conventions>=0.1.17",
]
trace_server_tests = [
  # BYOB - S3
  "moto[s3]>=5.0.0",
]
docs = [
  "playwright",
  "lazydocs",
  "nbformat",
  "nbconvert",
  "weave[trace_server]",
]
# Pin until next release with pillow version bump: https://github.com/Zulko/moviepy/commit/e9559d8c3ebf12bb6986a2ba26a85b04dd335dd6
video_support = ["moviepy<=1.0.3", "pillow"]
anthropic = ["anthropic>=0.18.0"]
cerebras = ["cerebras-cloud-sdk"]
cohere = ["cohere>=5.9.1,<5.9.3"]
# Pin until https://github.com/crewAIInc/crewAI/pull/2553 is released
crewai = ["crewai>=0.100.1,<=0.108.0", "crewai-tools>=0.38.0"]
dspy = ["dspy>=2.6.3", "litellm<=1.61.6"]
google_ai_studio = ["google-generativeai>=0.8.3"]
google_genai = ["google-genai>=1.0.0", "pillow>=11.1.0"]
groq = ["groq>=0.13.0"]
huggingface = ["huggingface-hub>=0.28.1"]
smolagents = [
  "openai>=1.0.0",
  "litellm>=1.58",
  "smolagents>=1.17.0,<1.19.0",
  "huggingface-hub>=0.28.1",
  "SQLAlchemy>=2.0.38",
]
instructor = [
  "instructor>=1.4.3,<1.7.0; python_version <= '3.9'",
  "instructor>=1.4.3; python_version > '3.9'",
  "google-genai>=1.5.0",
]
langchain = [
  "langchain-core>=0.2.1",
  "langchain-openai>=0.1.7",
  "langchain-community>=0.2.1",
  "langchain-google-vertexai>=2.0.24",
  "langchain-google-genai>=2.1.5",
  "langchain-anthropic>=0.3.15",
  "chromadb>=0.5.0",
  "pysqlite3",
  "opentelemetry-exporter-otlp",
  "openai<1.92.0",
]
langchain_nvidia_ai_endpoints = [
  "langchain-core>=0.2.1",
  "langchain-nvidia-ai-endpoints",
]
litellm = ["litellm>=1.36.1"]
# temporary max pin b/c 0.12.0 changes call structure and therefor tests
llamaindex = ["llama-index>=0.10.35,<0.12.0", "openai<1.92.0"]
mistral = ["mistralai>=1.0.0"]
scorers = [
  "Levenshtein>=0.26.0",
  "litellm>=1.58",
  "sentence-transformers>=3.3.1",
  "scikit-learn>=1.5.2",
  "transformers>=4.51.1",
  "torch>=2.4.1",
  "sentencepiece>=0.2.0",
  "pip>=20.0",                    # this is needed for presidio-analyzer to pull the spacy models
  "presidio-analyzer>=2.2.0",
  "presidio-anonymizer>=2.2.0",
]
notdiamond = ["notdiamond>=0.3.21", "litellm<=1.49.1"]
openai = ["openai>=1.0.0,<1.92.0"]
openai_agents = ["openai-agents>=0.0.4"]
pandas-test = ["pandas>=2.2.3"]
presidio = ["presidio-analyzer==2.2.357", "presidio-anonymizer==2.2.357"]
modal = ["modal", "python-dotenv"]
mcp = ["mcp[cli]>=1.6.0,<1.10.0"]
vertexai = ["vertexai>=1.70.0", "shapely<=2.0.6"] # shapely is busted on 2.0.7
bedrock = ["boto3", "moto[bedrock]>=5.0.24"]
test = [
  "nox",
  "pytest>=8.2.0",
  "pytest-asyncio>=0.23.6",
  "pytest-cov>=5.0.0",
  "pytest-xdist>=3.1.0",
  "pytest-rerunfailures>=12.0",
  "pytest-rerunfailures>=14.0",
  "clickhouse_connect==0.7.0",
  "fastapi>=0.110.0",
  "sqlparse==0.5.0",
  "freezegun",
  "eval_type_backport",

  # Integration Tests
  "pytest-recording>=0.13.2",
  "vcrpy>=7.0.0",

  # serving tests
  "flask",
  "uvicorn>=0.27.0",
  "pillow",
  "moviepy<=1.0.3",
  "filelock",
  "httpx",

  "confluent-kafka",

  "weave[trace_server]",
  "weave[trace_server_tests]",
]
dev = [
  # codegen
  "tomlkit",
  "python-multipart",

]

[project.urls]
Company = "https://wandb.com"
Documentation = "https://docs.wandb.com/"
Changes = "https://github.com/wandb/weave/releases"
"Source Code" = "https://github.com/wandb/weave"
"Issue Tracker" = "https://github.com/wandb/weave/issues/"
Twitter = "https://twitter.com/weights_biases"

[build-system]
requires = ["hatchling"]
build-backend = "hatchling.build"

[tool.hatch.version]
path = "weave/version.py"

[tool.hatch.build]
include = ["weave"]
exclude = [
  "weave_query",
  "weave-js",
  "examples",
  "tests",
  "docs",
  "dev_docs",
  "weave/clear_cache.py",
]

# [tool.hatch.metadata]
# allow-direct-references = true
[tool.pytest.ini_options]
filterwarnings = [
  # treat warnings as errors
  # "error",
  # ignore deprecation warnings from installed packages, they're printed at the
  # bottom of test output, making it hard to find the actual errors.
  "ignore::DeprecationWarning",
]
addopts = "-v"
markers = [
  "skip_clickhouse_client: marks tests as requiring clickhouse client to be skipped",
  "weave_client: alias for `client` fixture used for CI dispatching. Do not use directly in code.",
  "disable_logging_error_check: means that the test expects logging errors (and the default assertion for no logging errors will fail)",
]

[tool.ruff.lint]
preview = true
select = [
  "D200",    # https://docs.astral.sh/ruff/rules/fits-on-one-line/
  "D201",    # https://docs.astral.sh/ruff/rules/no-blank-line-before-function/
  "D202",    # https://docs.astral.sh/ruff/rules/no-blank-line-after-function/
  "D204",    # https://docs.astral.sh/ruff/rules/one-blank-line-after-class/
  "D210",    # https://docs.astral.sh/ruff/rules/surrounding-whitespace/
  "D211",    # https://docs.astral.sh/ruff/rules/blank-line-before-class/
  "D214",    # https://docs.astral.sh/ruff/rules/section-not-over-indented/
  "FIX001",  # https://beta.ruff.rs/docs/rules/#flake8-fixme-fix
  "FIX003",  # https://docs.astral.sh/ruff/rules/line-contains-xxx/
  "F541",    # https://docs.astral.sh/ruff/rules/f-string-missing-placeholders/
  "I",       # https://docs.astral.sh/ruff/rules/#isort-i
  "W",       # https://docs.astral.sh/ruff/rules/#warning-w
  "F401",    # https://docs.astral.sh/ruff/rules/unused-import/
  "F402",    # https://docs.astral.sh/ruff/rules/import-shadowed-by-loop-var/
  "F6",      # https://docs.astral.sh/ruff/rules/multi-value-repeated-key-literal/
  "F811",    # https://docs.astral.sh/ruff/rules/redefined-while-unused/
<<<<<<< HEAD
  "F821",    # https://docs.astral.sh/ruff/rules/undefined-name/
=======
>>>>>>> f6d558a4
  "TID252",  # https://docs.astral.sh/ruff/rules/relative-imports/#relative-imports-tid252
  "UP",      # https://docs.astral.sh/ruff/rules/#pyupgrade-up
  "TRY002",  # https://docs.astral.sh/ruff/rules/raise-vanilla-class/
  "TRY004",  # https://docs.astral.sh/ruff/rules/type-check-without-type-error/
  "TRY300",  # https://docs.astral.sh/ruff/rules/try-consider-else/
  "TRY400",  # https://docs.astral.sh/ruff/rules/error-instead-of-exception/
  "C",       # https://docs.astral.sh/ruff/rules/#convention-c
  "T201",    # https://docs.astral.sh/ruff/rules/print-statement/
  "B006",    # https://docs.astral.sh/ruff/rules/mutable-argument-default/
  "B007",    # https://docs.astral.sh/ruff/rules/unused-loop-control-variable/
  "B008",    # https://docs.astral.sh/ruff/rules/function-call-in-default-argument/
  "B009",    # https://docs.astral.sh/ruff/rules/get-attr-with-constant/
  "B017",    # https://docs.astral.sh/ruff/rules/assert-raises-exception/
  "B020",    # https://docs.astral.sh/ruff/rules/loop-variable-overrides-iterator/
  "B028",    # https://docs.astral.sh/ruff/rules/no-explicit-stacklevel/
  "B904",    # https://docs.astral.sh/ruff/rules/raise-without-from-inside-except/
  "SIM102",  # https://docs.astral.sh/ruff/rules/collapsible-if/,
  "N801",    # https://docs.astral.sh/ruff/rules/invalid-class-name/
  "N803",    # https://docs.astral.sh/ruff/rules/invalid-argument-name/
  "N804",    # https://docs.astral.sh/ruff/rules/non-lowercase-variable-in-class/
  "N805",    # https://docs.astral.sh/ruff/rules/invalid-first-argument-name-for-method/
  "N806",    # https://docs.astral.sh/ruff/rules/non-lowercase-variable-in-function/
  "PERF102", # https://docs.astral.sh/ruff/rules/incorrect-dict-iterator/
  "T20",     # https://docs.astral.sh/ruff/rules/#flake8-print-t20
  "PT001",   # https://docs.astral.sh/ruff/rules/pytest-fixture-incorrect-parentheses-style/
  "PT006",   # https://docs.astral.sh/ruff/rules/pytest-parametrize-names-wrong-type/
  "PT018",   # https://docs.astral.sh/ruff/rules/pytest-composite-assertion/
  "PT022",   # https://docs.astral.sh/ruff/rules/pytest-useless-yield-fixture/
  "PT023",   # https://docs.astral.sh/ruff/rules/pytest-incorrect-mark-parentheses-style/
]
ignore = [
  # we use Google style
  "D203", # https://docs.astral.sh/ruff/rules/one-blank-line-before-class/
  "D213", # https://docs.astral.sh/ruff/rules/multi-line-summary-second-line/
  "D215", # https://docs.astral.sh/ruff/rules/section-underline-not-over-indented/

  # This is a more involved change, so disabling for now.
  "C901", # https://docs.astral.sh/ruff/rules/complex-structure/
]
exclude = ["weave_query"]

[tool.ruff.lint.isort]
known-third-party = ["wandb", "weave_query"]

[tool.ruff.lint.flake8-pytest-style]
mark-parentheses = false
fixture-parentheses = false

[tool.ruff]
line-length = 88
show-fixes = true
exclude = ["weave_query"]

[tool.ruff.lint.per-file-ignores]
"!/weave/trace/**/*.py" = ["T201"]

[tool.pyright]
include = ["weave"]
exclude = ["weave_query", "tests", "examples", "docs", "noxfile.py"]
# In cases where we support multiple versions of an integration, some imports can be missing
reportMissingImports = false

# TODO: Gradually remove as we improve our code!
reportAttributeAccessIssue = false
reportPossiblyUnboundVariable = false
reportOptionalMemberAccess = false
reportArgumentType = false
reportCallIssue = false

[tool.mypy]
warn_unused_configs = true
# Note: You have to update .pre-commit-config.yaml too!
exclude = [".*pyi$", "weave_query", "tests", "examples"]
ignore_missing_imports = true

[[tool.mypy.overrides]]
module = "weave.*"
disallow_untyped_defs = true
disallow_untyped_calls = true

[[tool.mypy.overrides]]
module = "weave_query.*"
ignore_errors = true

[tool.bumpversion]
current_version = "0.51.55-dev0"
parse = """(?x)
    (?P<major>0|[1-9]\\d*)\\.
    (?P<minor>0|[1-9]\\d*)\\.
    (?P<patch>0|[1-9]\\d*)
    (?:
        -                             # dash separator for pre-release section
        (?P<pre_l>[a-zA-Z-]+)         # pre-release label
        (?P<pre_n>0|[1-9]\\d*)        # pre-release version number
    )?                                # pre-release section is optional
"""
serialize = [
  "{major}.{minor}.{patch}-{pre_l}{pre_n}",
  "{major}.{minor}.{patch}",
]
search = "{current_version}"
replace = "{new_version}"
regex = false
ignore_missing_version = false
ignore_missing_files = false
tag = false
sign_tags = false
tag_name = "v{new_version}"
tag_message = "Release version: {current_version} → {new_version}"
allow_dirty = false
commit = false
message = "Release version: {current_version} → {new_version}"
commit_args = ""

[tool.bumpversion.parts.pre_l]
values = ["dev", "final"]
optional_value = "final"

[tool.typos.default.extend-words]
fasion = "fasion" # Wandb lore<|MERGE_RESOLUTION|>--- conflicted
+++ resolved
@@ -254,10 +254,7 @@
   "F402",    # https://docs.astral.sh/ruff/rules/import-shadowed-by-loop-var/
   "F6",      # https://docs.astral.sh/ruff/rules/multi-value-repeated-key-literal/
   "F811",    # https://docs.astral.sh/ruff/rules/redefined-while-unused/
-<<<<<<< HEAD
   "F821",    # https://docs.astral.sh/ruff/rules/undefined-name/
-=======
->>>>>>> f6d558a4
   "TID252",  # https://docs.astral.sh/ruff/rules/relative-imports/#relative-imports-tid252
   "UP",      # https://docs.astral.sh/ruff/rules/#pyupgrade-up
   "TRY002",  # https://docs.astral.sh/ruff/rules/raise-vanilla-class/
