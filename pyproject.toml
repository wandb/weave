--- conflicted
+++ resolved
@@ -83,14 +83,10 @@
   "scikit-learn>=1.5.2",
   "transformers>=4.48.2",
   "torch>=2.4.1",
-<<<<<<< HEAD
   "sentencepiece>=0.2.0",
-=======
   "pip>=20.0", # this is needed for presidio-analyzer to pull the spacy models
->>>>>>> 1acf93ef
   "presidio-analyzer>=2.2.0",
   "presidio-anonymizer>=2.2.0",
-  "sentencepiece>=0.2.0",
 ]
 notdiamond = ["notdiamond>=0.3.21", "litellm<=1.49.1"]
 openai = ["openai>=1.0.0"]
