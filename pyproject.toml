--- conflicted
+++ resolved
@@ -168,11 +168,8 @@
   "UP",     # https://docs.astral.sh/ruff/rules/#pyupgrade-up
   "TRY002", # https://docs.astral.sh/ruff/rules/raise-vanilla-class/
   "TRY004", # https://docs.astral.sh/ruff/rules/type-check-without-type-error/
-<<<<<<< HEAD
   "TRY300", # https://docs.astral.sh/ruff/rules/try-consider-else/
-=======
   "C",      # https://docs.astral.sh/ruff/rules/#convention-c
->>>>>>> 564f61d7
 ]
 ignore = [
   # we use Google style
