[project]
name = "weave"
description = "A toolkit for building composable interactive data driven applications."
readme = "README.md"
license = { file = "LICENSE" }
maintainers = [{ name = "W&B", email = "support@wandb.com" }]
authors = [
  { name = "Shawn Lewis", email = "shawn@wandb.com" },
  { name = "Tim Sweeney", email = "tim@wandb.com" },
  { name = "Nick Peneranda", email = "nick.penaranda@wandb.com" },
  { name = "Jeff Raubitschek", email = "jeff@wandb.com" },
  { name = "Jamie Rasmussen", email = "jamie.rasmussen@wandb.com" },
  { name = "Griffin Tarpenning", email = "griffin.tarpenning@wandb.com" },
  { name = "Josiah Lee", email = "josiah.lee@wandb.com" },
  { name = "Andrew Truong", email = "andrew@wandb.com" },
  { name = "Niall McQuay", email = "niall.mcquay@wandb.com" },
]
classifiers = [
  "Development Status :: 4 - Beta",
  "Environment :: Web Environment",
  "Framework :: Flask",
  "Framework :: Jupyter",
  "Intended Audience :: Developers",
  "Intended Audience :: Science/Research",
  "License :: OSI Approved :: Apache Software License",
  "Operating System :: OS Independent",
  "Programming Language :: Python",
  "Topic :: Database :: Front-Ends",
  "Topic :: Office/Business :: Financial :: Spreadsheet",
  "Topic :: Scientific/Engineering :: Information Analysis",
  "Topic :: Scientific/Engineering :: Visualization",
  "Topic :: Software Development :: Libraries :: Application Frameworks",
  "Topic :: Software Development :: Widget Sets",
]
requires-python = ">=3.9"
dynamic = ["version"]
dependencies = [
  "pydantic>=2.0.0",
  "wandb>=0.17.1",
  "packaging>=21.0",         # For version parsing in integrations
  "tenacity>=8.3.0,!=8.4.0", # Excluding 8.4.0 because it had a bug on import of AsyncRetrying
  "emoji>=2.12.1",           # For emoji shortcode support in Feedback
  "numpy>1.21.0",            # Used in box.py and scorer.py (should be made optional)
  "rich",                    # Used for special formatting of tables (should be made optional)
  "click",                   # Used for terminal/stdio printing
  "gql[aiohttp,requests]",   # Used exclusively in wandb_api.py
  "jsonschema>=4.23.0",      # Used by scorers for field validation
  "diskcache==5.6.3",        # Used for data caching
  "nest-asyncio==1.6.0",     # Used to support nested event loops in asyncio

  # This dependency will be updated each time we regenerate the trace server bindings.
  # 1. For normal dev, pin to a SHA and allow direct references.  This will look like:
  #    weave_server_sdk @ git+https://github.com/wandb/weave-stainless@daf91fdd07535c570eb618b343e2d125f9b09e25
  # 2. For deploys, pin to a specific version and remove allow-direct-references.  This will look like:
  #    weave_server_sdk==0.0.1

  # TODO: Uncomment when ready to commit to the new bindings.
  # "weave_server_sdk @ git+https://github.com/wandb/weave-stainless@9f62f9b3422d2afa7ad56f853ff510a81c1abb73",
]

[project.optional-dependencies]
# `trace_server` is the dependency list of the trace server itself. We eventually will extract
# this to a separate package. Note, when that happens, we will need to pull along some of the
#default dependencies as well.
trace_server = [
  "ddtrace>=2.7.0",
  # BYOB - S3
  "boto3>=1.34.0",
  # BYOB - Azure
  "azure-storage-blob>=12.24.0",
  # BYOB - GCP
  "google-cloud-storage>=2.7.0",
  # LLM Support
  "litellm>=1.36.1",
  # OTEL trace support
  "opentelemetry-proto>=1.12.0",
  "opentelemetry-semantic-conventions-ai>=0.4.3",
  "openinference-semantic-conventions>=0.1.17",
]
trace_server_tests = [
  # BYOB - S3
  "moto[s3]>=5.0.0",
]
docs = [
  "playwright",
  "lazydocs",
  "nbformat",
  "nbconvert",
  "weave[trace_server]",
]
# Pin until next release with pillow version bump: https://github.com/Zulko/moviepy/commit/e9559d8c3ebf12bb6986a2ba26a85b04dd335dd6
video_support = ["moviepy<=1.0.3", "pillow"]
anthropic = ["anthropic>=0.18.0"]
cerebras = ["cerebras-cloud-sdk"]
cohere = ["cohere>=5.9.1,<5.9.3"]
# Pin until https://github.com/crewAIInc/crewAI/pull/2553 is released
crewai = ["crewai>=0.100.1,<=0.108.0", "crewai-tools>=0.38.0"]
dspy = ["dspy>=2.6.3", "litellm<=1.61.6"]
google_ai_studio = ["google-generativeai>=0.8.3"]
google_genai = ["google-genai>=1.0.0", "pillow>=11.1.0"]
groq = ["groq>=0.13.0"]
huggingface = ["huggingface-hub>=0.28.1"]
smolagents = [
  "openai>=1.0.0",
  "litellm>=1.58",
  "smolagents>=1.17.0,<1.19.0",
  "huggingface-hub>=0.28.1",
  "SQLAlchemy>=2.0.38",
]
instructor = [
  "instructor>=1.4.3,<1.7.0; python_version <= '3.9'",
  "instructor>=1.4.3; python_version > '3.9'",
  "google-genai>=1.5.0",
]
langchain = [
  "langchain-core>=0.2.1",
  "langchain-openai>=0.1.7",
  "langchain-community>=0.2.1",
  "langchain-google-vertexai>=2.0.24",
  "langchain-google-genai>=2.1.5",
  "langchain-anthropic>=0.3.15",
  "chromadb>=0.5.0",
  "pysqlite3",
  "opentelemetry-exporter-otlp",
  "openai<1.92.0",
]
langchain_nvidia_ai_endpoints = [
  "langchain-core>=0.2.1",
  "langchain-nvidia-ai-endpoints",
]
litellm = ["litellm>=1.36.1"]
# temporary max pin b/c 0.12.0 changes call structure and therefor tests
<<<<<<< HEAD
llamaindex = ["llama-index>=0.10.35"]
mistral0 = ["mistralai>=0.1.8,<1.0.0"]
mistral1 = ["mistralai>=1.0.0"]
=======
llamaindex = ["llama-index>=0.10.35,<0.12.0", "openai<1.92.0"]
mistral = ["mistralai>=1.0.0"]
>>>>>>> f6d558a4
scorers = [
  "Levenshtein>=0.26.0",
  "litellm>=1.58",
  "sentence-transformers>=3.3.1",
  "scikit-learn>=1.5.2",
  "transformers>=4.51.1",
  "torch>=2.4.1",
  "sentencepiece>=0.2.0",
  "pip>=20.0",                    # this is needed for presidio-analyzer to pull the spacy models
  "presidio-analyzer>=2.2.0",
  "presidio-anonymizer>=2.2.0",
]
notdiamond = ["notdiamond>=0.3.21", "litellm<=1.49.1"]
openai = ["openai>=1.0.0,<1.92.0"]
openai_agents = ["openai-agents>=0.0.4"]
pandas-test = ["pandas>=2.2.3"]
presidio = ["presidio-analyzer==2.2.357", "presidio-anonymizer==2.2.357"]
modal = ["modal", "python-dotenv"]
mcp = ["mcp[cli]>=1.6.0,<1.10.0"]
vertexai = ["vertexai>=1.70.0", "shapely<=2.0.6"] # shapely is busted on 2.0.7
bedrock = ["boto3", "moto[bedrock]>=5.0.24"]
test = [
  "nox",
  "pytest>=8.2.0",
  "pytest-asyncio>=0.23.6",
  "pytest-cov>=5.0.0",
  "pytest-xdist>=3.1.0",
  "pytest-rerunfailures>=12.0",
  "pytest-rerunfailures>=14.0",
  "clickhouse_connect==0.7.0",
  "fastapi>=0.110.0",
  "sqlparse==0.5.0",
  "freezegun",
  "eval_type_backport",

  # Integration Tests
  "pytest-recording>=0.13.2",
  "vcrpy>=7.0.0",

  # serving tests
  "flask",
  "uvicorn>=0.27.0",
  "pillow",
  "moviepy<=1.0.3",
  "filelock",
  "httpx",

  "confluent-kafka",

  "weave[trace_server]",
  "weave[trace_server_tests]",
]
dev = [
  # codegen
  "tomlkit",
  "python-multipart",

]

[project.urls]
Company = "https://wandb.com"
Documentation = "https://docs.wandb.com/"
Changes = "https://github.com/wandb/weave/releases"
"Source Code" = "https://github.com/wandb/weave"
"Issue Tracker" = "https://github.com/wandb/weave/issues/"
Twitter = "https://twitter.com/weights_biases"

[build-system]
requires = ["hatchling"]
build-backend = "hatchling.build"

[tool.hatch.version]
path = "weave/version.py"

[tool.hatch.build]
include = ["weave"]
exclude = [
  "weave_query",
  "weave-js",
  "examples",
  "tests",
  "docs",
  "dev_docs",
  "weave/clear_cache.py",
]

# [tool.hatch.metadata]
# allow-direct-references = true
[tool.pytest.ini_options]
filterwarnings = [
  # treat warnings as errors
  # "error",
  # ignore deprecation warnings from installed packages, they're printed at the
  # bottom of test output, making it hard to find the actual errors.
  "ignore::DeprecationWarning",
]
addopts = "-v"
markers = [
  "skip_clickhouse_client: marks tests as requiring clickhouse client to be skipped",
  "weave_client: alias for `client` fixture used for CI dispatching. Do not use directly in code.",
  "disable_logging_error_check: means that the test expects logging errors (and the default assertion for no logging errors will fail)",
]

[tool.ruff.lint]
preview = true
select = [
  "D200",    # https://docs.astral.sh/ruff/rules/fits-on-one-line/
  "D201",    # https://docs.astral.sh/ruff/rules/no-blank-line-before-function/
  "D202",    # https://docs.astral.sh/ruff/rules/no-blank-line-after-function/
  "D204",    # https://docs.astral.sh/ruff/rules/one-blank-line-after-class/
  "D210",    # https://docs.astral.sh/ruff/rules/surrounding-whitespace/
  "D211",    # https://docs.astral.sh/ruff/rules/blank-line-before-class/
  "D214",    # https://docs.astral.sh/ruff/rules/section-not-over-indented/
  "FIX001",  # https://beta.ruff.rs/docs/rules/#flake8-fixme-fix
  "FIX003",  # https://docs.astral.sh/ruff/rules/line-contains-xxx/
  "F541",    # https://docs.astral.sh/ruff/rules/f-string-missing-placeholders/
  "I",       # https://docs.astral.sh/ruff/rules/#isort-i
  "W",       # https://docs.astral.sh/ruff/rules/#warning-w
  "F401",    # https://docs.astral.sh/ruff/rules/unused-import/
  "F402",    # https://docs.astral.sh/ruff/rules/import-shadowed-by-loop-var/
  "F6",      # https://docs.astral.sh/ruff/rules/multi-value-repeated-key-literal/
  "F811",    # https://docs.astral.sh/ruff/rules/redefined-while-unused/
  "TID252",  # https://docs.astral.sh/ruff/rules/relative-imports/#relative-imports-tid252
  "UP",      # https://docs.astral.sh/ruff/rules/#pyupgrade-up
  "TRY002",  # https://docs.astral.sh/ruff/rules/raise-vanilla-class/
  "TRY004",  # https://docs.astral.sh/ruff/rules/type-check-without-type-error/
  "TRY300",  # https://docs.astral.sh/ruff/rules/try-consider-else/
  "TRY400",  # https://docs.astral.sh/ruff/rules/error-instead-of-exception/
  "C",       # https://docs.astral.sh/ruff/rules/#convention-c
  "T201",    # https://docs.astral.sh/ruff/rules/print-statement/
  "B006",    # https://docs.astral.sh/ruff/rules/mutable-argument-default/
  "B007",    # https://docs.astral.sh/ruff/rules/unused-loop-control-variable/
  "B008",    # https://docs.astral.sh/ruff/rules/function-call-in-default-argument/
  "B009",    # https://docs.astral.sh/ruff/rules/get-attr-with-constant/
  "B017",    # https://docs.astral.sh/ruff/rules/assert-raises-exception/
  "B020",    # https://docs.astral.sh/ruff/rules/loop-variable-overrides-iterator/
  "B028",    # https://docs.astral.sh/ruff/rules/no-explicit-stacklevel/
  "B904",    # https://docs.astral.sh/ruff/rules/raise-without-from-inside-except/
  "SIM102",  # https://docs.astral.sh/ruff/rules/collapsible-if/,
  "N801",    # https://docs.astral.sh/ruff/rules/invalid-class-name/
  "N803",    # https://docs.astral.sh/ruff/rules/invalid-argument-name/
  "N804",    # https://docs.astral.sh/ruff/rules/non-lowercase-variable-in-class/
  "N805",    # https://docs.astral.sh/ruff/rules/invalid-first-argument-name-for-method/
  "N806",    # https://docs.astral.sh/ruff/rules/non-lowercase-variable-in-function/
  "PERF102", # https://docs.astral.sh/ruff/rules/incorrect-dict-iterator/
  "T20",     # https://docs.astral.sh/ruff/rules/#flake8-print-t20
  "PT001",   # https://docs.astral.sh/ruff/rules/pytest-fixture-incorrect-parentheses-style/
  "PT006",   # https://docs.astral.sh/ruff/rules/pytest-parametrize-names-wrong-type/
  "PT018",   # https://docs.astral.sh/ruff/rules/pytest-composite-assertion/
  "PT022",   # https://docs.astral.sh/ruff/rules/pytest-useless-yield-fixture/
  "PT023",   # https://docs.astral.sh/ruff/rules/pytest-incorrect-mark-parentheses-style/
]
ignore = [
  # we use Google style
  "D203", # https://docs.astral.sh/ruff/rules/one-blank-line-before-class/
  "D213", # https://docs.astral.sh/ruff/rules/multi-line-summary-second-line/
  "D215", # https://docs.astral.sh/ruff/rules/section-underline-not-over-indented/

  # This is a more involved change, so disabling for now.
  "C901", # https://docs.astral.sh/ruff/rules/complex-structure/
]
exclude = ["weave_query"]

[tool.ruff.lint.isort]
known-third-party = ["wandb", "weave_query"]

[tool.ruff.lint.flake8-pytest-style]
mark-parentheses = false
fixture-parentheses = false

[tool.ruff]
line-length = 88
show-fixes = true
exclude = ["weave_query"]

[tool.ruff.lint.per-file-ignores]
"!/weave/trace/**/*.py" = ["T201"]

[tool.pyright]
include = ["weave"]
exclude = ["weave_query", "tests", "examples", "docs", "noxfile.py"]
# In cases where we support multiple versions of an integration, some imports can be missing
reportMissingImports = false

# TODO: Gradually remove as we improve our code!
reportAttributeAccessIssue = false
reportPossiblyUnboundVariable = false
reportOptionalMemberAccess = false
reportArgumentType = false
reportCallIssue = false

[tool.mypy]
warn_unused_configs = true
# Note: You have to update .pre-commit-config.yaml too!
exclude = [".*pyi$", "weave_query", "tests", "examples"]
ignore_missing_imports = true

[[tool.mypy.overrides]]
module = "weave.*"
disallow_untyped_defs = true
disallow_untyped_calls = true

[[tool.mypy.overrides]]
module = "weave_query.*"
ignore_errors = true

[tool.bumpversion]
current_version = "0.51.55-dev0"
parse = """(?x)
    (?P<major>0|[1-9]\\d*)\\.
    (?P<minor>0|[1-9]\\d*)\\.
    (?P<patch>0|[1-9]\\d*)
    (?:
        -                             # dash separator for pre-release section
        (?P<pre_l>[a-zA-Z-]+)         # pre-release label
        (?P<pre_n>0|[1-9]\\d*)        # pre-release version number
    )?                                # pre-release section is optional
"""
serialize = [
  "{major}.{minor}.{patch}-{pre_l}{pre_n}",
  "{major}.{minor}.{patch}",
]
search = "{current_version}"
replace = "{new_version}"
regex = false
ignore_missing_version = false
ignore_missing_files = false
tag = false
sign_tags = false
tag_name = "v{new_version}"
tag_message = "Release version: {current_version} → {new_version}"
allow_dirty = false
commit = false
message = "Release version: {current_version} → {new_version}"
commit_args = ""

[tool.bumpversion.parts.pre_l]
values = ["dev", "final"]
optional_value = "final"

[tool.typos.default.extend-words]
fasion = "fasion" # Wandb lore<|MERGE_RESOLUTION|>--- conflicted
+++ resolved
@@ -130,14 +130,8 @@
 ]
 litellm = ["litellm>=1.36.1"]
 # temporary max pin b/c 0.12.0 changes call structure and therefor tests
-<<<<<<< HEAD
 llamaindex = ["llama-index>=0.10.35"]
-mistral0 = ["mistralai>=0.1.8,<1.0.0"]
-mistral1 = ["mistralai>=1.0.0"]
-=======
-llamaindex = ["llama-index>=0.10.35,<0.12.0", "openai<1.92.0"]
 mistral = ["mistralai>=1.0.0"]
->>>>>>> f6d558a4
 scorers = [
   "Levenshtein>=0.26.0",
   "litellm>=1.58",
