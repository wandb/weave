[project]
name = "weave"
description = "A toolkit for building composable interactive data driven applications."
readme = "README.md"
license = { file = "LICENSE" }
maintainers = [{ name = "W&B", email = "support@wandb.com" }]
authors = [
  { name = "Shawn Lewis", email = "shawn@wandb.com" },
  { name = "Tim Sweeney", email = "tim@wandb.com" },
  { name = "Nick Peneranda", email = "nick.penaranda@wandb.com" },
  { name = "Jeff Raubitschek", email = "jeff@wandb.com" },
  { name = "Jamie Rasmussen", email = "jamie.rasmussen@wandb.com" },
  { name = "Griffin Tarpenning", email = "griffin.tarpenning@wandb.com" },
  { name = "Josiah Lee", email = "josiah.lee@wandb.com" },
  { name = "Andrew Truong", email = "andrew@wandb.com" },
  { name = "Niall McQuay", email = "niall.mcquay@wandb.com" },
]
classifiers = [
  "Development Status :: 4 - Beta",
  "Environment :: Web Environment",
  "Framework :: Flask",
  "Framework :: Jupyter",
  "Intended Audience :: Developers",
  "Intended Audience :: Science/Research",
  "License :: OSI Approved :: Apache Software License",
  "Operating System :: OS Independent",
  "Programming Language :: Python",
  "Topic :: Database :: Front-Ends",
  "Topic :: Office/Business :: Financial :: Spreadsheet",
  "Topic :: Scientific/Engineering :: Information Analysis",
  "Topic :: Scientific/Engineering :: Visualization",
  "Topic :: Software Development :: Libraries :: Application Frameworks",
  "Topic :: Software Development :: Widget Sets",
]
requires-python = ">=3.9"
dynamic = ["version"]
dependencies = [
  "wandb>=0.17.1",
  "sentry-sdk>=2.0.0,<3.0.0",
  "pydantic>=2.0.0,<2.12.0",
<<<<<<< HEAD
  "packaging>=21.0",          # For version parsing in integrations
  "tenacity>=8.3.0,!=8.4.0",  # Excluding 8.4.0 because it had a bug on import of AsyncRetrying
  "click",                    # Used for terminal/stdio printing
  "httpx",                    # Used for HTTP requests throughout the codebase
  "gql[httpx]",               # Used exclusively in wandb_api.py
  "jsonschema>=4.23.0",       # Used by scorers for field validation
  "diskcache==5.6.3",         # Used for data caching
=======
  "packaging>=21.0",                      # For version parsing in integrations
  "tenacity>=8.3.0,!=8.4.0",              # Excluding 8.4.0 because it had a bug on import of AsyncRetrying
  "click",                                # Used for terminal/stdio printing
  "gql[aiohttp,requests]>=3.0.0",         # Used exclusively in wandb_api.py
  "jsonschema>=4.23.0",                   # Used by scorers for field validation
  "diskcache==5.6.3",                     # Used for data caching
>>>>>>> 906fb34c
  "tzdata; platform_system == 'Windows'", # Required for timezone support on Windows

  # Used for content type detection
  # Remove once license content filtering is upstreamed
  "polyfile-weave",

  # This transforms X | Y into typing.Union[X, Y] and list[X] into typing.List[X] etc.
  # It allows us to use those type annotations in Python 3.9 with Pydantic.
  # See https://github.com/pydantic/pydantic/issues/7873
  "eval-type-backport",
]

[project.optional-dependencies]
wandb = ["wandb>=0.17.1"]
rich = ["rich"]           # Optional dependency for enhanced console output
# stainless = [
#   # This dependency will be updated each time we regenerate the trace server bindings.
#   # 1. For normal dev, pin to a SHA and allow direct references.  This will look like:
#   #    weave_server_sdk @ git+https://github.com/wandb/weave-stainless@daf91fdd07535c570eb618b343e2d125f9b09e25
#   # 2. For deploys, pin to a specific version and remove allow-direct-references.  This will look like:
#   #    weave_server_sdk==0.0.1

#   # TODO: Uncomment when ready to commit to the new bindings.
#   "weave_server_sdk @ git+https://github.com/wandb/weave-stainless.git@3e65c0a8e0adb642bbde81e64f03b333d9d57686",
# ]
# `trace_server` is the dependency list of the trace server itself. We eventually will extract
# this to a separate package. Note, when that happens, we will need to pull along some of the
# default dependencies as well.
trace_server = [
  "ddtrace>=2.7.0",
  # BYOB - S3
  "boto3>=1.34.0",
  # BYOB - Azure
  "azure-storage-blob>=12.24.0,<12.26.0",
  # BYOB - GCP
  "google-cloud-storage>=2.7.0",
  # LLM Support
  "litellm>=1.36.1",
  # OTEL trace support
  "opentelemetry-proto>=1.12.0",
  "opentelemetry-semantic-conventions-ai>=0.4.3",
  "openinference-semantic-conventions>=0.1.17",
  # For emoji shortcode support in Feedback
  "emoji>=2.12.1",
]
trace_server_tests = [
  # BYOB - S3
  "moto[s3]>=5.0.0",
  "openai<1.100.0",
]
docs = [
  "playwright",
  "lazydocs",
  "nbformat",
  "nbconvert",
  "weave[trace_server]",
]
video_support = ["moviepy<=1.0.3"]
anthropic = ["anthropic>=0.18.0"]
cerebras = ["cerebras-cloud-sdk"]
cohere = ["cohere>=5.13.5"]
# Pin until https://github.com/crewAIInc/crewAI/pull/2553 is released
crewai = [
  "crewai>=0.100.1,<=0.108.0",
  "crewai-tools>=0.38.0",
  "openai>=1.99.9,<1.100.0",
]
dspy = ["dspy>=2.6.27", "litellm[proxy]", "openai>=1.99.9,<1.100.0"]
google_genai = ["google-genai>=1.0.0,<=1.23.0", "pillow>=11.1.0"]
groq = ["groq>=0.13.0"]
huggingface = ["huggingface-hub>=0.28.1"]
smolagents = [
  "openai>=1.99.9,<1.100.0",
  "litellm>=1.58",
  "smolagents>=1.17.0,<1.19.0",
  "huggingface-hub>=0.28.1",
  "SQLAlchemy>=2.0.38",
]
instructor = [
  "instructor>=1.4.3,<1.7.0; python_version <= '3.9'",
  "instructor>=1.4.3,<1.11.0; python_version > '3.9'",
  "google-genai>=1.5.0",
  "openai>=1.99.9,<1.100.0",
]
langchain = [
  "langchain-core>=0.2.1",
  "langchain-openai>=0.1.7",
  "langchain-community>=0.2.1",
  "langchain-google-vertexai>=2.0.24",
  "langchain-google-genai>=2.1.5",
  "langchain-anthropic>=0.3.15",
  "langchain-cohere>=0.4.5",
  "langchain-litellm>=0.2.2",
  "chromadb>=0.5.0",
  "pysqlite3; platform_system != 'Windows'",
  "opentelemetry-exporter-otlp",
  "openai>=1.99.9,<1.100.0",
]
langchain_nvidia_ai_endpoints = [
  "langchain-core>=0.2.1",
  "langchain-nvidia-ai-endpoints",
]
litellm = ["litellm>=1.36.1", "openai>=1.99.9,<1.100.0"]
# temporary max pin b/c 0.12.50 changes call structure and therefor tests
llamaindex = ["llama-index>=0.10.35", "openai>=1.99.9,<1.100.0"]
mistral = ["mistralai>=1.0.0"]
scorers = [
  "numpy>1.21.0",
  "Levenshtein>=0.26.0",
  "litellm>=1.58",
  "sentence-transformers>=3.3.1",
  "scikit-learn>=1.5.2",
  "transformers>=4.51.1",
  "torch>=2.4.1",
  "sentencepiece>=0.2.0",
  "pip>=20.0",                    # this is needed for presidio-analyzer to pull the spacy models
  "presidio-analyzer>=2.2.0",
  "presidio-anonymizer>=2.2.0",
  "huggingface_hub>=0.28.1",
]
notdiamond = ["notdiamond>=0.3.21", "litellm<=1.49.1"]
openai = ["openai>=1.99.9,<1.100.0"]
openai_agents = ["openai-agents>=0.0.4"]
pandas-test = ["pandas>=2.2.3"]
presidio = ["presidio-analyzer==2.2.357", "presidio-anonymizer==2.2.357"]
modal = ["modal", "python-dotenv"]
mcp = ["mcp[cli]>=1.6.0,<1.10.0"]
vertexai = ["vertexai>=1.70.0", "shapely<=2.0.6"] # shapely is busted on 2.0.7
bedrock = ["boto3", "moto[bedrock]>=5.0.24"]
verdict = ["verdict>=0.2.3"]
autogen = ["autogen-agentchat>=0.5.7"]
autogen_tests = [
  "autogen-agentchat>=0.5.7",
  "autogen-ext[openai]>=0.5.7",
  "openai>=1.99.9,<1.100.0",
]
verifiers = ["verifiers>=0.1.3.post0,<0.1.4"]
verifiers_test = [
  "verifiers>=0.1.3.post0,<0.1.4",
  "huggingface_hub>=0.34.6",
  "datasets>=4.1.0",
]

test = [
  "nox",
  "pytest>=8.2.0",
  "pytest-asyncio>=0.23.6",
  "pytest-cov>=5.0.0",
  "pytest-xdist>=3.1.0",
  "pytest-rerunfailures>=12.0",
  "pytest-rerunfailures>=14.0",
  "pytest-shard==0.1.2",
  "clickhouse_connect==0.7.0",
  "fastapi>=0.110.0",
  "sqlparse==0.5.0",
  "freezegun",
  "rich",

  # Integration Tests
  "pytest-recording>=0.13.2",
  "vcrpy>=7.0.0",

  # serving tests
  "flask",
  "uvicorn>=0.27.0",
  "pillow",
  "moviepy<=1.0.3",
  "filelock",

  # Media Generation
  "opencv-python", # Video generation
  "reportlab",     # PDF generation

  "confluent-kafka",

  "weave[trace_server]",
  "weave[trace_server_tests]",
]
dev = [
  # codegen
  "tomlkit",
  "python-multipart",

]

[project.urls]
Company = "https://wandb.com"
Documentation = "https://docs.wandb.com/"
Changes = "https://github.com/wandb/weave/releases"
"Source Code" = "https://github.com/wandb/weave"
"Issue Tracker" = "https://github.com/wandb/weave/issues/"
Twitter = "https://twitter.com/weights_biases"

[build-system]
requires = ["hatchling"]
build-backend = "hatchling.build"

[tool.hatch.version]
path = "weave/version.py"

[tool.hatch.build]
include = ["weave"]
exclude = [
  "weave_query",
  "examples",
  "tests",
  "docs",
  "dev_docs",
  "weave/clear_cache.py",
  "weave/trace_server/model_providers",
]

[tool.hatch.metadata]
allow-direct-references = true
[tool.pytest.ini_options]
filterwarnings = [
  # treat warnings as errors
  # "error",
  # ignore deprecation warnings from installed packages, they're printed at the
  # bottom of test output, making it hard to find the actual errors.
  "ignore::DeprecationWarning",
]
addopts = "-v"
markers = [
  "skip_clickhouse_client: marks tests as requiring clickhouse client to be skipped",
  "trace_server: alias for `trace_server` fixture used for CI dispatching. Do not use directly in code.",
  "disable_logging_error_check: means that the test expects logging errors (and the default assertion for no logging errors will fail)",
]

[tool.ruff.lint]
preview = true
select = [
  "B", # https://docs.astral.sh/ruff/rules/#flake8-bugbear-b
  "D", # https://docs.astral.sh/ruff/rules/#pydoclint-doc
  #
  "FIX001",  # https://beta.ruff.rs/docs/rules/#flake8-fixme-fix
  "FIX003",  # https://docs.astral.sh/ruff/rules/line-contains-xxx/
  "F541",    # https://docs.astral.sh/ruff/rules/f-string-missing-placeholders/
  "I",       # https://docs.astral.sh/ruff/rules/#isort-i
  "W",       # https://docs.astral.sh/ruff/rules/#warning-w
  "F401",    # https://docs.astral.sh/ruff/rules/unused-import/
  "F402",    # https://docs.astral.sh/ruff/rules/import-shadowed-by-loop-var/
  "F6",      # https://docs.astral.sh/ruff/rules/multi-value-repeated-key-literal/
  "F811",    # https://docs.astral.sh/ruff/rules/redefined-while-unused/
  "F821",    # https://docs.astral.sh/ruff/rules/undefined-name/
  "F822",    # https://docs.astral.sh/ruff/rules/undefined-export/
  "TID252",  # https://docs.astral.sh/ruff/rules/relative-imports/#relative-imports-tid252
  "UP",      # https://docs.astral.sh/ruff/rules/#pyupgrade-up
  "TRY002",  # https://docs.astral.sh/ruff/rules/raise-vanilla-class/
  "TRY004",  # https://docs.astral.sh/ruff/rules/type-check-without-type-error/
  "TRY300",  # https://docs.astral.sh/ruff/rules/try-consider-else/
  "TRY400",  # https://docs.astral.sh/ruff/rules/error-instead-of-exception/
  "TRY401",  # https://docs.astral.sh/ruff/rules/verbose-log-message/
  "C",       # https://docs.astral.sh/ruff/rules/#convention-c
  "T201",    # https://docs.astral.sh/ruff/rules/print-statement/
  "SIM102",  # https://docs.astral.sh/ruff/rules/collapsible-if/,
  "N801",    # https://docs.astral.sh/ruff/rules/invalid-class-name/
  "N802",    # https://docs.astral.sh/ruff/rules/invalid-function-name/
  "N803",    # https://docs.astral.sh/ruff/rules/invalid-argument-name/
  "N804",    # https://docs.astral.sh/ruff/rules/non-lowercase-variable-in-class/
  "N805",    # https://docs.astral.sh/ruff/rules/invalid-first-argument-name-for-method/
  "N806",    # https://docs.astral.sh/ruff/rules/non-lowercase-variable-in-function/
  "PERF102", # https://docs.astral.sh/ruff/rules/incorrect-dict-iterator/
  "T20",     # https://docs.astral.sh/ruff/rules/#flake8-print-t20
  "PT001",   # https://docs.astral.sh/ruff/rules/pytest-fixture-incorrect-parentheses-style/
  "PT006",   # https://docs.astral.sh/ruff/rules/pytest-parametrize-names-wrong-type/
  "PT008",   # https://docs.astral.sh/ruff/rules/pytest-parametrize-values-wrong-type/
  "PT018",   # https://docs.astral.sh/ruff/rules/pytest-composite-assertion/
  "PT022",   # https://docs.astral.sh/ruff/rules/pytest-useless-yield-fixture/
  "PT023",   # https://docs.astral.sh/ruff/rules/pytest-incorrect-mark-parentheses-style/
  "RUF010",  # https://docs.astral.sh/ruff/rules/explicit-f-string-type-conversion/
  "RUF012",  # https://docs.astral.sh/ruff/rules/mutable-class-default/
  "RUF013",  # https://docs.astral.sh/ruff/rules/implicit-optional/
  "RUF015",  # https://docs.astral.sh/ruff/rules/unnecessary-iterable-allocation-for-first-element/
  "RUF018",  # https://docs.astral.sh/ruff/rules/assignment-in-assert/
  "RUF022",  # https://docs.astral.sh/ruff/rules/unsorted-dunder-all/
  "RUF031",  # https://docs.astral.sh/ruff/rules/incorrectly-parenthesized-tuple-in-subscript/
  "RUF039",  # https://docs.astral.sh/ruff/rules/unraw-re-pattern/
  "RUF046",  # https://docs.astral.sh/ruff/rules/unnecessary-cast-to-int/
  "RUF047",  # https://docs.astral.sh/ruff/rules/needless-else/
  "RUF052",  # https://docs.astral.sh/ruff/rules/used-dummy-variable/
  "RUF059",  # https://docs.astral.sh/ruff/rules/unused-unpacked-variable/
  "RUF100",  # https://docs.astral.sh/ruff/rules/unused-noqa/
  "E711",    # https://docs.astral.sh/ruff/rules/none-comparison/
  "E713",    # https://docs.astral.sh/ruff/rules/not-in-test/
]
ignore = [
  # Fix these when possible.  They are formatting changes related to the docs!
  "D10",
  "D205",
  "D414",
  "D415",
  "D417",
  # This is a more involved change, so disabling for now.
  "C901", # https://docs.astral.sh/ruff/rules/complex-structure/
]
exclude = ["weave_query"]

[tool.ruff.lint.isort]
known-third-party = ["wandb", "weave_query"]

[tool.ruff.lint.pydocstyle]
convention = "google"

[tool.ruff.lint.flake8-pytest-style]
mark-parentheses = false
fixture-parentheses = false

[tool.ruff]
line-length = 88
show-fixes = true
exclude = ["weave_query", "rules"]

[tool.ruff.lint.per-file-ignores]
"!/weave/trace/**/*.py" = ["T201"]
"!/tests/**/*.py" = ["RUF059"]

[tool.pyright]
include = ["weave"]
exclude = ["weave_query", "tests", "examples", "docs", "noxfile.py"]
# In cases where we support multiple versions of an integration, some imports can be missing
reportMissingImports = false

# TODO: Gradually remove as we improve our code!
reportAttributeAccessIssue = false
reportPossiblyUnboundVariable = false
reportOptionalMemberAccess = false
reportArgumentType = false
reportCallIssue = false

[tool.mypy]
warn_unused_configs = true
# Note: You have to update .pre-commit-config.yaml too!
exclude = [".*pyi$", "weave_query", "tests", "examples"]
ignore_missing_imports = true

[[tool.mypy.overrides]]
module = "weave.*"
disallow_untyped_defs = true
disallow_untyped_calls = true

[[tool.mypy.overrides]]
module = "weave_query.*"
ignore_errors = true

[tool.bumpversion]
current_version = "0.52.11-dev0"
parse = """(?x)
    (?P<major>0|[1-9]\\d*)\\.
    (?P<minor>0|[1-9]\\d*)\\.
    (?P<patch>0|[1-9]\\d*)
    (?:
        -                             # dash separator for pre-release section
        (?P<pre_l>[a-zA-Z-]+)         # pre-release label
        (?P<pre_n>0|[1-9]\\d*)        # pre-release version number
    )?                                # pre-release section is optional
"""
serialize = [
  "{major}.{minor}.{patch}-{pre_l}{pre_n}",
  "{major}.{minor}.{patch}",
]
search = "{current_version}"
replace = "{new_version}"
regex = false
ignore_missing_version = false
ignore_missing_files = false
tag = false
sign_tags = false
tag_name = "v{new_version}"
tag_message = "Release version: {current_version} → {new_version}"
allow_dirty = false
commit = false
message = "Release version: {current_version} → {new_version}"
commit_args = ""

[tool.bumpversion.parts.pre_l]
values = ["dev", "final"]
optional_value = "final"

[tool.typos.default.extend-words]
fasion = "fasion" # Wandb lore

[tool.typos.default.extend-identifiers]
alog_score = "alog_score"
BoxedNDArray = "BoxedNDArray"

[tool.fixit]
enable = [".rules.op_deco", ".rules.legacy_methods"]
disable = ["fixit.rules"]

[tool.coverage.report]
exclude_also = ["if TYPE_CHECKING:", "@abstractmethod"]
omit = ["weave_query/**", "weave/agent/**"]<|MERGE_RESOLUTION|>--- conflicted
+++ resolved
@@ -38,22 +38,12 @@
   "wandb>=0.17.1",
   "sentry-sdk>=2.0.0,<3.0.0",
   "pydantic>=2.0.0,<2.12.0",
-<<<<<<< HEAD
-  "packaging>=21.0",          # For version parsing in integrations
-  "tenacity>=8.3.0,!=8.4.0",  # Excluding 8.4.0 because it had a bug on import of AsyncRetrying
-  "click",                    # Used for terminal/stdio printing
-  "httpx",                    # Used for HTTP requests throughout the codebase
-  "gql[httpx]",               # Used exclusively in wandb_api.py
-  "jsonschema>=4.23.0",       # Used by scorers for field validation
-  "diskcache==5.6.3",         # Used for data caching
-=======
   "packaging>=21.0",                      # For version parsing in integrations
   "tenacity>=8.3.0,!=8.4.0",              # Excluding 8.4.0 because it had a bug on import of AsyncRetrying
   "click",                                # Used for terminal/stdio printing
   "gql[aiohttp,requests]>=3.0.0",         # Used exclusively in wandb_api.py
   "jsonschema>=4.23.0",                   # Used by scorers for field validation
   "diskcache==5.6.3",                     # Used for data caching
->>>>>>> 906fb34c
   "tzdata; platform_system == 'Windows'", # Required for timezone support on Windows
 
   # Used for content type detection
