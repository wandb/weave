--- conflicted
+++ resolved
@@ -39,10 +39,6 @@
   "pydantic>=2.0.0",
   "packaging>=21.0",          # For version parsing in integrations
   "tenacity>=8.3.0,!=8.4.0",  # Excluding 8.4.0 because it had a bug on import of AsyncRetrying
-<<<<<<< HEAD
-=======
-  "emoji>=2.12.1",            # For emoji shortcode support in Feedback
->>>>>>> 083c4bb1
   "rich",                     # Used for special formatting of tables (should be made optional)
   "click",                    # Used for terminal/stdio printing
   "gql[aiohttp,requests]",    # Used exclusively in wandb_api.py
