--- conflicted
+++ resolved
@@ -58,22 +58,7 @@
 
 [project.optional-dependencies]
 wandb = ["wandb>=0.17.1"]
-rich = ["rich"]           # Optional dependency for enhanced console output
-# stainless = [
-#   # This dependency will be updated each time we regenerate the trace server bindings.
-#   # 1. For normal dev, pin to a SHA and allow direct references.  This will look like:
-#   #    weave_server_sdk @ git+https://github.com/wandb/weave-stainless@daf91fdd07535c570eb618b343e2d125f9b09e25
-#   # 2. For deploys, pin to a specific version and remove allow-direct-references.  This will look like:
-#   #    weave_server_sdk==0.0.1
-
-#   # TODO: Uncomment when ready to commit to the new bindings.
-#   "weave_server_sdk @ git+https://github.com/wandb/weave-stainless.git@3e65c0a8e0adb642bbde81e64f03b333d9d57686",
-# ]
-# `trace_server` is the dependency list of the trace server itself. We eventually will extract
-# this to a separate package. Note, when that happens, we will need to pull along some of the
-<<<<<<< HEAD
-#default dependencies as well.
-wandb = ["wandb>=0.17.1"]
+rich = ["rich"] # Optional dependency for enhanced console output
 stainless = [
   # This dependency will be updated each time we regenerate the trace server bindings.
   # 1. For normal dev, pin to a SHA and allow direct references.  This will look like:
@@ -84,9 +69,9 @@
   # TODO: Uncomment when ready to commit to the new bindings.
   "weave_server_sdk @ git+https://github.com/wandb/weave-stainless.git@ac2f46cfb874accadd358785151c89fee72cd422",
 ]
-=======
+# `trace_server` is the dependency list of the trace server itself. We eventually will extract
+# this to a separate package. Note, when that happens, we will need to pull along some of the
 # default dependencies as well.
->>>>>>> 0b6a2f88
 trace_server = [
   "ddtrace>=2.7.0",
   # BYOB - S3
