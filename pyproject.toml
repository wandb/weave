--- conflicted
+++ resolved
@@ -151,11 +151,7 @@
 llamaindex = [
   "llama-index>=0.10.35,<0.12.50",
   "llama-index-core<0.12.50",
-<<<<<<< HEAD
-  "openai<1.92.0",
-=======
-  "openai>=1.99.9,<1.100.0",
->>>>>>> 297e99ba
+  "openai>=1.99.9,<1.100.0",
 ]
 mistral = ["mistralai>=1.0.0"]
 scorers = [
