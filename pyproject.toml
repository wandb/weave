--- conflicted
+++ resolved
@@ -151,16 +151,6 @@
   "D203", # https://docs.astral.sh/ruff/rules/one-blank-line-before-class/
   "D213", # https://docs.astral.sh/ruff/rules/multi-line-summary-second-line/
   "D215", # https://docs.astral.sh/ruff/rules/section-underline-not-over-indented/
-<<<<<<< HEAD
-=======
-]
-exclude = [
-  "weave/api.py",
-  "weave/__init__.py",
-  "weave/legacy/**/*.py",
-  "examples",
-  "weave_query",
->>>>>>> 36f03247
 ]
 exclude = ["weave_query"]
 
