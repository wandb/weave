[project]
name = "weave"
description = "A toolkit for building composable interactive data driven applications."
readme = "README.md"
license = { text = "Apache-2.0" }
maintainers = [{ name = "W&B", email = "support@wandb.com" }]
authors = [
  { name = "Shawn Lewis", email = "shawn@wandb.com" },
  { name = "Danny Goldstein", email = "danny@wandb.com" },
  { name = "Tim Sweeney", email = "tim@wandb.com" },
  { name = "Nick Peneranda", email = "nick.penaranda@wandb.com" },
]
classifiers = [
  "Development Status :: 4 - Beta",
  "Environment :: Web Environment",
  "Framework :: Flask",
  "Framework :: Jupyter",
  "Intended Audience :: Developers",
  "Intended Audience :: Science/Research",
  "License :: OSI Approved :: Apache Software License",
  "Operating System :: OS Independent",
  "Programming Language :: Python",
  "Topic :: Database :: Front-Ends",
  "Topic :: Office/Business :: Financial :: Spreadsheet",
  "Topic :: Scientific/Engineering :: Information Analysis",
  "Topic :: Scientific/Engineering :: Visualization",
  "Topic :: Software Development :: Libraries :: Application Frameworks",
  "Topic :: Software Development :: Widget Sets",
]
requires-python = ">=3.9"
dynamic = ["version"]
dependencies = [
  "pydantic>=2.0.0",
  "wandb>=0.17.1",
  "analytics-python>=1.2.9", # Segment logging
  "python-dateutil>=2.8.2",  # For ISO date parsing
  "packaging>=21.0",         # For version parsing in integrations
  "tenacity>=8.3.0,!=8.4.0", # Excluding 8.4.0 because it had a bug on import of AsyncRetrying
  "emoji>=2.12.1",           # For emoji shortcode support in Feedback
  "uuid-utils>=0.9.0",       # Used for ID generation - remove once python's built-in uuid supports UUIDv7
  "numpy>1.21.0",
  "rich",

  # dependencies for remaining legacy code.  Remove when possible
  "httpx",
  "aiohttp",
  "gql",
  "requests_toolbelt",
]

[project.optional-dependencies]
trace_server = []
anthropic = ["anthropic>=0.18.0"]
cerebras = ["cerebras-cloud-sdk"]
cohere = ["cohere>=5.9.1,<5.9.3"]
dspy = ["dspy>=0.1.5"]
groq = ["groq>=0.9.0"]
instructor = ["instructor>=1.4.3"]
langchain = [
  "langchain-core>=0.2.1",
  "langchain-openai>=0.1.7",
  "langchain-community>=0.2.1",
  "chromadb>=0.5.0",
  "pysqlite3",
  "opentelemetry-exporter-otlp",
]
litellm = ["litellm>=1.36.1"]
llamaindex = ["llama-index>=0.10.35"]
mistral0 = ["mistralai>=0.1.8,<1.0.0"]
mistral1 = ["mistralai>=1.0.0"]
openai = ["openai>=1.0.0"]
modal = ["modal", "python-dotenv"]
test = [
  "nox",
  "pytest>=8.2.0",
  "pytest-asyncio>=0.23.6",
  "pytest-xdist>=3.1.0",
  "pytest-rerunfailures>=12.0",
  "clickhouse_connect==0.7.0",
  "fastapi>=0.110.0",
  "sqlparse==0.5.0",

  # Integration Tests
  "pytest-recording==0.13.1",
  "vcrpy==6.0.1",

  # serving tests
  "flask",
  "uvicorn>=0.27.0",
  "pillow",
  "filelock",
]

[project.scripts]
weave = "weave.trace.cli:cli"

[project.urls]
Company = "https://wandb.com"
Documentation = "https://docs.wandb.com/"
Changes = "https://github.com/wandb/weave/releases"
"Source Code" = "https://github.com/wandb/weave"
"Issue Tracker" = "https://github.com/wandb/weave/issues/"
Twitter = "https://twitter.com/weights_biases"

[build-system]
requires = ["setuptools>=42", "wheel"]
build-backend = "setuptools.build_meta"

[tool.setuptools]
packages = ["weave"]

[tool.setuptools.dynamic]
version = { attr = "weave.version.VERSION" }

[tool.pytest.ini_options]
filterwarnings = [
  # treat warnings as errors
  # "error",
  # ignore deprecation warnings from installed packages, they're printed at the
  # bottom of test output, making it hard to find the actual errors.
  "ignore::DeprecationWarning",
]
addopts = "-v"
markers = [
  "skip_clickhouse_client: marks tests as requiring clickhouse client to be skipped",
  "weave_client: alias for `client` fixture used for CI dispatching. Do not use directly in code.",
  "disable_logging_error_check: means that the test expects logging errors (and the default assertion for no logging errors will fail)",
]

[tool.ruff.lint]
preview = true
select = [
  "D200",   # https://docs.astral.sh/ruff/rules/fits-on-one-line/
  "D201",   # https://docs.astral.sh/ruff/rules/no-blank-line-before-function/
  "D202",   # https://docs.astral.sh/ruff/rules/no-blank-line-after-function/
  "D204",   # https://docs.astral.sh/ruff/rules/one-blank-line-after-class/
  "D210",   # https://docs.astral.sh/ruff/rules/surrounding-whitespace/
  "D211",   # https://docs.astral.sh/ruff/rules/blank-line-before-class/
  "D214",   # https://docs.astral.sh/ruff/rules/section-not-over-indented/
  "FIX001", # https://beta.ruff.rs/docs/rules/#flake8-fixme-fix
  "FIX003", # https://docs.astral.sh/ruff/rules/line-contains-xxx/
  "F541",   # https://docs.astral.sh/ruff/rules/f-string-missing-placeholders/
  "I",      # https://docs.astral.sh/ruff/rules/#isort-i
  "W291",   # https://docs.astral.sh/ruff/rules/trailing-whitespace/
  "W391",   # https://docs.astral.sh/ruff/rules/too-many-newlines-at-end-of-file/
  "F401",   # https://docs.astral.sh/ruff/rules/unused-import/
]
ignore = [
  # we use Google style
  "D203", # https://docs.astral.sh/ruff/rules/one-blank-line-before-class/
  "D213", # https://docs.astral.sh/ruff/rules/multi-line-summary-second-line/
  "D215", # https://docs.astral.sh/ruff/rules/section-underline-not-over-indented/
]
exclude = ["weave_query"]

[tool.ruff.lint.isort]
known-third-party = ["wandb", "weave_query"]

[tool.ruff.lint.per-file-ignores]
"tests/*" = ["F401"]


[tool.ruff]
line-length = 88
show-fixes = true
exclude = ["weave_query"]

[tool.mypy]
warn_unused_configs = true
<<<<<<< HEAD
# Note: You have to update .pre-commit-config.yaml too!
exclude = [".*pyi$", "weave_query", "tests", "examples", "weave/docker"]
=======
exclude = [
  "weave_query",
  "weave/tests",
  "weave/trace/tests",
  "weave/trace_server/tests",
  "examples",
]
>>>>>>> 82bd8bb2
ignore_missing_imports = true

[[tool.mypy.overrides]]
module = "weave.*"
disallow_untyped_defs = true
disallow_untyped_calls = true

[[tool.mypy.overrides]]
module = "weave_query.*"
ignore_errors = true

[tool.bumpversion]
current_version = "0.51.13-dev0"
parse = """(?x)
    (?P<major>0|[1-9]\\d*)\\.
    (?P<minor>0|[1-9]\\d*)\\.
    (?P<patch>0|[1-9]\\d*)
    (?:
        -                             # dash separator for pre-release section
        (?P<pre_l>[a-zA-Z-]+)         # pre-release label
        (?P<pre_n>0|[1-9]\\d*)        # pre-release version number
    )?                                # pre-release section is optional
"""
serialize = [
  "{major}.{minor}.{patch}-{pre_l}{pre_n}",
  "{major}.{minor}.{patch}",
]
search = "{current_version}"
replace = "{new_version}"
regex = false
ignore_missing_version = false
ignore_missing_files = false
tag = false
sign_tags = false
tag_name = "v{new_version}"
tag_message = "Release version: {current_version} → {new_version}"
allow_dirty = false
commit = false
message = "Release version: {current_version} → {new_version}"
commit_args = ""

[tool.bumpversion.parts.pre_l]
values = ["dev", "final"]
optional_value = "final"<|MERGE_RESOLUTION|>--- conflicted
+++ resolved
@@ -167,18 +167,8 @@
 
 [tool.mypy]
 warn_unused_configs = true
-<<<<<<< HEAD
 # Note: You have to update .pre-commit-config.yaml too!
 exclude = [".*pyi$", "weave_query", "tests", "examples", "weave/docker"]
-=======
-exclude = [
-  "weave_query",
-  "weave/tests",
-  "weave/trace/tests",
-  "weave/trace_server/tests",
-  "examples",
-]
->>>>>>> 82bd8bb2
 ignore_missing_imports = true
 
 [[tool.mypy.overrides]]
